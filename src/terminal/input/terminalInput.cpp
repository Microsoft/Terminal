// Copyright (c) Microsoft Corporation.
// Licensed under the MIT license.

#include "precomp.h"
#include <windows.h>
#include "terminalInput.hpp"

#include "strsafe.h"

#define WIL_SUPPORT_BITOPERATION_PASCAL_NAMES
#include <wil\Common.h>

#ifdef BUILD_ONECORE_INTERACTIVITY
#include "..\..\interactivity\inc\VtApiRedirection.hpp"
#endif

#include "..\..\inc\unicode.hpp"

using namespace Microsoft::Console::VirtualTerminal;

DWORD const dwAltGrFlags = LEFT_CTRL_PRESSED | RIGHT_ALT_PRESSED;

TerminalInput::TerminalInput(_In_ std::function<void(std::deque<std::unique_ptr<IInputEvent>>&)> pfn)
{
    _pfnWriteEvents = pfn;
}

<<<<<<< HEAD
TerminalInput::~TerminalInput()
{
}

=======
>>>>>>> 880272c7
// See http://invisible-island.net/xterm/ctlseqs/ctlseqs.html#h2-PC-Style-Function-Keys
//    For the source for these tables.
// Also refer to the values in terminfo for kcub1, kcud1, kcuf1, kcuu1, kend, khome.
//   the 'xterm' setting lists the application mode versions of these sequences.
const TerminalInput::_TermKeyMap TerminalInput::s_rgCursorKeysNormalMapping[]{
    { VK_UP, L"\x1b[A" },
    { VK_DOWN, L"\x1b[B" },
    { VK_RIGHT, L"\x1b[C" },
    { VK_LEFT, L"\x1b[D" },
    { VK_HOME, L"\x1b[H" },
    { VK_END, L"\x1b[F" },
};

const TerminalInput::_TermKeyMap TerminalInput::s_rgCursorKeysApplicationMapping[]{
    { VK_UP, L"\x1bOA" },
    { VK_DOWN, L"\x1bOB" },
    { VK_RIGHT, L"\x1bOC" },
    { VK_LEFT, L"\x1bOD" },
    { VK_HOME, L"\x1bOH" },
    { VK_END, L"\x1bOF" },
};

const TerminalInput::_TermKeyMap TerminalInput::s_rgKeypadNumericMapping[]{
    // HEY YOU. UPDATE THE MAX LENGTH DEF WHEN YOU MAKE CHANGES HERE.
    { VK_TAB, L"\x09" },
    { VK_BACK, L"\x7f" },
    { VK_PAUSE, L"\x1a" },
    { VK_ESCAPE, L"\x1b" },
    { VK_INSERT, L"\x1b[2~" },
    { VK_DELETE, L"\x1b[3~" },
    { VK_PRIOR, L"\x1b[5~" },
    { VK_NEXT, L"\x1b[6~" },
    { VK_F1, L"\x1bOP" }, // also \x1b[11~, PuTTY uses \x1b\x1b[A
    { VK_F2, L"\x1bOQ" }, // also \x1b[12~, PuTTY uses \x1b\x1b[B
    { VK_F3, L"\x1bOR" }, // also \x1b[13~, PuTTY uses \x1b\x1b[C
    { VK_F4, L"\x1bOS" }, // also \x1b[14~, PuTTY uses \x1b\x1b[D
    { VK_F5, L"\x1b[15~" },
    { VK_F6, L"\x1b[17~" },
    { VK_F7, L"\x1b[18~" },
    { VK_F8, L"\x1b[19~" },
    { VK_F9, L"\x1b[20~" },
    { VK_F10, L"\x1b[21~" },
    { VK_F11, L"\x1b[23~" },
    { VK_F12, L"\x1b[24~" },
};

//Application mode - Some terminals support both a "Numeric" input mode, and an "Application" mode
//  The standards vary on what each key translates to in the various modes, so I tried to make it as close
//  to the VT220 standard as possible.
//  The notable difference is in the arrow keys, which in application mode translate to "^[0A" (etc) as opposed to "^[[A" in numeric
//Some very unclear documentation at http://invisible-island.net/xterm/ctlseqs/ctlseqs.html also suggests alternate encodings for F1-4
//  which I have left in the comments on those entries as something to possibly add in the future, if need be.
//It seems to me as though this was used for early numpad implementations, where presently numlock would enable
//  "numeric" mode, outputting the numbers on the keys, while "application" mode does things like pgup/down, arrow keys, etc.
//These keys aren't translated at all in numeric mode, so I figured I'd leave them out of the numeric table.
const TerminalInput::_TermKeyMap TerminalInput::s_rgKeypadApplicationMapping[]{
    // HEY YOU. UPDATE THE MAX LENGTH DEF WHEN YOU MAKE CHANGES HERE.
    { VK_TAB, L"\x09" },
    { VK_BACK, L"\x7f" },
    { VK_PAUSE, L"\x1a" },
    { VK_ESCAPE, L"\x1b" },
    { VK_INSERT, L"\x1b[2~" },
    { VK_DELETE, L"\x1b[3~" },
    { VK_PRIOR, L"\x1b[5~" },
    { VK_NEXT, L"\x1b[6~" },
    { VK_F1, L"\x1bOP" }, // also \x1b[11~, PuTTY uses \x1b\x1b[A
    { VK_F2, L"\x1bOQ" }, // also \x1b[12~, PuTTY uses \x1b\x1b[B
    { VK_F3, L"\x1bOR" }, // also \x1b[13~, PuTTY uses \x1b\x1b[C
    { VK_F4, L"\x1bOS" }, // also \x1b[14~, PuTTY uses \x1b\x1b[D
    { VK_F5, L"\x1b[15~" },
    { VK_F6, L"\x1b[17~" },
    { VK_F7, L"\x1b[18~" },
    { VK_F8, L"\x1b[19~" },
    { VK_F9, L"\x1b[20~" },
    { VK_F10, L"\x1b[21~" },
    { VK_F11, L"\x1b[23~" },
    { VK_F12, L"\x1b[24~" },
    // The numpad has a variety of mappings, none of which seem standard or really configurable by the OS.
    // See http://invisible-island.net/xterm/ctlseqs/ctlseqs.html#h2-PC-Style-Function-Keys
    //   to see just how convoluted this all is.
    // PuTTY uses a set of mappings that don't work in ViM without reamapping them back to the numpad
    // (see http://vim.wikia.com/wiki/PuTTY_numeric_keypad_mappings#Comments)
    // I think the best solution is to just not do any for the time being.
    // Putty also provides configuration for choosing which of the 5 mappings it has through the settings, which is more work than we can manage now.
    // { VK_MULTIPLY, L"\x1bOj" },     // PuTTY: \x1bOR (I believe putty is treating the top row of the numpad as PF1-PF4)
    // { VK_ADD, L"\x1bOk" },          // PuTTY: \x1bOl, \x1bOm (with shift)
    // { VK_SEPARATOR, L"\x1bOl" },    // ? I'm not sure which key this is...
    // { VK_SUBTRACT, L"\x1bOm" },     // \x1bOS
    // { VK_DECIMAL, L"\x1bOn" },      // \x1bOn
    // { VK_DIVIDE, L"\x1bOo" },       // \x1bOQ
    // { VK_NUMPAD0, L"\x1bOp" },
    // { VK_NUMPAD1, L"\x1bOq" },
    // { VK_NUMPAD2, L"\x1bOr" },
    // { VK_NUMPAD3, L"\x1bOs" },
    // { VK_NUMPAD4, L"\x1bOt" },
    // { VK_NUMPAD5, L"\x1bOu" }, // \x1b0E
    // { VK_NUMPAD5, L"\x1bOE" }, // PuTTY \x1b[G
    // { VK_NUMPAD6, L"\x1bOv" },
    // { VK_NUMPAD7, L"\x1bOw" },
    // { VK_NUMPAD8, L"\x1bOx" },
    // { VK_NUMPAD9, L"\x1bOy" },
    // { '=', L"\x1bOX" },      // I've also seen these codes mentioned in some documentation,
    // { VK_SPACE, L"\x1bO " }, //  but I wasn't really sure if they should be included or not...
    // { VK_TAB, L"\x1bOI" },   // So I left them here as a reference just in case.
};

// Sequences to send when a modifier is pressed with any of these keys
// Basically, the 'm' will be replaced with a character indicating which
//      modifier keys are pressed.
const TerminalInput::_TermKeyMap TerminalInput::s_rgModifierKeyMapping[]{
    // HEY YOU. UPDATE THE MAX LENGTH DEF WHEN YOU MAKE CHANGES HERE.
    { VK_UP, L"\x1b[1;mA" },
    { VK_DOWN, L"\x1b[1;mB" },
    { VK_RIGHT, L"\x1b[1;mC" },
    { VK_LEFT, L"\x1b[1;mD" },
    { VK_HOME, L"\x1b[1;mH" },
    { VK_END, L"\x1b[1;mF" },
    { VK_F1, L"\x1b[1;mP" },
    { VK_F2, L"\x1b[1;mQ" },
    { VK_F3, L"\x1b[1;mR" },
    { VK_F4, L"\x1b[1;mS" },
    { VK_INSERT, L"\x1b[2;m~" },
    { VK_DELETE, L"\x1b[3;m~" },
    { VK_PRIOR, L"\x1b[5;m~" },
    { VK_NEXT, L"\x1b[6;m~" },
    { VK_F5, L"\x1b[15;m~" },
    { VK_F6, L"\x1b[17;m~" },
    { VK_F7, L"\x1b[18;m~" },
    { VK_F8, L"\x1b[19;m~" },
    { VK_F9, L"\x1b[20;m~" },
    { VK_F10, L"\x1b[21;m~" },
    { VK_F11, L"\x1b[23;m~" },
    { VK_F12, L"\x1b[24;m~" },
    // Ubuntu's inputrc also defines \x1b[5C, \x1b\x1bC (and D) as 'forward/backward-word' mappings
    // I believe '\x1b\x1bC' is listed because the C1 ESC (x9B) gets encoded as
    //  \xC2\x9B, but then translated to \x1b\x1b if the C1 codepoint isn't supported by the current encoding
};

// Sequences to send when a modifier is pressed with any of these keys
// These sequences are not later updated to encode the modifier state in the
//      sequence itself, they are just weird exceptional cases to the general
//      rules above.
const TerminalInput::_TermKeyMap TerminalInput::s_rgSimpleModifedKeyMapping[]{
    // HEY YOU. UPDATE THE MAX LENGTH DEF WHEN YOU MAKE CHANGES HERE.
    { VK_BACK, CTRL_PRESSED, L"\x8" },
    { VK_BACK, ALT_PRESSED, L"\x1b\x7f" },
    { VK_BACK, CTRL_PRESSED | ALT_PRESSED, L"\x1b\x8" },
    { VK_TAB, CTRL_PRESSED, L"\t" },
    { VK_TAB, SHIFT_PRESSED, L"\x1b[Z" },
    { VK_DIVIDE, CTRL_PRESSED, L"\x1F" },
    // These two are not implemented here, because they are system keys.
    // { VK_TAB, ALT_PRESSED, L""}, This is the Windows system shortcut for switching windows.
    // { VK_ESCAPE, ALT_PRESSED, L""}, This is another Windows system shortcut for switching windows.
};

const wchar_t* const CTRL_SLASH_SEQUENCE = L"\x1f";

// Do NOT include the null terminator in the count.
const size_t TerminalInput::_TermKeyMap::s_cchMaxSequenceLength = 7; // UPDATE THIS DEF WHEN THE LONGEST MAPPED STRING CHANGES

const size_t TerminalInput::s_cCursorKeysNormalMapping = ARRAYSIZE(s_rgCursorKeysNormalMapping);
const size_t TerminalInput::s_cCursorKeysApplicationMapping = ARRAYSIZE(s_rgCursorKeysApplicationMapping);
const size_t TerminalInput::s_cKeypadNumericMapping = ARRAYSIZE(s_rgKeypadNumericMapping);
const size_t TerminalInput::s_cKeypadApplicationMapping = ARRAYSIZE(s_rgKeypadApplicationMapping);
const size_t TerminalInput::s_cModifierKeyMapping = ARRAYSIZE(s_rgModifierKeyMapping);
const size_t TerminalInput::s_cSimpleModifedKeyMapping = ARRAYSIZE(s_rgSimpleModifedKeyMapping);

void TerminalInput::ChangeKeypadMode(const bool fApplicationMode)
{
    _fKeypadApplicationMode = fApplicationMode;
}

void TerminalInput::ChangeCursorKeysMode(const bool fApplicationMode)
{
    _fCursorApplicationMode = fApplicationMode;
}

const size_t TerminalInput::GetKeyMappingLength(const KeyEvent& keyEvent) const
{
    if (keyEvent.IsCursorKey())
    {
        return (_fCursorApplicationMode) ? s_cCursorKeysApplicationMapping : s_cCursorKeysNormalMapping;
    }
 
    return (_fKeypadApplicationMode) ? s_cKeypadApplicationMapping : s_cKeypadNumericMapping;
}

const TerminalInput::_TermKeyMap* TerminalInput::GetKeyMapping(const KeyEvent& keyEvent) const
{
    if (keyEvent.IsCursorKey())
    {
        return (_fCursorApplicationMode) ? s_rgCursorKeysApplicationMapping : s_rgCursorKeysNormalMapping;
    }
   
	return (_fKeypadApplicationMode) ? s_rgKeypadApplicationMapping : s_rgKeypadNumericMapping;
}

// Routine Description:
// - Searches the s_ModifierKeyMapping for a entry corresponding to this key event.
//      Changes the second to last byte to correspond to the currently pressed modifier keys
//      before sending to the input.
// Arguments:
// - keyEvent - Key event to translate
// Return Value:
// - True if there was a match to a key translation, and we successfully modified and sent it to the input
bool TerminalInput::_SearchWithModifier(const KeyEvent& keyEvent) const
{
    const TerminalInput::_TermKeyMap* pMatchingMapping;
    bool fSuccess = _SearchKeyMapping(keyEvent,
                                      s_rgModifierKeyMapping,
                                      s_cModifierKeyMapping,
                                      &pMatchingMapping);
    if (fSuccess)
    {
        size_t cch = 0;
        if (SUCCEEDED(StringCchLengthW(pMatchingMapping->pwszSequence, _TermKeyMap::s_cchMaxSequenceLength + 1, &cch)) &&
            cch > 0)
        {
            wchar_t* rwchModifiedSequence = new (std::nothrow) wchar_t[cch + 1];
            if (rwchModifiedSequence != nullptr)
            {
                memcpy(rwchModifiedSequence, pMatchingMapping->pwszSequence, cch * sizeof(wchar_t));
                const bool fShift = keyEvent.IsShiftPressed();
                const bool fAlt = keyEvent.IsAltPressed();
                const bool fCtrl = keyEvent.IsCtrlPressed();
                rwchModifiedSequence[cch - 2] = L'1' + (fShift ? 1 : 0) + (fAlt ? 2 : 0) + (fCtrl ? 4 : 0);
                rwchModifiedSequence[cch] = 0;
                _SendInputSequence(rwchModifiedSequence);
                fSuccess = true;
                delete[] rwchModifiedSequence;
            }
        }
    }
    else
    {
        // We didn't find the key in the map of modified keys that need editing,
        //      maybe it's in the other map of modified keys with sequences that
        //      don't need editing before sending.
        fSuccess = _SearchKeyMapping(keyEvent,
                                     s_rgSimpleModifedKeyMapping,
                                     s_cSimpleModifedKeyMapping,
                                     &pMatchingMapping);
        if (fSuccess)
        {
            // This mapping doesn't need to be changed at all.
            _SendInputSequence(pMatchingMapping->pwszSequence);
            fSuccess = true;
        }
        else
        {
            // One last check: C-/ is supposed to be C-_
            // But '/' is not the same VKEY on all keyboards. So we have to
            //      figure out the vkey at runtime.
            const BYTE slashVkey = LOBYTE(VkKeyScan(L'/'));
            if (keyEvent.GetVirtualKeyCode() == slashVkey && keyEvent.IsCtrlPressed())
            {
                // This mapping doesn't need to be changed at all.
                _SendInputSequence(CTRL_SLASH_SEQUENCE);
                fSuccess = true;
            }
        }
    }

    return fSuccess;
}

// Routine Description:
// - Searches the keyMapping for a entry corresponding to this key event, and returns it.
// Arguments:
// - keyEvent - Key event to translate
// - keyMapping - Array of key mappings to search
// - cKeyMapping - number of entries in keyMapping
// - pMatchingMapping - Where to put the pointer to the found match
// Return Value:
// - True if there was a match to a key translation
bool TerminalInput::_SearchKeyMapping(const KeyEvent& keyEvent,
                                      _In_reads_(cKeyMapping) const TerminalInput::_TermKeyMap* keyMapping,
                                      const size_t cKeyMapping,
                                      _Out_ const TerminalInput::_TermKeyMap** pMatchingMapping) const
{
    bool fKeyTranslated = false;
    for (size_t i = 0; i < cKeyMapping; i++)
    {
        const _TermKeyMap* const pMap = &(keyMapping[i]);

        if (pMap->wVirtualKey == keyEvent.GetVirtualKeyCode())
        {
            // If the mapping has no modifiers set, then it doesn't really care
            //      what the modifiers are on the key. The caller will likely do
            //      something with them.
            // However, if there are modifiers set, then we only want to match
            //      if the key's modifiers are the same as the modifiers in the
            //      mapping.
            bool modifiersMatch = WI_AreAllFlagsClear(pMap->dwModifiers, MOD_PRESSED);
            if (!modifiersMatch)
            {
                // The modifier mapping expects certain modifier keys to be
                //      pressed. Check those as well.
                modifiersMatch =
                    (WI_IsFlagSet(pMap->dwModifiers, SHIFT_PRESSED) == keyEvent.IsShiftPressed()) &&
                    (WI_IsAnyFlagSet(pMap->dwModifiers, ALT_PRESSED) == keyEvent.IsAltPressed()) &&
                    (WI_IsAnyFlagSet(pMap->dwModifiers, CTRL_PRESSED) == keyEvent.IsCtrlPressed());
            }

            if (modifiersMatch)
            {
                fKeyTranslated = true;
                *pMatchingMapping = pMap;
                break;
            }
        }
    }
    return fKeyTranslated;
}

// Routine Description:
// - Searches the input array of mappings, and sends it to the input if a match was found.
// Arguments:
// - keyEvent - Key event to translate
// - keyMapping - Array of key mappings to search
// - cKeyMapping - number of entries in keyMapping
// Return Value:
// - True if there was a match to a key translation, and we successfully sent it to the input
bool TerminalInput::_TranslateDefaultMapping(const KeyEvent& keyEvent,
                                             _In_reads_(cKeyMapping) const TerminalInput::_TermKeyMap* keyMapping,
                                             const size_t cKeyMapping) const
{
    const TerminalInput::_TermKeyMap* pMatchingMapping;
    const bool fSuccess = _SearchKeyMapping(keyEvent, keyMapping, cKeyMapping, &pMatchingMapping);
    if (fSuccess)
    {
        _SendInputSequence(pMatchingMapping->pwszSequence);
    }
    return fSuccess;
}

bool TerminalInput::HandleKey(const IInputEvent* const pInEvent) const
{
    // By default, we fail to handle the key
    bool fKeyHandled = false;

    // On key presses, prepare to translate to VT compatible sequences
    if (pInEvent->EventType() == InputEventType::KeyEvent)
    {
        auto keyEvent = *static_cast<const KeyEvent* const>(pInEvent);

        // Only need to handle key down. See raw key handler (see RawReadWaitRoutine in stream.cpp)
        if (keyEvent.IsKeyDown())
        {
            // For AltGr enabled keyboards, the Windows system will
            // emit Left Ctrl + Right Alt as the modifier keys and
            // will have pretranslated the UnicodeChar to the proper
            // alternative value.
            // Through testing with Ubuntu, PuTTY, and Emacs for
            // Windows, it was discovered that any instance of Left
            // Ctrl + Right Alt will strip out those two modifiers and
            // send the unicode value straight through to the system.
            // Holding additional modifiers in addition to Left Ctrl +
            // Right Alt will then light those modifiers up again for
            // the unicode value.
            // Therefore to handle AltGr properly, our first step
            // needs to be to check if both Left Ctrl + Right Alt are
            // pressed...
            // ... and if they are both pressed, strip them out of the control key state.
            if (keyEvent.IsAltGrPressed())
            {
                keyEvent.DeactivateModifierKey(ModifierKeyState::LeftCtrl);
                keyEvent.DeactivateModifierKey(ModifierKeyState::RightAlt);
            }

            if (keyEvent.IsAltPressed() &&
                keyEvent.IsCtrlPressed() &&
                (keyEvent.GetCharData() == 0 || keyEvent.GetCharData() == 0x20) &&
                ((keyEvent.GetVirtualKeyCode() > 0x40 && keyEvent.GetVirtualKeyCode() <= 0x5A) ||
                 keyEvent.GetVirtualKeyCode() == VK_SPACE))
            {
                // For Alt+Ctrl+Key messages, the UnicodeChar is NOT the Ctrl+key char, it's null.
                //      So we need to get the char from the vKey.
                //      EXCEPT for Alt+Ctrl+Space. Then the UnicodeChar is space, not NUL.
                auto wchPressedChar = static_cast<wchar_t>(MapVirtualKeyW(keyEvent.GetVirtualKeyCode(), MAPVK_VK_TO_CHAR));
                // This is a trick - C-Spc is supposed to send NUL. So quick change space -> @ (0x40)
                wchPressedChar = (wchPressedChar == UNICODE_SPACE) ? 0x40 : wchPressedChar;
                if (wchPressedChar >= 0x40 && wchPressedChar < 0x7F)
                {
                    //shift the char to the ctrl range
                    wchPressedChar -= 0x40;
                    _SendEscapedInputSequence(wchPressedChar);
                    fKeyHandled = true;
                }
            }

            // If a modifier key was pressed, then we need to try and send the modified sequence.
            if (!fKeyHandled && keyEvent.IsModifierPressed())
            {
                // Translate the key using the modifier table
                fKeyHandled = _SearchWithModifier(keyEvent);
            }
            // ALT is a sequence of ESC + KEY.
            if (!fKeyHandled && keyEvent.GetCharData() != 0 && keyEvent.IsAltPressed())
            {
                _SendEscapedInputSequence(keyEvent.GetCharData());
                fKeyHandled = true;
            }
            if (!fKeyHandled && keyEvent.IsCtrlPressed())
            {
                if ((keyEvent.GetCharData() == UNICODE_SPACE) || // Ctrl+Space
                    // when Ctrl+@ comes through, the unicodechar
                    // will be '\x0' (UNICODE_NULL), and the vkey will be
                    // VkKeyScanW(0), the vkey for null
                    (keyEvent.GetCharData() == UNICODE_NULL && keyEvent.GetVirtualKeyCode() == LOBYTE(VkKeyScanW(0))))
                {
                    _SendNullInputSequence(keyEvent.GetActiveModifierKeys());
                    fKeyHandled = true;
                }
            }

            if (!fKeyHandled)
            {
                // For perf optimization, filter out any typically printable Virtual Keys (e.g. A-Z)
                // This is in lieu of an O(1) sparse table or other such less-maintanable methods.
                // VK_CANCEL is an exception and we want to send the associated uChar as is.
                if ((keyEvent.GetVirtualKeyCode() < '0' || keyEvent.GetVirtualKeyCode() > 'Z') &&
                    keyEvent.GetVirtualKeyCode() != VK_CANCEL)
                {
                    fKeyHandled = _TranslateDefaultMapping(keyEvent, GetKeyMapping(keyEvent), GetKeyMappingLength(keyEvent));
                }
                else
                {
                    WCHAR rgwchSequence[2];
                    rgwchSequence[0] = keyEvent.GetCharData();
                    rgwchSequence[1] = UNICODE_NULL;
                    _SendInputSequence(rgwchSequence);
                    fKeyHandled = true;
                }
            }
        }
    }

    return fKeyHandled;
}

// Routine Description:
// - Sends the given char as a sequence representing Alt+wch, also the same as
//      Meta+wch.
// Arguments:
// - wch - character to send to input paired with Esc
// Return Value:
// - None
void TerminalInput::_SendEscapedInputSequence(const wchar_t wch) const
{
    try
    {
        std::deque<std::unique_ptr<IInputEvent>> inputEvents;
        inputEvents.push_back(std::make_unique<KeyEvent>(true, 1ui16, 0ui16, 0ui16, L'\x1b', 0));
        inputEvents.push_back(std::make_unique<KeyEvent>(true, 1ui16, 0ui16, 0ui16, wch, 0));
        _pfnWriteEvents(inputEvents);
    }
    catch (...)
    {
        LOG_HR(wil::ResultFromCaughtException());
    }
}

void TerminalInput::_SendNullInputSequence(const DWORD dwControlKeyState) const
{
    try
    {
        std::deque<std::unique_ptr<IInputEvent>> inputEvents;
        inputEvents.push_back(std::make_unique<KeyEvent>(true,
                                                         1ui16,
                                                         LOBYTE(VkKeyScanW(0)),
                                                         0ui16,
                                                         L'\x0',
                                                         dwControlKeyState));
        _pfnWriteEvents(inputEvents);
    }
    catch (...)
    {
        LOG_HR(wil::ResultFromCaughtException());
    }
}

void TerminalInput::_SendInputSequence(_In_ PCWSTR const pwszSequence) const
{
    size_t cch = 0;
    // + 1 to max sequence length for null terminator count which is required by StringCchLengthW
    if (SUCCEEDED(StringCchLengthW(pwszSequence, _TermKeyMap::s_cchMaxSequenceLength + 1, &cch)) && cch > 0)
    {
        try
        {
            std::deque<std::unique_ptr<IInputEvent>> inputEvents;
            for (size_t i = 0; i < cch; i++)
            {
                inputEvents.push_back(std::make_unique<KeyEvent>(true, 1ui16, 0ui16, 0ui16, pwszSequence[i], 0));
            }
            _pfnWriteEvents(inputEvents);
        }
        catch (...)
        {
            LOG_HR(wil::ResultFromCaughtException());
        }
    }
}
<|MERGE_RESOLUTION|>--- conflicted
+++ resolved
@@ -1,537 +1,530 @@
-// Copyright (c) Microsoft Corporation.
-// Licensed under the MIT license.
-
-#include "precomp.h"
-#include <windows.h>
-#include "terminalInput.hpp"
-
-#include "strsafe.h"
-
-#define WIL_SUPPORT_BITOPERATION_PASCAL_NAMES
-#include <wil\Common.h>
-
-#ifdef BUILD_ONECORE_INTERACTIVITY
-#include "..\..\interactivity\inc\VtApiRedirection.hpp"
-#endif
-
-#include "..\..\inc\unicode.hpp"
-
-using namespace Microsoft::Console::VirtualTerminal;
-
-DWORD const dwAltGrFlags = LEFT_CTRL_PRESSED | RIGHT_ALT_PRESSED;
-
-TerminalInput::TerminalInput(_In_ std::function<void(std::deque<std::unique_ptr<IInputEvent>>&)> pfn)
-{
-    _pfnWriteEvents = pfn;
-}
-
-<<<<<<< HEAD
-TerminalInput::~TerminalInput()
-{
-}
-
-=======
->>>>>>> 880272c7
-// See http://invisible-island.net/xterm/ctlseqs/ctlseqs.html#h2-PC-Style-Function-Keys
-//    For the source for these tables.
-// Also refer to the values in terminfo for kcub1, kcud1, kcuf1, kcuu1, kend, khome.
-//   the 'xterm' setting lists the application mode versions of these sequences.
-const TerminalInput::_TermKeyMap TerminalInput::s_rgCursorKeysNormalMapping[]{
-    { VK_UP, L"\x1b[A" },
-    { VK_DOWN, L"\x1b[B" },
-    { VK_RIGHT, L"\x1b[C" },
-    { VK_LEFT, L"\x1b[D" },
-    { VK_HOME, L"\x1b[H" },
-    { VK_END, L"\x1b[F" },
-};
-
-const TerminalInput::_TermKeyMap TerminalInput::s_rgCursorKeysApplicationMapping[]{
-    { VK_UP, L"\x1bOA" },
-    { VK_DOWN, L"\x1bOB" },
-    { VK_RIGHT, L"\x1bOC" },
-    { VK_LEFT, L"\x1bOD" },
-    { VK_HOME, L"\x1bOH" },
-    { VK_END, L"\x1bOF" },
-};
-
-const TerminalInput::_TermKeyMap TerminalInput::s_rgKeypadNumericMapping[]{
-    // HEY YOU. UPDATE THE MAX LENGTH DEF WHEN YOU MAKE CHANGES HERE.
-    { VK_TAB, L"\x09" },
-    { VK_BACK, L"\x7f" },
-    { VK_PAUSE, L"\x1a" },
-    { VK_ESCAPE, L"\x1b" },
-    { VK_INSERT, L"\x1b[2~" },
-    { VK_DELETE, L"\x1b[3~" },
-    { VK_PRIOR, L"\x1b[5~" },
-    { VK_NEXT, L"\x1b[6~" },
-    { VK_F1, L"\x1bOP" }, // also \x1b[11~, PuTTY uses \x1b\x1b[A
-    { VK_F2, L"\x1bOQ" }, // also \x1b[12~, PuTTY uses \x1b\x1b[B
-    { VK_F3, L"\x1bOR" }, // also \x1b[13~, PuTTY uses \x1b\x1b[C
-    { VK_F4, L"\x1bOS" }, // also \x1b[14~, PuTTY uses \x1b\x1b[D
-    { VK_F5, L"\x1b[15~" },
-    { VK_F6, L"\x1b[17~" },
-    { VK_F7, L"\x1b[18~" },
-    { VK_F8, L"\x1b[19~" },
-    { VK_F9, L"\x1b[20~" },
-    { VK_F10, L"\x1b[21~" },
-    { VK_F11, L"\x1b[23~" },
-    { VK_F12, L"\x1b[24~" },
-};
-
-//Application mode - Some terminals support both a "Numeric" input mode, and an "Application" mode
-//  The standards vary on what each key translates to in the various modes, so I tried to make it as close
-//  to the VT220 standard as possible.
-//  The notable difference is in the arrow keys, which in application mode translate to "^[0A" (etc) as opposed to "^[[A" in numeric
-//Some very unclear documentation at http://invisible-island.net/xterm/ctlseqs/ctlseqs.html also suggests alternate encodings for F1-4
-//  which I have left in the comments on those entries as something to possibly add in the future, if need be.
-//It seems to me as though this was used for early numpad implementations, where presently numlock would enable
-//  "numeric" mode, outputting the numbers on the keys, while "application" mode does things like pgup/down, arrow keys, etc.
-//These keys aren't translated at all in numeric mode, so I figured I'd leave them out of the numeric table.
-const TerminalInput::_TermKeyMap TerminalInput::s_rgKeypadApplicationMapping[]{
-    // HEY YOU. UPDATE THE MAX LENGTH DEF WHEN YOU MAKE CHANGES HERE.
-    { VK_TAB, L"\x09" },
-    { VK_BACK, L"\x7f" },
-    { VK_PAUSE, L"\x1a" },
-    { VK_ESCAPE, L"\x1b" },
-    { VK_INSERT, L"\x1b[2~" },
-    { VK_DELETE, L"\x1b[3~" },
-    { VK_PRIOR, L"\x1b[5~" },
-    { VK_NEXT, L"\x1b[6~" },
-    { VK_F1, L"\x1bOP" }, // also \x1b[11~, PuTTY uses \x1b\x1b[A
-    { VK_F2, L"\x1bOQ" }, // also \x1b[12~, PuTTY uses \x1b\x1b[B
-    { VK_F3, L"\x1bOR" }, // also \x1b[13~, PuTTY uses \x1b\x1b[C
-    { VK_F4, L"\x1bOS" }, // also \x1b[14~, PuTTY uses \x1b\x1b[D
-    { VK_F5, L"\x1b[15~" },
-    { VK_F6, L"\x1b[17~" },
-    { VK_F7, L"\x1b[18~" },
-    { VK_F8, L"\x1b[19~" },
-    { VK_F9, L"\x1b[20~" },
-    { VK_F10, L"\x1b[21~" },
-    { VK_F11, L"\x1b[23~" },
-    { VK_F12, L"\x1b[24~" },
-    // The numpad has a variety of mappings, none of which seem standard or really configurable by the OS.
-    // See http://invisible-island.net/xterm/ctlseqs/ctlseqs.html#h2-PC-Style-Function-Keys
-    //   to see just how convoluted this all is.
-    // PuTTY uses a set of mappings that don't work in ViM without reamapping them back to the numpad
-    // (see http://vim.wikia.com/wiki/PuTTY_numeric_keypad_mappings#Comments)
-    // I think the best solution is to just not do any for the time being.
-    // Putty also provides configuration for choosing which of the 5 mappings it has through the settings, which is more work than we can manage now.
-    // { VK_MULTIPLY, L"\x1bOj" },     // PuTTY: \x1bOR (I believe putty is treating the top row of the numpad as PF1-PF4)
-    // { VK_ADD, L"\x1bOk" },          // PuTTY: \x1bOl, \x1bOm (with shift)
-    // { VK_SEPARATOR, L"\x1bOl" },    // ? I'm not sure which key this is...
-    // { VK_SUBTRACT, L"\x1bOm" },     // \x1bOS
-    // { VK_DECIMAL, L"\x1bOn" },      // \x1bOn
-    // { VK_DIVIDE, L"\x1bOo" },       // \x1bOQ
-    // { VK_NUMPAD0, L"\x1bOp" },
-    // { VK_NUMPAD1, L"\x1bOq" },
-    // { VK_NUMPAD2, L"\x1bOr" },
-    // { VK_NUMPAD3, L"\x1bOs" },
-    // { VK_NUMPAD4, L"\x1bOt" },
-    // { VK_NUMPAD5, L"\x1bOu" }, // \x1b0E
-    // { VK_NUMPAD5, L"\x1bOE" }, // PuTTY \x1b[G
-    // { VK_NUMPAD6, L"\x1bOv" },
-    // { VK_NUMPAD7, L"\x1bOw" },
-    // { VK_NUMPAD8, L"\x1bOx" },
-    // { VK_NUMPAD9, L"\x1bOy" },
-    // { '=', L"\x1bOX" },      // I've also seen these codes mentioned in some documentation,
-    // { VK_SPACE, L"\x1bO " }, //  but I wasn't really sure if they should be included or not...
-    // { VK_TAB, L"\x1bOI" },   // So I left them here as a reference just in case.
-};
-
-// Sequences to send when a modifier is pressed with any of these keys
-// Basically, the 'm' will be replaced with a character indicating which
-//      modifier keys are pressed.
-const TerminalInput::_TermKeyMap TerminalInput::s_rgModifierKeyMapping[]{
-    // HEY YOU. UPDATE THE MAX LENGTH DEF WHEN YOU MAKE CHANGES HERE.
-    { VK_UP, L"\x1b[1;mA" },
-    { VK_DOWN, L"\x1b[1;mB" },
-    { VK_RIGHT, L"\x1b[1;mC" },
-    { VK_LEFT, L"\x1b[1;mD" },
-    { VK_HOME, L"\x1b[1;mH" },
-    { VK_END, L"\x1b[1;mF" },
-    { VK_F1, L"\x1b[1;mP" },
-    { VK_F2, L"\x1b[1;mQ" },
-    { VK_F3, L"\x1b[1;mR" },
-    { VK_F4, L"\x1b[1;mS" },
-    { VK_INSERT, L"\x1b[2;m~" },
-    { VK_DELETE, L"\x1b[3;m~" },
-    { VK_PRIOR, L"\x1b[5;m~" },
-    { VK_NEXT, L"\x1b[6;m~" },
-    { VK_F5, L"\x1b[15;m~" },
-    { VK_F6, L"\x1b[17;m~" },
-    { VK_F7, L"\x1b[18;m~" },
-    { VK_F8, L"\x1b[19;m~" },
-    { VK_F9, L"\x1b[20;m~" },
-    { VK_F10, L"\x1b[21;m~" },
-    { VK_F11, L"\x1b[23;m~" },
-    { VK_F12, L"\x1b[24;m~" },
-    // Ubuntu's inputrc also defines \x1b[5C, \x1b\x1bC (and D) as 'forward/backward-word' mappings
-    // I believe '\x1b\x1bC' is listed because the C1 ESC (x9B) gets encoded as
-    //  \xC2\x9B, but then translated to \x1b\x1b if the C1 codepoint isn't supported by the current encoding
-};
-
-// Sequences to send when a modifier is pressed with any of these keys
-// These sequences are not later updated to encode the modifier state in the
-//      sequence itself, they are just weird exceptional cases to the general
-//      rules above.
-const TerminalInput::_TermKeyMap TerminalInput::s_rgSimpleModifedKeyMapping[]{
-    // HEY YOU. UPDATE THE MAX LENGTH DEF WHEN YOU MAKE CHANGES HERE.
-    { VK_BACK, CTRL_PRESSED, L"\x8" },
-    { VK_BACK, ALT_PRESSED, L"\x1b\x7f" },
-    { VK_BACK, CTRL_PRESSED | ALT_PRESSED, L"\x1b\x8" },
-    { VK_TAB, CTRL_PRESSED, L"\t" },
-    { VK_TAB, SHIFT_PRESSED, L"\x1b[Z" },
-    { VK_DIVIDE, CTRL_PRESSED, L"\x1F" },
-    // These two are not implemented here, because they are system keys.
-    // { VK_TAB, ALT_PRESSED, L""}, This is the Windows system shortcut for switching windows.
-    // { VK_ESCAPE, ALT_PRESSED, L""}, This is another Windows system shortcut for switching windows.
-};
-
-const wchar_t* const CTRL_SLASH_SEQUENCE = L"\x1f";
-
-// Do NOT include the null terminator in the count.
-const size_t TerminalInput::_TermKeyMap::s_cchMaxSequenceLength = 7; // UPDATE THIS DEF WHEN THE LONGEST MAPPED STRING CHANGES
-
-const size_t TerminalInput::s_cCursorKeysNormalMapping = ARRAYSIZE(s_rgCursorKeysNormalMapping);
-const size_t TerminalInput::s_cCursorKeysApplicationMapping = ARRAYSIZE(s_rgCursorKeysApplicationMapping);
-const size_t TerminalInput::s_cKeypadNumericMapping = ARRAYSIZE(s_rgKeypadNumericMapping);
-const size_t TerminalInput::s_cKeypadApplicationMapping = ARRAYSIZE(s_rgKeypadApplicationMapping);
-const size_t TerminalInput::s_cModifierKeyMapping = ARRAYSIZE(s_rgModifierKeyMapping);
-const size_t TerminalInput::s_cSimpleModifedKeyMapping = ARRAYSIZE(s_rgSimpleModifedKeyMapping);
-
-void TerminalInput::ChangeKeypadMode(const bool fApplicationMode)
-{
-    _fKeypadApplicationMode = fApplicationMode;
-}
-
-void TerminalInput::ChangeCursorKeysMode(const bool fApplicationMode)
-{
-    _fCursorApplicationMode = fApplicationMode;
-}
-
-const size_t TerminalInput::GetKeyMappingLength(const KeyEvent& keyEvent) const
-{
-    if (keyEvent.IsCursorKey())
-    {
-        return (_fCursorApplicationMode) ? s_cCursorKeysApplicationMapping : s_cCursorKeysNormalMapping;
-    }
- 
-    return (_fKeypadApplicationMode) ? s_cKeypadApplicationMapping : s_cKeypadNumericMapping;
-}
-
-const TerminalInput::_TermKeyMap* TerminalInput::GetKeyMapping(const KeyEvent& keyEvent) const
-{
-    if (keyEvent.IsCursorKey())
-    {
-        return (_fCursorApplicationMode) ? s_rgCursorKeysApplicationMapping : s_rgCursorKeysNormalMapping;
-    }
-   
-	return (_fKeypadApplicationMode) ? s_rgKeypadApplicationMapping : s_rgKeypadNumericMapping;
-}
-
-// Routine Description:
-// - Searches the s_ModifierKeyMapping for a entry corresponding to this key event.
-//      Changes the second to last byte to correspond to the currently pressed modifier keys
-//      before sending to the input.
-// Arguments:
-// - keyEvent - Key event to translate
-// Return Value:
-// - True if there was a match to a key translation, and we successfully modified and sent it to the input
-bool TerminalInput::_SearchWithModifier(const KeyEvent& keyEvent) const
-{
-    const TerminalInput::_TermKeyMap* pMatchingMapping;
-    bool fSuccess = _SearchKeyMapping(keyEvent,
-                                      s_rgModifierKeyMapping,
-                                      s_cModifierKeyMapping,
-                                      &pMatchingMapping);
-    if (fSuccess)
-    {
-        size_t cch = 0;
-        if (SUCCEEDED(StringCchLengthW(pMatchingMapping->pwszSequence, _TermKeyMap::s_cchMaxSequenceLength + 1, &cch)) &&
-            cch > 0)
-        {
-            wchar_t* rwchModifiedSequence = new (std::nothrow) wchar_t[cch + 1];
-            if (rwchModifiedSequence != nullptr)
-            {
-                memcpy(rwchModifiedSequence, pMatchingMapping->pwszSequence, cch * sizeof(wchar_t));
-                const bool fShift = keyEvent.IsShiftPressed();
-                const bool fAlt = keyEvent.IsAltPressed();
-                const bool fCtrl = keyEvent.IsCtrlPressed();
-                rwchModifiedSequence[cch - 2] = L'1' + (fShift ? 1 : 0) + (fAlt ? 2 : 0) + (fCtrl ? 4 : 0);
-                rwchModifiedSequence[cch] = 0;
-                _SendInputSequence(rwchModifiedSequence);
-                fSuccess = true;
-                delete[] rwchModifiedSequence;
-            }
-        }
-    }
-    else
-    {
-        // We didn't find the key in the map of modified keys that need editing,
-        //      maybe it's in the other map of modified keys with sequences that
-        //      don't need editing before sending.
-        fSuccess = _SearchKeyMapping(keyEvent,
-                                     s_rgSimpleModifedKeyMapping,
-                                     s_cSimpleModifedKeyMapping,
-                                     &pMatchingMapping);
-        if (fSuccess)
-        {
-            // This mapping doesn't need to be changed at all.
-            _SendInputSequence(pMatchingMapping->pwszSequence);
-            fSuccess = true;
-        }
-        else
-        {
-            // One last check: C-/ is supposed to be C-_
-            // But '/' is not the same VKEY on all keyboards. So we have to
-            //      figure out the vkey at runtime.
-            const BYTE slashVkey = LOBYTE(VkKeyScan(L'/'));
-            if (keyEvent.GetVirtualKeyCode() == slashVkey && keyEvent.IsCtrlPressed())
-            {
-                // This mapping doesn't need to be changed at all.
-                _SendInputSequence(CTRL_SLASH_SEQUENCE);
-                fSuccess = true;
-            }
-        }
-    }
-
-    return fSuccess;
-}
-
-// Routine Description:
-// - Searches the keyMapping for a entry corresponding to this key event, and returns it.
-// Arguments:
-// - keyEvent - Key event to translate
-// - keyMapping - Array of key mappings to search
-// - cKeyMapping - number of entries in keyMapping
-// - pMatchingMapping - Where to put the pointer to the found match
-// Return Value:
-// - True if there was a match to a key translation
-bool TerminalInput::_SearchKeyMapping(const KeyEvent& keyEvent,
-                                      _In_reads_(cKeyMapping) const TerminalInput::_TermKeyMap* keyMapping,
-                                      const size_t cKeyMapping,
-                                      _Out_ const TerminalInput::_TermKeyMap** pMatchingMapping) const
-{
-    bool fKeyTranslated = false;
-    for (size_t i = 0; i < cKeyMapping; i++)
-    {
-        const _TermKeyMap* const pMap = &(keyMapping[i]);
-
-        if (pMap->wVirtualKey == keyEvent.GetVirtualKeyCode())
-        {
-            // If the mapping has no modifiers set, then it doesn't really care
-            //      what the modifiers are on the key. The caller will likely do
-            //      something with them.
-            // However, if there are modifiers set, then we only want to match
-            //      if the key's modifiers are the same as the modifiers in the
-            //      mapping.
-            bool modifiersMatch = WI_AreAllFlagsClear(pMap->dwModifiers, MOD_PRESSED);
-            if (!modifiersMatch)
-            {
-                // The modifier mapping expects certain modifier keys to be
-                //      pressed. Check those as well.
-                modifiersMatch =
-                    (WI_IsFlagSet(pMap->dwModifiers, SHIFT_PRESSED) == keyEvent.IsShiftPressed()) &&
-                    (WI_IsAnyFlagSet(pMap->dwModifiers, ALT_PRESSED) == keyEvent.IsAltPressed()) &&
-                    (WI_IsAnyFlagSet(pMap->dwModifiers, CTRL_PRESSED) == keyEvent.IsCtrlPressed());
-            }
-
-            if (modifiersMatch)
-            {
-                fKeyTranslated = true;
-                *pMatchingMapping = pMap;
-                break;
-            }
-        }
-    }
-    return fKeyTranslated;
-}
-
-// Routine Description:
-// - Searches the input array of mappings, and sends it to the input if a match was found.
-// Arguments:
-// - keyEvent - Key event to translate
-// - keyMapping - Array of key mappings to search
-// - cKeyMapping - number of entries in keyMapping
-// Return Value:
-// - True if there was a match to a key translation, and we successfully sent it to the input
-bool TerminalInput::_TranslateDefaultMapping(const KeyEvent& keyEvent,
-                                             _In_reads_(cKeyMapping) const TerminalInput::_TermKeyMap* keyMapping,
-                                             const size_t cKeyMapping) const
-{
-    const TerminalInput::_TermKeyMap* pMatchingMapping;
-    const bool fSuccess = _SearchKeyMapping(keyEvent, keyMapping, cKeyMapping, &pMatchingMapping);
-    if (fSuccess)
-    {
-        _SendInputSequence(pMatchingMapping->pwszSequence);
-    }
-    return fSuccess;
-}
-
-bool TerminalInput::HandleKey(const IInputEvent* const pInEvent) const
-{
-    // By default, we fail to handle the key
-    bool fKeyHandled = false;
-
-    // On key presses, prepare to translate to VT compatible sequences
-    if (pInEvent->EventType() == InputEventType::KeyEvent)
-    {
-        auto keyEvent = *static_cast<const KeyEvent* const>(pInEvent);
-
-        // Only need to handle key down. See raw key handler (see RawReadWaitRoutine in stream.cpp)
-        if (keyEvent.IsKeyDown())
-        {
-            // For AltGr enabled keyboards, the Windows system will
-            // emit Left Ctrl + Right Alt as the modifier keys and
-            // will have pretranslated the UnicodeChar to the proper
-            // alternative value.
-            // Through testing with Ubuntu, PuTTY, and Emacs for
-            // Windows, it was discovered that any instance of Left
-            // Ctrl + Right Alt will strip out those two modifiers and
-            // send the unicode value straight through to the system.
-            // Holding additional modifiers in addition to Left Ctrl +
-            // Right Alt will then light those modifiers up again for
-            // the unicode value.
-            // Therefore to handle AltGr properly, our first step
-            // needs to be to check if both Left Ctrl + Right Alt are
-            // pressed...
-            // ... and if they are both pressed, strip them out of the control key state.
-            if (keyEvent.IsAltGrPressed())
-            {
-                keyEvent.DeactivateModifierKey(ModifierKeyState::LeftCtrl);
-                keyEvent.DeactivateModifierKey(ModifierKeyState::RightAlt);
-            }
-
-            if (keyEvent.IsAltPressed() &&
-                keyEvent.IsCtrlPressed() &&
-                (keyEvent.GetCharData() == 0 || keyEvent.GetCharData() == 0x20) &&
-                ((keyEvent.GetVirtualKeyCode() > 0x40 && keyEvent.GetVirtualKeyCode() <= 0x5A) ||
-                 keyEvent.GetVirtualKeyCode() == VK_SPACE))
-            {
-                // For Alt+Ctrl+Key messages, the UnicodeChar is NOT the Ctrl+key char, it's null.
-                //      So we need to get the char from the vKey.
-                //      EXCEPT for Alt+Ctrl+Space. Then the UnicodeChar is space, not NUL.
-                auto wchPressedChar = static_cast<wchar_t>(MapVirtualKeyW(keyEvent.GetVirtualKeyCode(), MAPVK_VK_TO_CHAR));
-                // This is a trick - C-Spc is supposed to send NUL. So quick change space -> @ (0x40)
-                wchPressedChar = (wchPressedChar == UNICODE_SPACE) ? 0x40 : wchPressedChar;
-                if (wchPressedChar >= 0x40 && wchPressedChar < 0x7F)
-                {
-                    //shift the char to the ctrl range
-                    wchPressedChar -= 0x40;
-                    _SendEscapedInputSequence(wchPressedChar);
-                    fKeyHandled = true;
-                }
-            }
-
-            // If a modifier key was pressed, then we need to try and send the modified sequence.
-            if (!fKeyHandled && keyEvent.IsModifierPressed())
-            {
-                // Translate the key using the modifier table
-                fKeyHandled = _SearchWithModifier(keyEvent);
-            }
-            // ALT is a sequence of ESC + KEY.
-            if (!fKeyHandled && keyEvent.GetCharData() != 0 && keyEvent.IsAltPressed())
-            {
-                _SendEscapedInputSequence(keyEvent.GetCharData());
-                fKeyHandled = true;
-            }
-            if (!fKeyHandled && keyEvent.IsCtrlPressed())
-            {
-                if ((keyEvent.GetCharData() == UNICODE_SPACE) || // Ctrl+Space
-                    // when Ctrl+@ comes through, the unicodechar
-                    // will be '\x0' (UNICODE_NULL), and the vkey will be
-                    // VkKeyScanW(0), the vkey for null
-                    (keyEvent.GetCharData() == UNICODE_NULL && keyEvent.GetVirtualKeyCode() == LOBYTE(VkKeyScanW(0))))
-                {
-                    _SendNullInputSequence(keyEvent.GetActiveModifierKeys());
-                    fKeyHandled = true;
-                }
-            }
-
-            if (!fKeyHandled)
-            {
-                // For perf optimization, filter out any typically printable Virtual Keys (e.g. A-Z)
-                // This is in lieu of an O(1) sparse table or other such less-maintanable methods.
-                // VK_CANCEL is an exception and we want to send the associated uChar as is.
-                if ((keyEvent.GetVirtualKeyCode() < '0' || keyEvent.GetVirtualKeyCode() > 'Z') &&
-                    keyEvent.GetVirtualKeyCode() != VK_CANCEL)
-                {
-                    fKeyHandled = _TranslateDefaultMapping(keyEvent, GetKeyMapping(keyEvent), GetKeyMappingLength(keyEvent));
-                }
-                else
-                {
-                    WCHAR rgwchSequence[2];
-                    rgwchSequence[0] = keyEvent.GetCharData();
-                    rgwchSequence[1] = UNICODE_NULL;
-                    _SendInputSequence(rgwchSequence);
-                    fKeyHandled = true;
-                }
-            }
-        }
-    }
-
-    return fKeyHandled;
-}
-
-// Routine Description:
-// - Sends the given char as a sequence representing Alt+wch, also the same as
-//      Meta+wch.
-// Arguments:
-// - wch - character to send to input paired with Esc
-// Return Value:
-// - None
-void TerminalInput::_SendEscapedInputSequence(const wchar_t wch) const
-{
-    try
-    {
-        std::deque<std::unique_ptr<IInputEvent>> inputEvents;
-        inputEvents.push_back(std::make_unique<KeyEvent>(true, 1ui16, 0ui16, 0ui16, L'\x1b', 0));
-        inputEvents.push_back(std::make_unique<KeyEvent>(true, 1ui16, 0ui16, 0ui16, wch, 0));
-        _pfnWriteEvents(inputEvents);
-    }
-    catch (...)
-    {
-        LOG_HR(wil::ResultFromCaughtException());
-    }
-}
-
-void TerminalInput::_SendNullInputSequence(const DWORD dwControlKeyState) const
-{
-    try
-    {
-        std::deque<std::unique_ptr<IInputEvent>> inputEvents;
-        inputEvents.push_back(std::make_unique<KeyEvent>(true,
-                                                         1ui16,
-                                                         LOBYTE(VkKeyScanW(0)),
-                                                         0ui16,
-                                                         L'\x0',
-                                                         dwControlKeyState));
-        _pfnWriteEvents(inputEvents);
-    }
-    catch (...)
-    {
-        LOG_HR(wil::ResultFromCaughtException());
-    }
-}
-
-void TerminalInput::_SendInputSequence(_In_ PCWSTR const pwszSequence) const
-{
-    size_t cch = 0;
-    // + 1 to max sequence length for null terminator count which is required by StringCchLengthW
-    if (SUCCEEDED(StringCchLengthW(pwszSequence, _TermKeyMap::s_cchMaxSequenceLength + 1, &cch)) && cch > 0)
-    {
-        try
-        {
-            std::deque<std::unique_ptr<IInputEvent>> inputEvents;
-            for (size_t i = 0; i < cch; i++)
-            {
-                inputEvents.push_back(std::make_unique<KeyEvent>(true, 1ui16, 0ui16, 0ui16, pwszSequence[i], 0));
-            }
-            _pfnWriteEvents(inputEvents);
-        }
-        catch (...)
-        {
-            LOG_HR(wil::ResultFromCaughtException());
-        }
-    }
-}
+// Copyright (c) Microsoft Corporation.
+// Licensed under the MIT license.
+
+#include "precomp.h"
+#include <windows.h>
+#include "terminalInput.hpp"
+
+#include "strsafe.h"
+
+#define WIL_SUPPORT_BITOPERATION_PASCAL_NAMES
+#include <wil\Common.h>
+
+#ifdef BUILD_ONECORE_INTERACTIVITY
+#include "..\..\interactivity\inc\VtApiRedirection.hpp"
+#endif
+
+#include "..\..\inc\unicode.hpp"
+
+using namespace Microsoft::Console::VirtualTerminal;
+
+DWORD const dwAltGrFlags = LEFT_CTRL_PRESSED | RIGHT_ALT_PRESSED;
+
+TerminalInput::TerminalInput(_In_ std::function<void(std::deque<std::unique_ptr<IInputEvent>>&)> pfn)
+{
+    _pfnWriteEvents = pfn;
+}
+
+// See http://invisible-island.net/xterm/ctlseqs/ctlseqs.html#h2-PC-Style-Function-Keys
+//    For the source for these tables.
+// Also refer to the values in terminfo for kcub1, kcud1, kcuf1, kcuu1, kend, khome.
+//   the 'xterm' setting lists the application mode versions of these sequences.
+const TerminalInput::_TermKeyMap TerminalInput::s_rgCursorKeysNormalMapping[]{
+    { VK_UP, L"\x1b[A" },
+    { VK_DOWN, L"\x1b[B" },
+    { VK_RIGHT, L"\x1b[C" },
+    { VK_LEFT, L"\x1b[D" },
+    { VK_HOME, L"\x1b[H" },
+    { VK_END, L"\x1b[F" },
+};
+
+const TerminalInput::_TermKeyMap TerminalInput::s_rgCursorKeysApplicationMapping[]{
+    { VK_UP, L"\x1bOA" },
+    { VK_DOWN, L"\x1bOB" },
+    { VK_RIGHT, L"\x1bOC" },
+    { VK_LEFT, L"\x1bOD" },
+    { VK_HOME, L"\x1bOH" },
+    { VK_END, L"\x1bOF" },
+};
+
+const TerminalInput::_TermKeyMap TerminalInput::s_rgKeypadNumericMapping[]{
+    // HEY YOU. UPDATE THE MAX LENGTH DEF WHEN YOU MAKE CHANGES HERE.
+    { VK_TAB, L"\x09" },
+    { VK_BACK, L"\x7f" },
+    { VK_PAUSE, L"\x1a" },
+    { VK_ESCAPE, L"\x1b" },
+    { VK_INSERT, L"\x1b[2~" },
+    { VK_DELETE, L"\x1b[3~" },
+    { VK_PRIOR, L"\x1b[5~" },
+    { VK_NEXT, L"\x1b[6~" },
+    { VK_F1, L"\x1bOP" }, // also \x1b[11~, PuTTY uses \x1b\x1b[A
+    { VK_F2, L"\x1bOQ" }, // also \x1b[12~, PuTTY uses \x1b\x1b[B
+    { VK_F3, L"\x1bOR" }, // also \x1b[13~, PuTTY uses \x1b\x1b[C
+    { VK_F4, L"\x1bOS" }, // also \x1b[14~, PuTTY uses \x1b\x1b[D
+    { VK_F5, L"\x1b[15~" },
+    { VK_F6, L"\x1b[17~" },
+    { VK_F7, L"\x1b[18~" },
+    { VK_F8, L"\x1b[19~" },
+    { VK_F9, L"\x1b[20~" },
+    { VK_F10, L"\x1b[21~" },
+    { VK_F11, L"\x1b[23~" },
+    { VK_F12, L"\x1b[24~" },
+};
+
+//Application mode - Some terminals support both a "Numeric" input mode, and an "Application" mode
+//  The standards vary on what each key translates to in the various modes, so I tried to make it as close
+//  to the VT220 standard as possible.
+//  The notable difference is in the arrow keys, which in application mode translate to "^[0A" (etc) as opposed to "^[[A" in numeric
+//Some very unclear documentation at http://invisible-island.net/xterm/ctlseqs/ctlseqs.html also suggests alternate encodings for F1-4
+//  which I have left in the comments on those entries as something to possibly add in the future, if need be.
+//It seems to me as though this was used for early numpad implementations, where presently numlock would enable
+//  "numeric" mode, outputting the numbers on the keys, while "application" mode does things like pgup/down, arrow keys, etc.
+//These keys aren't translated at all in numeric mode, so I figured I'd leave them out of the numeric table.
+const TerminalInput::_TermKeyMap TerminalInput::s_rgKeypadApplicationMapping[]{
+    // HEY YOU. UPDATE THE MAX LENGTH DEF WHEN YOU MAKE CHANGES HERE.
+    { VK_TAB, L"\x09" },
+    { VK_BACK, L"\x7f" },
+    { VK_PAUSE, L"\x1a" },
+    { VK_ESCAPE, L"\x1b" },
+    { VK_INSERT, L"\x1b[2~" },
+    { VK_DELETE, L"\x1b[3~" },
+    { VK_PRIOR, L"\x1b[5~" },
+    { VK_NEXT, L"\x1b[6~" },
+    { VK_F1, L"\x1bOP" }, // also \x1b[11~, PuTTY uses \x1b\x1b[A
+    { VK_F2, L"\x1bOQ" }, // also \x1b[12~, PuTTY uses \x1b\x1b[B
+    { VK_F3, L"\x1bOR" }, // also \x1b[13~, PuTTY uses \x1b\x1b[C
+    { VK_F4, L"\x1bOS" }, // also \x1b[14~, PuTTY uses \x1b\x1b[D
+    { VK_F5, L"\x1b[15~" },
+    { VK_F6, L"\x1b[17~" },
+    { VK_F7, L"\x1b[18~" },
+    { VK_F8, L"\x1b[19~" },
+    { VK_F9, L"\x1b[20~" },
+    { VK_F10, L"\x1b[21~" },
+    { VK_F11, L"\x1b[23~" },
+    { VK_F12, L"\x1b[24~" },
+    // The numpad has a variety of mappings, none of which seem standard or really configurable by the OS.
+    // See http://invisible-island.net/xterm/ctlseqs/ctlseqs.html#h2-PC-Style-Function-Keys
+    //   to see just how convoluted this all is.
+    // PuTTY uses a set of mappings that don't work in ViM without reamapping them back to the numpad
+    // (see http://vim.wikia.com/wiki/PuTTY_numeric_keypad_mappings#Comments)
+    // I think the best solution is to just not do any for the time being.
+    // Putty also provides configuration for choosing which of the 5 mappings it has through the settings, which is more work than we can manage now.
+    // { VK_MULTIPLY, L"\x1bOj" },     // PuTTY: \x1bOR (I believe putty is treating the top row of the numpad as PF1-PF4)
+    // { VK_ADD, L"\x1bOk" },          // PuTTY: \x1bOl, \x1bOm (with shift)
+    // { VK_SEPARATOR, L"\x1bOl" },    // ? I'm not sure which key this is...
+    // { VK_SUBTRACT, L"\x1bOm" },     // \x1bOS
+    // { VK_DECIMAL, L"\x1bOn" },      // \x1bOn
+    // { VK_DIVIDE, L"\x1bOo" },       // \x1bOQ
+    // { VK_NUMPAD0, L"\x1bOp" },
+    // { VK_NUMPAD1, L"\x1bOq" },
+    // { VK_NUMPAD2, L"\x1bOr" },
+    // { VK_NUMPAD3, L"\x1bOs" },
+    // { VK_NUMPAD4, L"\x1bOt" },
+    // { VK_NUMPAD5, L"\x1bOu" }, // \x1b0E
+    // { VK_NUMPAD5, L"\x1bOE" }, // PuTTY \x1b[G
+    // { VK_NUMPAD6, L"\x1bOv" },
+    // { VK_NUMPAD7, L"\x1bOw" },
+    // { VK_NUMPAD8, L"\x1bOx" },
+    // { VK_NUMPAD9, L"\x1bOy" },
+    // { '=', L"\x1bOX" },      // I've also seen these codes mentioned in some documentation,
+    // { VK_SPACE, L"\x1bO " }, //  but I wasn't really sure if they should be included or not...
+    // { VK_TAB, L"\x1bOI" },   // So I left them here as a reference just in case.
+};
+
+// Sequences to send when a modifier is pressed with any of these keys
+// Basically, the 'm' will be replaced with a character indicating which
+//      modifier keys are pressed.
+const TerminalInput::_TermKeyMap TerminalInput::s_rgModifierKeyMapping[]{
+    // HEY YOU. UPDATE THE MAX LENGTH DEF WHEN YOU MAKE CHANGES HERE.
+    { VK_UP, L"\x1b[1;mA" },
+    { VK_DOWN, L"\x1b[1;mB" },
+    { VK_RIGHT, L"\x1b[1;mC" },
+    { VK_LEFT, L"\x1b[1;mD" },
+    { VK_HOME, L"\x1b[1;mH" },
+    { VK_END, L"\x1b[1;mF" },
+    { VK_F1, L"\x1b[1;mP" },
+    { VK_F2, L"\x1b[1;mQ" },
+    { VK_F3, L"\x1b[1;mR" },
+    { VK_F4, L"\x1b[1;mS" },
+    { VK_INSERT, L"\x1b[2;m~" },
+    { VK_DELETE, L"\x1b[3;m~" },
+    { VK_PRIOR, L"\x1b[5;m~" },
+    { VK_NEXT, L"\x1b[6;m~" },
+    { VK_F5, L"\x1b[15;m~" },
+    { VK_F6, L"\x1b[17;m~" },
+    { VK_F7, L"\x1b[18;m~" },
+    { VK_F8, L"\x1b[19;m~" },
+    { VK_F9, L"\x1b[20;m~" },
+    { VK_F10, L"\x1b[21;m~" },
+    { VK_F11, L"\x1b[23;m~" },
+    { VK_F12, L"\x1b[24;m~" },
+    // Ubuntu's inputrc also defines \x1b[5C, \x1b\x1bC (and D) as 'forward/backward-word' mappings
+    // I believe '\x1b\x1bC' is listed because the C1 ESC (x9B) gets encoded as
+    //  \xC2\x9B, but then translated to \x1b\x1b if the C1 codepoint isn't supported by the current encoding
+};
+
+// Sequences to send when a modifier is pressed with any of these keys
+// These sequences are not later updated to encode the modifier state in the
+//      sequence itself, they are just weird exceptional cases to the general
+//      rules above.
+const TerminalInput::_TermKeyMap TerminalInput::s_rgSimpleModifedKeyMapping[]{
+    // HEY YOU. UPDATE THE MAX LENGTH DEF WHEN YOU MAKE CHANGES HERE.
+    { VK_BACK, CTRL_PRESSED, L"\x8" },
+    { VK_BACK, ALT_PRESSED, L"\x1b\x7f" },
+    { VK_BACK, CTRL_PRESSED | ALT_PRESSED, L"\x1b\x8" },
+    { VK_TAB, CTRL_PRESSED, L"\t" },
+    { VK_TAB, SHIFT_PRESSED, L"\x1b[Z" },
+    { VK_DIVIDE, CTRL_PRESSED, L"\x1F" },
+    // These two are not implemented here, because they are system keys.
+    // { VK_TAB, ALT_PRESSED, L""}, This is the Windows system shortcut for switching windows.
+    // { VK_ESCAPE, ALT_PRESSED, L""}, This is another Windows system shortcut for switching windows.
+};
+
+const wchar_t* const CTRL_SLASH_SEQUENCE = L"\x1f";
+
+// Do NOT include the null terminator in the count.
+const size_t TerminalInput::_TermKeyMap::s_cchMaxSequenceLength = 7; // UPDATE THIS DEF WHEN THE LONGEST MAPPED STRING CHANGES
+
+const size_t TerminalInput::s_cCursorKeysNormalMapping = ARRAYSIZE(s_rgCursorKeysNormalMapping);
+const size_t TerminalInput::s_cCursorKeysApplicationMapping = ARRAYSIZE(s_rgCursorKeysApplicationMapping);
+const size_t TerminalInput::s_cKeypadNumericMapping = ARRAYSIZE(s_rgKeypadNumericMapping);
+const size_t TerminalInput::s_cKeypadApplicationMapping = ARRAYSIZE(s_rgKeypadApplicationMapping);
+const size_t TerminalInput::s_cModifierKeyMapping = ARRAYSIZE(s_rgModifierKeyMapping);
+const size_t TerminalInput::s_cSimpleModifedKeyMapping = ARRAYSIZE(s_rgSimpleModifedKeyMapping);
+
+void TerminalInput::ChangeKeypadMode(const bool fApplicationMode)
+{
+    _fKeypadApplicationMode = fApplicationMode;
+}
+
+void TerminalInput::ChangeCursorKeysMode(const bool fApplicationMode)
+{
+    _fCursorApplicationMode = fApplicationMode;
+}
+
+const size_t TerminalInput::GetKeyMappingLength(const KeyEvent& keyEvent) const
+{
+    if (keyEvent.IsCursorKey())
+    {
+        return (_fCursorApplicationMode) ? s_cCursorKeysApplicationMapping : s_cCursorKeysNormalMapping;
+    }
+
+    return (_fKeypadApplicationMode) ? s_cKeypadApplicationMapping : s_cKeypadNumericMapping;
+}
+
+const TerminalInput::_TermKeyMap* TerminalInput::GetKeyMapping(const KeyEvent& keyEvent) const
+{
+    if (keyEvent.IsCursorKey())
+    {
+        return (_fCursorApplicationMode) ? s_rgCursorKeysApplicationMapping : s_rgCursorKeysNormalMapping;
+    }
+
+	return (_fKeypadApplicationMode) ? s_rgKeypadApplicationMapping : s_rgKeypadNumericMapping;
+}
+
+// Routine Description:
+// - Searches the s_ModifierKeyMapping for a entry corresponding to this key event.
+//      Changes the second to last byte to correspond to the currently pressed modifier keys
+//      before sending to the input.
+// Arguments:
+// - keyEvent - Key event to translate
+// Return Value:
+// - True if there was a match to a key translation, and we successfully modified and sent it to the input
+bool TerminalInput::_SearchWithModifier(const KeyEvent& keyEvent) const
+{
+    const TerminalInput::_TermKeyMap* pMatchingMapping;
+    bool fSuccess = _SearchKeyMapping(keyEvent,
+                                      s_rgModifierKeyMapping,
+                                      s_cModifierKeyMapping,
+                                      &pMatchingMapping);
+    if (fSuccess)
+    {
+        size_t cch = 0;
+        if (SUCCEEDED(StringCchLengthW(pMatchingMapping->pwszSequence, _TermKeyMap::s_cchMaxSequenceLength + 1, &cch)) &&
+            cch > 0)
+        {
+            wchar_t* rwchModifiedSequence = new (std::nothrow) wchar_t[cch + 1];
+            if (rwchModifiedSequence != nullptr)
+            {
+                memcpy(rwchModifiedSequence, pMatchingMapping->pwszSequence, cch * sizeof(wchar_t));
+                const bool fShift = keyEvent.IsShiftPressed();
+                const bool fAlt = keyEvent.IsAltPressed();
+                const bool fCtrl = keyEvent.IsCtrlPressed();
+                rwchModifiedSequence[cch - 2] = L'1' + (fShift ? 1 : 0) + (fAlt ? 2 : 0) + (fCtrl ? 4 : 0);
+                rwchModifiedSequence[cch] = 0;
+                _SendInputSequence(rwchModifiedSequence);
+                fSuccess = true;
+                delete[] rwchModifiedSequence;
+            }
+        }
+    }
+    else
+    {
+        // We didn't find the key in the map of modified keys that need editing,
+        //      maybe it's in the other map of modified keys with sequences that
+        //      don't need editing before sending.
+        fSuccess = _SearchKeyMapping(keyEvent,
+                                     s_rgSimpleModifedKeyMapping,
+                                     s_cSimpleModifedKeyMapping,
+                                     &pMatchingMapping);
+        if (fSuccess)
+        {
+            // This mapping doesn't need to be changed at all.
+            _SendInputSequence(pMatchingMapping->pwszSequence);
+            fSuccess = true;
+        }
+        else
+        {
+            // One last check: C-/ is supposed to be C-_
+            // But '/' is not the same VKEY on all keyboards. So we have to
+            //      figure out the vkey at runtime.
+            const BYTE slashVkey = LOBYTE(VkKeyScan(L'/'));
+            if (keyEvent.GetVirtualKeyCode() == slashVkey && keyEvent.IsCtrlPressed())
+            {
+                // This mapping doesn't need to be changed at all.
+                _SendInputSequence(CTRL_SLASH_SEQUENCE);
+                fSuccess = true;
+            }
+        }
+    }
+
+    return fSuccess;
+}
+
+// Routine Description:
+// - Searches the keyMapping for a entry corresponding to this key event, and returns it.
+// Arguments:
+// - keyEvent - Key event to translate
+// - keyMapping - Array of key mappings to search
+// - cKeyMapping - number of entries in keyMapping
+// - pMatchingMapping - Where to put the pointer to the found match
+// Return Value:
+// - True if there was a match to a key translation
+bool TerminalInput::_SearchKeyMapping(const KeyEvent& keyEvent,
+                                      _In_reads_(cKeyMapping) const TerminalInput::_TermKeyMap* keyMapping,
+                                      const size_t cKeyMapping,
+                                      _Out_ const TerminalInput::_TermKeyMap** pMatchingMapping) const
+{
+    bool fKeyTranslated = false;
+    for (size_t i = 0; i < cKeyMapping; i++)
+    {
+        const _TermKeyMap* const pMap = &(keyMapping[i]);
+
+        if (pMap->wVirtualKey == keyEvent.GetVirtualKeyCode())
+        {
+            // If the mapping has no modifiers set, then it doesn't really care
+            //      what the modifiers are on the key. The caller will likely do
+            //      something with them.
+            // However, if there are modifiers set, then we only want to match
+            //      if the key's modifiers are the same as the modifiers in the
+            //      mapping.
+            bool modifiersMatch = WI_AreAllFlagsClear(pMap->dwModifiers, MOD_PRESSED);
+            if (!modifiersMatch)
+            {
+                // The modifier mapping expects certain modifier keys to be
+                //      pressed. Check those as well.
+                modifiersMatch =
+                    (WI_IsFlagSet(pMap->dwModifiers, SHIFT_PRESSED) == keyEvent.IsShiftPressed()) &&
+                    (WI_IsAnyFlagSet(pMap->dwModifiers, ALT_PRESSED) == keyEvent.IsAltPressed()) &&
+                    (WI_IsAnyFlagSet(pMap->dwModifiers, CTRL_PRESSED) == keyEvent.IsCtrlPressed());
+            }
+
+            if (modifiersMatch)
+            {
+                fKeyTranslated = true;
+                *pMatchingMapping = pMap;
+                break;
+            }
+        }
+    }
+    return fKeyTranslated;
+}
+
+// Routine Description:
+// - Searches the input array of mappings, and sends it to the input if a match was found.
+// Arguments:
+// - keyEvent - Key event to translate
+// - keyMapping - Array of key mappings to search
+// - cKeyMapping - number of entries in keyMapping
+// Return Value:
+// - True if there was a match to a key translation, and we successfully sent it to the input
+bool TerminalInput::_TranslateDefaultMapping(const KeyEvent& keyEvent,
+                                             _In_reads_(cKeyMapping) const TerminalInput::_TermKeyMap* keyMapping,
+                                             const size_t cKeyMapping) const
+{
+    const TerminalInput::_TermKeyMap* pMatchingMapping;
+    const bool fSuccess = _SearchKeyMapping(keyEvent, keyMapping, cKeyMapping, &pMatchingMapping);
+    if (fSuccess)
+    {
+        _SendInputSequence(pMatchingMapping->pwszSequence);
+    }
+    return fSuccess;
+}
+
+bool TerminalInput::HandleKey(const IInputEvent* const pInEvent) const
+{
+    // By default, we fail to handle the key
+    bool fKeyHandled = false;
+
+    // On key presses, prepare to translate to VT compatible sequences
+    if (pInEvent->EventType() == InputEventType::KeyEvent)
+    {
+        auto keyEvent = *static_cast<const KeyEvent* const>(pInEvent);
+
+        // Only need to handle key down. See raw key handler (see RawReadWaitRoutine in stream.cpp)
+        if (keyEvent.IsKeyDown())
+        {
+            // For AltGr enabled keyboards, the Windows system will
+            // emit Left Ctrl + Right Alt as the modifier keys and
+            // will have pretranslated the UnicodeChar to the proper
+            // alternative value.
+            // Through testing with Ubuntu, PuTTY, and Emacs for
+            // Windows, it was discovered that any instance of Left
+            // Ctrl + Right Alt will strip out those two modifiers and
+            // send the unicode value straight through to the system.
+            // Holding additional modifiers in addition to Left Ctrl +
+            // Right Alt will then light those modifiers up again for
+            // the unicode value.
+            // Therefore to handle AltGr properly, our first step
+            // needs to be to check if both Left Ctrl + Right Alt are
+            // pressed...
+            // ... and if they are both pressed, strip them out of the control key state.
+            if (keyEvent.IsAltGrPressed())
+            {
+                keyEvent.DeactivateModifierKey(ModifierKeyState::LeftCtrl);
+                keyEvent.DeactivateModifierKey(ModifierKeyState::RightAlt);
+            }
+
+            if (keyEvent.IsAltPressed() &&
+                keyEvent.IsCtrlPressed() &&
+                (keyEvent.GetCharData() == 0 || keyEvent.GetCharData() == 0x20) &&
+                ((keyEvent.GetVirtualKeyCode() > 0x40 && keyEvent.GetVirtualKeyCode() <= 0x5A) ||
+                 keyEvent.GetVirtualKeyCode() == VK_SPACE))
+            {
+                // For Alt+Ctrl+Key messages, the UnicodeChar is NOT the Ctrl+key char, it's null.
+                //      So we need to get the char from the vKey.
+                //      EXCEPT for Alt+Ctrl+Space. Then the UnicodeChar is space, not NUL.
+                auto wchPressedChar = static_cast<wchar_t>(MapVirtualKeyW(keyEvent.GetVirtualKeyCode(), MAPVK_VK_TO_CHAR));
+                // This is a trick - C-Spc is supposed to send NUL. So quick change space -> @ (0x40)
+                wchPressedChar = (wchPressedChar == UNICODE_SPACE) ? 0x40 : wchPressedChar;
+                if (wchPressedChar >= 0x40 && wchPressedChar < 0x7F)
+                {
+                    //shift the char to the ctrl range
+                    wchPressedChar -= 0x40;
+                    _SendEscapedInputSequence(wchPressedChar);
+                    fKeyHandled = true;
+                }
+            }
+
+            // If a modifier key was pressed, then we need to try and send the modified sequence.
+            if (!fKeyHandled && keyEvent.IsModifierPressed())
+            {
+                // Translate the key using the modifier table
+                fKeyHandled = _SearchWithModifier(keyEvent);
+            }
+            // ALT is a sequence of ESC + KEY.
+            if (!fKeyHandled && keyEvent.GetCharData() != 0 && keyEvent.IsAltPressed())
+            {
+                _SendEscapedInputSequence(keyEvent.GetCharData());
+                fKeyHandled = true;
+            }
+            if (!fKeyHandled && keyEvent.IsCtrlPressed())
+            {
+                if ((keyEvent.GetCharData() == UNICODE_SPACE) || // Ctrl+Space
+                    // when Ctrl+@ comes through, the unicodechar
+                    // will be '\x0' (UNICODE_NULL), and the vkey will be
+                    // VkKeyScanW(0), the vkey for null
+                    (keyEvent.GetCharData() == UNICODE_NULL && keyEvent.GetVirtualKeyCode() == LOBYTE(VkKeyScanW(0))))
+                {
+                    _SendNullInputSequence(keyEvent.GetActiveModifierKeys());
+                    fKeyHandled = true;
+                }
+            }
+
+            if (!fKeyHandled)
+            {
+                // For perf optimization, filter out any typically printable Virtual Keys (e.g. A-Z)
+                // This is in lieu of an O(1) sparse table or other such less-maintanable methods.
+                // VK_CANCEL is an exception and we want to send the associated uChar as is.
+                if ((keyEvent.GetVirtualKeyCode() < '0' || keyEvent.GetVirtualKeyCode() > 'Z') &&
+                    keyEvent.GetVirtualKeyCode() != VK_CANCEL)
+                {
+                    fKeyHandled = _TranslateDefaultMapping(keyEvent, GetKeyMapping(keyEvent), GetKeyMappingLength(keyEvent));
+                }
+                else
+                {
+                    WCHAR rgwchSequence[2];
+                    rgwchSequence[0] = keyEvent.GetCharData();
+                    rgwchSequence[1] = UNICODE_NULL;
+                    _SendInputSequence(rgwchSequence);
+                    fKeyHandled = true;
+                }
+            }
+        }
+    }
+
+    return fKeyHandled;
+}
+
+// Routine Description:
+// - Sends the given char as a sequence representing Alt+wch, also the same as
+//      Meta+wch.
+// Arguments:
+// - wch - character to send to input paired with Esc
+// Return Value:
+// - None
+void TerminalInput::_SendEscapedInputSequence(const wchar_t wch) const
+{
+    try
+    {
+        std::deque<std::unique_ptr<IInputEvent>> inputEvents;
+        inputEvents.push_back(std::make_unique<KeyEvent>(true, 1ui16, 0ui16, 0ui16, L'\x1b', 0));
+        inputEvents.push_back(std::make_unique<KeyEvent>(true, 1ui16, 0ui16, 0ui16, wch, 0));
+        _pfnWriteEvents(inputEvents);
+    }
+    catch (...)
+    {
+        LOG_HR(wil::ResultFromCaughtException());
+    }
+}
+
+void TerminalInput::_SendNullInputSequence(const DWORD dwControlKeyState) const
+{
+    try
+    {
+        std::deque<std::unique_ptr<IInputEvent>> inputEvents;
+        inputEvents.push_back(std::make_unique<KeyEvent>(true,
+                                                         1ui16,
+                                                         LOBYTE(VkKeyScanW(0)),
+                                                         0ui16,
+                                                         L'\x0',
+                                                         dwControlKeyState));
+        _pfnWriteEvents(inputEvents);
+    }
+    catch (...)
+    {
+        LOG_HR(wil::ResultFromCaughtException());
+    }
+}
+
+void TerminalInput::_SendInputSequence(_In_ PCWSTR const pwszSequence) const
+{
+    size_t cch = 0;
+    // + 1 to max sequence length for null terminator count which is required by StringCchLengthW
+    if (SUCCEEDED(StringCchLengthW(pwszSequence, _TermKeyMap::s_cchMaxSequenceLength + 1, &cch)) && cch > 0)
+    {
+        try
+        {
+            std::deque<std::unique_ptr<IInputEvent>> inputEvents;
+            for (size_t i = 0; i < cch; i++)
+            {
+                inputEvents.push_back(std::make_unique<KeyEvent>(true, 1ui16, 0ui16, 0ui16, pwszSequence[i], 0));
+            }
+            _pfnWriteEvents(inputEvents);
+        }
+        catch (...)
+        {
+            LOG_HR(wil::ResultFromCaughtException());
+        }
+    }
+}