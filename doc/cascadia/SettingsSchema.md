--- conflicted
+++ resolved
@@ -1,390 +1,195 @@
-<<<<<<< HEAD
-# Profiles.json Documentation
-
-## Globals
-Properties listed below affect the entire window, regardless of the profile settings.
-
-| Property | Necessity | Type | Default | Description |
-| -------- | --------- | ---- | ------- | ----------- |
-| `alwaysShowTabs` | _Required_ | Boolean | `true` | When set to `true`, tabs are always displayed. When set to `false` and `showTabsInTitlebar` is set to `false`, tabs only appear after typing <kbd>Ctrl</kbd> + <kbd>T</kbd>. |
-| `copyOnSelect` | Optional | Boolean | `false` | When set to `true`, a selection is immediately copied to your clipboard upon creation. When set to `false`, the selection persists and awaits further action. |
-| `defaultProfile` | _Required_ | String | PowerShell guid | Sets the default profile. Opens by typing <kbd>Ctrl</kbd> + <kbd>T</kbd> or by clicking the '+' icon. The guid of the desired default profile is used as the value. |
-| `initialCols` | _Required_ | Integer | `120` | The number of columns displayed in the window upon first load. |
-| `initialRows` | _Required_ | Integer | `30` | The number of rows displayed in the window upon first load. |
-| `rowsToScroll` | Optional | Integer | `system` | The number of rows to scroll at a time with the mouse wheel. This will override the system setting if the value is not zero or "system". |
-| `requestedTheme` | _Required_ | String | `system` | Sets the theme of the application. Possible values: `"light"`, `"dark"`, `"system"` |
-| `showTerminalTitleInTitlebar` | _Required_ | Boolean | `true` | When set to `true`, titlebar displays the title of the selected tab. When set to `false`, titlebar displays "Windows Terminal". |
-| `showTabsInTitlebar` | Optional | Boolean | `true` | When set to `true`, the tabs are moved into the titlebar and the titlebar disappears. When set to `false`, the titlebar sits above the tabs. |
-| `wordDelimiters` | Optional | String | <code>&nbsp;&#x2f;&#x5c;&#x28;&#x29;&#x22;&#x27;&#x2d;&#x3a;&#x2c;&#x2e;&#x3b;&#x3c;&#x3e;&#x7e;&#x21;&#x40;&#x23;&#x24;&#x25;&#x5e;&#x26;&#x2a;&#x7c;&#x2b;&#x3d;&#x5b;&#x5d;&#x7b;&#x7d;&#x7e;&#x3f;│</code><br>_(`│` is `U+2502 BOX DRAWINGS LIGHT VERTICAL`)_ | Determines the delimiters used in a double click selection. |
-
-## Profiles
-Properties listed below are specific to each unique profile.
-
-| Property | Necessity | Type | Default | Description |
-| -------- | --------- | ---- | ------- | ----------- |
-| `guid` | _Required_ | String | | Unique identifier of the profile. Written in registry format: `"{00000000-0000-0000-0000-000000000000}"`. |
-| `name` | _Required_ | String | | Name of the profile. Displays in the dropdown menu. <br>Additionally, this value will be used as the "title" to pass to the shell on startup. Some shells (like `bash`) may choose to ignore this initial value, while others (`cmd`, `powershell`) may use this value over the lifetime of the application. This "title" behavior can be overriden by using `tabTitle`. |
-| `acrylicOpacity` | Optional | Number | `0.5` | When `useAcrylic` is set to `true`, it sets the transparency of the window for the profile. Accepts floating point values from 0-1. |
-| `background` | Optional | String | | Sets the background color of the profile. Overrides `background` set in color scheme if `colorscheme` is set. Uses hex color format: `"#rrggbb"`. |
-| `backgroundImage` | Optional | String | | Sets the file location of the Image to draw over the window background. |
-| `backgroundImageAlignment` | Optional | String | `center` | Sets how the background image aligns to the boundaries of the window. Possible values: `"center"`, `"left"`, `"top"`, `"right"`, `"bottom"`, `"topLeft"`, `"topRight"`, `"bottomLeft"`, `"bottomRight"` |
-| `backgroundImageOpacity` | Optional | Number | `1.0` | Sets the transparency of the background image. Accepts floating point values from 0-1. |
-| `backgroundImageStretchMode` | Optional | String | `uniformToFill` | Sets how the background image is resized to fill the window. Possible values: `"none"`, `"fill"`, `"uniform"`, `"uniformToFill"` |
-| `closeOnExit` | Optional | String | `graceful` | Sets how the profile reacts to termination or failure to launch. Possible values: `"graceful"` (close when `exit` is typed or the process exits normally), `"always"` (always close) and `"never"` (never close). `true` and `false` are accepted as synonyms for `"graceful"` and `"never"` respectively. |
-| `colorScheme` | Optional | String | `Campbell` | Name of the terminal color scheme to use. Color schemes are defined under `schemes`. |
-| `colorTable` | Optional | Array[String] | | Array of colors used in the profile if `colorscheme` is not set. Array follows the format defined in `schemes`. |
-| `commandline` | Optional | String | | Executable used in the profile. |
-| `cursorColor` | Optional | String | `#FFFFFF` | Sets the cursor color for the profile. Uses hex color format: `"#rrggbb"`. |
-| `cursorHeight` | Optional | Integer | | Sets the percentage height of the cursor starting from the bottom. Only works when `cursorShape` is set to `"vintage"`. Accepts values from 25-100. |
-| `cursorShape` | Optional | String | `bar` | Sets the cursor shape for the profile. Possible values: `"vintage"` ( &#x2583; ), `"bar"` ( &#x2503; ), `"underscore"` ( &#x2581; ), `"filledBox"` ( &#x2588; ), `"emptyBox"` ( &#x25AF; ) |
-| `fontFace` | Optional | String | `Consolas` | Name of the font face used in the profile. We will try to fallback to Consolas if this can't be found or is invalid. |
-| `fontSize` | Optional | Integer | `12` | Sets the font size. |
-| `foreground` | Optional | String | | Sets the foreground color of the profile. Overrides `foreground` set in color scheme if `colorscheme` is set. Uses hex color format: `#rgb` or `"#rrggbb"`. |
-| `hidden` | Optional | Boolean | `false` | If set to true, the profile will not appear in the list of profiles. This can be used to hide default profiles and dynamicially generated profiles, while leaving them in your settings file. |
-| `historySize` | Optional | Integer | `9001` | The number of lines above the ones displayed in the window you can scroll back to. |
-| `icon` | Optional | String | | Image file location of the icon used in the profile. Displays within the tab and the dropdown menu. |
-| `padding` | Optional | String | `8, 8, 8, 8` | Sets the padding around the text within the window. Can have three different formats: `"#"` sets the same padding for all sides, `"#, #"` sets the same padding for left-right and top-bottom, and `"#, #, #, #"` sets the padding individually for left, top, right, and bottom. |
-| `scrollbarState` | Optional | String | | Defines the visibility of the scrollbar. Possible values: `"visible"`, `"hidden"` |
-| `selectionBackground` | Optional | String | Sets the selection background color of the profile. Overrides `selectionBackground` set in color scheme if `colorscheme` is set. Uses hex color format: `"#rrggbb"`. |
-| `snapOnInput` | Optional | Boolean | `true` | When set to `true`, the window will scroll to the command input line when typing. When set to `false`, the window will not scroll when you start typing. |
-| `source` | Optional | String | | Stores the name of the profile generator that originated this profile. _There are no discoverable values for this field._ |
-| `startingDirectory` | Optional | String | `%USERPROFILE%` | The directory the shell starts in when it is loaded. |
-| `suppressApplicationTitle` | Optional | Boolean | | When set to `true`, `tabTitle` overrides the default title of the tab and any title change messages from the application will be suppressed. When set to `false`, `tabTitle` behaves as normal. |
-| `tabTitle` | Optional | String | | If set, will replace the `name` as the title to pass to the shell on startup. Some shells (like `bash`) may choose to ignore this initial value, while others (`cmd`, `powershell`) may use this value over the lifetime of the application.  |
-| `useAcrylic` | Optional | Boolean | `false` | When set to `true`, the window will have an acrylic background. When set to `false`, the window will have a plain, untextured background. |
-
-## Schemes
-Properties listed below are specific to each color scheme. [ColorTool](https://github.com/microsoft/terminal/tree/master/src/tools/ColorTool) is a great tool you can use to create and explore new color schemes. All colors use hex color format.
-
-| Property | Necessity | Type | Description |
-| -------- | ---- | ----------- | ----------- |
-| `name` | _Required_ | String | Name of the color scheme. |
-| `foreground` | _Required_ | String | Sets the foreground color of the color scheme. |
-| `background` | _Required_ | String | Sets the background color of the color scheme. |
-| `selectionBackground` | Optional | String | Sets the selection background color of the color scheme. |
-| `black` | _Required_ | String | Sets the color used as ANSI black. |
-| `blue` | _Required_ | String | Sets the color used as ANSI blue. |
-| `brightBlack` | _Required_ | String | Sets the color used as ANSI bright black. |
-| `brightBlue` | _Required_ | String | Sets the color used as ANSI bright blue. |
-| `brightCyan` | _Required_ | String | Sets the color used as ANSI bright cyan. |
-| `brightGreen` | _Required_ | String | Sets the color used as ANSI bright green. |
-| `brightPurple` | _Required_ | String | Sets the color used as ANSI bright purple. |
-| `brightRed` | _Required_ | String | Sets the color used as ANSI bright red. |
-| `brightWhite` | _Required_ | String | Sets the color used as ANSI bright white. |
-| `brightYellow` | _Required_ | String | Sets the color used as ANSI bright yellow. |
-| `cyan` | _Required_ | String | Sets the color used as ANSI cyan. |
-| `green` | _Required_ | String | Sets the color used as ANSI green. |
-| `purple` | _Required_ | String | Sets the color used as ANSI purple. |
-| `red` | _Required_ | String | Sets the color used as ANSI red. |
-| `white` | _Required_ | String | Sets the color used as ANSI white. |
-| `yellow` | _Required_ | String | Sets the color used as ANSI yellow. |
-
-## Keybindings
-Properties listed below are specific to each custom key binding.
-
-| Property | Necessity | Type | Description |
-| -------- | ---- | ----------- | ----------- |
-| `command` | _Required_ | String | The command executed when the associated key bindings are pressed. |
-| `keys` | _Required_ | Array[String] | Defines the key combinations used to call the command. |
-
-### Implemented Commands
-
-Commands listed below are per the implementation in [`src/cascadia/TerminalApp/AppKeyBindingsSerialization.cpp`](https://github.com/microsoft/terminal/blob/master/src/cascadia/TerminalApp/AppKeyBindingsSerialization.cpp)
-
-- copy
-- copyTextWithoutNewlines
-- paste
-- newTab
-- openNewTabDropdown
-- duplicateTab
-- newTabProfile0
-- newTabProfile1
-- newTabProfile2
-- newTabProfile3
-- newTabProfile4
-- newTabProfile5
-- newTabProfile6
-- newTabProfile7
-- newTabProfile8
-- closeWindow
-- closeTab
-- closePane
-- switchToTab
-- nextTab
-- prevTab
-- increaseFontSize
-- decreaseFontSize
-- resetFontSize
-- scrollUp
-- scrollDown
-- scrollUpPage
-- scrollDownPage
-- switchToTab0
-- switchToTab1
-- switchToTab2
-- switchToTab3
-- switchToTab4
-- switchToTab5
-- switchToTab6
-- switchToTab7
-- switchToTab8
-- openSettings
-- splitPane
-- resizePaneLeft
-- resizePaneRight
-- resizePaneUp
-- resizePaneDown
-- moveFocusLeft
-- moveFocusRight
-- moveFocusUp
-- moveFocusDown
-- toggleFullscreen
-
-## Example Keys
-- ctrl+1
-- ctrl+plus
-- alt+-
-- shift+numpad_1
-- ctrL+shift+numpad_plus
-- ctrl+pgdn
-- ctrl+alt+shift+pgup
-
-## Background Images and Icons
-Some Terminal settings allow you to specify custom background images and icons. It is recommended that custom images and icons are stored in system-provided folders and are referred to using the correct [URI Schemes](https://docs.microsoft.com/en-us/windows/uwp/app-resources/uri-schemes). URI Schemes provide a way to reference files independent of their physical paths (which may change in the future).
-
-The most useful URI schemes to remember when customizing background images and icons are:
-
-| URI Scheme | Corresponding Physical Path | Use / description |
-| --- | --- | ---|
-| `ms-appdata:///Local/` | `%localappdata%\Packages\Microsoft.WindowsTerminal_8wekyb3d8bbwe\LocalState\` | Per-machine files |
-| `ms-appdata:///Roaming/` | `%localappdata%\Packages\Microsoft.WindowsTerminal_8wekyb3d8bbwe\RoamingState\` | Common files |
-
-> ⚠ Note: Do not rely on file references using the `ms-appx` URI Scheme (i.e. icons). These files are considered an internal implementation detail and may change name/location or may be omitted in the future.
-
-### Icons
-Terminal displays icons for each of your profiles which Terminal generates for any built-in shells - PowerShell Core, PowerShell, and any installed Linux/WSL distros. Each profile refers to a stock icon via the `ms-appx` URI Scheme.
-
-> ⚠ Note: Do not rely on the files referenced by the `ms-appx` URI Scheme - they are considered an internal implementation detail and may change name/location or may be omitted in the future.
-
-You can refer to you own icons if you wish, e.g.:
-
-```json
-    "icon" : "C:\\Users\\richturn\\OneDrive\\WindowsTerminal\\icon-ubuntu-32.png",
-```
-
-> 👉 Tip: Icons should be sized to 32x32px in an appropriate raster image format (e.g. .PNG, .GIF, or .ICO) to avoid having to scale your icons during runtime (causing a noticeable delay and loss of quality.)
-
-### Custom Background Images
-You can apply a background image to each of your profiles, allowing you to configure/brand/style each of your profiles independently from one another if you wish.
-
-To do so, specify your preferred `backgroundImage`, position it using `backgroundImageAlignment`, set its opacity with `backgroundImageOpacity`, and/or specify how your image fill the available space using `backgroundImageStretchMode`.
-
-For example:
-```json
-    "backgroundImage": "C:\\Users\\richturn\\OneDrive\\WindowsTerminal\\bg-ubuntu-256.png",
-    "backgroundImageAlignment": "bottomRight",
-    "backgroundImageOpacity": 0.1,
-    "backgroundImageStretchMode": "none"
-```
-
-> 👉 Tip: You can easily roam your collection of images and icons across all your machines by storing your icons and images in OneDrive (as shown above).
-
-With these settings, your Terminal's Ubuntu profile would look similar to this:
-
-![Custom icon and background image](../images/custom-icon-and-background-image.jpg)
-=======
-# Profiles.json Documentation
-
-## Globals
-Properties listed below affect the entire window, regardless of the profile settings.
-
-| Property | Necessity | Type | Default | Description |
-| -------- | --------- | ---- | ------- | ----------- |
-| `alwaysShowTabs` | _Required_ | Boolean | `true` | When set to `true`, tabs are always displayed. When set to `false` and `showTabsInTitlebar` is set to `false`, tabs only appear after typing <kbd>Ctrl</kbd> + <kbd>T</kbd>. |
-| `copyOnSelect` | Optional | Boolean | `false` | When set to `true`, a selection is immediately copied to your clipboard upon creation. When set to `false`, the selection persists and awaits further action. |
-| `defaultProfile` | _Required_ | String | PowerShell guid | Sets the default profile. Opens by typing <kbd>Ctrl</kbd> + <kbd>T</kbd> or by clicking the '+' icon. The guid of the desired default profile is used as the value. |
-| `initialCols` | _Required_ | Integer | `120` | The number of columns displayed in the window upon first load. |
-| `initialRows` | _Required_ | Integer | `30` | The number of rows displayed in the window upon first load. |
-| `requestedTheme` | _Required_ | String | `system` | Sets the theme of the application. Possible values: `"light"`, `"dark"`, `"system"` |
-| `showTerminalTitleInTitlebar` | _Required_ | Boolean | `true` | When set to `true`, titlebar displays the title of the selected tab. When set to `false`, titlebar displays "Windows Terminal". |
-| `showTabsInTitlebar` | Optional | Boolean | `true` | When set to `true`, the tabs are moved into the titlebar and the titlebar disappears. When set to `false`, the titlebar sits above the tabs. |
-| `wordDelimiters` | Optional | String | <code>&nbsp;&#x2f;&#x5c;&#x28;&#x29;&#x22;&#x27;&#x2d;&#x3a;&#x2c;&#x2e;&#x3b;&#x3c;&#x3e;&#x7e;&#x21;&#x40;&#x23;&#x24;&#x25;&#x5e;&#x26;&#x2a;&#x7c;&#x2b;&#x3d;&#x5b;&#x5d;&#x7b;&#x7d;&#x7e;&#x3f;│</code><br>_(`│` is `U+2502 BOX DRAWINGS LIGHT VERTICAL`)_ | Determines the delimiters used in a double click selection. |
-
-## Profiles
-Properties listed below are specific to each unique profile.
-
-| Property | Necessity | Type | Default | Description |
-| -------- | --------- | ---- | ------- | ----------- |
-| `guid` | _Required_ | String | | Unique identifier of the profile. Written in registry format: `"{00000000-0000-0000-0000-000000000000}"`. |
-| `name` | _Required_ | String | | Name of the profile. Displays in the dropdown menu. <br>Additionally, this value will be used as the "title" to pass to the shell on startup. Some shells (like `bash`) may choose to ignore this initial value, while others (`cmd`, `powershell`) may use this value over the lifetime of the application. This "title" behavior can be overriden by using `tabTitle`. |
-| `acrylicOpacity` | Optional | Number | `0.5` | When `useAcrylic` is set to `true`, it sets the transparency of the window for the profile. Accepts floating point values from 0-1. |
-| `background` | Optional | String | | Sets the background color of the profile. Overrides `background` set in color scheme if `colorscheme` is set. Uses hex color format: `"#rrggbb"`. |
-| `backgroundImage` | Optional | String | | Sets the file location of the Image to draw over the window background. |
-| `backgroundImageAlignment` | Optional | String | `center` | Sets how the background image aligns to the boundaries of the window. Possible values: `"center"`, `"left"`, `"top"`, `"right"`, `"bottom"`, `"topLeft"`, `"topRight"`, `"bottomLeft"`, `"bottomRight"` |
-| `backgroundImageOpacity` | Optional | Number | `1.0` | Sets the transparency of the background image. Accepts floating point values from 0-1. |
-| `backgroundImageStretchMode` | Optional | String | `uniformToFill` | Sets how the background image is resized to fill the window. Possible values: `"none"`, `"fill"`, `"uniform"`, `"uniformToFill"` |
-| `closeOnExit` | Optional | String | `graceful` | Sets how the profile reacts to termination or failure to launch. Possible values: `"graceful"` (close when `exit` is typed or the process exits normally), `"always"` (always close) and `"never"` (never close). `true` and `false` are accepted as synonyms for `"graceful"` and `"never"` respectively. |
-| `colorScheme` | Optional | String | `Campbell` | Name of the terminal color scheme to use. Color schemes are defined under `schemes`. |
-| `colorTable` | Optional | Array[String] | | Array of colors used in the profile if `colorscheme` is not set. Array follows the format defined in `schemes`. |
-| `commandline` | Optional | String | | Executable used in the profile. |
-| `cursorColor` | Optional | String | `#FFFFFF` | Sets the cursor color for the profile. Uses hex color format: `"#rrggbb"`. |
-| `cursorHeight` | Optional | Integer | | Sets the percentage height of the cursor starting from the bottom. Only works when `cursorShape` is set to `"vintage"`. Accepts values from 25-100. |
-| `cursorShape` | Optional | String | `bar` | Sets the cursor shape for the profile. Possible values: `"vintage"` ( &#x2583; ), `"bar"` ( &#x2503; ), `"underscore"` ( &#x2581; ), `"filledBox"` ( &#x2588; ), `"emptyBox"` ( &#x25AF; ) |
-| `fontFace` | Optional | String | `Consolas` | Name of the font face used in the profile. We will try to fallback to Consolas if this can't be found or is invalid. |
-| `fontSize` | Optional | Integer | `12` | Sets the font size. |
-| `foreground` | Optional | String | | Sets the foreground color of the profile. Overrides `foreground` set in color scheme if `colorscheme` is set. Uses hex color format: `#rgb` or `"#rrggbb"`. |
-| `hidden` | Optional | Boolean | `false` | If set to true, the profile will not appear in the list of profiles. This can be used to hide default profiles and dynamicially generated profiles, while leaving them in your settings file. |
-| `historySize` | Optional | Integer | `9001` | The number of lines above the ones displayed in the window you can scroll back to. |
-| `icon` | Optional | String | | Image file location of the icon used in the profile. Displays within the tab and the dropdown menu. |
-| `padding` | Optional | String | `8, 8, 8, 8` | Sets the padding around the text within the window. Can have three different formats: `"#"` sets the same padding for all sides, `"#, #"` sets the same padding for left-right and top-bottom, and `"#, #, #, #"` sets the padding individually for left, top, right, and bottom. |
-| `scrollbarState` | Optional | String | | Defines the visibility of the scrollbar. Possible values: `"visible"`, `"hidden"` |
-| `selectionBackground` | Optional | String | | Sets the selection background color of the profile. Overrides `selectionBackground` set in color scheme if `colorscheme` is set. Uses hex color format: `"#rrggbb"`. |
-| `snapOnInput` | Optional | Boolean | `true` | When set to `true`, the window will scroll to the command input line when typing. When set to `false`, the window will not scroll when you start typing. |
-| `source` | Optional | String | | Stores the name of the profile generator that originated this profile. _There are no discoverable values for this field._ |
-| `startingDirectory` | Optional | String | `%USERPROFILE%` | The directory the shell starts in when it is loaded. |
-| `suppressApplicationTitle` | Optional | Boolean | | When set to `true`, `tabTitle` overrides the default title of the tab and any title change messages from the application will be suppressed. When set to `false`, `tabTitle` behaves as normal. |
-| `tabTitle` | Optional | String | | If set, will replace the `name` as the title to pass to the shell on startup. Some shells (like `bash`) may choose to ignore this initial value, while others (`cmd`, `powershell`) may use this value over the lifetime of the application.  |
-| `useAcrylic` | Optional | Boolean | `false` | When set to `true`, the window will have an acrylic background. When set to `false`, the window will have a plain, untextured background. |
-| `experimental.retroTerminalEffect` | Optional | Boolean | `false` | When set to `true`, enable retro terminal effects. This is an experimental feature, and its continued existence is not guaranteed. |
-
-## Schemes
-Properties listed below are specific to each color scheme. [ColorTool](https://github.com/microsoft/terminal/tree/master/src/tools/ColorTool) is a great tool you can use to create and explore new color schemes. All colors use hex color format.
-
-| Property | Necessity | Type | Description |
-| -------- | ---- | ----------- | ----------- |
-| `name` | _Required_ | String | Name of the color scheme. |
-| `foreground` | _Required_ | String | Sets the foreground color of the color scheme. |
-| `background` | _Required_ | String | Sets the background color of the color scheme. |
-| `selectionBackground` | Optional | String | Sets the selection background color of the color scheme. |
-| `black` | _Required_ | String | Sets the color used as ANSI black. |
-| `blue` | _Required_ | String | Sets the color used as ANSI blue. |
-| `brightBlack` | _Required_ | String | Sets the color used as ANSI bright black. |
-| `brightBlue` | _Required_ | String | Sets the color used as ANSI bright blue. |
-| `brightCyan` | _Required_ | String | Sets the color used as ANSI bright cyan. |
-| `brightGreen` | _Required_ | String | Sets the color used as ANSI bright green. |
-| `brightPurple` | _Required_ | String | Sets the color used as ANSI bright purple. |
-| `brightRed` | _Required_ | String | Sets the color used as ANSI bright red. |
-| `brightWhite` | _Required_ | String | Sets the color used as ANSI bright white. |
-| `brightYellow` | _Required_ | String | Sets the color used as ANSI bright yellow. |
-| `cyan` | _Required_ | String | Sets the color used as ANSI cyan. |
-| `green` | _Required_ | String | Sets the color used as ANSI green. |
-| `purple` | _Required_ | String | Sets the color used as ANSI purple. |
-| `red` | _Required_ | String | Sets the color used as ANSI red. |
-| `white` | _Required_ | String | Sets the color used as ANSI white. |
-| `yellow` | _Required_ | String | Sets the color used as ANSI yellow. |
-
-## Keybindings
-Properties listed below are specific to each custom key binding.
-
-| Property | Necessity | Type | Description |
-| -------- | ---- | ----------- | ----------- |
-| `command` | _Required_ | String | The command executed when the associated key bindings are pressed. |
-| `keys` | _Required_ | Array[String] | Defines the key combinations used to call the command. |
-
-### Implemented Commands
-
-Commands listed below are per the implementation in [`src/cascadia/TerminalApp/AppKeyBindingsSerialization.cpp`](https://github.com/microsoft/terminal/blob/master/src/cascadia/TerminalApp/AppKeyBindingsSerialization.cpp)
-
-- copy
-- copyTextWithoutNewlines
-- paste
-- newTab
-- openNewTabDropdown
-- duplicateTab
-- newTabProfile0
-- newTabProfile1
-- newTabProfile2
-- newTabProfile3
-- newTabProfile4
-- newTabProfile5
-- newTabProfile6
-- newTabProfile7
-- newTabProfile8
-- closeWindow
-- closeTab
-- closePane
-- switchToTab
-- nextTab
-- prevTab
-- increaseFontSize
-- decreaseFontSize
-- resetFontSize
-- scrollUp
-- scrollDown
-- scrollUpPage
-- scrollDownPage
-- switchToTab0
-- switchToTab1
-- switchToTab2
-- switchToTab3
-- switchToTab4
-- switchToTab5
-- switchToTab6
-- switchToTab7
-- switchToTab8
-- openSettings
-- splitPane
-- resizePaneLeft
-- resizePaneRight
-- resizePaneUp
-- resizePaneDown
-- moveFocusLeft
-- moveFocusRight
-- moveFocusUp
-- moveFocusDown
-- toggleFullscreen
-- find
-
-## Example Keys
-- ctrl+1
-- ctrl+plus
-- alt+-
-- shift+numpad_1
-- ctrL+shift+numpad_plus
-- ctrl+pgdn
-- ctrl+alt+shift+pgup
-
-## Background Images and Icons
-Some Terminal settings allow you to specify custom background images and icons. It is recommended that custom images and icons are stored in system-provided folders and are referred to using the correct [URI Schemes](https://docs.microsoft.com/en-us/windows/uwp/app-resources/uri-schemes). URI Schemes provide a way to reference files independent of their physical paths (which may change in the future).
-
-The most useful URI schemes to remember when customizing background images and icons are:
-
-| URI Scheme | Corresponding Physical Path | Use / description |
-| --- | --- | ---|
-| `ms-appdata:///Local/` | `%localappdata%\Packages\Microsoft.WindowsTerminal_8wekyb3d8bbwe\LocalState\` | Per-machine files |
-| `ms-appdata:///Roaming/` | `%localappdata%\Packages\Microsoft.WindowsTerminal_8wekyb3d8bbwe\RoamingState\` | Common files |
-
-> ⚠ Note: Do not rely on file references using the `ms-appx` URI Scheme (i.e. icons). These files are considered an internal implementation detail and may change name/location or may be omitted in the future.
-
-### Icons
-Terminal displays icons for each of your profiles which Terminal generates for any built-in shells - PowerShell Core, PowerShell, and any installed Linux/WSL distros. Each profile refers to a stock icon via the `ms-appx` URI Scheme.
-
-> ⚠ Note: Do not rely on the files referenced by the `ms-appx` URI Scheme - they are considered an internal implementation detail and may change name/location or may be omitted in the future.
-
-You can refer to you own icons if you wish, e.g.:
-
-```json
-    "icon" : "C:\\Users\\richturn\\OneDrive\\WindowsTerminal\\icon-ubuntu-32.png",
-```
-
-> 👉 Tip: Icons should be sized to 32x32px in an appropriate raster image format (e.g. .PNG, .GIF, or .ICO) to avoid having to scale your icons during runtime (causing a noticeable delay and loss of quality.)
-
-### Custom Background Images
-You can apply a background image to each of your profiles, allowing you to configure/brand/style each of your profiles independently from one another if you wish.
-
-To do so, specify your preferred `backgroundImage`, position it using `backgroundImageAlignment`, set its opacity with `backgroundImageOpacity`, and/or specify how your image fill the available space using `backgroundImageStretchMode`.
-
-For example:
-```json
-    "backgroundImage": "C:\\Users\\richturn\\OneDrive\\WindowsTerminal\\bg-ubuntu-256.png",
-    "backgroundImageAlignment": "bottomRight",
-    "backgroundImageOpacity": 0.1,
-    "backgroundImageStretchMode": "none"
-```
-
-> 👉 Tip: You can easily roam your collection of images and icons across all your machines by storing your icons and images in OneDrive (as shown above).
-
-With these settings, your Terminal's Ubuntu profile would look similar to this:
-
-![Custom icon and background image](../images/custom-icon-and-background-image.jpg)
->>>>>>> 5bfa408d
+# Profiles.json Documentation
+
+## Globals
+Properties listed below affect the entire window, regardless of the profile settings.
+
+| Property | Necessity | Type | Default | Description |
+| -------- | --------- | ---- | ------- | ----------- |
+| `alwaysShowTabs` | _Required_ | Boolean | `true` | When set to `true`, tabs are always displayed. When set to `false` and `showTabsInTitlebar` is set to `false`, tabs only appear after typing <kbd>Ctrl</kbd> + <kbd>T</kbd>. |
+| `copyOnSelect` | Optional | Boolean | `false` | When set to `true`, a selection is immediately copied to your clipboard upon creation. When set to `false`, the selection persists and awaits further action. |
+| `defaultProfile` | _Required_ | String | PowerShell guid | Sets the default profile. Opens by typing <kbd>Ctrl</kbd> + <kbd>T</kbd> or by clicking the '+' icon. The guid of the desired default profile is used as the value. |
+| `initialCols` | _Required_ | Integer | `120` | The number of columns displayed in the window upon first load. |
+| `initialRows` | _Required_ | Integer | `30` | The number of rows displayed in the window upon first load. |
+| `rowsToScroll` | Optional | Integer | `system` | The number of rows to scroll at a time with the mouse wheel. This will override the system setting if the value is not zero or "system". |
+| `requestedTheme` | _Required_ | String | `system` | Sets the theme of the application. Possible values: `"light"`, `"dark"`, `"system"` |
+| `showTerminalTitleInTitlebar` | _Required_ | Boolean | `true` | When set to `true`, titlebar displays the title of the selected tab. When set to `false`, titlebar displays "Windows Terminal". |
+| `showTabsInTitlebar` | Optional | Boolean | `true` | When set to `true`, the tabs are moved into the titlebar and the titlebar disappears. When set to `false`, the titlebar sits above the tabs. |
+| `wordDelimiters` | Optional | String | <code>&nbsp;&#x2f;&#x5c;&#x28;&#x29;&#x22;&#x27;&#x2d;&#x3a;&#x2c;&#x2e;&#x3b;&#x3c;&#x3e;&#x7e;&#x21;&#x40;&#x23;&#x24;&#x25;&#x5e;&#x26;&#x2a;&#x7c;&#x2b;&#x3d;&#x5b;&#x5d;&#x7b;&#x7d;&#x7e;&#x3f;│</code><br>_(`│` is `U+2502 BOX DRAWINGS LIGHT VERTICAL`)_ | Determines the delimiters used in a double click selection. |
+
+## Profiles
+Properties listed below are specific to each unique profile.
+
+| Property | Necessity | Type | Default | Description |
+| -------- | --------- | ---- | ------- | ----------- |
+| `guid` | _Required_ | String | | Unique identifier of the profile. Written in registry format: `"{00000000-0000-0000-0000-000000000000}"`. |
+| `name` | _Required_ | String | | Name of the profile. Displays in the dropdown menu. <br>Additionally, this value will be used as the "title" to pass to the shell on startup. Some shells (like `bash`) may choose to ignore this initial value, while others (`cmd`, `powershell`) may use this value over the lifetime of the application. This "title" behavior can be overriden by using `tabTitle`. |
+| `acrylicOpacity` | Optional | Number | `0.5` | When `useAcrylic` is set to `true`, it sets the transparency of the window for the profile. Accepts floating point values from 0-1. |
+| `background` | Optional | String | | Sets the background color of the profile. Overrides `background` set in color scheme if `colorscheme` is set. Uses hex color format: `"#rrggbb"`. |
+| `backgroundImage` | Optional | String | | Sets the file location of the Image to draw over the window background. |
+| `backgroundImageAlignment` | Optional | String | `center` | Sets how the background image aligns to the boundaries of the window. Possible values: `"center"`, `"left"`, `"top"`, `"right"`, `"bottom"`, `"topLeft"`, `"topRight"`, `"bottomLeft"`, `"bottomRight"` |
+| `backgroundImageOpacity` | Optional | Number | `1.0` | Sets the transparency of the background image. Accepts floating point values from 0-1. |
+| `backgroundImageStretchMode` | Optional | String | `uniformToFill` | Sets how the background image is resized to fill the window. Possible values: `"none"`, `"fill"`, `"uniform"`, `"uniformToFill"` |
+| `closeOnExit` | Optional | String | `graceful` | Sets how the profile reacts to termination or failure to launch. Possible values: `"graceful"` (close when `exit` is typed or the process exits normally), `"always"` (always close) and `"never"` (never close). `true` and `false` are accepted as synonyms for `"graceful"` and `"never"` respectively. |
+| `colorScheme` | Optional | String | `Campbell` | Name of the terminal color scheme to use. Color schemes are defined under `schemes`. |
+| `colorTable` | Optional | Array[String] | | Array of colors used in the profile if `colorscheme` is not set. Array follows the format defined in `schemes`. |
+| `commandline` | Optional | String | | Executable used in the profile. |
+| `cursorColor` | Optional | String | `#FFFFFF` | Sets the cursor color for the profile. Uses hex color format: `"#rrggbb"`. |
+| `cursorHeight` | Optional | Integer | | Sets the percentage height of the cursor starting from the bottom. Only works when `cursorShape` is set to `"vintage"`. Accepts values from 25-100. |
+| `cursorShape` | Optional | String | `bar` | Sets the cursor shape for the profile. Possible values: `"vintage"` ( &#x2583; ), `"bar"` ( &#x2503; ), `"underscore"` ( &#x2581; ), `"filledBox"` ( &#x2588; ), `"emptyBox"` ( &#x25AF; ) |
+| `fontFace` | Optional | String | `Consolas` | Name of the font face used in the profile. We will try to fallback to Consolas if this can't be found or is invalid. |
+| `fontSize` | Optional | Integer | `12` | Sets the font size. |
+| `foreground` | Optional | String | | Sets the foreground color of the profile. Overrides `foreground` set in color scheme if `colorscheme` is set. Uses hex color format: `#rgb` or `"#rrggbb"`. |
+| `hidden` | Optional | Boolean | `false` | If set to true, the profile will not appear in the list of profiles. This can be used to hide default profiles and dynamicially generated profiles, while leaving them in your settings file. |
+| `historySize` | Optional | Integer | `9001` | The number of lines above the ones displayed in the window you can scroll back to. |
+| `icon` | Optional | String | | Image file location of the icon used in the profile. Displays within the tab and the dropdown menu. |
+| `padding` | Optional | String | `8, 8, 8, 8` | Sets the padding around the text within the window. Can have three different formats: `"#"` sets the same padding for all sides, `"#, #"` sets the same padding for left-right and top-bottom, and `"#, #, #, #"` sets the padding individually for left, top, right, and bottom. |
+| `scrollbarState` | Optional | String | | Defines the visibility of the scrollbar. Possible values: `"visible"`, `"hidden"` |
+| `selectionBackground` | Optional | String | | Sets the selection background color of the profile. Overrides `selectionBackground` set in color scheme if `colorscheme` is set. Uses hex color format: `"#rrggbb"`. |
+| `snapOnInput` | Optional | Boolean | `true` | When set to `true`, the window will scroll to the command input line when typing. When set to `false`, the window will not scroll when you start typing. |
+| `source` | Optional | String | | Stores the name of the profile generator that originated this profile. _There are no discoverable values for this field._ |
+| `startingDirectory` | Optional | String | `%USERPROFILE%` | The directory the shell starts in when it is loaded. |
+| `suppressApplicationTitle` | Optional | Boolean | | When set to `true`, `tabTitle` overrides the default title of the tab and any title change messages from the application will be suppressed. When set to `false`, `tabTitle` behaves as normal. |
+| `tabTitle` | Optional | String | | If set, will replace the `name` as the title to pass to the shell on startup. Some shells (like `bash`) may choose to ignore this initial value, while others (`cmd`, `powershell`) may use this value over the lifetime of the application.  |
+| `useAcrylic` | Optional | Boolean | `false` | When set to `true`, the window will have an acrylic background. When set to `false`, the window will have a plain, untextured background. |
+| `experimental.retroTerminalEffect` | Optional | Boolean | `false` | When set to `true`, enable retro terminal effects. This is an experimental feature, and its continued existence is not guaranteed. |
+
+## Schemes
+Properties listed below are specific to each color scheme. [ColorTool](https://github.com/microsoft/terminal/tree/master/src/tools/ColorTool) is a great tool you can use to create and explore new color schemes. All colors use hex color format.
+
+| Property | Necessity | Type | Description |
+| -------- | ---- | ----------- | ----------- |
+| `name` | _Required_ | String | Name of the color scheme. |
+| `foreground` | _Required_ | String | Sets the foreground color of the color scheme. |
+| `background` | _Required_ | String | Sets the background color of the color scheme. |
+| `selectionBackground` | Optional | String | Sets the selection background color of the color scheme. |
+| `black` | _Required_ | String | Sets the color used as ANSI black. |
+| `blue` | _Required_ | String | Sets the color used as ANSI blue. |
+| `brightBlack` | _Required_ | String | Sets the color used as ANSI bright black. |
+| `brightBlue` | _Required_ | String | Sets the color used as ANSI bright blue. |
+| `brightCyan` | _Required_ | String | Sets the color used as ANSI bright cyan. |
+| `brightGreen` | _Required_ | String | Sets the color used as ANSI bright green. |
+| `brightPurple` | _Required_ | String | Sets the color used as ANSI bright purple. |
+| `brightRed` | _Required_ | String | Sets the color used as ANSI bright red. |
+| `brightWhite` | _Required_ | String | Sets the color used as ANSI bright white. |
+| `brightYellow` | _Required_ | String | Sets the color used as ANSI bright yellow. |
+| `cyan` | _Required_ | String | Sets the color used as ANSI cyan. |
+| `green` | _Required_ | String | Sets the color used as ANSI green. |
+| `purple` | _Required_ | String | Sets the color used as ANSI purple. |
+| `red` | _Required_ | String | Sets the color used as ANSI red. |
+| `white` | _Required_ | String | Sets the color used as ANSI white. |
+| `yellow` | _Required_ | String | Sets the color used as ANSI yellow. |
+
+## Keybindings
+Properties listed below are specific to each custom key binding.
+
+| Property | Necessity | Type | Description |
+| -------- | ---- | ----------- | ----------- |
+| `command` | _Required_ | String | The command executed when the associated key bindings are pressed. |
+| `keys` | _Required_ | Array[String] | Defines the key combinations used to call the command. |
+
+### Implemented Commands
+
+Commands listed below are per the implementation in [`src/cascadia/TerminalApp/AppKeyBindingsSerialization.cpp`](https://github.com/microsoft/terminal/blob/master/src/cascadia/TerminalApp/AppKeyBindingsSerialization.cpp)
+
+- copy
+- copyTextWithoutNewlines
+- paste
+- newTab
+- openNewTabDropdown
+- duplicateTab
+- newTabProfile0
+- newTabProfile1
+- newTabProfile2
+- newTabProfile3
+- newTabProfile4
+- newTabProfile5
+- newTabProfile6
+- newTabProfile7
+- newTabProfile8
+- closeWindow
+- closeTab
+- closePane
+- switchToTab
+- nextTab
+- prevTab
+- increaseFontSize
+- decreaseFontSize
+- resetFontSize
+- scrollUp
+- scrollDown
+- scrollUpPage
+- scrollDownPage
+- switchToTab0
+- switchToTab1
+- switchToTab2
+- switchToTab3
+- switchToTab4
+- switchToTab5
+- switchToTab6
+- switchToTab7
+- switchToTab8
+- openSettings
+- splitPane
+- resizePaneLeft
+- resizePaneRight
+- resizePaneUp
+- resizePaneDown
+- moveFocusLeft
+- moveFocusRight
+- moveFocusUp
+- moveFocusDown
+- toggleFullscreen
+- find
+
+## Example Keys
+- ctrl+1
+- ctrl+plus
+- alt+-
+- shift+numpad_1
+- ctrL+shift+numpad_plus
+- ctrl+pgdn
+- ctrl+alt+shift+pgup
+
+## Background Images and Icons
+Some Terminal settings allow you to specify custom background images and icons. It is recommended that custom images and icons are stored in system-provided folders and are referred to using the correct [URI Schemes](https://docs.microsoft.com/en-us/windows/uwp/app-resources/uri-schemes). URI Schemes provide a way to reference files independent of their physical paths (which may change in the future).
+
+The most useful URI schemes to remember when customizing background images and icons are:
+
+| URI Scheme | Corresponding Physical Path | Use / description |
+| --- | --- | ---|
+| `ms-appdata:///Local/` | `%localappdata%\Packages\Microsoft.WindowsTerminal_8wekyb3d8bbwe\LocalState\` | Per-machine files |
+| `ms-appdata:///Roaming/` | `%localappdata%\Packages\Microsoft.WindowsTerminal_8wekyb3d8bbwe\RoamingState\` | Common files |
+
+> ⚠ Note: Do not rely on file references using the `ms-appx` URI Scheme (i.e. icons). These files are considered an internal implementation detail and may change name/location or may be omitted in the future.
+
+### Icons
+Terminal displays icons for each of your profiles which Terminal generates for any built-in shells - PowerShell Core, PowerShell, and any installed Linux/WSL distros. Each profile refers to a stock icon via the `ms-appx` URI Scheme.
+
+> ⚠ Note: Do not rely on the files referenced by the `ms-appx` URI Scheme - they are considered an internal implementation detail and may change name/location or may be omitted in the future.
+
+You can refer to you own icons if you wish, e.g.:
+
+```json
+    "icon" : "C:\\Users\\richturn\\OneDrive\\WindowsTerminal\\icon-ubuntu-32.png",
+```
+
+> 👉 Tip: Icons should be sized to 32x32px in an appropriate raster image format (e.g. .PNG, .GIF, or .ICO) to avoid having to scale your icons during runtime (causing a noticeable delay and loss of quality.)
+
+### Custom Background Images
+You can apply a background image to each of your profiles, allowing you to configure/brand/style each of your profiles independently from one another if you wish.
+
+To do so, specify your preferred `backgroundImage`, position it using `backgroundImageAlignment`, set its opacity with `backgroundImageOpacity`, and/or specify how your image fill the available space using `backgroundImageStretchMode`.
+
+For example:
+```json
+    "backgroundImage": "C:\\Users\\richturn\\OneDrive\\WindowsTerminal\\bg-ubuntu-256.png",
+    "backgroundImageAlignment": "bottomRight",
+    "backgroundImageOpacity": 0.1,
+    "backgroundImageStretchMode": "none"
+```
+
+> 👉 Tip: You can easily roam your collection of images and icons across all your machines by storing your icons and images in OneDrive (as shown above).
+
+With these settings, your Terminal's Ubuntu profile would look similar to this:
+
+![Custom icon and background image](../images/custom-icon-and-background-image.jpg)