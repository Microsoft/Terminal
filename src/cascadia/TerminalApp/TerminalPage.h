// Copyright (c) Microsoft Corporation.
// Licensed under the MIT license.

#pragma once

#include "TerminalPage.g.h"
#include "Tab.h"
#include "CascadiaSettings.h"
#include "Profile.h"

#include <winrt/Microsoft.Terminal.TerminalControl.h>

#include "AppCommandlineArgs.h"

// fwdecl unittest classes
namespace TerminalAppLocalTests
{
    class TabTests;
};

namespace winrt::TerminalApp::implementation
{
    struct TerminalPage : TerminalPageT<TerminalPage>
    {
    public:
        TerminalPage();

        void SetSettings(std::shared_ptr<::TerminalApp::CascadiaSettings> settings, bool needRefreshUI);

        void Create();

        hstring Title();

        void ShowOkDialog(const winrt::hstring& titleKey, const winrt::hstring& contentKey);

        void TitlebarClicked();

        float CalcSnappedDimension(const bool widthOrHeight, const float dimension) const;

        void CloseWindow();

<<<<<<< HEAD
        void WriteInput(const winrt::hstring& inputSequence);
=======
        int32_t SetStartupCommandline(winrt::array_view<const hstring> args);
        winrt::hstring EarlyExitMessage();
>>>>>>> 830c22b7

        // -------------------------------- WinRT Events ---------------------------------
        DECLARE_EVENT_WITH_TYPED_EVENT_HANDLER(TitleChanged, _titleChangeHandlers, winrt::Windows::Foundation::IInspectable, winrt::hstring);
        DECLARE_EVENT_WITH_TYPED_EVENT_HANDLER(LastTabClosed, _lastTabClosedHandlers, winrt::Windows::Foundation::IInspectable, winrt::TerminalApp::LastTabClosedEventArgs);
        DECLARE_EVENT_WITH_TYPED_EVENT_HANDLER(SetTitleBarContent, _setTitleBarContentHandlers, winrt::Windows::Foundation::IInspectable, winrt::Windows::UI::Xaml::UIElement);
        DECLARE_EVENT_WITH_TYPED_EVENT_HANDLER(ShowDialog, _showDialogHandlers, winrt::Windows::Foundation::IInspectable, winrt::Windows::UI::Xaml::Controls::ContentDialog);
        DECLARE_EVENT_WITH_TYPED_EVENT_HANDLER(ToggleFullscreen, _toggleFullscreenHandlers, winrt::Windows::Foundation::IInspectable, winrt::TerminalApp::ToggleFullscreenEventArgs);

    private:
        // If you add controls here, but forget to null them either here or in
        // the ctor, you're going to have a bad time. It'll mysteriously fail to
        // activate the app.
        // ALSO: If you add any UIElements as roots here, make sure they're
        // updated in App::_ApplyTheme. The roots currently is _tabRow
        // (which is a root when the tabs are in the titlebar.)
        Microsoft::UI::Xaml::Controls::TabView _tabView{ nullptr };
        TerminalApp::TabRowControl _tabRow{ nullptr };
        Windows::UI::Xaml::Controls::Grid _tabContent{ nullptr };
        Microsoft::UI::Xaml::Controls::SplitButton _newTabButton{ nullptr };

        std::shared_ptr<::TerminalApp::CascadiaSettings> _settings{ nullptr };

        std::vector<std::shared_ptr<Tab>> _tabs;

        bool _isFullscreen{ false };

        bool _rearranging;
        std::optional<int> _rearrangeFrom;
        std::optional<int> _rearrangeTo;

        winrt::com_ptr<ShortcutActionDispatch> _actionDispatch{ winrt::make_self<ShortcutActionDispatch>() };

        ::TerminalApp::AppCommandlineArgs _appArgs;
        int _ParseArgs(winrt::array_view<const hstring>& args);
        fire_and_forget _ProcessNextStartupAction();

        void _ShowAboutDialog();
        void _ShowCloseWarningDialog();

        void _CreateNewTabFlyout();
        void _OpenNewTabDropdown();
        void _OpenNewTab(const winrt::TerminalApp::NewTerminalArgs& newTerminalArgs);
        void _CreateNewTabFromSettings(GUID profileGuid, winrt::Microsoft::Terminal::Settings::TerminalSettings settings);
        winrt::Microsoft::Terminal::TerminalConnection::ITerminalConnection _CreateConnectionFromSettings(GUID profileGuid, winrt::Microsoft::Terminal::Settings::TerminalSettings settings);

        void _SettingsButtonOnClick(const IInspectable& sender, const Windows::UI::Xaml::RoutedEventArgs& eventArgs);
        void _FeedbackButtonOnClick(const IInspectable& sender, const Windows::UI::Xaml::RoutedEventArgs& eventArgs);
        void _AboutButtonOnClick(const IInspectable& sender, const Windows::UI::Xaml::RoutedEventArgs& eventArgs);
        void _CloseWarningPrimaryButtonOnClick(Windows::UI::Xaml::Controls::ContentDialog sender, Windows::UI::Xaml::Controls::ContentDialogButtonClickEventArgs eventArgs);

        void _HookupKeyBindings(TerminalApp::AppKeyBindings bindings) noexcept;
        void _RegisterActionCallbacks();

        void _UpdateTitle(std::shared_ptr<Tab> tab);
        void _UpdateTabIcon(std::shared_ptr<Tab> tab);
        void _UpdateTabView();
        void _UpdateTabWidthMode();
        void _DuplicateTabViewItem();
        void _RemoveTabViewItem(const Microsoft::UI::Xaml::Controls::TabViewItem& tabViewItem);
        void _RemoveTabViewItemByIndex(uint32_t tabIndex);

        void _RegisterTerminalEvents(Microsoft::Terminal::TerminalControl::TermControl term, std::shared_ptr<Tab> hostingTab);

        void _SelectNextTab(const bool bMoveRight);
        bool _SelectTab(const int tabIndex);
        void _MoveFocus(const Direction& direction);

        winrt::Microsoft::Terminal::TerminalControl::TermControl _GetActiveControl();
        int _GetFocusedTabIndex() const;
        winrt::fire_and_forget _SetFocusedTabIndex(int tabIndex);
        void _CloseFocusedTab();
        void _CloseFocusedPane();
        void _CloseAllTabs();

        winrt::fire_and_forget _RemoveOnCloseRoutine(Microsoft::UI::Xaml::Controls::TabViewItem tabViewItem, winrt::com_ptr<TerminalPage> page);

        // Todo: add more event implementations here
        // MSFT:20641986: Add keybindings for New Window
        void _Scroll(int delta);
        void _SplitPane(const winrt::TerminalApp::SplitState splitType, const winrt::TerminalApp::NewTerminalArgs& newTerminalArgs = nullptr);
        void _ResizePane(const Direction& direction);
        void _ScrollPage(int delta);
        void _SetAcceleratorForMenuItem(Windows::UI::Xaml::Controls::MenuFlyoutItem& menuItem, const winrt::Microsoft::Terminal::Settings::KeyChord& keyChord);

        winrt::fire_and_forget _CopyToClipboardHandler(const IInspectable sender, const winrt::Microsoft::Terminal::TerminalControl::CopyToClipboardEventArgs copiedData);
        winrt::fire_and_forget _PasteFromClipboardHandler(const IInspectable sender,
                                                          const Microsoft::Terminal::TerminalControl::PasteFromClipboardEventArgs eventArgs);
        bool _CopyText(const bool trimTrailingWhitespace);
        void _PasteText();
        static fire_and_forget PasteFromClipboard(winrt::Microsoft::Terminal::TerminalControl::PasteFromClipboardEventArgs eventArgs);

        fire_and_forget _LaunchSettings(const bool openDefaults);

        void _OnTabClick(const IInspectable& sender, const Windows::UI::Xaml::Input::PointerRoutedEventArgs& eventArgs);
        void _OnTabSelectionChanged(const IInspectable& sender, const Windows::UI::Xaml::Controls::SelectionChangedEventArgs& eventArgs);
        void _OnTabItemsChanged(const IInspectable& sender, const Windows::Foundation::Collections::IVectorChangedEventArgs& eventArgs);
        void _OnContentSizeChanged(const IInspectable& /*sender*/, Windows::UI::Xaml::SizeChangedEventArgs const& e);
        void _OnTabCloseRequested(const IInspectable& sender, const Microsoft::UI::Xaml::Controls::TabViewTabCloseRequestedEventArgs& eventArgs);

        void _Find();

        winrt::fire_and_forget _RefreshUIForSettingsReload();

        void _ToggleFullscreen();

#pragma region ActionHandlers
        // These are all defined in AppActionHandlers.cpp
        void _HandleOpenNewTabDropdown(const IInspectable& sender, const TerminalApp::ActionEventArgs& args);
        void _HandleDuplicateTab(const IInspectable& sender, const TerminalApp::ActionEventArgs& args);
        void _HandleCloseTab(const IInspectable& sender, const TerminalApp::ActionEventArgs& args);
        void _HandleClosePane(const IInspectable& sender, const TerminalApp::ActionEventArgs& args);
        void _HandleScrollUp(const IInspectable& sender, const TerminalApp::ActionEventArgs& args);
        void _HandleScrollDown(const IInspectable& sender, const TerminalApp::ActionEventArgs& args);
        void _HandleNextTab(const IInspectable& sender, const TerminalApp::ActionEventArgs& args);
        void _HandlePrevTab(const IInspectable& sender, const TerminalApp::ActionEventArgs& args);
        void _HandleSplitPane(const IInspectable& sender, const TerminalApp::ActionEventArgs& args);
        void _HandleScrollUpPage(const IInspectable& sender, const TerminalApp::ActionEventArgs& args);
        void _HandleScrollDownPage(const IInspectable& sender, const TerminalApp::ActionEventArgs& args);
        void _HandleOpenSettings(const IInspectable& sender, const TerminalApp::ActionEventArgs& args);
        void _HandlePasteText(const IInspectable& sender, const TerminalApp::ActionEventArgs& args);
        void _HandleNewTab(const IInspectable& sender, const TerminalApp::ActionEventArgs& args);
        void _HandleSwitchToTab(const IInspectable& sender, const TerminalApp::ActionEventArgs& args);
        void _HandleResizePane(const IInspectable& sender, const TerminalApp::ActionEventArgs& args);
        void _HandleMoveFocus(const IInspectable& sender, const TerminalApp::ActionEventArgs& args);
        void _HandleCopyText(const IInspectable& sender, const TerminalApp::ActionEventArgs& args);
        void _HandleCloseWindow(const IInspectable&, const TerminalApp::ActionEventArgs& args);
        void _HandleAdjustFontSize(const IInspectable& sender, const TerminalApp::ActionEventArgs& args);
        void _HandleFind(const IInspectable& sender, const TerminalApp::ActionEventArgs& args);
        void _HandleResetFontSize(const IInspectable& sender, const TerminalApp::ActionEventArgs& args);
        void _HandleToggleFullscreen(const IInspectable& sender, const TerminalApp::ActionEventArgs& args);
#pragma endregion

        friend class TerminalAppLocalTests::TabTests;
    };
}

namespace winrt::TerminalApp::factory_implementation
{
    struct TerminalPage : TerminalPageT<TerminalPage, implementation::TerminalPage>
    {
    };
}<|MERGE_RESOLUTION|>--- conflicted
+++ resolved
@@ -39,12 +39,10 @@
 
         void CloseWindow();
 
-<<<<<<< HEAD
-        void WriteInput(const winrt::hstring& inputSequence);
-=======
         int32_t SetStartupCommandline(winrt::array_view<const hstring> args);
         winrt::hstring EarlyExitMessage();
->>>>>>> 830c22b7
+
+        void WriteInput(const winrt::hstring& inputSequence);
 
         // -------------------------------- WinRT Events ---------------------------------
         DECLARE_EVENT_WITH_TYPED_EVENT_HANDLER(TitleChanged, _titleChangeHandlers, winrt::Windows::Foundation::IInspectable, winrt::hstring);
