--- conflicted
+++ resolved
@@ -1,980 +1,973 @@
-// Copyright (c) Microsoft Corporation.
-// Licensed under the MIT license.
-
-#include "precomp.h"
-
-#include "CustomTextLayout.h"
-
-#include <wrl.h>
-#include <wrl/client.h>
-
-using namespace Microsoft::Console::Render;
-
-// Routine Description:
-// - Creates a CustomTextLayout object for calculating which glyphs should be placed and where
-// Arguments:
-// - factory - DirectWrite factory reference in case we need other DirectWrite objects for our layout
-// - analyzer - DirectWrite text analyzer from the factory that has been cached at a level above this layout (expensive to create)
-// - format - The DirectWrite format object representing the size and other text properties to be applied (by default) to a layout
-// - font - The DirectWrite font face to use while calculating layout (by default, will fallback if necessary)
-// - clusters - From the backing buffer, the text to be displayed clustered by the columns it should consume.
-// - width - The count of pixels available per column (the expected pixel width of every column)
-CustomTextLayout::CustomTextLayout(IDWriteFactory2* const factory,
-                                   IDWriteTextAnalyzer1* const analyzer,
-                                   IDWriteTextFormat2* const format,
-                                   IDWriteFontFace5* const font,
-                                   std::basic_string_view<Cluster> const clusters,
-                                   size_t const width) :
-    _factory{ factory },
-    _analyzer{ analyzer },
-    _format{ format },
-    _font{ font },
-    _localeName{},
-    _numberSubstitution{},
-    _readingDirection{ DWRITE_READING_DIRECTION_LEFT_TO_RIGHT },
-    _runs{},
-    _breakpoints{},
-    _runIndex{ 0 },
-    _width{ width }
-{
-    // Fetch the locale name out once now from the format
-    _localeName.resize(format->GetLocaleNameLength() + 1); // +1 for null
-    THROW_IF_FAILED(format->GetLocaleName(_localeName.data(), gsl::narrow<UINT32>(_localeName.size())));
-
-    for (const auto& cluster : clusters)
-    {
-        const auto cols = gsl::narrow<UINT16>(cluster.GetColumns());
-        _textClusterColumns.push_back(cols);
-        _text += cluster.GetText();
-    }
-}
-
-// Routine Description:
-// - Figures out how many columns this layout should take. This will use the analyze step only.
-// Arguments:
-// - columns - The number of columns the layout should consume when done.
-// Return Value:
-// - S_OK or suitable DirectX/DirectWrite/Direct2D result code.
-[[nodiscard]] HRESULT STDMETHODCALLTYPE CustomTextLayout::GetColumns(_Out_ UINT32* columns)
-{
-    *columns = 0;
-
-    RETURN_IF_FAILED(_AnalyzeRuns());
-    RETURN_IF_FAILED(_ShapeGlyphRuns());
-
-    const auto totalAdvance = std::accumulate(_glyphAdvances.cbegin(), _glyphAdvances.cend(), 0.0f);
-
-    *columns = static_cast<UINT32>(ceil(totalAdvance / _width));
-
-    return S_OK;
-}
-
-// Routine Description:
-// - Implements a drawing interface similarly to the default IDWriteTextLayout which will
-//   take the string from construction, analyze it for complexity, shape up the glyphs,
-//   and then draw the final product to the given renderer at the point and pass along
-//   the context information.
-// - This specific class does the layout calculations and complexity analysis, not the
-//   final drawing. That's the renderer's job (passed in.)
-// Arguments:
-// - clientDrawingContext - Optional pointer to information that the renderer might need
-//                          while attempting to graphically place the text onto the screen
-// - renderer - The interface to be used for actually putting text onto the screen
-// - originX - X pixel point of top left corner on final surface for drawing
-// - originY - Y pixel point of top left corner on final surface for drawing
-// Return Value:
-// - S_OK or suitable DirectX/DirectWrite/Direct2D result code.
-[[nodiscard]] HRESULT STDMETHODCALLTYPE CustomTextLayout::Draw(_In_opt_ void* clientDrawingContext,
-                                                               _In_ IDWriteTextRenderer* renderer,
-                                                               FLOAT originX,
-                                                               FLOAT originY)
-{
-    RETURN_IF_FAILED(_AnalyzeRuns());
-    RETURN_IF_FAILED(_ShapeGlyphRuns());
-    RETURN_IF_FAILED(_CorrectGlyphRuns());
-    RETURN_IF_FAILED(_DrawGlyphRuns(clientDrawingContext, renderer, { originX, originY }));
-
-    return S_OK;
-}
-
-// Routine Description:
-// - Uses the internal text information and the analyzers/font information from construction
-//   to determine the complexity of the text inside this layout, compute the subsections (or runs)
-//   that contain similar property information, and stores that information internally.
-// - We determine line breakpoints, bidirectional information, the script properties,
-//   number substitution, and font fallback properties in this function.
-// Arguments:
-// - <none> - Uses internal state
-// Return Value:
-// - S_OK or suitable DirectWrite or STL error code
-[[nodiscard]] HRESULT CustomTextLayout::_AnalyzeRuns() noexcept
-{
-    try
-    {
-        // We're going to need the text length in UINT32 format for the DWrite calls.
-        // Convert it once up front.
-        const auto textLength = gsl::narrow<UINT32>(_text.size());
-
-        // Initially start out with one result that covers the entire range.
-        // This result will be subdivided by the analysis processes.
-        _runs.resize(1);
-        auto& initialRun = _runs.front();
-        initialRun.nextRunIndex = 0;
-        initialRun.textStart = 0;
-        initialRun.textLength = textLength;
-        initialRun.bidiLevel = (_readingDirection == DWRITE_READING_DIRECTION_RIGHT_TO_LEFT);
-
-        // Allocate enough room to have one breakpoint per code unit.
-        _breakpoints.resize(_text.size());
-
-        // Call each of the analyzers in sequence, recording their results.
-        RETURN_IF_FAILED(_analyzer->AnalyzeLineBreakpoints(this, 0, textLength, this));
-        RETURN_IF_FAILED(_analyzer->AnalyzeBidi(this, 0, textLength, this));
-        RETURN_IF_FAILED(_analyzer->AnalyzeScript(this, 0, textLength, this));
-        RETURN_IF_FAILED(_analyzer->AnalyzeNumberSubstitution(this, 0, textLength, this));
-
-        // Perform our custom font fallback analyzer that mimics the pattern of the real analyzers.
-        RETURN_IF_FAILED(_AnalyzeFontFallback(this, 0, textLength));
-
-        // Ensure that a font face is attached to every run
-        for (auto& run : _runs)
-        {
-            if (!run.fontFace)
-            {
-                run.fontFace = _font;
-            }
-        }
-
-        // Resequence the resulting runs in order before returning to caller.
-        size_t totalRuns = _runs.size();
-        std::vector<LinkedRun> runs;
-        runs.resize(totalRuns);
-
-        UINT32 nextRunIndex = 0;
-        for (size_t i = 0; i < totalRuns; ++i)
-        {
-            runs.at(i) = _runs.at(nextRunIndex);
-            nextRunIndex = _runs.at(nextRunIndex).nextRunIndex;
-        }
-
-        _runs.swap(runs);
-    }
-    CATCH_RETURN();
-    return S_OK;
-}
-
-// Routine Description:
-// - Uses the internal run analysis information (from the analyze step) to map and shape out
-//   the glyphs from the fonts. This is effectively a loop of _ShapeGlyphRun. See it for details.
-// Arguments:
-// - <none> - Uses internal state
-// Return Value:
-// - S_OK or suitable DirectWrite or STL error code
-[[nodiscard]] HRESULT CustomTextLayout::_ShapeGlyphRuns() noexcept
-{
-    try
-    {
-        // Shapes all the glyph runs in the layout.
-        const auto textLength = gsl::narrow<UINT32>(_text.size());
-
-        // Estimate the maximum number of glyph indices needed to hold a string.
-        UINT32 estimatedGlyphCount = _EstimateGlyphCount(textLength);
-
-        _glyphIndices.resize(estimatedGlyphCount);
-        _glyphOffsets.resize(estimatedGlyphCount);
-        _glyphAdvances.resize(estimatedGlyphCount);
-        _glyphClusters.resize(textLength);
-
-        UINT32 glyphStart = 0;
-
-        // Shape each run separately. This is needed whenever script, locale,
-        // or reading direction changes.
-        for (UINT32 runIndex = 0; runIndex < _runs.size(); ++runIndex)
-        {
-            LOG_IF_FAILED(_ShapeGlyphRun(runIndex, glyphStart));
-        }
-
-        _glyphIndices.resize(glyphStart);
-        _glyphOffsets.resize(glyphStart);
-        _glyphAdvances.resize(glyphStart);
-    }
-    CATCH_RETURN();
-    return S_OK;
-}
-
-// Routine Description:
-// - Calculates the following information for any one particular run of text:
-//   1. Indices (finding the ID number in each font for each glyph)
-//   2. Offsets (the left/right or top/bottom spacing from the baseline origin for each glyph)
-//   3. Advances (the width allowed for every glyph)
-//   4. Clusters (the bunches of glyphs that represent a particular combined character)
-// - A run is defined by the analysis step as a substring of the original text that has similar properties
-//   such that it can be processed together as a unit.
-// Arguments:
-// - runIndex - The ID number of the internal runs array to use while shaping
-// - glyphStart - On input, which portion of the internal indices/offsets/etc. arrays to use
-//                to write the shaping information.
-//              - On output, the position that should be used by the next call as its start position
-// Return Value:
-// - S_OK or suitable DirectWrite or STL error code
-[[nodiscard]] HRESULT CustomTextLayout::_ShapeGlyphRun(const UINT32 runIndex, UINT32& glyphStart) noexcept
-{
-    try
-    {
-        // Shapes a single run of text into glyphs.
-        // Alternately, you could iteratively interleave shaping and line
-        // breaking to reduce the number glyphs held onto at once. It's simpler
-        // for this demostration to just do shaping and line breaking as two
-        // separate processes, but realize that this does have the consequence that
-        // certain advanced fonts containing line specific features (like Gabriola)
-        // will shape as if the line is not broken.
-
-        Run& run = _runs.at(runIndex);
-        UINT32 textStart = run.textStart;
-        UINT32 textLength = run.textLength;
-        UINT32 maxGlyphCount = static_cast<UINT32>(_glyphIndices.size() - glyphStart);
-        UINT32 actualGlyphCount = 0;
-
-        run.glyphStart = glyphStart;
-        run.glyphCount = 0;
-
-        if (textLength == 0)
-        {
-            return S_FALSE; // Nothing to do..
-        }
-
-        // Allocate space for shaping to fill with glyphs and other information,
-        // with about as many glyphs as there are text characters. We'll actually
-        // need more glyphs than codepoints if they are decomposed into separate
-        // glyphs, or fewer glyphs than codepoints if multiple are substituted
-        // into a single glyph. In any case, the shaping process will need some
-        // room to apply those rules to even make that determintation.
-
-        if (textLength > maxGlyphCount)
-        {
-            maxGlyphCount = _EstimateGlyphCount(textLength);
-            const UINT32 totalGlyphsArrayCount = glyphStart + maxGlyphCount;
-            _glyphIndices.resize(totalGlyphsArrayCount);
-        }
-
-        std::vector<DWRITE_SHAPING_TEXT_PROPERTIES> textProps(textLength);
-        std::vector<DWRITE_SHAPING_GLYPH_PROPERTIES> glyphProps(maxGlyphCount);
-
-        // Get the glyphs from the text, retrying if needed.
-
-        int tries = 0;
-
-        HRESULT hr = S_OK;
-        do
-        {
-            hr = _analyzer->GetGlyphs(
-                &_text[textStart],
-                textLength,
-                run.fontFace.Get(),
-                run.isSideways, // isSideways,
-                WI_IsFlagSet(run.bidiLevel, 1), // isRightToLeft
-                &run.script,
-                _localeName.data(),
-                (run.isNumberSubstituted) ? _numberSubstitution.Get() : nullptr,
-                nullptr, // features
-                nullptr, // featureLengths
-                0, // featureCount
-                maxGlyphCount, // maxGlyphCount
-                &_glyphClusters[textStart],
-                &textProps[0],
-                &_glyphIndices[glyphStart],
-                &glyphProps[0],
-                &actualGlyphCount);
-            tries++;
-
-            if (hr == E_NOT_SUFFICIENT_BUFFER)
-            {
-                // Try again using a larger buffer.
-                maxGlyphCount = _EstimateGlyphCount(maxGlyphCount);
-                UINT32 totalGlyphsArrayCount = glyphStart + maxGlyphCount;
-
-                glyphProps.resize(maxGlyphCount);
-                _glyphIndices.resize(totalGlyphsArrayCount);
-            }
-            else
-            {
-                break;
-            }
-        } while (tries < 2); // We'll give it two chances.
-
-        RETURN_IF_FAILED(hr);
-
-        // Get the placement of the all the glyphs.
-
-        _glyphAdvances.resize(std::max(static_cast<size_t>(glyphStart + actualGlyphCount), _glyphAdvances.size()));
-        _glyphOffsets.resize(std::max(static_cast<size_t>(glyphStart + actualGlyphCount), _glyphOffsets.size()));
-
-        const auto fontSizeFormat = _format->GetFontSize();
-        const auto fontSize = fontSizeFormat * run.fontScale;
-
-        hr = _analyzer->GetGlyphPlacements(
-            &_text[textStart],
-            &_glyphClusters[textStart],
-            &textProps[0],
-            textLength,
-            &_glyphIndices[glyphStart],
-            &glyphProps[0],
-            actualGlyphCount,
-            run.fontFace.Get(),
-            fontSize,
-            run.isSideways,
-            (run.bidiLevel & 1), // isRightToLeft
-            &run.script,
-            _localeName.data(),
-            NULL, // features
-            NULL, // featureRangeLengths
-            0, // featureRanges
-            &_glyphAdvances[glyphStart],
-            &_glyphOffsets[glyphStart]);
-
-        RETURN_IF_FAILED(hr);
-
-        // Set the final glyph count of this run and advance the starting glyph.
-        run.glyphCount = actualGlyphCount;
-        glyphStart += actualGlyphCount;
-    }
-    CATCH_RETURN();
-    return S_OK;
-}
-
-// Routine Description:
-// - Adjusts the glyph information from shaping to fit the layout pattern required
-//   for our renderer.
-//   This is effectively a loop of _CorrectGlyphRun. See it for details.
-// Arguments:
-// - <none> - Uses internal state
-// Return Value:
-// - S_OK or suitable DirectWrite or STL error code
-[[nodiscard]] HRESULT CustomTextLayout::_CorrectGlyphRuns() noexcept
-{
-    try
-    {
-        // Correct each run separately. This is needed whenever script, locale,
-        // or reading direction changes.
-        for (UINT32 runIndex = 0; runIndex < _runs.size(); ++runIndex)
-        {
-            LOG_IF_FAILED(_CorrectGlyphRun(runIndex));
-        }
-    }
-    CATCH_RETURN();
-    return S_OK;
-}
-
-// Routine Description:
-// - Adjusts the advances for each glyph in the run so it fits within a fixed-column count of cells.
-// Arguments:
-// - runIndex - The ID number of the internal runs array to use while shaping
-// Return Value:
-// - S_OK or suitable DirectWrite or STL error code
-[[nodiscard]] HRESULT CustomTextLayout::_CorrectGlyphRun(const UINT32 runIndex) noexcept
-{
-    try
-    {
-        Run& run = _runs.at(runIndex);
-
-        if (run.textLength == 0)
-        {
-            return S_FALSE; // Nothing to do..
-        }
-
-        // We're going to walk through and check for advances that don't match the space that we expect to give out.
-
-        DWRITE_FONT_METRICS1 metrics;
-        run.fontFace->GetMetrics(&metrics);
-
-        // Walk through advances and space out characters that are too small to consume their box.
-        for (auto i = run.glyphStart; i < (run.glyphStart + run.glyphCount); i++)
-        {
-            // Advance is how wide in pixels the glyph is
-            auto& advance = _glyphAdvances[i];
-
-            // Offsets is how far to move the origin (in pixels) from where it is
-            auto& offset = _glyphOffsets[i];
-
-            // Get how many columns we expected the glyph to have and mutiply into pixels.
-            const auto columns = _textClusterColumns[i];
-            const auto advanceExpected = static_cast<float>(columns * _width);
-
-            // If what we expect is bigger than what we have... pad it out.
-            if (advanceExpected > advance)
-            {
-                // Get the amount of space we have leftover.
-                const auto diff = advanceExpected - advance;
-
-                // Move the X offset (pixels to the right from the left edge) by half the excess space
-                // so half of it will be left of the glyph and the other half on the right.
-                offset.advanceOffset += diff / 2;
-
-                // Set the advance to the perfect width we want.
-                advance = advanceExpected;
-            }
-            // If what we expect is smaller than what we have... rescale the font size to get a smaller glyph to fit.
-            else if (advanceExpected < advance)
-            {
-                // We need to retrieve the design information for this specific glyph so we can figure out the appropriate
-                // height proportional to the width that we desire.
-                INT32 advanceInDesignUnits;
-                RETURN_IF_FAILED(run.fontFace->GetDesignGlyphAdvances(1, &_glyphIndices[i], &advanceInDesignUnits));
-
-                // When things are drawn, we want the font size (as specified in the base font in the original format)
-                // to be scaled by some factor.
-                // i.e. if the original font size was 16, we might want to draw this glyph with a 15.2 size font so
-                // the width (and height) of the glyph will shrink to fit the monospace cell box.
-
-                // This pattern is copied from the DxRenderer's algorithm for figuring out the font height for a specific width
-                // and was advised by the DirectWrite team.
-                const float widthAdvance = static_cast<float>(advanceInDesignUnits) / metrics.designUnitsPerEm;
-                const auto fontSizeWant = advanceExpected / widthAdvance;
-                run.fontScale = fontSizeWant / _format->GetFontSize();
-
-                // Set the advance to the perfect width that we want.
-                advance = advanceExpected;
-            }
-        }
-
-        // Certain fonts, like Batang, contain glyphs for hidden control
-        // and formatting characters. So we'll want to explicitly force their
-        // advance to zero.
-        // I'm leaving this here for future reference, but I don't think we want invisible glyphs for this renderer.
-        //if (run.script.shapes & DWRITE_SCRIPT_SHAPES_NO_VISUAL)
-        //{
-        //    std::fill(_glyphAdvances.begin() + glyphStart,
-        //              _glyphAdvances.begin() + glyphStart + actualGlyphCount,
-        //              0.0f
-        //    );
-        //}
-    }
-    CATCH_RETURN();
-    return S_OK;
-}
-
-// Routine Description:
-// - Takes the analyzed and shaped textual information from the layout process and
-//   forwards it into the given renderer in a run-by-run fashion.
-// Arguments:
-// - clientDrawingContext - Optional pointer to information that the renderer might need
-//                          while attempting to graphically place the text onto the screen
-// - renderer - The interface to be used for actually putting text onto the screen
-// - origin - pixel point of top left corner on final surface for drawing
-// Return Value:
-// - S_OK or suitable DirectX/DirectWrite/Direct2D result code.
-[[nodiscard]] HRESULT CustomTextLayout::_DrawGlyphRuns(_In_opt_ void* clientDrawingContext,
-                                                       IDWriteTextRenderer* renderer,
-                                                       const D2D_POINT_2F origin) noexcept
-{
-    try
-    {
-        // We're going to start from the origin given and walk to the right for each
-        // sub-run that was calculated by the layout analysis.
-        auto mutableOrigin = origin;
-
-        // Draw each run separately.
-        for (UINT32 runIndex = 0; runIndex < _runs.size(); ++runIndex)
-        {
-            // Get the run
-            Run& run = _runs.at(runIndex);
-
-            // Prepare the glyph run and description objects by converting our
-            // internal storage representation into something that matches DWrite's structures.
-            DWRITE_GLYPH_RUN glyphRun = { 0 };
-            glyphRun.bidiLevel = run.bidiLevel;
-            glyphRun.fontEmSize = _format->GetFontSize() * run.fontScale;
-            glyphRun.fontFace = run.fontFace.Get();
-            glyphRun.glyphAdvances = _glyphAdvances.data() + run.glyphStart;
-            glyphRun.glyphCount = run.glyphCount;
-            glyphRun.glyphIndices = _glyphIndices.data() + run.glyphStart;
-            glyphRun.glyphOffsets = _glyphOffsets.data() + run.glyphStart;
-            glyphRun.isSideways = false;
-
-            DWRITE_GLYPH_RUN_DESCRIPTION glyphRunDescription = { 0 };
-            glyphRunDescription.clusterMap = _glyphClusters.data();
-            glyphRunDescription.localeName = _localeName.data();
-            glyphRunDescription.string = _text.data();
-            glyphRunDescription.stringLength = run.textLength;
-            glyphRunDescription.textPosition = run.textStart;
-
-            // Try to draw it
-            RETURN_IF_FAILED(renderer->DrawGlyphRun(clientDrawingContext,
-                                                    mutableOrigin.x,
-                                                    mutableOrigin.y,
-                                                    DWRITE_MEASURING_MODE_NATURAL,
-                                                    &glyphRun,
-                                                    &glyphRunDescription,
-                                                    nullptr));
-
-            // Shift origin to the right for the next run based on the amount of space consumed.
-            mutableOrigin.x = std::accumulate(_glyphAdvances.begin() + run.glyphStart,
-                                              _glyphAdvances.begin() + run.glyphStart + run.glyphCount,
-                                              mutableOrigin.x);
-        }
-    }
-    CATCH_RETURN();
-    return S_OK;
-}
-
-// Routine Description:
-// - Estimates the maximum number of glyph indices needed to hold a string of
-//   a given length.  This is the formula given in the Uniscribe SDK and should
-//   cover most cases. Degenerate cases will require a reallocation.
-// Arguments:
-// - textLength - the number of wchar_ts in the original string
-// Return Value:
-// - An estimate of how many glyph spaces may be required in the shaping arrays
-//   to hold the data from a string of the given length.
-[[nodiscard]] UINT32 CustomTextLayout::_EstimateGlyphCount(const UINT32 textLength) noexcept
-{
-    // This formula is from https://docs.microsoft.com/en-us/windows/desktop/api/dwrite/nf-dwrite-idwritetextanalyzer-getglyphs
-    // and is the recommended formula for estimating buffer size for glyph count.
-    return 3 * textLength / 2 + 16;
-}
-
-#pragma region IDWriteTextAnalysisSource methods
-// Routine Description:
-// - Implementation of IDWriteTextAnalysisSource::GetTextAtPosition
-// - This method will retrieve a substring of the text in this layout
-//   to be used in an analysis step.
-// Arguments:
-// - textPosition - The index of the first character of the text to retrieve.
-// - textString - The pointer to the first character of text at the index requested.
-// - textLength - The characters available at/after the textString pointer (string length).
-// Return Value:
-// - S_OK or appropriate STL/GSL failure code.
-[[nodiscard]] HRESULT STDMETHODCALLTYPE CustomTextLayout::GetTextAtPosition(UINT32 textPosition,
-                                                                            _Outptr_result_buffer_(*textLength) WCHAR const** textString,
-                                                                            _Out_ UINT32* textLength)
-{
-    *textString = nullptr;
-    *textLength = 0;
-
-    if (textPosition < _text.size())
-    {
-        *textString = _text.data() + textPosition;
-        *textLength = gsl::narrow<UINT32>(_text.size()) - textPosition;
-    }
-
-    return S_OK;
-}
-
-// Routine Description:
-// - Implementation of IDWriteTextAnalysisSource::GetTextBeforePosition
-// - This method will retrieve a substring of the text in this layout
-//   to be used in an analysis step.
-// Arguments:
-// - textPosition - The index one after the last character of the text to retrieve.
-// - textString - The pointer to the first character of text at the index requested.
-// - textLength - The characters available at/after the textString pointer (string length).
-// Return Value:
-// - S_OK or appropriate STL/GSL failure code.
-[[nodiscard]] HRESULT STDMETHODCALLTYPE CustomTextLayout::GetTextBeforePosition(UINT32 textPosition,
-                                                                                _Outptr_result_buffer_(*textLength) WCHAR const** textString,
-                                                                                _Out_ UINT32* textLength)
-{
-    *textString = nullptr;
-    *textLength = 0;
-
-    if (textPosition > 0 && textPosition <= _text.size())
-    {
-        *textString = _text.data();
-        *textLength = textPosition;
-    }
-
-    return S_OK;
-}
-
-// Routine Description:
-// - Implementation of IDWriteTextAnalysisSource::GetParagraphReadingDirection
-// - This returns the implied reading direction for this block of text (LTR/RTL/etc.)
-// Arguments:
-// - <none>
-// Return Value:
-// - The reading direction held for this layout from construction
-[[nodiscard]] DWRITE_READING_DIRECTION STDMETHODCALLTYPE CustomTextLayout::GetParagraphReadingDirection()
-{
-    return _readingDirection;
-}
-
-// Routine Description:
-// - Implementation of IDWriteTextAnalysisSource::GetLocaleName
-// - Retrieves the locale name to apply to this text. Sometimes analysis and chosen glyphs vary on locale.
-// Arguments:
-// - textPosition - The index of the first character in the held string for which layout information is needed
-// - textLength - How many characters of the string from the index that the returned locale applies to
-// - localeName - Zero terminated string of the locale name.
-// Return Value:
-// - S_OK or appropriate STL/GSL failure code.
-[[nodiscard]] HRESULT STDMETHODCALLTYPE CustomTextLayout::GetLocaleName(UINT32 textPosition,
-                                                                        _Out_ UINT32* textLength,
-                                                                        _Outptr_result_z_ WCHAR const** localeName)
-{
-    *localeName = _localeName.data();
-    *textLength = gsl::narrow<UINT32>(_text.size()) - textPosition;
-
-    return S_OK;
-}
-
-// Routine Description:
-// - Implementation of IDWriteTextAnalysisSource::GetNumberSubstitution
-// - Retrieves the number substitution object name to apply to this text.
-// Arguments:
-// - textPosition - The index of the first character in the held string for which layout information is needed
-// - textLength - How many characters of the string from the index that the returned locale applies to
-// - numberSubstitution - Object to use for substituting numbers inside the determined range
-// Return Value:
-// - S_OK or appropriate STL/GSL failure code.
-[[nodiscard]] HRESULT STDMETHODCALLTYPE CustomTextLayout::GetNumberSubstitution(UINT32 textPosition,
-                                                                                _Out_ UINT32* textLength,
-                                                                                _COM_Outptr_ IDWriteNumberSubstitution** numberSubstitution)
-{
-    *numberSubstitution = nullptr;
-    *textLength = gsl::narrow<UINT32>(_text.size()) - textPosition;
-
-    return S_OK;
-}
-#pragma endregion
-
-#pragma region IDWriteTextAnalysisSink methods
-// Routine Description:
-// - Implementation of IDWriteTextAnalysisSink::SetScriptAnalysis
-// - Accepts the result of the script analysis computation performed by an IDWriteTextAnalyzer and
-//   stores it internally for later shaping and drawing purposes.
-// Arguments:
-// - textPosition - The index of the first character in the string that the result applies to
-// - textLength - How many characters of the string from the index that the result applies to
-// - scriptAnalysis - The analysis information for all glyphs starting at position for length.
-// Return Value:
-// - S_OK or appropriate STL/GSL failure code.
-[[nodiscard]] HRESULT STDMETHODCALLTYPE CustomTextLayout::SetScriptAnalysis(UINT32 textPosition,
-                                                                            UINT32 textLength,
-                                                                            _In_ DWRITE_SCRIPT_ANALYSIS const* scriptAnalysis)
-{
-    try
-    {
-        _SetCurrentRun(textPosition);
-        _SplitCurrentRun(textPosition);
-        while (textLength > 0)
-        {
-            auto& run = _FetchNextRun(textLength);
-            run.script = *scriptAnalysis;
-        }
-    }
-    CATCH_RETURN();
-
-    return S_OK;
-}
-
-// Routine Description:
-// - Implementation of IDWriteTextAnalysisSink::SetLineBreakpoints
-// - Accepts the result of the line breakpoint computation performed by an IDWriteTextAnalyzer and
-//   stores it internally for later shaping and drawing purposes.
-// Arguments:
-// - textPosition - The index of the first character in the string that the result applies to
-// - textLength - How many characters of the string from the index that the result applies to
-// - scriptAnalysis - The analysis information for all glyphs starting at position for length.
-// Return Value:
-// - S_OK or appropriate STL/GSL failure code.
-[[nodiscard]] HRESULT STDMETHODCALLTYPE CustomTextLayout::SetLineBreakpoints(UINT32 textPosition,
-                                                                             UINT32 textLength,
-                                                                             _In_reads_(textLength) DWRITE_LINE_BREAKPOINT const* lineBreakpoints)
-{
-    try
-    {
-        if (textLength > 0)
-        {
-            RETURN_HR_IF_NULL(E_INVALIDARG, lineBreakpoints);
-            std::copy_n(lineBreakpoints, textLength, _breakpoints.begin() + textPosition);
-        }
-    }
-    CATCH_RETURN();
-
-    return S_OK;
-}
-
-// Routine Description:
-// - Implementation of IDWriteTextAnalysisSink::SetBidiLevel
-// - Accepts the result of the bidirectional analysis computation performed by an IDWriteTextAnalyzer and
-//   stores it internally for later shaping and drawing purposes.
-// Arguments:
-// - textPosition - The index of the first character in the string that the result applies to
-// - textLength - How many characters of the string from the index that the result applies to
-// - explicitLevel - The analysis information for all glyphs starting at position for length.
-// - resolvedLevel - The analysis information for all glyphs starting at position for length.
-// Return Value:
-// - S_OK or appropriate STL/GSL failure code.
-[[nodiscard]] HRESULT STDMETHODCALLTYPE CustomTextLayout::SetBidiLevel(UINT32 textPosition,
-                                                                       UINT32 textLength,
-                                                                       UINT8 /*explicitLevel*/,
-                                                                       UINT8 resolvedLevel)
-{
-    try
-    {
-        _SetCurrentRun(textPosition);
-        _SplitCurrentRun(textPosition);
-        while (textLength > 0)
-        {
-            auto& run = _FetchNextRun(textLength);
-            run.bidiLevel = resolvedLevel;
-        }
-    }
-    CATCH_RETURN();
-
-    return S_OK;
-}
-
-// Routine Description:
-// - Implementation of IDWriteTextAnalysisSink::SetNumberSubstitution
-// - Accepts the result of the number substitution analysis computation performed by an IDWriteTextAnalyzer and
-//   stores it internally for later shaping and drawing purposes.
-// Arguments:
-// - textPosition - The index of the first character in the string that the result applies to
-// - textLength - How many characters of the string from the index that the result applies to
-// - numberSubstitution - The analysis information for all glyphs starting at position for length.
-// Return Value:
-// - S_OK or appropriate STL/GSL failure code.
-[[nodiscard]] HRESULT STDMETHODCALLTYPE CustomTextLayout::SetNumberSubstitution(UINT32 textPosition,
-                                                                                UINT32 textLength,
-                                                                                _In_ IDWriteNumberSubstitution* numberSubstitution)
-{
-    try
-    {
-        _SetCurrentRun(textPosition);
-        _SplitCurrentRun(textPosition);
-        while (textLength > 0)
-        {
-            auto& run = _FetchNextRun(textLength);
-            run.isNumberSubstituted = (numberSubstitution != nullptr);
-        }
-    }
-    CATCH_RETURN();
-
-    return S_OK;
-}
-#pragma endregion
-
-#pragma region internal methods for mimicing text analyzer pattern but for font fallback
-// Routine Description:
-// - Mimics an IDWriteTextAnalyser but for font fallback calculations.
-// Arguments:
-// - source - a text analysis source to retrieve substrings of the text to be analyzed
-// - textPosition - the index to start the substring operation
-// - textLength - the length of the substring operation
-// Result:
-// - S_OK, STL/GSL errors, or a suitable DirectWrite failure code on font fallback analysis.
-[[nodiscard]] HRESULT STDMETHODCALLTYPE CustomTextLayout::_AnalyzeFontFallback(IDWriteTextAnalysisSource* const source,
-                                                                               UINT32 textPosition,
-                                                                               UINT32 textLength)
-{
-    try
-    {
-        // Get the font fallback first
-        ::Microsoft::WRL::ComPtr<IDWriteTextFormat1> format1;
-        RETURN_IF_FAILED(_format.As(&format1));
-        RETURN_HR_IF_NULL(E_NOINTERFACE, format1);
-
-        ::Microsoft::WRL::ComPtr<IDWriteFontFallback> fallback;
-        RETURN_IF_FAILED(format1->GetFontFallback(&fallback));
-
-        ::Microsoft::WRL::ComPtr<IDWriteFontCollection> collection;
-        RETURN_IF_FAILED(format1->GetFontCollection(&collection));
-
-        std::wstring familyName;
-        familyName.resize(format1->GetFontFamilyNameLength() + 1);
-        RETURN_IF_FAILED(format1->GetFontFamilyName(familyName.data(), gsl::narrow<UINT32>(familyName.size())));
-
-        const auto weight = format1->GetFontWeight();
-        const auto style = format1->GetFontStyle();
-        const auto stretch = format1->GetFontStretch();
-
-        if (!fallback)
-        {
-            ::Microsoft::WRL::ComPtr<IDWriteFactory2> factory2;
-            RETURN_IF_FAILED(_factory.As(&factory2));
-            factory2->GetSystemFontFallback(&fallback);
-        }
-
-        // Walk through and analyze the entire string
-        while (textLength > 0)
-        {
-            UINT32 mappedLength = 0;
-            ::Microsoft::WRL::ComPtr<IDWriteFont> mappedFont;
-            FLOAT scale = 0.0f;
-
-            fallback->MapCharacters(source,
-                                    textPosition,
-                                    textLength,
-                                    collection.Get(),
-                                    familyName.data(),
-                                    weight,
-                                    style,
-                                    stretch,
-                                    &mappedLength,
-                                    &mappedFont,
-                                    &scale);
-
-            RETURN_IF_FAILED(_SetMappedFont(textPosition, mappedLength, mappedFont.Get(), scale));
-
-            textPosition += mappedLength;
-            textLength -= mappedLength;
-        }
-    }
-    CATCH_RETURN();
-
-    return S_OK;
-}
-
-// Routine Description:
-// - Mimics an IDWriteTextAnalysisSink but for font fallback calculations with our
-//   Analyzer mimic method above.
-// Arguments:
-// - textPosition - the index to start the substring operation
-// - textLength - the length of the substring operation
-// - font - the font that applies to the substring range
-// - scale - the scale of the font to apply
-// - S_OK or appropriate STL/GSL failure code.
-<<<<<<< HEAD
-[[nodiscard]] HRESULT STDMETHODCALLTYPE CustomTextLayout::_SetMappedFont(UINT32 textPosition,
-                                                                         UINT32 textLength,
-                                                                         IDWriteFont* const font,
-                                                                         FLOAT const scale)
-=======
-[[nodiscard]]
-HRESULT STDMETHODCALLTYPE CustomTextLayout::_SetMappedFont(UINT32 textPosition,
-                                                           UINT32 textLength,
-                                                           _In_ IDWriteFont* const font,
-                                                           FLOAT const scale)
->>>>>>> 880272c7
-{
-    try
-    {
-        _SetCurrentRun(textPosition);
-        _SplitCurrentRun(textPosition);
-        while (textLength > 0)
-        {
-            auto& run = _FetchNextRun(textLength);
-
-            if (font != nullptr)
-            {
-                // Get font face from font metadata
-                ::Microsoft::WRL::ComPtr<IDWriteFontFace> face;
-                RETURN_IF_FAILED(font->CreateFontFace(&face));
-
-                // QI for Face5 interface from base face interface, store into run
-                RETURN_IF_FAILED(face.As(&run.fontFace));
-            }
-            else
-            {
-                run.fontFace = _font;
-            }
-
-            // Store the font scale as well.
-            run.fontScale = scale;
-        }
-    }
-    CATCH_RETURN();
-
-    return S_OK;
-}
-
-#pragma endregion
-
-#pragma region internal Run manipulation functions for storing information from sink callbacks
-// Routine Description:
-// - Used by the sink setters, this returns a reference to the next run.
-//   Position and length are adjusted to now point after the current run
-//   being returned.
-// Arguments:
-// - textLength - The amount of characters for which the next analysis result will apply.
-//              - The starting index is implicit based on the currently chosen run.
-// Return Value:
-// - reference to the run needed to store analysis data
-[[nodiscard]] CustomTextLayout::LinkedRun& CustomTextLayout::_FetchNextRun(UINT32& textLength)
-{
-    const auto originalRunIndex = _runIndex;
-
-    auto& run = _runs.at(originalRunIndex);
-    UINT32 runTextLength = run.textLength;
-
-    // Split the tail if needed (the length remaining is less than the
-    // current run's size).
-    if (textLength < runTextLength)
-    {
-        runTextLength = textLength; // Limit to what's actually left.
-        UINT32 runTextStart = run.textStart;
-
-        _SplitCurrentRun(runTextStart + runTextLength);
-    }
-    else
-    {
-        // Just advance the current run.
-        _runIndex = run.nextRunIndex;
-    }
-
-    textLength -= runTextLength;
-
-    // Return a reference to the run that was just current.
-    // Careful, we have to look it up again as _SplitCurrentRun can resize the array and reshuffle all the reference locations
-    return _runs.at(originalRunIndex);
-}
-
-// Routine Description:
-// - Move the current run to the given position.
-//   Since the analyzers generally return results in a forward manner,
-//   this will usually just return early. If not, find the
-//   corresponding run for the text position.
-// Arguments:
-// - textPosition - The index into the original string for which we want to select the corresponding run
-// Return Value:
-// - <none> - Updates internal state
-void CustomTextLayout::_SetCurrentRun(const UINT32 textPosition)
-{
-    if (_runIndex < _runs.size() && _runs[_runIndex].ContainsTextPosition(textPosition))
-    {
-        return;
-    }
-
-    _runIndex = static_cast<UINT32>(
-        std::find(_runs.begin(), _runs.end(), textPosition) - _runs.begin());
-}
-
-// Routine Description:
-// - Splits the current run and adjusts the run values accordingly.
-// Arguments:
-// - splitPosition - The index into the run where we want to split it into two
-// Return Value:
-// - <none> - Updates internal state, the back half will be selected after running
-void CustomTextLayout::_SplitCurrentRun(const UINT32 splitPosition)
-{
-    UINT32 runTextStart = _runs.at(_runIndex).textStart;
-
-    if (splitPosition <= runTextStart)
-        return; // no change
-
-    // Grow runs by one.
-    size_t totalRuns = _runs.size();
-    try
-    {
-        _runs.resize(totalRuns + 1);
-    }
-    catch (...)
-    {
-        return; // Can't increase size. Return same run.
-    }
-
-    // Copy the old run to the end.
-    LinkedRun& frontHalf = _runs[_runIndex];
-    LinkedRun& backHalf = _runs.back();
-    backHalf = frontHalf;
-
-    // Adjust runs' text positions and lengths.
-    UINT32 splitPoint = splitPosition - runTextStart;
-    backHalf.textStart += splitPoint;
-    backHalf.textLength -= splitPoint;
-    frontHalf.textLength = splitPoint;
-    frontHalf.nextRunIndex = static_cast<UINT32>(totalRuns);
-    _runIndex = static_cast<UINT32>(totalRuns);
-}
-#pragma endregion
+// Copyright (c) Microsoft Corporation.
+// Licensed under the MIT license.
+
+#include "precomp.h"
+
+#include "CustomTextLayout.h"
+
+#include <wrl.h>
+#include <wrl/client.h>
+
+using namespace Microsoft::Console::Render;
+
+// Routine Description:
+// - Creates a CustomTextLayout object for calculating which glyphs should be placed and where
+// Arguments:
+// - factory - DirectWrite factory reference in case we need other DirectWrite objects for our layout
+// - analyzer - DirectWrite text analyzer from the factory that has been cached at a level above this layout (expensive to create)
+// - format - The DirectWrite format object representing the size and other text properties to be applied (by default) to a layout
+// - font - The DirectWrite font face to use while calculating layout (by default, will fallback if necessary)
+// - clusters - From the backing buffer, the text to be displayed clustered by the columns it should consume.
+// - width - The count of pixels available per column (the expected pixel width of every column)
+CustomTextLayout::CustomTextLayout(IDWriteFactory2* const factory,
+                                   IDWriteTextAnalyzer1* const analyzer,
+                                   IDWriteTextFormat2* const format,
+                                   IDWriteFontFace5* const font,
+                                   std::basic_string_view<Cluster> const clusters,
+                                   size_t const width) :
+    _factory{ factory },
+    _analyzer{ analyzer },
+    _format{ format },
+    _font{ font },
+    _localeName{},
+    _numberSubstitution{},
+    _readingDirection{ DWRITE_READING_DIRECTION_LEFT_TO_RIGHT },
+    _runs{},
+    _breakpoints{},
+    _runIndex{ 0 },
+    _width{ width }
+{
+    // Fetch the locale name out once now from the format
+    _localeName.resize(format->GetLocaleNameLength() + 1); // +1 for null
+    THROW_IF_FAILED(format->GetLocaleName(_localeName.data(), gsl::narrow<UINT32>(_localeName.size())));
+
+    for (const auto& cluster : clusters)
+    {
+        const auto cols = gsl::narrow<UINT16>(cluster.GetColumns());
+        _textClusterColumns.push_back(cols);
+        _text += cluster.GetText();
+    }
+}
+
+// Routine Description:
+// - Figures out how many columns this layout should take. This will use the analyze step only.
+// Arguments:
+// - columns - The number of columns the layout should consume when done.
+// Return Value:
+// - S_OK or suitable DirectX/DirectWrite/Direct2D result code.
+[[nodiscard]] HRESULT STDMETHODCALLTYPE CustomTextLayout::GetColumns(_Out_ UINT32* columns)
+{
+    *columns = 0;
+
+    RETURN_IF_FAILED(_AnalyzeRuns());
+    RETURN_IF_FAILED(_ShapeGlyphRuns());
+
+    const auto totalAdvance = std::accumulate(_glyphAdvances.cbegin(), _glyphAdvances.cend(), 0.0f);
+
+    *columns = static_cast<UINT32>(ceil(totalAdvance / _width));
+
+    return S_OK;
+}
+
+// Routine Description:
+// - Implements a drawing interface similarly to the default IDWriteTextLayout which will
+//   take the string from construction, analyze it for complexity, shape up the glyphs,
+//   and then draw the final product to the given renderer at the point and pass along
+//   the context information.
+// - This specific class does the layout calculations and complexity analysis, not the
+//   final drawing. That's the renderer's job (passed in.)
+// Arguments:
+// - clientDrawingContext - Optional pointer to information that the renderer might need
+//                          while attempting to graphically place the text onto the screen
+// - renderer - The interface to be used for actually putting text onto the screen
+// - originX - X pixel point of top left corner on final surface for drawing
+// - originY - Y pixel point of top left corner on final surface for drawing
+// Return Value:
+// - S_OK or suitable DirectX/DirectWrite/Direct2D result code.
+[[nodiscard]] HRESULT STDMETHODCALLTYPE CustomTextLayout::Draw(_In_opt_ void* clientDrawingContext,
+                                                               _In_ IDWriteTextRenderer* renderer,
+                                                               FLOAT originX,
+                                                               FLOAT originY)
+{
+    RETURN_IF_FAILED(_AnalyzeRuns());
+    RETURN_IF_FAILED(_ShapeGlyphRuns());
+    RETURN_IF_FAILED(_CorrectGlyphRuns());
+    RETURN_IF_FAILED(_DrawGlyphRuns(clientDrawingContext, renderer, { originX, originY }));
+
+    return S_OK;
+}
+
+// Routine Description:
+// - Uses the internal text information and the analyzers/font information from construction
+//   to determine the complexity of the text inside this layout, compute the subsections (or runs)
+//   that contain similar property information, and stores that information internally.
+// - We determine line breakpoints, bidirectional information, the script properties,
+//   number substitution, and font fallback properties in this function.
+// Arguments:
+// - <none> - Uses internal state
+// Return Value:
+// - S_OK or suitable DirectWrite or STL error code
+[[nodiscard]] HRESULT CustomTextLayout::_AnalyzeRuns() noexcept
+{
+    try
+    {
+        // We're going to need the text length in UINT32 format for the DWrite calls.
+        // Convert it once up front.
+        const auto textLength = gsl::narrow<UINT32>(_text.size());
+
+        // Initially start out with one result that covers the entire range.
+        // This result will be subdivided by the analysis processes.
+        _runs.resize(1);
+        auto& initialRun = _runs.front();
+        initialRun.nextRunIndex = 0;
+        initialRun.textStart = 0;
+        initialRun.textLength = textLength;
+        initialRun.bidiLevel = (_readingDirection == DWRITE_READING_DIRECTION_RIGHT_TO_LEFT);
+
+        // Allocate enough room to have one breakpoint per code unit.
+        _breakpoints.resize(_text.size());
+
+        // Call each of the analyzers in sequence, recording their results.
+        RETURN_IF_FAILED(_analyzer->AnalyzeLineBreakpoints(this, 0, textLength, this));
+        RETURN_IF_FAILED(_analyzer->AnalyzeBidi(this, 0, textLength, this));
+        RETURN_IF_FAILED(_analyzer->AnalyzeScript(this, 0, textLength, this));
+        RETURN_IF_FAILED(_analyzer->AnalyzeNumberSubstitution(this, 0, textLength, this));
+
+        // Perform our custom font fallback analyzer that mimics the pattern of the real analyzers.
+        RETURN_IF_FAILED(_AnalyzeFontFallback(this, 0, textLength));
+
+        // Ensure that a font face is attached to every run
+        for (auto& run : _runs)
+        {
+            if (!run.fontFace)
+            {
+                run.fontFace = _font;
+            }
+        }
+
+        // Resequence the resulting runs in order before returning to caller.
+        size_t totalRuns = _runs.size();
+        std::vector<LinkedRun> runs;
+        runs.resize(totalRuns);
+
+        UINT32 nextRunIndex = 0;
+        for (size_t i = 0; i < totalRuns; ++i)
+        {
+            runs.at(i) = _runs.at(nextRunIndex);
+            nextRunIndex = _runs.at(nextRunIndex).nextRunIndex;
+        }
+
+        _runs.swap(runs);
+    }
+    CATCH_RETURN();
+    return S_OK;
+}
+
+// Routine Description:
+// - Uses the internal run analysis information (from the analyze step) to map and shape out
+//   the glyphs from the fonts. This is effectively a loop of _ShapeGlyphRun. See it for details.
+// Arguments:
+// - <none> - Uses internal state
+// Return Value:
+// - S_OK or suitable DirectWrite or STL error code
+[[nodiscard]] HRESULT CustomTextLayout::_ShapeGlyphRuns() noexcept
+{
+    try
+    {
+        // Shapes all the glyph runs in the layout.
+        const auto textLength = gsl::narrow<UINT32>(_text.size());
+
+        // Estimate the maximum number of glyph indices needed to hold a string.
+        UINT32 estimatedGlyphCount = _EstimateGlyphCount(textLength);
+
+        _glyphIndices.resize(estimatedGlyphCount);
+        _glyphOffsets.resize(estimatedGlyphCount);
+        _glyphAdvances.resize(estimatedGlyphCount);
+        _glyphClusters.resize(textLength);
+
+        UINT32 glyphStart = 0;
+
+        // Shape each run separately. This is needed whenever script, locale,
+        // or reading direction changes.
+        for (UINT32 runIndex = 0; runIndex < _runs.size(); ++runIndex)
+        {
+            LOG_IF_FAILED(_ShapeGlyphRun(runIndex, glyphStart));
+        }
+
+        _glyphIndices.resize(glyphStart);
+        _glyphOffsets.resize(glyphStart);
+        _glyphAdvances.resize(glyphStart);
+    }
+    CATCH_RETURN();
+    return S_OK;
+}
+
+// Routine Description:
+// - Calculates the following information for any one particular run of text:
+//   1. Indices (finding the ID number in each font for each glyph)
+//   2. Offsets (the left/right or top/bottom spacing from the baseline origin for each glyph)
+//   3. Advances (the width allowed for every glyph)
+//   4. Clusters (the bunches of glyphs that represent a particular combined character)
+// - A run is defined by the analysis step as a substring of the original text that has similar properties
+//   such that it can be processed together as a unit.
+// Arguments:
+// - runIndex - The ID number of the internal runs array to use while shaping
+// - glyphStart - On input, which portion of the internal indices/offsets/etc. arrays to use
+//                to write the shaping information.
+//              - On output, the position that should be used by the next call as its start position
+// Return Value:
+// - S_OK or suitable DirectWrite or STL error code
+[[nodiscard]] HRESULT CustomTextLayout::_ShapeGlyphRun(const UINT32 runIndex, UINT32& glyphStart) noexcept
+{
+    try
+    {
+        // Shapes a single run of text into glyphs.
+        // Alternately, you could iteratively interleave shaping and line
+        // breaking to reduce the number glyphs held onto at once. It's simpler
+        // for this demostration to just do shaping and line breaking as two
+        // separate processes, but realize that this does have the consequence that
+        // certain advanced fonts containing line specific features (like Gabriola)
+        // will shape as if the line is not broken.
+
+        Run& run = _runs.at(runIndex);
+        UINT32 textStart = run.textStart;
+        UINT32 textLength = run.textLength;
+        UINT32 maxGlyphCount = static_cast<UINT32>(_glyphIndices.size() - glyphStart);
+        UINT32 actualGlyphCount = 0;
+
+        run.glyphStart = glyphStart;
+        run.glyphCount = 0;
+
+        if (textLength == 0)
+        {
+            return S_FALSE; // Nothing to do..
+        }
+
+        // Allocate space for shaping to fill with glyphs and other information,
+        // with about as many glyphs as there are text characters. We'll actually
+        // need more glyphs than codepoints if they are decomposed into separate
+        // glyphs, or fewer glyphs than codepoints if multiple are substituted
+        // into a single glyph. In any case, the shaping process will need some
+        // room to apply those rules to even make that determintation.
+
+        if (textLength > maxGlyphCount)
+        {
+            maxGlyphCount = _EstimateGlyphCount(textLength);
+            const UINT32 totalGlyphsArrayCount = glyphStart + maxGlyphCount;
+            _glyphIndices.resize(totalGlyphsArrayCount);
+        }
+
+        std::vector<DWRITE_SHAPING_TEXT_PROPERTIES> textProps(textLength);
+        std::vector<DWRITE_SHAPING_GLYPH_PROPERTIES> glyphProps(maxGlyphCount);
+
+        // Get the glyphs from the text, retrying if needed.
+
+        int tries = 0;
+
+        HRESULT hr = S_OK;
+        do
+        {
+            hr = _analyzer->GetGlyphs(
+                &_text[textStart],
+                textLength,
+                run.fontFace.Get(),
+                run.isSideways, // isSideways,
+                WI_IsFlagSet(run.bidiLevel, 1), // isRightToLeft
+                &run.script,
+                _localeName.data(),
+                (run.isNumberSubstituted) ? _numberSubstitution.Get() : nullptr,
+                nullptr, // features
+                nullptr, // featureLengths
+                0, // featureCount
+                maxGlyphCount, // maxGlyphCount
+                &_glyphClusters[textStart],
+                &textProps[0],
+                &_glyphIndices[glyphStart],
+                &glyphProps[0],
+                &actualGlyphCount);
+            tries++;
+
+            if (hr == E_NOT_SUFFICIENT_BUFFER)
+            {
+                // Try again using a larger buffer.
+                maxGlyphCount = _EstimateGlyphCount(maxGlyphCount);
+                UINT32 totalGlyphsArrayCount = glyphStart + maxGlyphCount;
+
+                glyphProps.resize(maxGlyphCount);
+                _glyphIndices.resize(totalGlyphsArrayCount);
+            }
+            else
+            {
+                break;
+            }
+        } while (tries < 2); // We'll give it two chances.
+
+        RETURN_IF_FAILED(hr);
+
+        // Get the placement of the all the glyphs.
+
+        _glyphAdvances.resize(std::max(static_cast<size_t>(glyphStart + actualGlyphCount), _glyphAdvances.size()));
+        _glyphOffsets.resize(std::max(static_cast<size_t>(glyphStart + actualGlyphCount), _glyphOffsets.size()));
+
+        const auto fontSizeFormat = _format->GetFontSize();
+        const auto fontSize = fontSizeFormat * run.fontScale;
+
+        hr = _analyzer->GetGlyphPlacements(
+            &_text[textStart],
+            &_glyphClusters[textStart],
+            &textProps[0],
+            textLength,
+            &_glyphIndices[glyphStart],
+            &glyphProps[0],
+            actualGlyphCount,
+            run.fontFace.Get(),
+            fontSize,
+            run.isSideways,
+            (run.bidiLevel & 1), // isRightToLeft
+            &run.script,
+            _localeName.data(),
+            NULL, // features
+            NULL, // featureRangeLengths
+            0, // featureRanges
+            &_glyphAdvances[glyphStart],
+            &_glyphOffsets[glyphStart]);
+
+        RETURN_IF_FAILED(hr);
+
+        // Set the final glyph count of this run and advance the starting glyph.
+        run.glyphCount = actualGlyphCount;
+        glyphStart += actualGlyphCount;
+    }
+    CATCH_RETURN();
+    return S_OK;
+}
+
+// Routine Description:
+// - Adjusts the glyph information from shaping to fit the layout pattern required
+//   for our renderer.
+//   This is effectively a loop of _CorrectGlyphRun. See it for details.
+// Arguments:
+// - <none> - Uses internal state
+// Return Value:
+// - S_OK or suitable DirectWrite or STL error code
+[[nodiscard]] HRESULT CustomTextLayout::_CorrectGlyphRuns() noexcept
+{
+    try
+    {
+        // Correct each run separately. This is needed whenever script, locale,
+        // or reading direction changes.
+        for (UINT32 runIndex = 0; runIndex < _runs.size(); ++runIndex)
+        {
+            LOG_IF_FAILED(_CorrectGlyphRun(runIndex));
+        }
+    }
+    CATCH_RETURN();
+    return S_OK;
+}
+
+// Routine Description:
+// - Adjusts the advances for each glyph in the run so it fits within a fixed-column count of cells.
+// Arguments:
+// - runIndex - The ID number of the internal runs array to use while shaping
+// Return Value:
+// - S_OK or suitable DirectWrite or STL error code
+[[nodiscard]] HRESULT CustomTextLayout::_CorrectGlyphRun(const UINT32 runIndex) noexcept
+{
+    try
+    {
+        Run& run = _runs.at(runIndex);
+
+        if (run.textLength == 0)
+        {
+            return S_FALSE; // Nothing to do..
+        }
+
+        // We're going to walk through and check for advances that don't match the space that we expect to give out.
+
+        DWRITE_FONT_METRICS1 metrics;
+        run.fontFace->GetMetrics(&metrics);
+
+        // Walk through advances and space out characters that are too small to consume their box.
+        for (auto i = run.glyphStart; i < (run.glyphStart + run.glyphCount); i++)
+        {
+            // Advance is how wide in pixels the glyph is
+            auto& advance = _glyphAdvances[i];
+
+            // Offsets is how far to move the origin (in pixels) from where it is
+            auto& offset = _glyphOffsets[i];
+
+            // Get how many columns we expected the glyph to have and mutiply into pixels.
+            const auto columns = _textClusterColumns[i];
+            const auto advanceExpected = static_cast<float>(columns * _width);
+
+            // If what we expect is bigger than what we have... pad it out.
+            if (advanceExpected > advance)
+            {
+                // Get the amount of space we have leftover.
+                const auto diff = advanceExpected - advance;
+
+                // Move the X offset (pixels to the right from the left edge) by half the excess space
+                // so half of it will be left of the glyph and the other half on the right.
+                offset.advanceOffset += diff / 2;
+
+                // Set the advance to the perfect width we want.
+                advance = advanceExpected;
+            }
+            // If what we expect is smaller than what we have... rescale the font size to get a smaller glyph to fit.
+            else if (advanceExpected < advance)
+            {
+                // We need to retrieve the design information for this specific glyph so we can figure out the appropriate
+                // height proportional to the width that we desire.
+                INT32 advanceInDesignUnits;
+                RETURN_IF_FAILED(run.fontFace->GetDesignGlyphAdvances(1, &_glyphIndices[i], &advanceInDesignUnits));
+
+                // When things are drawn, we want the font size (as specified in the base font in the original format)
+                // to be scaled by some factor.
+                // i.e. if the original font size was 16, we might want to draw this glyph with a 15.2 size font so
+                // the width (and height) of the glyph will shrink to fit the monospace cell box.
+
+                // This pattern is copied from the DxRenderer's algorithm for figuring out the font height for a specific width
+                // and was advised by the DirectWrite team.
+                const float widthAdvance = static_cast<float>(advanceInDesignUnits) / metrics.designUnitsPerEm;
+                const auto fontSizeWant = advanceExpected / widthAdvance;
+                run.fontScale = fontSizeWant / _format->GetFontSize();
+
+                // Set the advance to the perfect width that we want.
+                advance = advanceExpected;
+            }
+        }
+
+        // Certain fonts, like Batang, contain glyphs for hidden control
+        // and formatting characters. So we'll want to explicitly force their
+        // advance to zero.
+        // I'm leaving this here for future reference, but I don't think we want invisible glyphs for this renderer.
+        //if (run.script.shapes & DWRITE_SCRIPT_SHAPES_NO_VISUAL)
+        //{
+        //    std::fill(_glyphAdvances.begin() + glyphStart,
+        //              _glyphAdvances.begin() + glyphStart + actualGlyphCount,
+        //              0.0f
+        //    );
+        //}
+    }
+    CATCH_RETURN();
+    return S_OK;
+}
+
+// Routine Description:
+// - Takes the analyzed and shaped textual information from the layout process and
+//   forwards it into the given renderer in a run-by-run fashion.
+// Arguments:
+// - clientDrawingContext - Optional pointer to information that the renderer might need
+//                          while attempting to graphically place the text onto the screen
+// - renderer - The interface to be used for actually putting text onto the screen
+// - origin - pixel point of top left corner on final surface for drawing
+// Return Value:
+// - S_OK or suitable DirectX/DirectWrite/Direct2D result code.
+[[nodiscard]] HRESULT CustomTextLayout::_DrawGlyphRuns(_In_opt_ void* clientDrawingContext,
+                                                       IDWriteTextRenderer* renderer,
+                                                       const D2D_POINT_2F origin) noexcept
+{
+    try
+    {
+        // We're going to start from the origin given and walk to the right for each
+        // sub-run that was calculated by the layout analysis.
+        auto mutableOrigin = origin;
+
+        // Draw each run separately.
+        for (UINT32 runIndex = 0; runIndex < _runs.size(); ++runIndex)
+        {
+            // Get the run
+            Run& run = _runs.at(runIndex);
+
+            // Prepare the glyph run and description objects by converting our
+            // internal storage representation into something that matches DWrite's structures.
+            DWRITE_GLYPH_RUN glyphRun = { 0 };
+            glyphRun.bidiLevel = run.bidiLevel;
+            glyphRun.fontEmSize = _format->GetFontSize() * run.fontScale;
+            glyphRun.fontFace = run.fontFace.Get();
+            glyphRun.glyphAdvances = _glyphAdvances.data() + run.glyphStart;
+            glyphRun.glyphCount = run.glyphCount;
+            glyphRun.glyphIndices = _glyphIndices.data() + run.glyphStart;
+            glyphRun.glyphOffsets = _glyphOffsets.data() + run.glyphStart;
+            glyphRun.isSideways = false;
+
+            DWRITE_GLYPH_RUN_DESCRIPTION glyphRunDescription = { 0 };
+            glyphRunDescription.clusterMap = _glyphClusters.data();
+            glyphRunDescription.localeName = _localeName.data();
+            glyphRunDescription.string = _text.data();
+            glyphRunDescription.stringLength = run.textLength;
+            glyphRunDescription.textPosition = run.textStart;
+
+            // Try to draw it
+            RETURN_IF_FAILED(renderer->DrawGlyphRun(clientDrawingContext,
+                                                    mutableOrigin.x,
+                                                    mutableOrigin.y,
+                                                    DWRITE_MEASURING_MODE_NATURAL,
+                                                    &glyphRun,
+                                                    &glyphRunDescription,
+                                                    nullptr));
+
+            // Shift origin to the right for the next run based on the amount of space consumed.
+            mutableOrigin.x = std::accumulate(_glyphAdvances.begin() + run.glyphStart,
+                                              _glyphAdvances.begin() + run.glyphStart + run.glyphCount,
+                                              mutableOrigin.x);
+        }
+    }
+    CATCH_RETURN();
+    return S_OK;
+}
+
+// Routine Description:
+// - Estimates the maximum number of glyph indices needed to hold a string of
+//   a given length.  This is the formula given in the Uniscribe SDK and should
+//   cover most cases. Degenerate cases will require a reallocation.
+// Arguments:
+// - textLength - the number of wchar_ts in the original string
+// Return Value:
+// - An estimate of how many glyph spaces may be required in the shaping arrays
+//   to hold the data from a string of the given length.
+[[nodiscard]] UINT32 CustomTextLayout::_EstimateGlyphCount(const UINT32 textLength) noexcept
+{
+    // This formula is from https://docs.microsoft.com/en-us/windows/desktop/api/dwrite/nf-dwrite-idwritetextanalyzer-getglyphs
+    // and is the recommended formula for estimating buffer size for glyph count.
+    return 3 * textLength / 2 + 16;
+}
+
+#pragma region IDWriteTextAnalysisSource methods
+// Routine Description:
+// - Implementation of IDWriteTextAnalysisSource::GetTextAtPosition
+// - This method will retrieve a substring of the text in this layout
+//   to be used in an analysis step.
+// Arguments:
+// - textPosition - The index of the first character of the text to retrieve.
+// - textString - The pointer to the first character of text at the index requested.
+// - textLength - The characters available at/after the textString pointer (string length).
+// Return Value:
+// - S_OK or appropriate STL/GSL failure code.
+[[nodiscard]] HRESULT STDMETHODCALLTYPE CustomTextLayout::GetTextAtPosition(UINT32 textPosition,
+                                                                            _Outptr_result_buffer_(*textLength) WCHAR const** textString,
+                                                                            _Out_ UINT32* textLength)
+{
+    *textString = nullptr;
+    *textLength = 0;
+
+    if (textPosition < _text.size())
+    {
+        *textString = _text.data() + textPosition;
+        *textLength = gsl::narrow<UINT32>(_text.size()) - textPosition;
+    }
+
+    return S_OK;
+}
+
+// Routine Description:
+// - Implementation of IDWriteTextAnalysisSource::GetTextBeforePosition
+// - This method will retrieve a substring of the text in this layout
+//   to be used in an analysis step.
+// Arguments:
+// - textPosition - The index one after the last character of the text to retrieve.
+// - textString - The pointer to the first character of text at the index requested.
+// - textLength - The characters available at/after the textString pointer (string length).
+// Return Value:
+// - S_OK or appropriate STL/GSL failure code.
+[[nodiscard]] HRESULT STDMETHODCALLTYPE CustomTextLayout::GetTextBeforePosition(UINT32 textPosition,
+                                                                                _Outptr_result_buffer_(*textLength) WCHAR const** textString,
+                                                                                _Out_ UINT32* textLength)
+{
+    *textString = nullptr;
+    *textLength = 0;
+
+    if (textPosition > 0 && textPosition <= _text.size())
+    {
+        *textString = _text.data();
+        *textLength = textPosition;
+    }
+
+    return S_OK;
+}
+
+// Routine Description:
+// - Implementation of IDWriteTextAnalysisSource::GetParagraphReadingDirection
+// - This returns the implied reading direction for this block of text (LTR/RTL/etc.)
+// Arguments:
+// - <none>
+// Return Value:
+// - The reading direction held for this layout from construction
+[[nodiscard]] DWRITE_READING_DIRECTION STDMETHODCALLTYPE CustomTextLayout::GetParagraphReadingDirection()
+{
+    return _readingDirection;
+}
+
+// Routine Description:
+// - Implementation of IDWriteTextAnalysisSource::GetLocaleName
+// - Retrieves the locale name to apply to this text. Sometimes analysis and chosen glyphs vary on locale.
+// Arguments:
+// - textPosition - The index of the first character in the held string for which layout information is needed
+// - textLength - How many characters of the string from the index that the returned locale applies to
+// - localeName - Zero terminated string of the locale name.
+// Return Value:
+// - S_OK or appropriate STL/GSL failure code.
+[[nodiscard]] HRESULT STDMETHODCALLTYPE CustomTextLayout::GetLocaleName(UINT32 textPosition,
+                                                                        _Out_ UINT32* textLength,
+                                                                        _Outptr_result_z_ WCHAR const** localeName)
+{
+    *localeName = _localeName.data();
+    *textLength = gsl::narrow<UINT32>(_text.size()) - textPosition;
+
+    return S_OK;
+}
+
+// Routine Description:
+// - Implementation of IDWriteTextAnalysisSource::GetNumberSubstitution
+// - Retrieves the number substitution object name to apply to this text.
+// Arguments:
+// - textPosition - The index of the first character in the held string for which layout information is needed
+// - textLength - How many characters of the string from the index that the returned locale applies to
+// - numberSubstitution - Object to use for substituting numbers inside the determined range
+// Return Value:
+// - S_OK or appropriate STL/GSL failure code.
+[[nodiscard]] HRESULT STDMETHODCALLTYPE CustomTextLayout::GetNumberSubstitution(UINT32 textPosition,
+                                                                                _Out_ UINT32* textLength,
+                                                                                _COM_Outptr_ IDWriteNumberSubstitution** numberSubstitution)
+{
+    *numberSubstitution = nullptr;
+    *textLength = gsl::narrow<UINT32>(_text.size()) - textPosition;
+
+    return S_OK;
+}
+#pragma endregion
+
+#pragma region IDWriteTextAnalysisSink methods
+// Routine Description:
+// - Implementation of IDWriteTextAnalysisSink::SetScriptAnalysis
+// - Accepts the result of the script analysis computation performed by an IDWriteTextAnalyzer and
+//   stores it internally for later shaping and drawing purposes.
+// Arguments:
+// - textPosition - The index of the first character in the string that the result applies to
+// - textLength - How many characters of the string from the index that the result applies to
+// - scriptAnalysis - The analysis information for all glyphs starting at position for length.
+// Return Value:
+// - S_OK or appropriate STL/GSL failure code.
+[[nodiscard]] HRESULT STDMETHODCALLTYPE CustomTextLayout::SetScriptAnalysis(UINT32 textPosition,
+                                                                            UINT32 textLength,
+                                                                            _In_ DWRITE_SCRIPT_ANALYSIS const* scriptAnalysis)
+{
+    try
+    {
+        _SetCurrentRun(textPosition);
+        _SplitCurrentRun(textPosition);
+        while (textLength > 0)
+        {
+            auto& run = _FetchNextRun(textLength);
+            run.script = *scriptAnalysis;
+        }
+    }
+    CATCH_RETURN();
+
+    return S_OK;
+}
+
+// Routine Description:
+// - Implementation of IDWriteTextAnalysisSink::SetLineBreakpoints
+// - Accepts the result of the line breakpoint computation performed by an IDWriteTextAnalyzer and
+//   stores it internally for later shaping and drawing purposes.
+// Arguments:
+// - textPosition - The index of the first character in the string that the result applies to
+// - textLength - How many characters of the string from the index that the result applies to
+// - scriptAnalysis - The analysis information for all glyphs starting at position for length.
+// Return Value:
+// - S_OK or appropriate STL/GSL failure code.
+[[nodiscard]] HRESULT STDMETHODCALLTYPE CustomTextLayout::SetLineBreakpoints(UINT32 textPosition,
+                                                                             UINT32 textLength,
+                                                                             _In_reads_(textLength) DWRITE_LINE_BREAKPOINT const* lineBreakpoints)
+{
+    try
+    {
+        if (textLength > 0)
+        {
+            RETURN_HR_IF_NULL(E_INVALIDARG, lineBreakpoints);
+            std::copy_n(lineBreakpoints, textLength, _breakpoints.begin() + textPosition);
+        }
+    }
+    CATCH_RETURN();
+
+    return S_OK;
+}
+
+// Routine Description:
+// - Implementation of IDWriteTextAnalysisSink::SetBidiLevel
+// - Accepts the result of the bidirectional analysis computation performed by an IDWriteTextAnalyzer and
+//   stores it internally for later shaping and drawing purposes.
+// Arguments:
+// - textPosition - The index of the first character in the string that the result applies to
+// - textLength - How many characters of the string from the index that the result applies to
+// - explicitLevel - The analysis information for all glyphs starting at position for length.
+// - resolvedLevel - The analysis information for all glyphs starting at position for length.
+// Return Value:
+// - S_OK or appropriate STL/GSL failure code.
+[[nodiscard]] HRESULT STDMETHODCALLTYPE CustomTextLayout::SetBidiLevel(UINT32 textPosition,
+                                                                       UINT32 textLength,
+                                                                       UINT8 /*explicitLevel*/,
+                                                                       UINT8 resolvedLevel)
+{
+    try
+    {
+        _SetCurrentRun(textPosition);
+        _SplitCurrentRun(textPosition);
+        while (textLength > 0)
+        {
+            auto& run = _FetchNextRun(textLength);
+            run.bidiLevel = resolvedLevel;
+        }
+    }
+    CATCH_RETURN();
+
+    return S_OK;
+}
+
+// Routine Description:
+// - Implementation of IDWriteTextAnalysisSink::SetNumberSubstitution
+// - Accepts the result of the number substitution analysis computation performed by an IDWriteTextAnalyzer and
+//   stores it internally for later shaping and drawing purposes.
+// Arguments:
+// - textPosition - The index of the first character in the string that the result applies to
+// - textLength - How many characters of the string from the index that the result applies to
+// - numberSubstitution - The analysis information for all glyphs starting at position for length.
+// Return Value:
+// - S_OK or appropriate STL/GSL failure code.
+[[nodiscard]] HRESULT STDMETHODCALLTYPE CustomTextLayout::SetNumberSubstitution(UINT32 textPosition,
+                                                                                UINT32 textLength,
+                                                                                _In_ IDWriteNumberSubstitution* numberSubstitution)
+{
+    try
+    {
+        _SetCurrentRun(textPosition);
+        _SplitCurrentRun(textPosition);
+        while (textLength > 0)
+        {
+            auto& run = _FetchNextRun(textLength);
+            run.isNumberSubstituted = (numberSubstitution != nullptr);
+        }
+    }
+    CATCH_RETURN();
+
+    return S_OK;
+}
+#pragma endregion
+
+#pragma region internal methods for mimicing text analyzer pattern but for font fallback
+// Routine Description:
+// - Mimics an IDWriteTextAnalyser but for font fallback calculations.
+// Arguments:
+// - source - a text analysis source to retrieve substrings of the text to be analyzed
+// - textPosition - the index to start the substring operation
+// - textLength - the length of the substring operation
+// Result:
+// - S_OK, STL/GSL errors, or a suitable DirectWrite failure code on font fallback analysis.
+[[nodiscard]] HRESULT STDMETHODCALLTYPE CustomTextLayout::_AnalyzeFontFallback(IDWriteTextAnalysisSource* const source,
+                                                                               UINT32 textPosition,
+                                                                               UINT32 textLength)
+{
+    try
+    {
+        // Get the font fallback first
+        ::Microsoft::WRL::ComPtr<IDWriteTextFormat1> format1;
+        RETURN_IF_FAILED(_format.As(&format1));
+        RETURN_HR_IF_NULL(E_NOINTERFACE, format1);
+
+        ::Microsoft::WRL::ComPtr<IDWriteFontFallback> fallback;
+        RETURN_IF_FAILED(format1->GetFontFallback(&fallback));
+
+        ::Microsoft::WRL::ComPtr<IDWriteFontCollection> collection;
+        RETURN_IF_FAILED(format1->GetFontCollection(&collection));
+
+        std::wstring familyName;
+        familyName.resize(format1->GetFontFamilyNameLength() + 1);
+        RETURN_IF_FAILED(format1->GetFontFamilyName(familyName.data(), gsl::narrow<UINT32>(familyName.size())));
+
+        const auto weight = format1->GetFontWeight();
+        const auto style = format1->GetFontStyle();
+        const auto stretch = format1->GetFontStretch();
+
+        if (!fallback)
+        {
+            ::Microsoft::WRL::ComPtr<IDWriteFactory2> factory2;
+            RETURN_IF_FAILED(_factory.As(&factory2));
+            factory2->GetSystemFontFallback(&fallback);
+        }
+
+        // Walk through and analyze the entire string
+        while (textLength > 0)
+        {
+            UINT32 mappedLength = 0;
+            ::Microsoft::WRL::ComPtr<IDWriteFont> mappedFont;
+            FLOAT scale = 0.0f;
+
+            fallback->MapCharacters(source,
+                                    textPosition,
+                                    textLength,
+                                    collection.Get(),
+                                    familyName.data(),
+                                    weight,
+                                    style,
+                                    stretch,
+                                    &mappedLength,
+                                    &mappedFont,
+                                    &scale);
+
+            RETURN_IF_FAILED(_SetMappedFont(textPosition, mappedLength, mappedFont.Get(), scale));
+
+            textPosition += mappedLength;
+            textLength -= mappedLength;
+        }
+    }
+    CATCH_RETURN();
+
+    return S_OK;
+}
+
+// Routine Description:
+// - Mimics an IDWriteTextAnalysisSink but for font fallback calculations with our
+//   Analyzer mimic method above.
+// Arguments:
+// - textPosition - the index to start the substring operation
+// - textLength - the length of the substring operation
+// - font - the font that applies to the substring range
+// - scale - the scale of the font to apply
+// - S_OK or appropriate STL/GSL failure code.
+[[nodiscard]]
+HRESULT STDMETHODCALLTYPE CustomTextLayout::_SetMappedFont(UINT32 textPosition,
+                                                           UINT32 textLength,
+                                                           _In_ IDWriteFont* const font,
+                                                           FLOAT const scale)
+{
+    try
+    {
+        _SetCurrentRun(textPosition);
+        _SplitCurrentRun(textPosition);
+        while (textLength > 0)
+        {
+            auto& run = _FetchNextRun(textLength);
+
+            if (font != nullptr)
+            {
+                // Get font face from font metadata
+                ::Microsoft::WRL::ComPtr<IDWriteFontFace> face;
+                RETURN_IF_FAILED(font->CreateFontFace(&face));
+
+                // QI for Face5 interface from base face interface, store into run
+                RETURN_IF_FAILED(face.As(&run.fontFace));
+            }
+            else
+            {
+                run.fontFace = _font;
+            }
+
+            // Store the font scale as well.
+            run.fontScale = scale;
+        }
+    }
+    CATCH_RETURN();
+
+    return S_OK;
+}
+
+#pragma endregion
+
+#pragma region internal Run manipulation functions for storing information from sink callbacks
+// Routine Description:
+// - Used by the sink setters, this returns a reference to the next run.
+//   Position and length are adjusted to now point after the current run
+//   being returned.
+// Arguments:
+// - textLength - The amount of characters for which the next analysis result will apply.
+//              - The starting index is implicit based on the currently chosen run.
+// Return Value:
+// - reference to the run needed to store analysis data
+[[nodiscard]] CustomTextLayout::LinkedRun& CustomTextLayout::_FetchNextRun(UINT32& textLength)
+{
+    const auto originalRunIndex = _runIndex;
+
+    auto& run = _runs.at(originalRunIndex);
+    UINT32 runTextLength = run.textLength;
+
+    // Split the tail if needed (the length remaining is less than the
+    // current run's size).
+    if (textLength < runTextLength)
+    {
+        runTextLength = textLength; // Limit to what's actually left.
+        UINT32 runTextStart = run.textStart;
+
+        _SplitCurrentRun(runTextStart + runTextLength);
+    }
+    else
+    {
+        // Just advance the current run.
+        _runIndex = run.nextRunIndex;
+    }
+
+    textLength -= runTextLength;
+
+    // Return a reference to the run that was just current.
+    // Careful, we have to look it up again as _SplitCurrentRun can resize the array and reshuffle all the reference locations
+    return _runs.at(originalRunIndex);
+}
+
+// Routine Description:
+// - Move the current run to the given position.
+//   Since the analyzers generally return results in a forward manner,
+//   this will usually just return early. If not, find the
+//   corresponding run for the text position.
+// Arguments:
+// - textPosition - The index into the original string for which we want to select the corresponding run
+// Return Value:
+// - <none> - Updates internal state
+void CustomTextLayout::_SetCurrentRun(const UINT32 textPosition)
+{
+    if (_runIndex < _runs.size() && _runs[_runIndex].ContainsTextPosition(textPosition))
+    {
+        return;
+    }
+
+    _runIndex = static_cast<UINT32>(
+        std::find(_runs.begin(), _runs.end(), textPosition) - _runs.begin());
+}
+
+// Routine Description:
+// - Splits the current run and adjusts the run values accordingly.
+// Arguments:
+// - splitPosition - The index into the run where we want to split it into two
+// Return Value:
+// - <none> - Updates internal state, the back half will be selected after running
+void CustomTextLayout::_SplitCurrentRun(const UINT32 splitPosition)
+{
+    UINT32 runTextStart = _runs.at(_runIndex).textStart;
+
+    if (splitPosition <= runTextStart)
+        return; // no change
+
+    // Grow runs by one.
+    size_t totalRuns = _runs.size();
+    try
+    {
+        _runs.resize(totalRuns + 1);
+    }
+    catch (...)
+    {
+        return; // Can't increase size. Return same run.
+    }
+
+    // Copy the old run to the end.
+    LinkedRun& frontHalf = _runs[_runIndex];
+    LinkedRun& backHalf = _runs.back();
+    backHalf = frontHalf;
+
+    // Adjust runs' text positions and lengths.
+    UINT32 splitPoint = splitPosition - runTextStart;
+    backHalf.textStart += splitPoint;
+    backHalf.textLength -= splitPoint;
+    frontHalf.textLength = splitPoint;
+    frontHalf.nextRunIndex = static_cast<UINT32>(totalRuns);
+    _runIndex = static_cast<UINT32>(totalRuns);
+}
+#pragma endregion