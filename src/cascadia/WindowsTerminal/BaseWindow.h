// Copyright (c) Microsoft Corporation.
// Licensed under the MIT license.

#pragma once

// Custom window messages
#define CM_UPDATE_TITLE (WM_USER)

<<<<<<< HEAD
#include <wil\resource.h>

template <typename T>
=======
template<typename T>
>>>>>>> 440bee0e
class BaseWindow
{
public:
    virtual ~BaseWindow() = 0;
    static T* GetThisFromHandle(HWND const window) noexcept
    {
        return reinterpret_cast<T*>(GetWindowLongPtr(window, GWLP_USERDATA));
    }

    [[nodiscard]] static LRESULT __stdcall WndProc(HWND const window, UINT const message, WPARAM const wparam, LPARAM const lparam) noexcept
    {
        WINRT_ASSERT(window);

        if (WM_NCCREATE == message)
        {
            auto cs = reinterpret_cast<CREATESTRUCT*>(lparam);
            T* that = static_cast<T*>(cs->lpCreateParams);
            WINRT_ASSERT(that);
            WINRT_ASSERT(!that->_window);
            that->_window = wil::unique_hwnd(window);
            SetWindowLongPtr(window, GWLP_USERDATA, reinterpret_cast<LONG_PTR>(that));

            EnableNonClientDpiScaling(window);
            that->_currentDpi = GetDpiForWindow(window);
        }
        else if (T* that = GetThisFromHandle(window))
        {
            return that->MessageHandler(message, wparam, lparam);
        }

        return DefWindowProc(window, message, wparam, lparam);
    }

    [[nodiscard]] virtual LRESULT MessageHandler(UINT const message, WPARAM const wparam, LPARAM const lparam) noexcept
    {
        switch (message)
        {
        case WM_DPICHANGED:
        {
            return HandleDpiChange(_window.get(), wparam, lparam);
        }

        case WM_DESTROY:
        {
            PostQuitMessage(0);
            return 0;
        }

        case WM_SIZE:
        {
            UINT width = LOWORD(lparam);
            UINT height = HIWORD(lparam);

            switch (wparam)
            {
            case SIZE_MAXIMIZED:
                [[fallthrough]];
            case SIZE_RESTORED:
                if (_minimized)
                {
                    _minimized = false;
                    OnRestore();
                }

                // We always need to fire the resize event, even when we're transitioning from minimized.
                // We might be transitioning directly from minimized to maximized, and we'll need
                // to trigger any size-related content changes.
                OnResize(width, height);
                break;
            case SIZE_MINIMIZED:
                if (!_minimized)
                {
                    _minimized = true;
                    OnMinimize();
                }
                break;
            default:
                // do nothing.
                break;
            }
        }
        case CM_UPDATE_TITLE:
        {
            SetWindowTextW(_window.get(), _title.c_str());
            break;
        }
        }

        return DefWindowProc(_window.get(), message, wparam, lparam);
    }

    // DPI Change handler. on WM_DPICHANGE resize the window
    [[nodiscard]] LRESULT HandleDpiChange(const HWND hWnd, const WPARAM wParam, const LPARAM lParam)
    {
        _inDpiChange = true;
        const HWND hWndStatic = GetWindow(hWnd, GW_CHILD);
        if (hWndStatic != nullptr)
        {
            const UINT uDpi = HIWORD(wParam);

            // Resize the window
            auto lprcNewScale = reinterpret_cast<RECT*>(lParam);

            SetWindowPos(hWnd, nullptr, lprcNewScale->left, lprcNewScale->top, lprcNewScale->right - lprcNewScale->left, lprcNewScale->bottom - lprcNewScale->top, SWP_NOZORDER | SWP_NOACTIVATE);

            _currentDpi = uDpi;
        }
        _inDpiChange = false;
        return 0;
    }

    virtual void OnResize(const UINT width, const UINT height) = 0;
    virtual void OnMinimize() = 0;
    virtual void OnRestore() = 0;

    RECT GetWindowRect() const noexcept
    {
        RECT rc = { 0 };
        ::GetWindowRect(_window.get(), &rc);
        return rc;
    }

    HWND GetHandle() const noexcept
    {
        return _window.get();
    };

    float GetCurrentDpiScale() const noexcept
    {
        const auto dpi = ::GetDpiForWindow(_window.get());
        const auto scale = static_cast<float>(dpi) / static_cast<float>(USER_DEFAULT_SCREEN_DPI);
        return scale;
    }

    //// Gets the physical size of the client area of the HWND in _window
    SIZE GetPhysicalSize() const noexcept
    {
        RECT rect = {};
        GetClientRect(_window.get(), &rect);
        const auto windowsWidth = rect.right - rect.left;
        const auto windowsHeight = rect.bottom - rect.top;
        return SIZE{ windowsWidth, windowsHeight };
    }

    //// Gets the logical (in DIPs) size of a physical size specified by the parameter physicalSize
    //// Remarks:
    //// XAML coordinate system is always in Display Indepenent Pixels (a.k.a DIPs or Logical). However Win32 GDI (because of legacy reasons)
    //// in DPI mode "Per-Monitor and Per-Monitor (V2) DPI Awareness" is always in physical pixels.
    //// The formula to transform is:
    ////     logical = (physical / dpi) + 0.5 // 0.5 is to ensure that we pixel snap correctly at the edges, this is necessary with odd DPIs like 1.25, 1.5, 1, .75
    //// See also:
    ////   https://docs.microsoft.com/en-us/windows/desktop/LearnWin32/dpi-and-device-independent-pixels
    ////   https://docs.microsoft.com/en-us/windows/desktop/hidpi/high-dpi-desktop-application-development-on-windows#per-monitor-and-per-monitor-v2-dpi-awareness
    winrt::Windows::Foundation::Size GetLogicalSize(const SIZE physicalSize) const noexcept
    {
        const auto scale = GetCurrentDpiScale();
        // 0.5 is to ensure that we pixel snap correctly at the edges, this is necessary with odd DPIs like 1.25, 1.5, 1, .75
        const auto logicalWidth = (physicalSize.cx / scale) + 0.5f;
        const auto logicalHeigth = (physicalSize.cy / scale) + 0.5f;
        return winrt::Windows::Foundation::Size(logicalWidth, logicalHeigth);
    }

    winrt::Windows::Foundation::Size GetLogicalSize() const noexcept
    {
        return GetLogicalSize(GetPhysicalSize());
    }

    // Method Description:
    // - Sends a message to our message loop to update the title of the window.
    // Arguments:
    // - newTitle: a string to use as the new title of the window.
    // Return Value:
    // - <none>
    void UpdateTitle(std::wstring_view newTitle)
    {
        _title = newTitle;
        PostMessageW(_window.get(), CM_UPDATE_TITLE, 0, reinterpret_cast<LPARAM>(nullptr));
    };

protected:
    using base_type = BaseWindow<T>;
    wil::unique_hwnd _window;

    unsigned int _currentDpi = 0;
    bool _inDpiChange = false;

    std::wstring _title = L"";

    bool _minimized = false;
};

template<typename T>
inline BaseWindow<T>::~BaseWindow()
{
}
<|MERGE_RESOLUTION|>--- conflicted
+++ resolved
@@ -1,210 +1,206 @@
-// Copyright (c) Microsoft Corporation.
-// Licensed under the MIT license.
-
-#pragma once
-
-// Custom window messages
-#define CM_UPDATE_TITLE (WM_USER)
-
-<<<<<<< HEAD
-#include <wil\resource.h>
-
-template <typename T>
-=======
-template<typename T>
->>>>>>> 440bee0e
-class BaseWindow
-{
-public:
-    virtual ~BaseWindow() = 0;
-    static T* GetThisFromHandle(HWND const window) noexcept
-    {
-        return reinterpret_cast<T*>(GetWindowLongPtr(window, GWLP_USERDATA));
-    }
-
-    [[nodiscard]] static LRESULT __stdcall WndProc(HWND const window, UINT const message, WPARAM const wparam, LPARAM const lparam) noexcept
-    {
-        WINRT_ASSERT(window);
-
-        if (WM_NCCREATE == message)
-        {
-            auto cs = reinterpret_cast<CREATESTRUCT*>(lparam);
-            T* that = static_cast<T*>(cs->lpCreateParams);
-            WINRT_ASSERT(that);
-            WINRT_ASSERT(!that->_window);
-            that->_window = wil::unique_hwnd(window);
-            SetWindowLongPtr(window, GWLP_USERDATA, reinterpret_cast<LONG_PTR>(that));
-
-            EnableNonClientDpiScaling(window);
-            that->_currentDpi = GetDpiForWindow(window);
-        }
-        else if (T* that = GetThisFromHandle(window))
-        {
-            return that->MessageHandler(message, wparam, lparam);
-        }
-
-        return DefWindowProc(window, message, wparam, lparam);
-    }
-
-    [[nodiscard]] virtual LRESULT MessageHandler(UINT const message, WPARAM const wparam, LPARAM const lparam) noexcept
-    {
-        switch (message)
-        {
-        case WM_DPICHANGED:
-        {
-            return HandleDpiChange(_window.get(), wparam, lparam);
-        }
-
-        case WM_DESTROY:
-        {
-            PostQuitMessage(0);
-            return 0;
-        }
-
-        case WM_SIZE:
-        {
-            UINT width = LOWORD(lparam);
-            UINT height = HIWORD(lparam);
-
-            switch (wparam)
-            {
-            case SIZE_MAXIMIZED:
-                [[fallthrough]];
-            case SIZE_RESTORED:
-                if (_minimized)
-                {
-                    _minimized = false;
-                    OnRestore();
-                }
-
-                // We always need to fire the resize event, even when we're transitioning from minimized.
-                // We might be transitioning directly from minimized to maximized, and we'll need
-                // to trigger any size-related content changes.
-                OnResize(width, height);
-                break;
-            case SIZE_MINIMIZED:
-                if (!_minimized)
-                {
-                    _minimized = true;
-                    OnMinimize();
-                }
-                break;
-            default:
-                // do nothing.
-                break;
-            }
-        }
-        case CM_UPDATE_TITLE:
-        {
-            SetWindowTextW(_window.get(), _title.c_str());
-            break;
-        }
-        }
-
-        return DefWindowProc(_window.get(), message, wparam, lparam);
-    }
-
-    // DPI Change handler. on WM_DPICHANGE resize the window
-    [[nodiscard]] LRESULT HandleDpiChange(const HWND hWnd, const WPARAM wParam, const LPARAM lParam)
-    {
-        _inDpiChange = true;
-        const HWND hWndStatic = GetWindow(hWnd, GW_CHILD);
-        if (hWndStatic != nullptr)
-        {
-            const UINT uDpi = HIWORD(wParam);
-
-            // Resize the window
-            auto lprcNewScale = reinterpret_cast<RECT*>(lParam);
-
-            SetWindowPos(hWnd, nullptr, lprcNewScale->left, lprcNewScale->top, lprcNewScale->right - lprcNewScale->left, lprcNewScale->bottom - lprcNewScale->top, SWP_NOZORDER | SWP_NOACTIVATE);
-
-            _currentDpi = uDpi;
-        }
-        _inDpiChange = false;
-        return 0;
-    }
-
-    virtual void OnResize(const UINT width, const UINT height) = 0;
-    virtual void OnMinimize() = 0;
-    virtual void OnRestore() = 0;
-
-    RECT GetWindowRect() const noexcept
-    {
-        RECT rc = { 0 };
-        ::GetWindowRect(_window.get(), &rc);
-        return rc;
-    }
-
-    HWND GetHandle() const noexcept
-    {
-        return _window.get();
-    };
-
-    float GetCurrentDpiScale() const noexcept
-    {
-        const auto dpi = ::GetDpiForWindow(_window.get());
-        const auto scale = static_cast<float>(dpi) / static_cast<float>(USER_DEFAULT_SCREEN_DPI);
-        return scale;
-    }
-
-    //// Gets the physical size of the client area of the HWND in _window
-    SIZE GetPhysicalSize() const noexcept
-    {
-        RECT rect = {};
-        GetClientRect(_window.get(), &rect);
-        const auto windowsWidth = rect.right - rect.left;
-        const auto windowsHeight = rect.bottom - rect.top;
-        return SIZE{ windowsWidth, windowsHeight };
-    }
-
-    //// Gets the logical (in DIPs) size of a physical size specified by the parameter physicalSize
-    //// Remarks:
-    //// XAML coordinate system is always in Display Indepenent Pixels (a.k.a DIPs or Logical). However Win32 GDI (because of legacy reasons)
-    //// in DPI mode "Per-Monitor and Per-Monitor (V2) DPI Awareness" is always in physical pixels.
-    //// The formula to transform is:
-    ////     logical = (physical / dpi) + 0.5 // 0.5 is to ensure that we pixel snap correctly at the edges, this is necessary with odd DPIs like 1.25, 1.5, 1, .75
-    //// See also:
-    ////   https://docs.microsoft.com/en-us/windows/desktop/LearnWin32/dpi-and-device-independent-pixels
-    ////   https://docs.microsoft.com/en-us/windows/desktop/hidpi/high-dpi-desktop-application-development-on-windows#per-monitor-and-per-monitor-v2-dpi-awareness
-    winrt::Windows::Foundation::Size GetLogicalSize(const SIZE physicalSize) const noexcept
-    {
-        const auto scale = GetCurrentDpiScale();
-        // 0.5 is to ensure that we pixel snap correctly at the edges, this is necessary with odd DPIs like 1.25, 1.5, 1, .75
-        const auto logicalWidth = (physicalSize.cx / scale) + 0.5f;
-        const auto logicalHeigth = (physicalSize.cy / scale) + 0.5f;
-        return winrt::Windows::Foundation::Size(logicalWidth, logicalHeigth);
-    }
-
-    winrt::Windows::Foundation::Size GetLogicalSize() const noexcept
-    {
-        return GetLogicalSize(GetPhysicalSize());
-    }
-
-    // Method Description:
-    // - Sends a message to our message loop to update the title of the window.
-    // Arguments:
-    // - newTitle: a string to use as the new title of the window.
-    // Return Value:
-    // - <none>
-    void UpdateTitle(std::wstring_view newTitle)
-    {
-        _title = newTitle;
-        PostMessageW(_window.get(), CM_UPDATE_TITLE, 0, reinterpret_cast<LPARAM>(nullptr));
-    };
-
-protected:
-    using base_type = BaseWindow<T>;
-    wil::unique_hwnd _window;
-
-    unsigned int _currentDpi = 0;
-    bool _inDpiChange = false;
-
-    std::wstring _title = L"";
-
-    bool _minimized = false;
-};
-
-template<typename T>
-inline BaseWindow<T>::~BaseWindow()
-{
-}
+// Copyright (c) Microsoft Corporation.
+// Licensed under the MIT license.
+
+#pragma once
+
+// Custom window messages
+#define CM_UPDATE_TITLE (WM_USER)
+
+#include <wil\resource.h>
+
+template<typename T>
+class BaseWindow
+{
+public:
+    virtual ~BaseWindow() = 0;
+    static T* GetThisFromHandle(HWND const window) noexcept
+    {
+        return reinterpret_cast<T*>(GetWindowLongPtr(window, GWLP_USERDATA));
+    }
+
+    [[nodiscard]] static LRESULT __stdcall WndProc(HWND const window, UINT const message, WPARAM const wparam, LPARAM const lparam) noexcept
+    {
+        WINRT_ASSERT(window);
+
+        if (WM_NCCREATE == message)
+        {
+            auto cs = reinterpret_cast<CREATESTRUCT*>(lparam);
+            T* that = static_cast<T*>(cs->lpCreateParams);
+            WINRT_ASSERT(that);
+            WINRT_ASSERT(!that->_window);
+            that->_window = wil::unique_hwnd(window);
+            SetWindowLongPtr(window, GWLP_USERDATA, reinterpret_cast<LONG_PTR>(that));
+
+            EnableNonClientDpiScaling(window);
+            that->_currentDpi = GetDpiForWindow(window);
+        }
+        else if (T* that = GetThisFromHandle(window))
+        {
+            return that->MessageHandler(message, wparam, lparam);
+        }
+
+        return DefWindowProc(window, message, wparam, lparam);
+    }
+
+    [[nodiscard]] virtual LRESULT MessageHandler(UINT const message, WPARAM const wparam, LPARAM const lparam) noexcept
+    {
+        switch (message)
+        {
+        case WM_DPICHANGED:
+        {
+            return HandleDpiChange(_window.get(), wparam, lparam);
+        }
+
+        case WM_DESTROY:
+        {
+            PostQuitMessage(0);
+            return 0;
+        }
+
+        case WM_SIZE:
+        {
+            UINT width = LOWORD(lparam);
+            UINT height = HIWORD(lparam);
+
+            switch (wparam)
+            {
+            case SIZE_MAXIMIZED:
+                [[fallthrough]];
+            case SIZE_RESTORED:
+                if (_minimized)
+                {
+                    _minimized = false;
+                    OnRestore();
+                }
+
+                // We always need to fire the resize event, even when we're transitioning from minimized.
+                // We might be transitioning directly from minimized to maximized, and we'll need
+                // to trigger any size-related content changes.
+                OnResize(width, height);
+                break;
+            case SIZE_MINIMIZED:
+                if (!_minimized)
+                {
+                    _minimized = true;
+                    OnMinimize();
+                }
+                break;
+            default:
+                // do nothing.
+                break;
+            }
+        }
+        case CM_UPDATE_TITLE:
+        {
+            SetWindowTextW(_window.get(), _title.c_str());
+            break;
+        }
+        }
+
+        return DefWindowProc(_window.get(), message, wparam, lparam);
+    }
+
+    // DPI Change handler. on WM_DPICHANGE resize the window
+    [[nodiscard]] LRESULT HandleDpiChange(const HWND hWnd, const WPARAM wParam, const LPARAM lParam)
+    {
+        _inDpiChange = true;
+        const HWND hWndStatic = GetWindow(hWnd, GW_CHILD);
+        if (hWndStatic != nullptr)
+        {
+            const UINT uDpi = HIWORD(wParam);
+
+            // Resize the window
+            auto lprcNewScale = reinterpret_cast<RECT*>(lParam);
+
+            SetWindowPos(hWnd, nullptr, lprcNewScale->left, lprcNewScale->top, lprcNewScale->right - lprcNewScale->left, lprcNewScale->bottom - lprcNewScale->top, SWP_NOZORDER | SWP_NOACTIVATE);
+
+            _currentDpi = uDpi;
+        }
+        _inDpiChange = false;
+        return 0;
+    }
+
+    virtual void OnResize(const UINT width, const UINT height) = 0;
+    virtual void OnMinimize() = 0;
+    virtual void OnRestore() = 0;
+
+    RECT GetWindowRect() const noexcept
+    {
+        RECT rc = { 0 };
+        ::GetWindowRect(_window.get(), &rc);
+        return rc;
+    }
+
+    HWND GetHandle() const noexcept
+    {
+        return _window.get();
+    };
+
+    float GetCurrentDpiScale() const noexcept
+    {
+        const auto dpi = ::GetDpiForWindow(_window.get());
+        const auto scale = static_cast<float>(dpi) / static_cast<float>(USER_DEFAULT_SCREEN_DPI);
+        return scale;
+    }
+
+    //// Gets the physical size of the client area of the HWND in _window
+    SIZE GetPhysicalSize() const noexcept
+    {
+        RECT rect = {};
+        GetClientRect(_window.get(), &rect);
+        const auto windowsWidth = rect.right - rect.left;
+        const auto windowsHeight = rect.bottom - rect.top;
+        return SIZE{ windowsWidth, windowsHeight };
+    }
+
+    //// Gets the logical (in DIPs) size of a physical size specified by the parameter physicalSize
+    //// Remarks:
+    //// XAML coordinate system is always in Display Indepenent Pixels (a.k.a DIPs or Logical). However Win32 GDI (because of legacy reasons)
+    //// in DPI mode "Per-Monitor and Per-Monitor (V2) DPI Awareness" is always in physical pixels.
+    //// The formula to transform is:
+    ////     logical = (physical / dpi) + 0.5 // 0.5 is to ensure that we pixel snap correctly at the edges, this is necessary with odd DPIs like 1.25, 1.5, 1, .75
+    //// See also:
+    ////   https://docs.microsoft.com/en-us/windows/desktop/LearnWin32/dpi-and-device-independent-pixels
+    ////   https://docs.microsoft.com/en-us/windows/desktop/hidpi/high-dpi-desktop-application-development-on-windows#per-monitor-and-per-monitor-v2-dpi-awareness
+    winrt::Windows::Foundation::Size GetLogicalSize(const SIZE physicalSize) const noexcept
+    {
+        const auto scale = GetCurrentDpiScale();
+        // 0.5 is to ensure that we pixel snap correctly at the edges, this is necessary with odd DPIs like 1.25, 1.5, 1, .75
+        const auto logicalWidth = (physicalSize.cx / scale) + 0.5f;
+        const auto logicalHeigth = (physicalSize.cy / scale) + 0.5f;
+        return winrt::Windows::Foundation::Size(logicalWidth, logicalHeigth);
+    }
+
+    winrt::Windows::Foundation::Size GetLogicalSize() const noexcept
+    {
+        return GetLogicalSize(GetPhysicalSize());
+    }
+
+    // Method Description:
+    // - Sends a message to our message loop to update the title of the window.
+    // Arguments:
+    // - newTitle: a string to use as the new title of the window.
+    // Return Value:
+    // - <none>
+    void UpdateTitle(std::wstring_view newTitle)
+    {
+        _title = newTitle;
+        PostMessageW(_window.get(), CM_UPDATE_TITLE, 0, reinterpret_cast<LPARAM>(nullptr));
+    };
+
+protected:
+    using base_type = BaseWindow<T>;
+    wil::unique_hwnd _window;
+
+    unsigned int _currentDpi = 0;
+    bool _inDpiChange = false;
+
+    std::wstring _title = L"";
+
+    bool _minimized = false;
+};
+
+template<typename T>
+inline BaseWindow<T>::~BaseWindow()
+{
+}