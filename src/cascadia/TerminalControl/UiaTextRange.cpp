// Copyright (c) Microsoft Corporation.
// Licensed under the MIT license.

#include "pch.h"
#include "UiaTextRange.hpp"
#include "TermControlUiaProvider.hpp"
#include <wrl.h>

using namespace Microsoft::Terminal;
using namespace Microsoft::Console::Types;
using namespace Microsoft::WRL;

<<<<<<< HEAD
HRESULT UiaTextRange::GetSelectionRanges(_In_ IUiaData* pData,
                                         _In_ IRawElementProviderSimple* pProvider,
                                         _Out_ std::deque<ComPtr<UiaTextRange>>& ranges)
=======
std::deque<UiaTextRange*> UiaTextRange::GetSelectionRanges(_In_ IUiaData* pData,
                                                           _In_ IRawElementProviderSimple* pProvider)
{
    std::deque<UiaTextRange*> ranges;

    // get the selection rects
    const auto rectangles = pData->GetSelectionRects();

    // create a range for each row
    for (const auto& rect : rectangles)
    {
        ScreenInfoRow currentRow = rect.Top();
        Endpoint start = _screenInfoRowToEndpoint(pData, currentRow) + rect.Left();
        Endpoint end = _screenInfoRowToEndpoint(pData, currentRow) + rect.RightInclusive();
        UiaTextRange* range = UiaTextRange::Create(pData,
                                                   pProvider,
                                                   start,
                                                   end,
                                                   false);
        if (range == nullptr)
        {
            // something went wrong, clean up and throw
            while (!ranges.empty())
            {
                UiaTextRangeBase* temp = ranges[0];
                ranges.pop_front();
                temp->Release();
            }
            THROW_HR(E_INVALIDARG);
        }
        else
        {
            ranges.push_back(range);
        }
    }
    return ranges;
}

UiaTextRange* UiaTextRange::Create(_In_ IUiaData* pData,
                                   _In_ IRawElementProviderSimple* const pProvider)
>>>>>>> 13406b74
{
    try
    {
        typename std::remove_reference<decltype(ranges)>::type temporaryResult;

        // get the selection rects
        const auto rectangles = pData->GetSelectionRects();

        // create a range for each row
        for (const auto& rect : rectangles)
        {
            ScreenInfoRow currentRow = rect.Top();
            Endpoint start = _screenInfoRowToEndpoint(pData, currentRow) + rect.Left();
            Endpoint end = _screenInfoRowToEndpoint(pData, currentRow) + rect.RightInclusive();

            ComPtr<UiaTextRange> range;
            RETURN_IF_FAILED(MakeAndInitialize<UiaTextRange>(&range, pData, pProvider, start, end, false));
            temporaryResult.emplace_back(std::move(range));
        }
        std::swap(temporaryResult, ranges);
        return S_OK;
    }
    CATCH_RETURN();
}

// degenerate range constructor.
HRESULT UiaTextRange::RuntimeClassInitialize(_In_ IUiaData* pData, _In_ IRawElementProviderSimple* const pProvider)
{
    return UiaTextRangeBase::RuntimeClassInitialize(pData, pProvider);
}

HRESULT UiaTextRange::RuntimeClassInitialize(_In_ IUiaData* pData,
                                             _In_ IRawElementProviderSimple* const pProvider,
                                             const Cursor& cursor)
{
    return UiaTextRangeBase::RuntimeClassInitialize(pData, pProvider, cursor);
}

HRESULT UiaTextRange::RuntimeClassInitialize(_In_ IUiaData* pData,
                                             _In_ IRawElementProviderSimple* const pProvider,
                                             const Endpoint start,
                                             const Endpoint end,
                                             const bool degenerate)
{
    return UiaTextRangeBase::RuntimeClassInitialize(pData, pProvider, start, end, degenerate);
}

// returns a degenerate text range of the start of the row closest to the y value of point
HRESULT UiaTextRange::RuntimeClassInitialize(_In_ IUiaData* pData,
                                             _In_ IRawElementProviderSimple* const pProvider,
                                             const UiaPoint point)
{
    RETURN_IF_FAILED(UiaTextRangeBase::RuntimeClassInitialize(pData, pProvider));
    Initialize(point);
    return S_OK;
}

HRESULT UiaTextRange::RuntimeClassInitialize(const UiaTextRange& a)
{
    return UiaTextRangeBase::RuntimeClassInitialize(a);
}

IFACEMETHODIMP UiaTextRange::Clone(_Outptr_result_maybenull_ ITextRangeProvider** ppRetVal)
{
    RETURN_HR_IF(E_INVALIDARG, ppRetVal == nullptr);
    *ppRetVal = nullptr;
    auto hr = MakeAndInitialize<UiaTextRange>(ppRetVal, *this);

    if (hr != S_OK)
    {
        *ppRetVal = nullptr;
        return hr;
    }

#if defined(_DEBUG) && defined(UiaTextRangeBase_DEBUG_MSGS)
    OutputDebugString(L"Clone\n");
    std::wstringstream ss;
    ss << _id << L" cloned to " << (static_cast<UiaTextRangeBase*>(*ppRetVal))->_id;
    std::wstring str = ss.str();
    OutputDebugString(str.c_str());
    OutputDebugString(L"\n");
#endif
    // TODO GitHub #1914: Re-attach Tracing to UIA Tree
    // tracing
    /*ApiMsgClone apiMsg;
    apiMsg.CloneId = static_cast<UiaTextRangeBase*>(*ppRetVal)->GetId();
    Tracing::s_TraceUia(this, ApiCall::Clone, &apiMsg);*/

    return S_OK;
}

IFACEMETHODIMP UiaTextRange::FindText(_In_ BSTR /*text*/,
                                      _In_ BOOL /*searchBackward*/,
                                      _In_ BOOL /*ignoreCase*/,
                                      _Outptr_result_maybenull_ ITextRangeProvider** /*ppRetVal*/)
{
    // TODO GitHub #605: Search functionality
    return E_NOTIMPL;
}

void UiaTextRange::_ChangeViewport(const SMALL_RECT /*NewWindow*/)
{
    // TODO GitHub #2361: Update viewport when calling UiaTextRangeBase::ScrollIntoView()
}

// Method Description:
// - Transform coordinates relative to the client to relative to the screen
// Arguments:
// - clientPoint: coordinates relative to the client where
//                (0,0) is the top-left of the app window
// Return Value:
// - <none>
void UiaTextRange::_TranslatePointToScreen(LPPOINT clientPoint) const
{
    auto provider = static_cast<TermControlUiaProvider*>(_pProvider);

    // update based on TermControl location (important for Panes)
    UiaRect boundingRect;
    THROW_IF_FAILED(provider->get_BoundingRectangle(&boundingRect));
    clientPoint->x += gsl::narrow<LONG>(boundingRect.left);
    clientPoint->y += gsl::narrow<LONG>(boundingRect.top);

    // update based on TermControl padding
    auto padding = provider->GetPadding();
    clientPoint->x += gsl::narrow<LONG>(padding.Left);
    clientPoint->y += gsl::narrow<LONG>(padding.Top);
}

void UiaTextRange::_TranslatePointFromScreen(LPPOINT /*screenPoint*/) const
{
    // TODO GitHub #2103: NON-HWND IMPLEMENTATION OF SCREENTOCLIENT()
}

const COORD UiaTextRange::_getScreenFontSize() const
{
    // Do NOT get the font info from IRenderData. It is a dummy font info.
    // Instead, the font info is saved in the TermControl. So we have to
    // ask our parent to get it for us.
    auto provider = static_cast<TermControlUiaProvider*>(_pProvider);
    return provider->GetFontSize();
}
<|MERGE_RESOLUTION|>--- conflicted
+++ resolved
@@ -1,199 +1,156 @@
-// Copyright (c) Microsoft Corporation.
-// Licensed under the MIT license.
-
-#include "pch.h"
-#include "UiaTextRange.hpp"
-#include "TermControlUiaProvider.hpp"
-#include <wrl.h>
-
-using namespace Microsoft::Terminal;
-using namespace Microsoft::Console::Types;
-using namespace Microsoft::WRL;
-
-<<<<<<< HEAD
-HRESULT UiaTextRange::GetSelectionRanges(_In_ IUiaData* pData,
-                                         _In_ IRawElementProviderSimple* pProvider,
-                                         _Out_ std::deque<ComPtr<UiaTextRange>>& ranges)
-=======
-std::deque<UiaTextRange*> UiaTextRange::GetSelectionRanges(_In_ IUiaData* pData,
-                                                           _In_ IRawElementProviderSimple* pProvider)
-{
-    std::deque<UiaTextRange*> ranges;
-
-    // get the selection rects
-    const auto rectangles = pData->GetSelectionRects();
-
-    // create a range for each row
-    for (const auto& rect : rectangles)
-    {
-        ScreenInfoRow currentRow = rect.Top();
-        Endpoint start = _screenInfoRowToEndpoint(pData, currentRow) + rect.Left();
-        Endpoint end = _screenInfoRowToEndpoint(pData, currentRow) + rect.RightInclusive();
-        UiaTextRange* range = UiaTextRange::Create(pData,
-                                                   pProvider,
-                                                   start,
-                                                   end,
-                                                   false);
-        if (range == nullptr)
-        {
-            // something went wrong, clean up and throw
-            while (!ranges.empty())
-            {
-                UiaTextRangeBase* temp = ranges[0];
-                ranges.pop_front();
-                temp->Release();
-            }
-            THROW_HR(E_INVALIDARG);
-        }
-        else
-        {
-            ranges.push_back(range);
-        }
-    }
-    return ranges;
-}
-
-UiaTextRange* UiaTextRange::Create(_In_ IUiaData* pData,
-                                   _In_ IRawElementProviderSimple* const pProvider)
->>>>>>> 13406b74
-{
-    try
-    {
-        typename std::remove_reference<decltype(ranges)>::type temporaryResult;
-
-        // get the selection rects
-        const auto rectangles = pData->GetSelectionRects();
-
-        // create a range for each row
-        for (const auto& rect : rectangles)
-        {
-            ScreenInfoRow currentRow = rect.Top();
-            Endpoint start = _screenInfoRowToEndpoint(pData, currentRow) + rect.Left();
-            Endpoint end = _screenInfoRowToEndpoint(pData, currentRow) + rect.RightInclusive();
-
-            ComPtr<UiaTextRange> range;
-            RETURN_IF_FAILED(MakeAndInitialize<UiaTextRange>(&range, pData, pProvider, start, end, false));
-            temporaryResult.emplace_back(std::move(range));
-        }
-        std::swap(temporaryResult, ranges);
-        return S_OK;
-    }
-    CATCH_RETURN();
-}
-
-// degenerate range constructor.
-HRESULT UiaTextRange::RuntimeClassInitialize(_In_ IUiaData* pData, _In_ IRawElementProviderSimple* const pProvider)
-{
-    return UiaTextRangeBase::RuntimeClassInitialize(pData, pProvider);
-}
-
-HRESULT UiaTextRange::RuntimeClassInitialize(_In_ IUiaData* pData,
-                                             _In_ IRawElementProviderSimple* const pProvider,
-                                             const Cursor& cursor)
-{
-    return UiaTextRangeBase::RuntimeClassInitialize(pData, pProvider, cursor);
-}
-
-HRESULT UiaTextRange::RuntimeClassInitialize(_In_ IUiaData* pData,
-                                             _In_ IRawElementProviderSimple* const pProvider,
-                                             const Endpoint start,
-                                             const Endpoint end,
-                                             const bool degenerate)
-{
-    return UiaTextRangeBase::RuntimeClassInitialize(pData, pProvider, start, end, degenerate);
-}
-
-// returns a degenerate text range of the start of the row closest to the y value of point
-HRESULT UiaTextRange::RuntimeClassInitialize(_In_ IUiaData* pData,
-                                             _In_ IRawElementProviderSimple* const pProvider,
-                                             const UiaPoint point)
-{
-    RETURN_IF_FAILED(UiaTextRangeBase::RuntimeClassInitialize(pData, pProvider));
-    Initialize(point);
-    return S_OK;
-}
-
-HRESULT UiaTextRange::RuntimeClassInitialize(const UiaTextRange& a)
-{
-    return UiaTextRangeBase::RuntimeClassInitialize(a);
-}
-
-IFACEMETHODIMP UiaTextRange::Clone(_Outptr_result_maybenull_ ITextRangeProvider** ppRetVal)
-{
-    RETURN_HR_IF(E_INVALIDARG, ppRetVal == nullptr);
-    *ppRetVal = nullptr;
-    auto hr = MakeAndInitialize<UiaTextRange>(ppRetVal, *this);
-
-    if (hr != S_OK)
-    {
-        *ppRetVal = nullptr;
-        return hr;
-    }
-
-#if defined(_DEBUG) && defined(UiaTextRangeBase_DEBUG_MSGS)
-    OutputDebugString(L"Clone\n");
-    std::wstringstream ss;
-    ss << _id << L" cloned to " << (static_cast<UiaTextRangeBase*>(*ppRetVal))->_id;
-    std::wstring str = ss.str();
-    OutputDebugString(str.c_str());
-    OutputDebugString(L"\n");
-#endif
-    // TODO GitHub #1914: Re-attach Tracing to UIA Tree
-    // tracing
-    /*ApiMsgClone apiMsg;
-    apiMsg.CloneId = static_cast<UiaTextRangeBase*>(*ppRetVal)->GetId();
-    Tracing::s_TraceUia(this, ApiCall::Clone, &apiMsg);*/
-
-    return S_OK;
-}
-
-IFACEMETHODIMP UiaTextRange::FindText(_In_ BSTR /*text*/,
-                                      _In_ BOOL /*searchBackward*/,
-                                      _In_ BOOL /*ignoreCase*/,
-                                      _Outptr_result_maybenull_ ITextRangeProvider** /*ppRetVal*/)
-{
-    // TODO GitHub #605: Search functionality
-    return E_NOTIMPL;
-}
-
-void UiaTextRange::_ChangeViewport(const SMALL_RECT /*NewWindow*/)
-{
-    // TODO GitHub #2361: Update viewport when calling UiaTextRangeBase::ScrollIntoView()
-}
-
-// Method Description:
-// - Transform coordinates relative to the client to relative to the screen
-// Arguments:
-// - clientPoint: coordinates relative to the client where
-//                (0,0) is the top-left of the app window
-// Return Value:
-// - <none>
-void UiaTextRange::_TranslatePointToScreen(LPPOINT clientPoint) const
-{
-    auto provider = static_cast<TermControlUiaProvider*>(_pProvider);
-
-    // update based on TermControl location (important for Panes)
-    UiaRect boundingRect;
-    THROW_IF_FAILED(provider->get_BoundingRectangle(&boundingRect));
-    clientPoint->x += gsl::narrow<LONG>(boundingRect.left);
-    clientPoint->y += gsl::narrow<LONG>(boundingRect.top);
-
-    // update based on TermControl padding
-    auto padding = provider->GetPadding();
-    clientPoint->x += gsl::narrow<LONG>(padding.Left);
-    clientPoint->y += gsl::narrow<LONG>(padding.Top);
-}
-
-void UiaTextRange::_TranslatePointFromScreen(LPPOINT /*screenPoint*/) const
-{
-    // TODO GitHub #2103: NON-HWND IMPLEMENTATION OF SCREENTOCLIENT()
-}
-
-const COORD UiaTextRange::_getScreenFontSize() const
-{
-    // Do NOT get the font info from IRenderData. It is a dummy font info.
-    // Instead, the font info is saved in the TermControl. So we have to
-    // ask our parent to get it for us.
-    auto provider = static_cast<TermControlUiaProvider*>(_pProvider);
-    return provider->GetFontSize();
-}
+// Copyright (c) Microsoft Corporation.
+// Licensed under the MIT license.
+
+#include "pch.h"
+#include "UiaTextRange.hpp"
+#include "TermControlUiaProvider.hpp"
+#include <wrl.h>
+
+using namespace Microsoft::Terminal;
+using namespace Microsoft::Console::Types;
+using namespace Microsoft::WRL;
+
+HRESULT UiaTextRange::GetSelectionRanges(_In_ IUiaData* pData,
+                                         _In_ IRawElementProviderSimple* pProvider,
+                                         _Out_ std::deque<ComPtr<UiaTextRange>>& ranges)
+{
+    try
+    {
+        typename std::remove_reference<decltype(ranges)>::type temporaryResult;
+
+        // get the selection rects
+        const auto rectangles = pData->GetSelectionRects();
+
+        // create a range for each row
+        for (const auto& rect : rectangles)
+        {
+            ScreenInfoRow currentRow = rect.Top();
+            Endpoint start = _screenInfoRowToEndpoint(pData, currentRow) + rect.Left();
+            Endpoint end = _screenInfoRowToEndpoint(pData, currentRow) + rect.RightInclusive();
+
+            ComPtr<UiaTextRange> range;
+            RETURN_IF_FAILED(MakeAndInitialize<UiaTextRange>(&range, pData, pProvider, start, end, false));
+            temporaryResult.emplace_back(std::move(range));
+        }
+        std::swap(temporaryResult, ranges);
+        return S_OK;
+    }
+    CATCH_RETURN();
+}
+
+// degenerate range constructor.
+HRESULT UiaTextRange::RuntimeClassInitialize(_In_ IUiaData* pData, _In_ IRawElementProviderSimple* const pProvider)
+{
+    return UiaTextRangeBase::RuntimeClassInitialize(pData, pProvider);
+}
+
+HRESULT UiaTextRange::RuntimeClassInitialize(_In_ IUiaData* pData,
+                                             _In_ IRawElementProviderSimple* const pProvider,
+                                             const Cursor& cursor)
+{
+    return UiaTextRangeBase::RuntimeClassInitialize(pData, pProvider, cursor);
+}
+
+HRESULT UiaTextRange::RuntimeClassInitialize(_In_ IUiaData* pData,
+                                             _In_ IRawElementProviderSimple* const pProvider,
+                                             const Endpoint start,
+                                             const Endpoint end,
+                                             const bool degenerate)
+{
+    return UiaTextRangeBase::RuntimeClassInitialize(pData, pProvider, start, end, degenerate);
+}
+
+// returns a degenerate text range of the start of the row closest to the y value of point
+HRESULT UiaTextRange::RuntimeClassInitialize(_In_ IUiaData* pData,
+                                             _In_ IRawElementProviderSimple* const pProvider,
+                                             const UiaPoint point)
+{
+    RETURN_IF_FAILED(UiaTextRangeBase::RuntimeClassInitialize(pData, pProvider));
+    Initialize(point);
+    return S_OK;
+}
+
+HRESULT UiaTextRange::RuntimeClassInitialize(const UiaTextRange& a)
+{
+    return UiaTextRangeBase::RuntimeClassInitialize(a);
+}
+
+IFACEMETHODIMP UiaTextRange::Clone(_Outptr_result_maybenull_ ITextRangeProvider** ppRetVal)
+{
+    RETURN_HR_IF(E_INVALIDARG, ppRetVal == nullptr);
+    *ppRetVal = nullptr;
+    auto hr = MakeAndInitialize<UiaTextRange>(ppRetVal, *this);
+
+    if (hr != S_OK)
+    {
+        *ppRetVal = nullptr;
+        return hr;
+    }
+
+#if defined(_DEBUG) && defined(UiaTextRangeBase_DEBUG_MSGS)
+    OutputDebugString(L"Clone\n");
+    std::wstringstream ss;
+    ss << _id << L" cloned to " << (static_cast<UiaTextRangeBase*>(*ppRetVal))->_id;
+    std::wstring str = ss.str();
+    OutputDebugString(str.c_str());
+    OutputDebugString(L"\n");
+#endif
+    // TODO GitHub #1914: Re-attach Tracing to UIA Tree
+    // tracing
+    /*ApiMsgClone apiMsg;
+    apiMsg.CloneId = static_cast<UiaTextRangeBase*>(*ppRetVal)->GetId();
+    Tracing::s_TraceUia(this, ApiCall::Clone, &apiMsg);*/
+
+    return S_OK;
+}
+
+IFACEMETHODIMP UiaTextRange::FindText(_In_ BSTR /*text*/,
+                                      _In_ BOOL /*searchBackward*/,
+                                      _In_ BOOL /*ignoreCase*/,
+                                      _Outptr_result_maybenull_ ITextRangeProvider** /*ppRetVal*/)
+{
+    // TODO GitHub #605: Search functionality
+    return E_NOTIMPL;
+}
+
+void UiaTextRange::_ChangeViewport(const SMALL_RECT /*NewWindow*/)
+{
+    // TODO GitHub #2361: Update viewport when calling UiaTextRangeBase::ScrollIntoView()
+}
+
+// Method Description:
+// - Transform coordinates relative to the client to relative to the screen
+// Arguments:
+// - clientPoint: coordinates relative to the client where
+//                (0,0) is the top-left of the app window
+// Return Value:
+// - <none>
+void UiaTextRange::_TranslatePointToScreen(LPPOINT clientPoint) const
+{
+    auto provider = static_cast<TermControlUiaProvider*>(_pProvider);
+
+    // update based on TermControl location (important for Panes)
+    UiaRect boundingRect;
+    THROW_IF_FAILED(provider->get_BoundingRectangle(&boundingRect));
+    clientPoint->x += gsl::narrow<LONG>(boundingRect.left);
+    clientPoint->y += gsl::narrow<LONG>(boundingRect.top);
+
+    // update based on TermControl padding
+    auto padding = provider->GetPadding();
+    clientPoint->x += gsl::narrow<LONG>(padding.Left);
+    clientPoint->y += gsl::narrow<LONG>(padding.Top);
+}
+
+void UiaTextRange::_TranslatePointFromScreen(LPPOINT /*screenPoint*/) const
+{
+    // TODO GitHub #2103: NON-HWND IMPLEMENTATION OF SCREENTOCLIENT()
+}
+
+const COORD UiaTextRange::_getScreenFontSize() const
+{
+    // Do NOT get the font info from IRenderData. It is a dummy font info.
+    // Instead, the font info is saved in the TermControl. So we have to
+    // ask our parent to get it for us.
+    auto provider = static_cast<TermControlUiaProvider*>(_pProvider);
+    return provider->GetFontSize();
+}