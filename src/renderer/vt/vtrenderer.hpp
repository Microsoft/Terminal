/*++
Copyright (c) Microsoft Corporation
Licensed under the MIT license.

Module Name:
- VtRenderer.hpp

Abstract:
- This is the definition of the VT specific implementation of the renderer.

Author(s):
- Michael Niksa (MiNiksa) 24-Jul-2017
- Mike Griese (migrie) 01-Sept-2017
--*/

#pragma once

#include "../inc/RenderEngineBase.hpp"
#include "../../inc/IDefaultColorProvider.hpp"
#include "../../inc/ITerminalOutputConnection.hpp"
#include "../../inc/ITerminalOwner.hpp"
#include "../../types/inc/Viewport.hpp"
#include "tracing.hpp"
#include <string>
#include <functional>

// fwdecl unittest classes
#ifdef UNIT_TESTING
namespace TerminalCoreUnitTests
{
    class ConptyRoundtripTests;
};
#endif

namespace Microsoft::Console::Render
{
    class VtEngine : public RenderEngineBase, public Microsoft::Console::ITerminalOutputConnection
    {
    public:
        // See _PaintUtf8BufferLine for explanation of this value.
        static const size_t ERASE_CHARACTER_STRING_LENGTH = 8;
        static const COORD INVALID_COORDS;

        VtEngine(_In_ wil::unique_hfile hPipe,
                 const Microsoft::Console::IDefaultColorProvider& colorProvider,
                 const Microsoft::Console::Types::Viewport initialViewport);

        virtual ~VtEngine() override = default;

        [[nodiscard]] HRESULT InvalidateSelection(const std::vector<SMALL_RECT>& rectangles) noexcept override;
        [[nodiscard]] virtual HRESULT InvalidateScroll(const COORD* const pcoordDelta) noexcept = 0;
        [[nodiscard]] HRESULT InvalidateSystem(const RECT* const prcDirtyClient) noexcept override;
        [[nodiscard]] HRESULT Invalidate(const SMALL_RECT* const psrRegion) noexcept override;
        [[nodiscard]] HRESULT InvalidateCursor(const COORD* const pcoordCursor) noexcept override;
        [[nodiscard]] HRESULT InvalidateAll() noexcept override;
        [[nodiscard]] HRESULT InvalidateCircling(_Out_ bool* const pForcePaint) noexcept override;
        [[nodiscard]] HRESULT PrepareForTeardown(_Out_ bool* const pForcePaint) noexcept override;

        [[nodiscard]] virtual HRESULT StartPaint() noexcept override;
        [[nodiscard]] virtual HRESULT EndPaint() noexcept override;
        [[nodiscard]] virtual HRESULT Present() noexcept override;

        [[nodiscard]] virtual HRESULT ScrollFrame() noexcept = 0;

        [[nodiscard]] HRESULT PaintBackground() noexcept override;
        [[nodiscard]] virtual HRESULT PaintBufferLine(std::basic_string_view<Cluster> const clusters,
                                                      const COORD coord,
                                                      const bool trimLeft,
                                                      const bool lineWrapped) noexcept override;
        [[nodiscard]] HRESULT PaintBufferGridLines(const GridLines lines,
                                                   const COLORREF color,
                                                   const size_t cchLine,
                                                   const COORD coordTarget) noexcept override;
        [[nodiscard]] HRESULT PaintSelection(const SMALL_RECT rect) noexcept override;

        [[nodiscard]] virtual HRESULT PaintCursor(const CursorOptions& options) noexcept override;

        [[nodiscard]] virtual HRESULT UpdateDrawingBrushes(const COLORREF colorForeground,
                                                           const COLORREF colorBackground,
                                                           const WORD legacyColorAttribute,
                                                           const ExtendedAttributes extendedAttrs,
                                                           const bool isSettingDefaultBrushes) noexcept = 0;
        [[nodiscard]] HRESULT UpdateFont(const FontInfoDesired& pfiFontInfoDesired,
                                         _Out_ FontInfo& pfiFontInfo) noexcept override;
        [[nodiscard]] HRESULT UpdateDpi(const int iDpi) noexcept override;
        [[nodiscard]] HRESULT UpdateViewport(const SMALL_RECT srNewViewport) noexcept override;

        [[nodiscard]] HRESULT GetProposedFont(const FontInfoDesired& FontDesired,
                                              _Out_ FontInfo& Font,
                                              const int iDpi) noexcept override;

        SMALL_RECT GetDirtyRectInChars() override;
        [[nodiscard]] HRESULT GetFontSize(_Out_ COORD* const pFontSize) noexcept override;
        [[nodiscard]] HRESULT IsGlyphWideByFont(const std::wstring_view glyph, _Out_ bool* const pResult) noexcept override;

        [[nodiscard]] HRESULT SuppressResizeRepaint() noexcept;

        [[nodiscard]] HRESULT RequestCursor() noexcept;
        [[nodiscard]] HRESULT InheritCursor(const COORD coordCursor) noexcept;

        [[nodiscard]] HRESULT WriteTerminalUtf8(const std::string_view str) noexcept;

        [[nodiscard]] virtual HRESULT WriteTerminalW(const std::wstring_view str) noexcept = 0;

        void SetTerminalOwner(Microsoft::Console::ITerminalOwner* const terminalOwner);
        void BeginResizeRequest();
        void EndResizeRequest();

    protected:
        wil::unique_hfile _hFile;
        std::string _buffer;

        const Microsoft::Console::IDefaultColorProvider& _colorProvider;

        COLORREF _LastFG;
        COLORREF _LastBG;
        bool _lastWasBold;

        Microsoft::Console::Types::Viewport _lastViewport;
        Microsoft::Console::Types::Viewport _invalidRect;

        bool _fInvalidRectUsed;
        COORD _lastRealCursor;
        COORD _lastText;
        COORD _scrollDelta;

        bool _quickReturn;
        bool _clearedAllThisFrame;
        bool _cursorMoved;
        bool _resized;

        bool _suppressResizeRepaint;

        SHORT _virtualTop;
        bool _circled;
        bool _firstPaint;
        bool _skipCursor;
        bool _newBottomLine;
        COORD _deferredCursorPos;

        bool _pipeBroken;
        HRESULT _exitResult;
        Microsoft::Console::ITerminalOwner* _terminalOwner;

        Microsoft::Console::VirtualTerminal::RenderTracing _trace;
        bool _inResizeRequest{ false };

<<<<<<< HEAD
        std::optional<short> _wrappedRow{ std::nullopt };
=======
        bool _delayedEolWrap{ false };
>>>>>>> e0d251c3

        [[nodiscard]] HRESULT _Write(std::string_view const str) noexcept;
        [[nodiscard]] HRESULT _WriteFormattedString(const std::string* const pFormat, ...) noexcept;
        [[nodiscard]] HRESULT _Flush() noexcept;

        void _OrRect(_Inout_ SMALL_RECT* const pRectExisting, const SMALL_RECT* const pRectToOr) const;
        [[nodiscard]] HRESULT _InvalidCombine(const Microsoft::Console::Types::Viewport invalid) noexcept;
        [[nodiscard]] HRESULT _InvalidOffset(const COORD* const ppt) noexcept;
        [[nodiscard]] HRESULT _InvalidRestrict() noexcept;
        bool _AllIsInvalid() const;

        [[nodiscard]] HRESULT _StopCursorBlinking() noexcept;
        [[nodiscard]] HRESULT _StartCursorBlinking() noexcept;
        [[nodiscard]] HRESULT _HideCursor() noexcept;
        [[nodiscard]] HRESULT _ShowCursor() noexcept;
        [[nodiscard]] HRESULT _EraseLine() noexcept;
        [[nodiscard]] HRESULT _InsertDeleteLine(const short sLines, const bool fInsertLine) noexcept;
        [[nodiscard]] HRESULT _DeleteLine(const short sLines) noexcept;
        [[nodiscard]] HRESULT _InsertLine(const short sLines) noexcept;
        [[nodiscard]] HRESULT _CursorForward(const short chars) noexcept;
        [[nodiscard]] HRESULT _EraseCharacter(const short chars) noexcept;
        [[nodiscard]] HRESULT _CursorPosition(const COORD coord) noexcept;
        [[nodiscard]] HRESULT _CursorHome() noexcept;
        [[nodiscard]] HRESULT _ClearScreen() noexcept;
        [[nodiscard]] HRESULT _ChangeTitle(const std::string& title) noexcept;
        [[nodiscard]] HRESULT _SetGraphicsRendition16Color(const WORD wAttr,
                                                           const bool fIsForeground) noexcept;
        [[nodiscard]] HRESULT _SetGraphicsRenditionRGBColor(const COLORREF color,
                                                            const bool fIsForeground) noexcept;
        [[nodiscard]] HRESULT _SetGraphicsRenditionDefaultColor(const bool fIsForeground) noexcept;

        [[nodiscard]] HRESULT _SetGraphicsBoldness(const bool isBold) noexcept;

        [[nodiscard]] HRESULT _SetGraphicsDefault() noexcept;

        [[nodiscard]] HRESULT _ResizeWindow(const short sWidth, const short sHeight) noexcept;

        [[nodiscard]] HRESULT _BeginUnderline() noexcept;
        [[nodiscard]] HRESULT _EndUnderline() noexcept;

        [[nodiscard]] HRESULT _BeginItalics() noexcept;
        [[nodiscard]] HRESULT _EndItalics() noexcept;

        [[nodiscard]] HRESULT _BeginBlink() noexcept;
        [[nodiscard]] HRESULT _EndBlink() noexcept;

        [[nodiscard]] HRESULT _BeginInvisible() noexcept;
        [[nodiscard]] HRESULT _EndInvisible() noexcept;

        [[nodiscard]] HRESULT _BeginCrossedOut() noexcept;
        [[nodiscard]] HRESULT _EndCrossedOut() noexcept;

        [[nodiscard]] HRESULT _RequestCursor() noexcept;

        [[nodiscard]] virtual HRESULT _MoveCursor(const COORD coord) noexcept = 0;
        [[nodiscard]] HRESULT _RgbUpdateDrawingBrushes(const COLORREF colorForeground,
                                                       const COLORREF colorBackground,
                                                       const bool isBold,
                                                       _In_reads_(cColorTable) const COLORREF* const ColorTable,
                                                       const WORD cColorTable) noexcept;
        [[nodiscard]] HRESULT _16ColorUpdateDrawingBrushes(const COLORREF colorForeground,
                                                           const COLORREF colorBackground,
                                                           const bool isBold,
                                                           _In_reads_(cColorTable) const COLORREF* const ColorTable,
                                                           const WORD cColorTable) noexcept;

        bool _WillWriteSingleChar() const;

        [[nodiscard]] HRESULT _PaintUtf8BufferLine(std::basic_string_view<Cluster> const clusters,
                                                   const COORD coord,
                                                   const bool lineWrapped) noexcept;

        [[nodiscard]] HRESULT _PaintAsciiBufferLine(std::basic_string_view<Cluster> const clusters,
                                                    const COORD coord) noexcept;

        [[nodiscard]] HRESULT _WriteTerminalUtf8(const std::wstring_view str) noexcept;
        [[nodiscard]] HRESULT _WriteTerminalAscii(const std::wstring_view str) noexcept;

        [[nodiscard]] virtual HRESULT _DoUpdateTitle(const std::wstring& newTitle) noexcept override;

        /////////////////////////// Unit Testing Helpers ///////////////////////////
#ifdef UNIT_TESTING
        std::function<bool(const char* const, size_t const)> _pfnTestCallback;
        bool _usingTestCallback;

        friend class VtRendererTest;
        friend class ConptyOutputTests;
        friend class TerminalCoreUnitTests::ConptyRoundtripTests;
#endif

        void SetTestCallback(_In_ std::function<bool(const char* const, size_t const)> pfn);
    };
}
<|MERGE_RESOLUTION|>--- conflicted
+++ resolved
@@ -1,245 +1,243 @@
-/*++
-Copyright (c) Microsoft Corporation
-Licensed under the MIT license.
-
-Module Name:
-- VtRenderer.hpp
-
-Abstract:
-- This is the definition of the VT specific implementation of the renderer.
-
-Author(s):
-- Michael Niksa (MiNiksa) 24-Jul-2017
-- Mike Griese (migrie) 01-Sept-2017
---*/
-
-#pragma once
-
-#include "../inc/RenderEngineBase.hpp"
-#include "../../inc/IDefaultColorProvider.hpp"
-#include "../../inc/ITerminalOutputConnection.hpp"
-#include "../../inc/ITerminalOwner.hpp"
-#include "../../types/inc/Viewport.hpp"
-#include "tracing.hpp"
-#include <string>
-#include <functional>
-
-// fwdecl unittest classes
-#ifdef UNIT_TESTING
-namespace TerminalCoreUnitTests
-{
-    class ConptyRoundtripTests;
-};
-#endif
-
-namespace Microsoft::Console::Render
-{
-    class VtEngine : public RenderEngineBase, public Microsoft::Console::ITerminalOutputConnection
-    {
-    public:
-        // See _PaintUtf8BufferLine for explanation of this value.
-        static const size_t ERASE_CHARACTER_STRING_LENGTH = 8;
-        static const COORD INVALID_COORDS;
-
-        VtEngine(_In_ wil::unique_hfile hPipe,
-                 const Microsoft::Console::IDefaultColorProvider& colorProvider,
-                 const Microsoft::Console::Types::Viewport initialViewport);
-
-        virtual ~VtEngine() override = default;
-
-        [[nodiscard]] HRESULT InvalidateSelection(const std::vector<SMALL_RECT>& rectangles) noexcept override;
-        [[nodiscard]] virtual HRESULT InvalidateScroll(const COORD* const pcoordDelta) noexcept = 0;
-        [[nodiscard]] HRESULT InvalidateSystem(const RECT* const prcDirtyClient) noexcept override;
-        [[nodiscard]] HRESULT Invalidate(const SMALL_RECT* const psrRegion) noexcept override;
-        [[nodiscard]] HRESULT InvalidateCursor(const COORD* const pcoordCursor) noexcept override;
-        [[nodiscard]] HRESULT InvalidateAll() noexcept override;
-        [[nodiscard]] HRESULT InvalidateCircling(_Out_ bool* const pForcePaint) noexcept override;
-        [[nodiscard]] HRESULT PrepareForTeardown(_Out_ bool* const pForcePaint) noexcept override;
-
-        [[nodiscard]] virtual HRESULT StartPaint() noexcept override;
-        [[nodiscard]] virtual HRESULT EndPaint() noexcept override;
-        [[nodiscard]] virtual HRESULT Present() noexcept override;
-
-        [[nodiscard]] virtual HRESULT ScrollFrame() noexcept = 0;
-
-        [[nodiscard]] HRESULT PaintBackground() noexcept override;
-        [[nodiscard]] virtual HRESULT PaintBufferLine(std::basic_string_view<Cluster> const clusters,
-                                                      const COORD coord,
-                                                      const bool trimLeft,
-                                                      const bool lineWrapped) noexcept override;
-        [[nodiscard]] HRESULT PaintBufferGridLines(const GridLines lines,
-                                                   const COLORREF color,
-                                                   const size_t cchLine,
-                                                   const COORD coordTarget) noexcept override;
-        [[nodiscard]] HRESULT PaintSelection(const SMALL_RECT rect) noexcept override;
-
-        [[nodiscard]] virtual HRESULT PaintCursor(const CursorOptions& options) noexcept override;
-
-        [[nodiscard]] virtual HRESULT UpdateDrawingBrushes(const COLORREF colorForeground,
-                                                           const COLORREF colorBackground,
-                                                           const WORD legacyColorAttribute,
-                                                           const ExtendedAttributes extendedAttrs,
-                                                           const bool isSettingDefaultBrushes) noexcept = 0;
-        [[nodiscard]] HRESULT UpdateFont(const FontInfoDesired& pfiFontInfoDesired,
-                                         _Out_ FontInfo& pfiFontInfo) noexcept override;
-        [[nodiscard]] HRESULT UpdateDpi(const int iDpi) noexcept override;
-        [[nodiscard]] HRESULT UpdateViewport(const SMALL_RECT srNewViewport) noexcept override;
-
-        [[nodiscard]] HRESULT GetProposedFont(const FontInfoDesired& FontDesired,
-                                              _Out_ FontInfo& Font,
-                                              const int iDpi) noexcept override;
-
-        SMALL_RECT GetDirtyRectInChars() override;
-        [[nodiscard]] HRESULT GetFontSize(_Out_ COORD* const pFontSize) noexcept override;
-        [[nodiscard]] HRESULT IsGlyphWideByFont(const std::wstring_view glyph, _Out_ bool* const pResult) noexcept override;
-
-        [[nodiscard]] HRESULT SuppressResizeRepaint() noexcept;
-
-        [[nodiscard]] HRESULT RequestCursor() noexcept;
-        [[nodiscard]] HRESULT InheritCursor(const COORD coordCursor) noexcept;
-
-        [[nodiscard]] HRESULT WriteTerminalUtf8(const std::string_view str) noexcept;
-
-        [[nodiscard]] virtual HRESULT WriteTerminalW(const std::wstring_view str) noexcept = 0;
-
-        void SetTerminalOwner(Microsoft::Console::ITerminalOwner* const terminalOwner);
-        void BeginResizeRequest();
-        void EndResizeRequest();
-
-    protected:
-        wil::unique_hfile _hFile;
-        std::string _buffer;
-
-        const Microsoft::Console::IDefaultColorProvider& _colorProvider;
-
-        COLORREF _LastFG;
-        COLORREF _LastBG;
-        bool _lastWasBold;
-
-        Microsoft::Console::Types::Viewport _lastViewport;
-        Microsoft::Console::Types::Viewport _invalidRect;
-
-        bool _fInvalidRectUsed;
-        COORD _lastRealCursor;
-        COORD _lastText;
-        COORD _scrollDelta;
-
-        bool _quickReturn;
-        bool _clearedAllThisFrame;
-        bool _cursorMoved;
-        bool _resized;
-
-        bool _suppressResizeRepaint;
-
-        SHORT _virtualTop;
-        bool _circled;
-        bool _firstPaint;
-        bool _skipCursor;
-        bool _newBottomLine;
-        COORD _deferredCursorPos;
-
-        bool _pipeBroken;
-        HRESULT _exitResult;
-        Microsoft::Console::ITerminalOwner* _terminalOwner;
-
-        Microsoft::Console::VirtualTerminal::RenderTracing _trace;
-        bool _inResizeRequest{ false };
-
-<<<<<<< HEAD
-        std::optional<short> _wrappedRow{ std::nullopt };
-=======
-        bool _delayedEolWrap{ false };
->>>>>>> e0d251c3
-
-        [[nodiscard]] HRESULT _Write(std::string_view const str) noexcept;
-        [[nodiscard]] HRESULT _WriteFormattedString(const std::string* const pFormat, ...) noexcept;
-        [[nodiscard]] HRESULT _Flush() noexcept;
-
-        void _OrRect(_Inout_ SMALL_RECT* const pRectExisting, const SMALL_RECT* const pRectToOr) const;
-        [[nodiscard]] HRESULT _InvalidCombine(const Microsoft::Console::Types::Viewport invalid) noexcept;
-        [[nodiscard]] HRESULT _InvalidOffset(const COORD* const ppt) noexcept;
-        [[nodiscard]] HRESULT _InvalidRestrict() noexcept;
-        bool _AllIsInvalid() const;
-
-        [[nodiscard]] HRESULT _StopCursorBlinking() noexcept;
-        [[nodiscard]] HRESULT _StartCursorBlinking() noexcept;
-        [[nodiscard]] HRESULT _HideCursor() noexcept;
-        [[nodiscard]] HRESULT _ShowCursor() noexcept;
-        [[nodiscard]] HRESULT _EraseLine() noexcept;
-        [[nodiscard]] HRESULT _InsertDeleteLine(const short sLines, const bool fInsertLine) noexcept;
-        [[nodiscard]] HRESULT _DeleteLine(const short sLines) noexcept;
-        [[nodiscard]] HRESULT _InsertLine(const short sLines) noexcept;
-        [[nodiscard]] HRESULT _CursorForward(const short chars) noexcept;
-        [[nodiscard]] HRESULT _EraseCharacter(const short chars) noexcept;
-        [[nodiscard]] HRESULT _CursorPosition(const COORD coord) noexcept;
-        [[nodiscard]] HRESULT _CursorHome() noexcept;
-        [[nodiscard]] HRESULT _ClearScreen() noexcept;
-        [[nodiscard]] HRESULT _ChangeTitle(const std::string& title) noexcept;
-        [[nodiscard]] HRESULT _SetGraphicsRendition16Color(const WORD wAttr,
-                                                           const bool fIsForeground) noexcept;
-        [[nodiscard]] HRESULT _SetGraphicsRenditionRGBColor(const COLORREF color,
-                                                            const bool fIsForeground) noexcept;
-        [[nodiscard]] HRESULT _SetGraphicsRenditionDefaultColor(const bool fIsForeground) noexcept;
-
-        [[nodiscard]] HRESULT _SetGraphicsBoldness(const bool isBold) noexcept;
-
-        [[nodiscard]] HRESULT _SetGraphicsDefault() noexcept;
-
-        [[nodiscard]] HRESULT _ResizeWindow(const short sWidth, const short sHeight) noexcept;
-
-        [[nodiscard]] HRESULT _BeginUnderline() noexcept;
-        [[nodiscard]] HRESULT _EndUnderline() noexcept;
-
-        [[nodiscard]] HRESULT _BeginItalics() noexcept;
-        [[nodiscard]] HRESULT _EndItalics() noexcept;
-
-        [[nodiscard]] HRESULT _BeginBlink() noexcept;
-        [[nodiscard]] HRESULT _EndBlink() noexcept;
-
-        [[nodiscard]] HRESULT _BeginInvisible() noexcept;
-        [[nodiscard]] HRESULT _EndInvisible() noexcept;
-
-        [[nodiscard]] HRESULT _BeginCrossedOut() noexcept;
-        [[nodiscard]] HRESULT _EndCrossedOut() noexcept;
-
-        [[nodiscard]] HRESULT _RequestCursor() noexcept;
-
-        [[nodiscard]] virtual HRESULT _MoveCursor(const COORD coord) noexcept = 0;
-        [[nodiscard]] HRESULT _RgbUpdateDrawingBrushes(const COLORREF colorForeground,
-                                                       const COLORREF colorBackground,
-                                                       const bool isBold,
-                                                       _In_reads_(cColorTable) const COLORREF* const ColorTable,
-                                                       const WORD cColorTable) noexcept;
-        [[nodiscard]] HRESULT _16ColorUpdateDrawingBrushes(const COLORREF colorForeground,
-                                                           const COLORREF colorBackground,
-                                                           const bool isBold,
-                                                           _In_reads_(cColorTable) const COLORREF* const ColorTable,
-                                                           const WORD cColorTable) noexcept;
-
-        bool _WillWriteSingleChar() const;
-
-        [[nodiscard]] HRESULT _PaintUtf8BufferLine(std::basic_string_view<Cluster> const clusters,
-                                                   const COORD coord,
-                                                   const bool lineWrapped) noexcept;
-
-        [[nodiscard]] HRESULT _PaintAsciiBufferLine(std::basic_string_view<Cluster> const clusters,
-                                                    const COORD coord) noexcept;
-
-        [[nodiscard]] HRESULT _WriteTerminalUtf8(const std::wstring_view str) noexcept;
-        [[nodiscard]] HRESULT _WriteTerminalAscii(const std::wstring_view str) noexcept;
-
-        [[nodiscard]] virtual HRESULT _DoUpdateTitle(const std::wstring& newTitle) noexcept override;
-
-        /////////////////////////// Unit Testing Helpers ///////////////////////////
-#ifdef UNIT_TESTING
-        std::function<bool(const char* const, size_t const)> _pfnTestCallback;
-        bool _usingTestCallback;
-
-        friend class VtRendererTest;
-        friend class ConptyOutputTests;
-        friend class TerminalCoreUnitTests::ConptyRoundtripTests;
-#endif
-
-        void SetTestCallback(_In_ std::function<bool(const char* const, size_t const)> pfn);
-    };
-}
+/*++
+Copyright (c) Microsoft Corporation
+Licensed under the MIT license.
+
+Module Name:
+- VtRenderer.hpp
+
+Abstract:
+- This is the definition of the VT specific implementation of the renderer.
+
+Author(s):
+- Michael Niksa (MiNiksa) 24-Jul-2017
+- Mike Griese (migrie) 01-Sept-2017
+--*/
+
+#pragma once
+
+#include "../inc/RenderEngineBase.hpp"
+#include "../../inc/IDefaultColorProvider.hpp"
+#include "../../inc/ITerminalOutputConnection.hpp"
+#include "../../inc/ITerminalOwner.hpp"
+#include "../../types/inc/Viewport.hpp"
+#include "tracing.hpp"
+#include <string>
+#include <functional>
+
+// fwdecl unittest classes
+#ifdef UNIT_TESTING
+namespace TerminalCoreUnitTests
+{
+    class ConptyRoundtripTests;
+};
+#endif
+
+namespace Microsoft::Console::Render
+{
+    class VtEngine : public RenderEngineBase, public Microsoft::Console::ITerminalOutputConnection
+    {
+    public:
+        // See _PaintUtf8BufferLine for explanation of this value.
+        static const size_t ERASE_CHARACTER_STRING_LENGTH = 8;
+        static const COORD INVALID_COORDS;
+
+        VtEngine(_In_ wil::unique_hfile hPipe,
+                 const Microsoft::Console::IDefaultColorProvider& colorProvider,
+                 const Microsoft::Console::Types::Viewport initialViewport);
+
+        virtual ~VtEngine() override = default;
+
+        [[nodiscard]] HRESULT InvalidateSelection(const std::vector<SMALL_RECT>& rectangles) noexcept override;
+        [[nodiscard]] virtual HRESULT InvalidateScroll(const COORD* const pcoordDelta) noexcept = 0;
+        [[nodiscard]] HRESULT InvalidateSystem(const RECT* const prcDirtyClient) noexcept override;
+        [[nodiscard]] HRESULT Invalidate(const SMALL_RECT* const psrRegion) noexcept override;
+        [[nodiscard]] HRESULT InvalidateCursor(const COORD* const pcoordCursor) noexcept override;
+        [[nodiscard]] HRESULT InvalidateAll() noexcept override;
+        [[nodiscard]] HRESULT InvalidateCircling(_Out_ bool* const pForcePaint) noexcept override;
+        [[nodiscard]] HRESULT PrepareForTeardown(_Out_ bool* const pForcePaint) noexcept override;
+
+        [[nodiscard]] virtual HRESULT StartPaint() noexcept override;
+        [[nodiscard]] virtual HRESULT EndPaint() noexcept override;
+        [[nodiscard]] virtual HRESULT Present() noexcept override;
+
+        [[nodiscard]] virtual HRESULT ScrollFrame() noexcept = 0;
+
+        [[nodiscard]] HRESULT PaintBackground() noexcept override;
+        [[nodiscard]] virtual HRESULT PaintBufferLine(std::basic_string_view<Cluster> const clusters,
+                                                      const COORD coord,
+                                                      const bool trimLeft,
+                                                      const bool lineWrapped) noexcept override;
+        [[nodiscard]] HRESULT PaintBufferGridLines(const GridLines lines,
+                                                   const COLORREF color,
+                                                   const size_t cchLine,
+                                                   const COORD coordTarget) noexcept override;
+        [[nodiscard]] HRESULT PaintSelection(const SMALL_RECT rect) noexcept override;
+
+        [[nodiscard]] virtual HRESULT PaintCursor(const CursorOptions& options) noexcept override;
+
+        [[nodiscard]] virtual HRESULT UpdateDrawingBrushes(const COLORREF colorForeground,
+                                                           const COLORREF colorBackground,
+                                                           const WORD legacyColorAttribute,
+                                                           const ExtendedAttributes extendedAttrs,
+                                                           const bool isSettingDefaultBrushes) noexcept = 0;
+        [[nodiscard]] HRESULT UpdateFont(const FontInfoDesired& pfiFontInfoDesired,
+                                         _Out_ FontInfo& pfiFontInfo) noexcept override;
+        [[nodiscard]] HRESULT UpdateDpi(const int iDpi) noexcept override;
+        [[nodiscard]] HRESULT UpdateViewport(const SMALL_RECT srNewViewport) noexcept override;
+
+        [[nodiscard]] HRESULT GetProposedFont(const FontInfoDesired& FontDesired,
+                                              _Out_ FontInfo& Font,
+                                              const int iDpi) noexcept override;
+
+        SMALL_RECT GetDirtyRectInChars() override;
+        [[nodiscard]] HRESULT GetFontSize(_Out_ COORD* const pFontSize) noexcept override;
+        [[nodiscard]] HRESULT IsGlyphWideByFont(const std::wstring_view glyph, _Out_ bool* const pResult) noexcept override;
+
+        [[nodiscard]] HRESULT SuppressResizeRepaint() noexcept;
+
+        [[nodiscard]] HRESULT RequestCursor() noexcept;
+        [[nodiscard]] HRESULT InheritCursor(const COORD coordCursor) noexcept;
+
+        [[nodiscard]] HRESULT WriteTerminalUtf8(const std::string_view str) noexcept;
+
+        [[nodiscard]] virtual HRESULT WriteTerminalW(const std::wstring_view str) noexcept = 0;
+
+        void SetTerminalOwner(Microsoft::Console::ITerminalOwner* const terminalOwner);
+        void BeginResizeRequest();
+        void EndResizeRequest();
+
+    protected:
+        wil::unique_hfile _hFile;
+        std::string _buffer;
+
+        const Microsoft::Console::IDefaultColorProvider& _colorProvider;
+
+        COLORREF _LastFG;
+        COLORREF _LastBG;
+        bool _lastWasBold;
+
+        Microsoft::Console::Types::Viewport _lastViewport;
+        Microsoft::Console::Types::Viewport _invalidRect;
+
+        bool _fInvalidRectUsed;
+        COORD _lastRealCursor;
+        COORD _lastText;
+        COORD _scrollDelta;
+
+        bool _quickReturn;
+        bool _clearedAllThisFrame;
+        bool _cursorMoved;
+        bool _resized;
+
+        bool _suppressResizeRepaint;
+
+        SHORT _virtualTop;
+        bool _circled;
+        bool _firstPaint;
+        bool _skipCursor;
+        bool _newBottomLine;
+        COORD _deferredCursorPos;
+
+        bool _pipeBroken;
+        HRESULT _exitResult;
+        Microsoft::Console::ITerminalOwner* _terminalOwner;
+
+        Microsoft::Console::VirtualTerminal::RenderTracing _trace;
+        bool _inResizeRequest{ false };
+
+        std::optional<short> _wrappedRow{ std::nullopt };
+
+        bool _delayedEolWrap{ false };
+
+        [[nodiscard]] HRESULT _Write(std::string_view const str) noexcept;
+        [[nodiscard]] HRESULT _WriteFormattedString(const std::string* const pFormat, ...) noexcept;
+        [[nodiscard]] HRESULT _Flush() noexcept;
+
+        void _OrRect(_Inout_ SMALL_RECT* const pRectExisting, const SMALL_RECT* const pRectToOr) const;
+        [[nodiscard]] HRESULT _InvalidCombine(const Microsoft::Console::Types::Viewport invalid) noexcept;
+        [[nodiscard]] HRESULT _InvalidOffset(const COORD* const ppt) noexcept;
+        [[nodiscard]] HRESULT _InvalidRestrict() noexcept;
+        bool _AllIsInvalid() const;
+
+        [[nodiscard]] HRESULT _StopCursorBlinking() noexcept;
+        [[nodiscard]] HRESULT _StartCursorBlinking() noexcept;
+        [[nodiscard]] HRESULT _HideCursor() noexcept;
+        [[nodiscard]] HRESULT _ShowCursor() noexcept;
+        [[nodiscard]] HRESULT _EraseLine() noexcept;
+        [[nodiscard]] HRESULT _InsertDeleteLine(const short sLines, const bool fInsertLine) noexcept;
+        [[nodiscard]] HRESULT _DeleteLine(const short sLines) noexcept;
+        [[nodiscard]] HRESULT _InsertLine(const short sLines) noexcept;
+        [[nodiscard]] HRESULT _CursorForward(const short chars) noexcept;
+        [[nodiscard]] HRESULT _EraseCharacter(const short chars) noexcept;
+        [[nodiscard]] HRESULT _CursorPosition(const COORD coord) noexcept;
+        [[nodiscard]] HRESULT _CursorHome() noexcept;
+        [[nodiscard]] HRESULT _ClearScreen() noexcept;
+        [[nodiscard]] HRESULT _ChangeTitle(const std::string& title) noexcept;
+        [[nodiscard]] HRESULT _SetGraphicsRendition16Color(const WORD wAttr,
+                                                           const bool fIsForeground) noexcept;
+        [[nodiscard]] HRESULT _SetGraphicsRenditionRGBColor(const COLORREF color,
+                                                            const bool fIsForeground) noexcept;
+        [[nodiscard]] HRESULT _SetGraphicsRenditionDefaultColor(const bool fIsForeground) noexcept;
+
+        [[nodiscard]] HRESULT _SetGraphicsBoldness(const bool isBold) noexcept;
+
+        [[nodiscard]] HRESULT _SetGraphicsDefault() noexcept;
+
+        [[nodiscard]] HRESULT _ResizeWindow(const short sWidth, const short sHeight) noexcept;
+
+        [[nodiscard]] HRESULT _BeginUnderline() noexcept;
+        [[nodiscard]] HRESULT _EndUnderline() noexcept;
+
+        [[nodiscard]] HRESULT _BeginItalics() noexcept;
+        [[nodiscard]] HRESULT _EndItalics() noexcept;
+
+        [[nodiscard]] HRESULT _BeginBlink() noexcept;
+        [[nodiscard]] HRESULT _EndBlink() noexcept;
+
+        [[nodiscard]] HRESULT _BeginInvisible() noexcept;
+        [[nodiscard]] HRESULT _EndInvisible() noexcept;
+
+        [[nodiscard]] HRESULT _BeginCrossedOut() noexcept;
+        [[nodiscard]] HRESULT _EndCrossedOut() noexcept;
+
+        [[nodiscard]] HRESULT _RequestCursor() noexcept;
+
+        [[nodiscard]] virtual HRESULT _MoveCursor(const COORD coord) noexcept = 0;
+        [[nodiscard]] HRESULT _RgbUpdateDrawingBrushes(const COLORREF colorForeground,
+                                                       const COLORREF colorBackground,
+                                                       const bool isBold,
+                                                       _In_reads_(cColorTable) const COLORREF* const ColorTable,
+                                                       const WORD cColorTable) noexcept;
+        [[nodiscard]] HRESULT _16ColorUpdateDrawingBrushes(const COLORREF colorForeground,
+                                                           const COLORREF colorBackground,
+                                                           const bool isBold,
+                                                           _In_reads_(cColorTable) const COLORREF* const ColorTable,
+                                                           const WORD cColorTable) noexcept;
+
+        bool _WillWriteSingleChar() const;
+
+        [[nodiscard]] HRESULT _PaintUtf8BufferLine(std::basic_string_view<Cluster> const clusters,
+                                                   const COORD coord,
+                                                   const bool lineWrapped) noexcept;
+
+        [[nodiscard]] HRESULT _PaintAsciiBufferLine(std::basic_string_view<Cluster> const clusters,
+                                                    const COORD coord) noexcept;
+
+        [[nodiscard]] HRESULT _WriteTerminalUtf8(const std::wstring_view str) noexcept;
+        [[nodiscard]] HRESULT _WriteTerminalAscii(const std::wstring_view str) noexcept;
+
+        [[nodiscard]] virtual HRESULT _DoUpdateTitle(const std::wstring& newTitle) noexcept override;
+
+        /////////////////////////// Unit Testing Helpers ///////////////////////////
+#ifdef UNIT_TESTING
+        std::function<bool(const char* const, size_t const)> _pfnTestCallback;
+        bool _usingTestCallback;
+
+        friend class VtRendererTest;
+        friend class ConptyOutputTests;
+        friend class TerminalCoreUnitTests::ConptyRoundtripTests;
+#endif
+
+        void SetTestCallback(_In_ std::function<bool(const char* const, size_t const)> pfn);
+    };
+}