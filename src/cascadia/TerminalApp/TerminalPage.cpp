--- conflicted
+++ resolved
@@ -1110,132 +1110,6 @@
         if (const auto terminalTab{ _GetFocusedTabImpl() })
         {
             return terminalTab->GetActiveTerminalControl();
-<<<<<<< HEAD
-        }
-        return nullptr;
-    }
-
-    // Method Description:
-    // - Returns the index in our list of tabs of the currently focused tab. If
-    //      no tab is currently selected, returns nullopt.
-    // Return Value:
-    // - the index of the currently focused tab if there is one, else nullopt
-    std::optional<uint32_t> TerminalPage::_GetFocusedTabIndex() const noexcept
-    {
-        // GH#1117: This is a workaround because _tabView.SelectedIndex()
-        //          sometimes return incorrect result after removing some tabs
-        uint32_t focusedIndex;
-        if (_tabView.TabItems().IndexOf(_tabView.SelectedItem(), focusedIndex))
-        {
-            return focusedIndex;
-        }
-        return std::nullopt;
-    }
-
-    // Method Description:
-    // - returns a com_ptr to the currently focused tab. This might return null,
-    //   so make sure to check the result!
-    winrt::TerminalApp::TabBase TerminalPage::_GetFocusedTab() const noexcept
-    {
-        if (auto index{ _GetFocusedTabIndex() })
-        {
-            return _tabs.GetAt(*index);
-        }
-        return nullptr;
-    }
-
-    // Method Description:
-    // - returns a com_ptr to the currently focused tab implementation. This might return null,
-    //   so make sure to check the result!
-    winrt::com_ptr<TerminalTab> TerminalPage::_GetFocusedTabImpl() const noexcept
-    {
-        if (auto tab{ _GetFocusedTab() })
-        {
-            return _GetTerminalTabImpl(tab);
-        }
-        return nullptr;
-    }
-
-    // Method Description:
-    // - An async method for changing the focused tab on the UI thread. This
-    //   method will _only_ set the selected item of the TabView, which will
-    //   then also trigger a TabView::SelectionChanged event, which we'll handle
-    //   in TerminalPage::_OnTabSelectionChanged, where we'll mark the new tab
-    //   as focused.
-    // Arguments:
-    // - tabIndex: the index in the list of tabs to focus.
-    // Return Value:
-    // - <none>
-    winrt::fire_and_forget TerminalPage::_SetFocusedTabIndex(const uint32_t tabIndex)
-    {
-        // GH#1117: This is a workaround because _tabView.SelectedIndex(tabIndex)
-        //          sometimes set focus to an incorrect tab after removing some tabs
-        auto weakThis{ get_weak() };
-
-        co_await winrt::resume_foreground(_tabView.Dispatcher());
-
-        if (auto page{ weakThis.get() })
-        {
-            auto tabToFocus = page->_tabs.GetAt(tabIndex);
-            _tabView.SelectedItem(tabToFocus.TabViewItem());
-        }
-    }
-
-    // Method Description:
-    // - Close the currently focused tab. Focus will move to the left, if possible.
-    void TerminalPage::_CloseFocusedTab()
-    {
-        if (auto index{ _GetFocusedTabIndex() })
-        {
-            auto tab{ _tabs.GetAt(*index) };
-            _RemoveTab(tab);
-        }
-    }
-
-    // Method Description:
-    // - Close the currently focused pane. If the pane is the last pane in the
-    //   tab, the tab will also be closed. This will happen when we handle the
-    //   tab's Closed event.
-    winrt::fire_and_forget TerminalPage::_CloseFocusedPane()
-    {
-        if (const auto terminalTab{ _GetFocusedTabImpl() })
-        {
-            _UnZoomIfNeeded();
-
-            if (const auto pane{ terminalTab->GetActivePane() })
-            {
-                if (const auto control{ pane.TerminalControl() })
-                {
-                    if (control.ReadOnly())
-                    {
-                        ContentDialogResult warningResult = co_await _ShowCloseReadOnlyDialog();
-
-                        // The primary action is canceling the action
-                        if (warningResult == ContentDialogResult::Primary)
-                        {
-                            co_return;
-                        }
-
-                        // Clean read-only mode to prevent additional prompt if closing the pane triggers closing of a hosting tab
-                        if (control.ReadOnly())
-                        {
-                            control.ToggleReadOnly();
-                        }
-                    }
-
-                    pane.Close();
-                }
-            }
-        }
-        else if (auto index{ _GetFocusedTabIndex() })
-        {
-            const auto tab{ _tabs.GetAt(*index) };
-            if (tab.try_as<TerminalApp::SettingsTab>())
-            {
-                _RemoveTab(tab);
-            }
-=======
->>>>>>> 361877cf
         }
         return nullptr;
     }
