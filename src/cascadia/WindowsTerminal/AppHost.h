// Copyright (c) Microsoft Corporation.
// Licensed under the MIT license.

#include "pch.h"

#include <winrt/Microsoft.Terminal.TerminalControl.h>
#include <winrt/TerminalApp.h>

#include "NonClientIslandWindow.h"

class AppHost
{
public:
    AppHost() noexcept;
    virtual ~AppHost();

    void AppTitleChanged(const winrt::Windows::Foundation::IInspectable& sender, winrt::hstring newTitle);
    void LastTabClosed(const winrt::Windows::Foundation::IInspectable& sender, const winrt::TerminalApp::LastTabClosedEventArgs& args);
    void Initialize();
    bool OnDirectKeyEvent(const uint32_t vkey, const bool down);

private:
    bool _useNonClientArea;

    std::unique_ptr<IslandWindow> _window;
    winrt::TerminalApp::App _app;
    winrt::TerminalApp::AppLogic _logic;

    void _HandleCommandlineArgs();

    void _HandleCreateWindow(const HWND hwnd, RECT proposedRect, winrt::TerminalApp::LaunchMode& launchMode);
    void _UpdateTitleBarContent(const winrt::Windows::Foundation::IInspectable& sender,
                                const winrt::Windows::UI::Xaml::UIElement& arg);
    void _UpdateTheme(const winrt::Windows::Foundation::IInspectable&,
                      const winrt::Windows::UI::Xaml::ElementTheme& arg);
<<<<<<< HEAD
    void _ToggleBorderless(const winrt::Windows::Foundation::IInspectable& sender,
                           const winrt::TerminalApp::ToggleBorderlessEventArgs& arg);
=======
    void _ToggleFocusMode(const winrt::Windows::Foundation::IInspectable& sender,
                          const winrt::TerminalApp::ToggleFocusModeEventArgs& arg);
>>>>>>> 7d677c55
    void _ToggleFullscreen(const winrt::Windows::Foundation::IInspectable& sender,
                           const winrt::TerminalApp::ToggleFullscreenEventArgs& arg);
    void _AlwaysOnTopChanged(const winrt::Windows::Foundation::IInspectable& sender,
                             const winrt::TerminalApp::AlwaysOnTopChangedEventArgs& arg);
    void _WindowMouseWheeled(const til::point coord, const int32_t delta);
};
<|MERGE_RESOLUTION|>--- conflicted
+++ resolved
@@ -1,48 +1,43 @@
-// Copyright (c) Microsoft Corporation.
-// Licensed under the MIT license.
-
-#include "pch.h"
-
-#include <winrt/Microsoft.Terminal.TerminalControl.h>
-#include <winrt/TerminalApp.h>
-
-#include "NonClientIslandWindow.h"
-
-class AppHost
-{
-public:
-    AppHost() noexcept;
-    virtual ~AppHost();
-
-    void AppTitleChanged(const winrt::Windows::Foundation::IInspectable& sender, winrt::hstring newTitle);
-    void LastTabClosed(const winrt::Windows::Foundation::IInspectable& sender, const winrt::TerminalApp::LastTabClosedEventArgs& args);
-    void Initialize();
-    bool OnDirectKeyEvent(const uint32_t vkey, const bool down);
-
-private:
-    bool _useNonClientArea;
-
-    std::unique_ptr<IslandWindow> _window;
-    winrt::TerminalApp::App _app;
-    winrt::TerminalApp::AppLogic _logic;
-
-    void _HandleCommandlineArgs();
-
-    void _HandleCreateWindow(const HWND hwnd, RECT proposedRect, winrt::TerminalApp::LaunchMode& launchMode);
-    void _UpdateTitleBarContent(const winrt::Windows::Foundation::IInspectable& sender,
-                                const winrt::Windows::UI::Xaml::UIElement& arg);
-    void _UpdateTheme(const winrt::Windows::Foundation::IInspectable&,
-                      const winrt::Windows::UI::Xaml::ElementTheme& arg);
-<<<<<<< HEAD
-    void _ToggleBorderless(const winrt::Windows::Foundation::IInspectable& sender,
-                           const winrt::TerminalApp::ToggleBorderlessEventArgs& arg);
-=======
-    void _ToggleFocusMode(const winrt::Windows::Foundation::IInspectable& sender,
-                          const winrt::TerminalApp::ToggleFocusModeEventArgs& arg);
->>>>>>> 7d677c55
-    void _ToggleFullscreen(const winrt::Windows::Foundation::IInspectable& sender,
-                           const winrt::TerminalApp::ToggleFullscreenEventArgs& arg);
-    void _AlwaysOnTopChanged(const winrt::Windows::Foundation::IInspectable& sender,
-                             const winrt::TerminalApp::AlwaysOnTopChangedEventArgs& arg);
-    void _WindowMouseWheeled(const til::point coord, const int32_t delta);
-};
+// Copyright (c) Microsoft Corporation.
+// Licensed under the MIT license.
+
+#include "pch.h"
+
+#include <winrt/Microsoft.Terminal.TerminalControl.h>
+#include <winrt/TerminalApp.h>
+
+#include "NonClientIslandWindow.h"
+
+class AppHost
+{
+public:
+    AppHost() noexcept;
+    virtual ~AppHost();
+
+    void AppTitleChanged(const winrt::Windows::Foundation::IInspectable& sender, winrt::hstring newTitle);
+    void LastTabClosed(const winrt::Windows::Foundation::IInspectable& sender, const winrt::TerminalApp::LastTabClosedEventArgs& args);
+    void Initialize();
+    bool OnDirectKeyEvent(const uint32_t vkey, const bool down);
+
+private:
+    bool _useNonClientArea;
+
+    std::unique_ptr<IslandWindow> _window;
+    winrt::TerminalApp::App _app;
+    winrt::TerminalApp::AppLogic _logic;
+
+    void _HandleCommandlineArgs();
+
+    void _HandleCreateWindow(const HWND hwnd, RECT proposedRect, winrt::TerminalApp::LaunchMode& launchMode);
+    void _UpdateTitleBarContent(const winrt::Windows::Foundation::IInspectable& sender,
+                                const winrt::Windows::UI::Xaml::UIElement& arg);
+    void _UpdateTheme(const winrt::Windows::Foundation::IInspectable&,
+                      const winrt::Windows::UI::Xaml::ElementTheme& arg);
+    void _ToggleFocusMode(const winrt::Windows::Foundation::IInspectable& sender,
+                          const winrt::TerminalApp::ToggleFocusModeEventArgs& arg);
+    void _ToggleFullscreen(const winrt::Windows::Foundation::IInspectable& sender,
+                           const winrt::TerminalApp::ToggleFullscreenEventArgs& arg);
+    void _AlwaysOnTopChanged(const winrt::Windows::Foundation::IInspectable& sender,
+                             const winrt::TerminalApp::AlwaysOnTopChangedEventArgs& arg);
+    void _WindowMouseWheeled(const til::point coord, const int32_t delta);
+};