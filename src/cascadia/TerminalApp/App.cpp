--- conflicted
+++ resolved
@@ -1,973 +1,970 @@
-// Copyright (c) Microsoft Corporation.
-// Licensed under the MIT license.
-
-#include "pch.h"
-#include "App.h"
-#include <shellapi.h>
-#include <filesystem>
-#include <winrt/Microsoft.UI.Xaml.XamlTypeInfo.h>
-
-using namespace winrt::Windows::ApplicationModel::DataTransfer;
-using namespace winrt::Windows::UI::Xaml;
-using namespace winrt::Windows::UI::Text;
-using namespace winrt::Windows::UI::Core;
-using namespace winrt::Windows::System;
-using namespace winrt::Microsoft::Terminal;
-using namespace winrt::Microsoft::Terminal::Settings;
-using namespace winrt::Microsoft::Terminal::TerminalControl;
-using namespace ::TerminalApp;
-
-// Note: Generate GUID using TlgGuid.exe tool
-TRACELOGGING_DEFINE_PROVIDER(
-    g_hTerminalAppProvider,
-    "Microsoft.Windows.Terminal.App",
-    // {24a1622f-7da7-5c77-3303-d850bd1ab2ed}
-    (0x24a1622f, 0x7da7, 0x5c77, 0x33, 0x03, 0xd8, 0x50, 0xbd, 0x1a, 0xb2, 0xed),
-    TraceLoggingOptionMicrosoftTelemetry());
-
-namespace winrt
-{
-    namespace MUX = Microsoft::UI::Xaml;
-    using IInspectable = Windows::Foundation::IInspectable;
-}
-
-namespace winrt::TerminalApp::implementation
-{
-
-    App::App() :
-        App(winrt::TerminalApp::XamlMetaDataProvider())
-    {
-    }
-
-    App::App(Windows::UI::Xaml::Markup::IXamlMetadataProvider const& parentProvider) :
-        base_type(parentProvider),
-        _settings{  },
-        _tabs{  },
-        _loadedInitialSettings{ false }
-    {
-        // For your own sanity, it's better to do setup outside the ctor.
-        // If you do any setup in the ctor that ends up throwing an exception,
-        // then it might look like App just failed to activate, which will
-        // cause you to chase down the rabbit hole of "why is App not
-        // registered?" when it definitely is.
-    }
-
-    // Method Description:
-    // - Build the UI for the terminal app. Before this method is called, it
-    //   should not be assumed that the TerminalApp is usable. The Settings
-    //   should be loaded before this is called, either with LoadSettings or
-    //   GetLaunchDimensions (which will call LoadSettings)
-    // Arguments:
-    // - <none>
-    // Return Value:
-    // - <none>
-    void App::Create()
-    {
-        // Assert that we've already loaded our settings. We have to do
-        // this as a MTA, before the app is Create()'d
-        WINRT_ASSERT(_loadedInitialSettings);
-        TraceLoggingRegister(g_hTerminalAppProvider);
-        _Create();
-    }
-
-    App::~App()
-    {
-        TraceLoggingUnregister(g_hTerminalAppProvider);
-    }
-
-    // Method Description:
-    // - Create all of the initial UI elements of the Terminal app.
-    //    * Creates the tab bar, initially hidden.
-    //    * Creates the tab content area, which is where we'll display the tabs/panes.
-    //    * Initializes the first terminal control, using the default profile,
-    //      and adds it to our list of tabs.
-    void App::_Create()
-    {
-        _tabView = MUX::Controls::TabView{};
-
-        _tabView.SelectionChanged({ this, &App::_OnTabSelectionChanged });
-        _tabView.TabClosing({ this, &App::_OnTabClosing });
-        _tabView.Items().VectorChanged({ this, &App::_OnTabItemsChanged });
-
-        _root = Controls::Grid{};
-
-        _tabRow = Controls::Grid{};
-        _tabRow.Name(L"Tab Row");
-        _tabContent = Controls::Grid{};
-        _tabContent.Name(L"Tab Content");
-
-        // Set up two columns in the tabs row - one for the tabs themselves, and
-        // another for the settings button.
-        auto tabsColDef = Controls::ColumnDefinition();
-        auto newTabBtnColDef = Controls::ColumnDefinition();
-
-        newTabBtnColDef.Width(GridLengthHelper::Auto());
-
-        _tabRow.ColumnDefinitions().Append(tabsColDef);
-        _tabRow.ColumnDefinitions().Append(newTabBtnColDef);
-
-        // Set up two rows - one for the tabs, the other for the tab content,
-        // the terminal panes.
-        auto tabBarRowDef = Controls::RowDefinition();
-        tabBarRowDef.Height(GridLengthHelper::Auto());
-        _root.RowDefinitions().Append(tabBarRowDef);
-        _root.RowDefinitions().Append(Controls::RowDefinition{});
-
-        if (_settings->GlobalSettings().GetShowTabsInTitlebar() == false)
-        {
-            _root.Children().Append(_tabRow);
-            Controls::Grid::SetRow(_tabRow, 0);
-        }
-        _root.Children().Append(_tabContent);
-        Controls::Grid::SetRow(_tabContent, 1);
-        Controls::Grid::SetColumn(_tabView, 0);
-
-        // Create the new tab button.
-        _newTabButton = Controls::SplitButton{};
-        Controls::SymbolIcon newTabIco{};
-        newTabIco.Symbol(Controls::Symbol::Add);
-        _newTabButton.Content(newTabIco);
-        Controls::Grid::SetRow(_newTabButton, 0);
-        Controls::Grid::SetColumn(_newTabButton, 1);
-        _newTabButton.VerticalAlignment(VerticalAlignment::Stretch);
-        _newTabButton.HorizontalAlignment(HorizontalAlignment::Left);
-
-        // When the new tab button is clicked, open the default profile
-        _newTabButton.Click([this](auto&&, auto&&){
-            this->_OpenNewTab(std::nullopt);
-        });
-
-        // Populate the new tab button's flyout with entries for each profile
-        _CreateNewTabFlyout();
-
-        _tabRow.Children().Append(_tabView);
-        _tabRow.Children().Append(_newTabButton);
-
-        _tabContent.VerticalAlignment(VerticalAlignment::Stretch);
-        _tabContent.HorizontalAlignment(HorizontalAlignment::Stretch);
-
-        // Here, we're doing the equivalent of defining the _tabRow as the
-        // following: <Grid Background="{ThemeResource
-        // ApplicationPageBackgroundThemeBrush}"> We need to set the Background
-        // to that ThemeResource, so it'll be colored appropriately regardless
-        // of what theme the user has selected.
-        // We're looking up the Style we've defined in App.xaml, and applying it
-        // here. A ResourceDictionary is a Map<IInspectable, IInspectable>, so
-        // you'll need to try_as to get the type we actually want.
-        auto res = Resources();
-        IInspectable key = winrt::box_value(L"BackgroundGridThemeStyle");
-        if (res.HasKey(key))
-        {
-            IInspectable g = res.Lookup(key);
-            winrt::Windows::UI::Xaml::Style style = g.try_as<winrt::Windows::UI::Xaml::Style>();
-            _tabRow.Style(style);
-        }
-
-        // Apply the UI theme from our settings to our UI elements
-        _ApplyTheme(_settings->GlobalSettings().GetRequestedTheme());
-
-        _OpenNewTab(std::nullopt);
-    }
-
-    // Method Description:
-    // - Get the size in pixels of the client area we'll need to launch this
-    //   terminal app. This method will use the default profile's settings to do
-    //   this calculation, as well as the _system_ dpi scaling. See also
-    //   TermControl::GetProposedDimensions.
-    // Arguments:
-    // - <none>
-    // Return Value:
-    // - a point containing the requested dimensions in pixels.
-    winrt::Windows::Foundation::Point App::GetLaunchDimensions(uint32_t dpi)
-    {
-        if (!_loadedInitialSettings)
-        {
-            // Load settings if we haven't already
-            LoadSettings();
-        }
-
-        // Use the default profile to determine how big of a window we need.
-        TerminalSettings settings = _settings->MakeSettings(std::nullopt);
-
-        // TODO MSFT:21150597 - If the global setting "Always show tab bar" is
-        // set, then we'll need to add the height of the tab bar here.
-
-        return TermControl::GetProposedDimensions(settings, dpi);
-    }
-
-
-    bool App::GetShowTabsInTitlebar()
-    {
-        if (!_loadedInitialSettings)
-        {
-            // Load settings if we haven't already
-            LoadSettings();
-        }
-
-        return _settings->GlobalSettings().GetShowTabsInTitlebar();
-    }
-
-    // Method Description:
-    // - Builds the flyout (dropdown) attached to the new tab button, and
-    //   attaches it to the button. Populates the flyout with one entry per
-    //   Profile, displaying the profile's name. Clicking each flyout item will
-    //   open a new tab with that profile.
-    //   Below the profiles are the static menu items: settings, feedback
-    void App::_CreateNewTabFlyout()
-    {
-        auto newTabFlyout = Controls::MenuFlyout{};
-<<<<<<< HEAD
-        const GUID defaultProfileGuid = _settings->GlobalSettings().GetDefaultProfile();
-=======
-        auto keyBindings = _settings->GetKeybindings();
-
->>>>>>> bbbd3e03
-        for (int profileIndex = 0; profileIndex < _settings->GetProfiles().size(); profileIndex++)
-        {
-            const auto& profile = _settings->GetProfiles()[profileIndex];
-            auto profileMenuItem = Controls::MenuFlyoutItem{};
-
-            // add the keyboard shortcuts for the first 9 profiles
-            if (profileIndex < 9)
-            {
-                // enum value for ShortcutAction::NewTabProfileX; 0==NewTabProfile0
-                auto profileKeyChord = keyBindings.GetKeyBinding(static_cast<ShortcutAction>(profileIndex + static_cast<int>(ShortcutAction::NewTabProfile0)));
-                
-                // make sure we find one to display
-                if (profileKeyChord)
-                {
-                    _SetAcceleratorForMenuItem(profileMenuItem, profileKeyChord);
-                }                
-            }
-
-            auto profileName = profile.GetName();
-            winrt::hstring hName{ profileName };
-            profileMenuItem.Text(hName);
-
-            // If there's an icon set for this profile, set it as the icon for
-            // this flyout item.
-            if (profile.HasIcon())
-            {
-                profileMenuItem.Icon(_GetIconFromProfile(profile));
-            }
-
-            if (profile.GetGuid() == defaultProfileGuid)
-            {
-                // Contrast the default profile with others in font weight.
-                profileMenuItem.FontWeight(FontWeights::Bold());
-            }
-
-            profileMenuItem.Click([this, profileIndex](auto&&, auto&&){
-                this->_OpenNewTab({ profileIndex });
-            });
-            newTabFlyout.Items().Append(profileMenuItem);
-        }
-
-        // add menu separator
-        auto separatorItem = Controls::MenuFlyoutSeparator{};
-        newTabFlyout.Items().Append(separatorItem);
-
-        // add static items
-        {
-            // Create the settings button.
-            auto settingsItem = Controls::MenuFlyoutItem{};
-            settingsItem.Text(L"Settings");
-
-            Controls::SymbolIcon ico{};
-            ico.Symbol(Controls::Symbol::Setting);
-            settingsItem.Icon(ico);
-
-            settingsItem.Click({ this, &App::_SettingsButtonOnClick });
-            newTabFlyout.Items().Append(settingsItem);
-
-            auto settingsKeyChord = keyBindings.GetKeyBinding(ShortcutAction::OpenSettings);
-            if (settingsKeyChord)
-            {
-                _SetAcceleratorForMenuItem(settingsItem, settingsKeyChord);
-            }
-
-            // Create the feedback button.
-            auto feedbackFlyout = Controls::MenuFlyoutItem{};
-            feedbackFlyout.Text(L"Feedback");
-
-            Controls::FontIcon feedbackIco{};
-            feedbackIco.Glyph(L"\xE939");
-            feedbackIco.FontFamily(Media::FontFamily{ L"Segoe MDL2 Assets" });
-            feedbackFlyout.Icon(feedbackIco);
-
-            feedbackFlyout.Click({ this, &App::_FeedbackButtonOnClick });
-            newTabFlyout.Items().Append(feedbackFlyout);
-        }
-
-        _newTabButton.Flyout(newTabFlyout);
-    }
-
-    // Function Description:
-    // - Called when the settings button is clicked. ShellExecutes the settings
-    //   file, as to open it in the default editor for .json files. Does this in
-    //   a background thread, as to not hang/crash the UI thread.
-    fire_and_forget LaunchSettings()
-    {
-        // This will switch the execution of the function to a background (not
-        // UI) thread. This is IMPORTANT, because the Windows.Storage API's
-        // (used for retrieving the path to the file) will crash on the UI
-        // thread, because the main thread is a STA.
-        co_await winrt::resume_background();
-
-        const auto settingsPath = CascadiaSettings::GetSettingsPath();
-        ShellExecute(nullptr, L"open", settingsPath.c_str(), nullptr, nullptr, SW_SHOW);
-    }
-
-    // Method Description:
-    // - Called when the settings button is clicked. Launches a background
-    //   thread to open the settings file in the default JSON editor.
-    // Arguments:
-    // - <none>
-    // Return Value:
-    // - <none>
-    void App::_SettingsButtonOnClick(const IInspectable&,
-                                         const RoutedEventArgs&)
-    {
-        LaunchSettings();
-    }
-
-    // Method Description:
-    // - Called when the feedback button is clicked. Launches github in your
-    //   default browser, navigated to the "issues" page of the Terminal repo.
-    void App::_FeedbackButtonOnClick(const IInspectable&,
-                                     const RoutedEventArgs&)
-    {
-        winrt::Windows::System::Launcher::LaunchUriAsync({ L"https://github.com/microsoft/Terminal/issues" });
-    }
-
-    // Method Description:
-    // - Register our event handlers with the given keybindings object. This
-    //   should be done regardless of what the events are actually bound to -
-    //   this simply ensures the AppKeyBindings object will call us correctly
-    //   for each event.
-    // Arguments:
-    // - bindings: A AppKeyBindings object to wire up with our event handlers
-    void App::_HookupKeyBindings(TerminalApp::AppKeyBindings bindings) noexcept
-    {
-        // Hook up the KeyBinding object's events to our handlers.
-        // They should all be hooked up here, regardless of whether or not
-        //      there's an actual keychord for them.
-        bindings.NewTab([this]() { _OpenNewTab(std::nullopt); });
-        bindings.CloseTab([this]() { _CloseFocusedTab(); });
-        bindings.NewTabWithProfile([this](const auto index) { _OpenNewTab({ index }); });
-        bindings.ScrollUp([this]() { _Scroll(-1); });
-        bindings.ScrollDown([this]() { _Scroll(1); });
-        bindings.NextTab([this]() { _SelectNextTab(true); });
-        bindings.PrevTab([this]() { _SelectNextTab(false); });
-        bindings.ScrollUpPage([this]() { _ScrollPage(-1); });
-        bindings.ScrollDownPage([this]() { _ScrollPage(1); });
-        bindings.SwitchToTab([this](const auto index) { _SelectTab({ index }); });
-        bindings.OpenSettings([this]() { _OpenSettings(); });
-    }
-
-    // Method Description:
-    // - Initialized our settings. See CascadiaSettings for more details.
-    //      Additionally hooks up our callbacks for keybinding events to the
-    //      keybindings object.
-    // NOTE: This must be called from a MTA if we're running as a packaged
-    //      application. The Windows.Storage APIs require a MTA. If this isn't
-    //      happening during startup, it'll need to happen on a background thread.
-    void App::LoadSettings()
-    {
-        _settings = CascadiaSettings::LoadAll();
-
-        _HookupKeyBindings(_settings->GetKeybindings());
-
-        _loadedInitialSettings = true;
-
-        // Register for directory change notification.
-        _RegisterSettingsChange();
-    }
-
-    // Method Description:
-    // - Registers for changes to the settings folder and upon a updated settings
-    //      profile calls _ReloadSettings().
-    // Arguments:
-    // - <none>
-    // Return Value:
-    // - <none>
-    void App::_RegisterSettingsChange()
-    {
-        // Make sure this hstring has a stack-local reference. If we don't it
-        // might get cleaned up before we parse the path.
-        const auto localPathCopy = CascadiaSettings::GetSettingsPath();
-
-        // Getting the containing folder.
-        std::filesystem::path fileParser = localPathCopy.c_str();
-        const auto folder = fileParser.parent_path();
-
-        _reader.create(folder.c_str(), false, wil::FolderChangeEvents::All,
-            [this](wil::FolderChangeEvent event, PCWSTR fileModified)
-        {
-            // We want file modifications, AND when files are renamed to be
-            // profiles.json. This second case will oftentimes happen with text
-            // editors, who will write a temp file, then rename it to be the
-            // actual file you wrote. So listen for that too.
-            if (!(event == wil::FolderChangeEvent::Modified ||
-                  event == wil::FolderChangeEvent::RenameNewName))
-            {
-                return;
-            }
-
-            const auto localPathCopy = CascadiaSettings::GetSettingsPath();
-            std::filesystem::path settingsParser = localPathCopy.c_str();
-            std::filesystem::path modifiedParser = fileModified;
-
-            // Getting basename (filename.ext)
-            const auto settingsBasename = settingsParser.filename();
-            const auto modifiedBasename = modifiedParser.filename();
-
-            if (settingsBasename == modifiedBasename)
-            {
-                this->_ReloadSettings();
-            }
-        });
-    }
-
-    // Method Description:
-    // - Reloads the settings from the profile.json.
-    // Arguments:
-    // - <none>
-    // Return Value:
-    // - <none>
-    void App::_ReloadSettings()
-    {
-        _settings = CascadiaSettings::LoadAll(false);
-        // Re-wire the keybindings to their handlers, as we'll have created a
-        // new AppKeyBindings object.
-        _HookupKeyBindings(_settings->GetKeybindings());
-
-        auto profiles = _settings->GetProfiles();
-
-        for (auto &profile : profiles)
-        {
-            const GUID profileGuid = profile.GetGuid();
-            TerminalSettings settings = _settings->MakeSettings(profileGuid);
-
-            for (auto &tab : _tabs)
-            {
-                const auto term = tab->GetTerminalControl();
-                const GUID tabProfile = tab->GetProfile();
-
-                if (profileGuid == tabProfile)
-                {
-                    term.UpdateSettings(settings);
-
-                    // Update the icons of the tabs with this profile open.
-                    auto tabViewItem = tab->GetTabViewItem();
-                    tabViewItem.Dispatcher().RunAsync(CoreDispatcherPriority::Normal, [profile, tabViewItem]() {
-                        // _GetIconFromProfile has to run on the main thread
-                        tabViewItem.Icon(App::_GetIconFromProfile(profile));
-                    });
-                }
-            }
-        }
-
-
-        _root.Dispatcher().RunAsync(CoreDispatcherPriority::Normal, [this]() {
-            // Refresh the UI theme
-            _ApplyTheme(_settings->GlobalSettings().GetRequestedTheme());
-
-            // repopulate the new tab button's flyout with entries for each
-            // profile, which might have changed
-            _CreateNewTabFlyout();
-        });
-
-    }
-
-    // Method Description:
-    // - Update the current theme of the application. This will manually update
-    //   all of the elements in our UI to match the given theme.
-    // Arguments:
-    // - newTheme: The ElementTheme to apply to our elements.
-    void App::_ApplyTheme(const Windows::UI::Xaml::ElementTheme& newTheme)
-    {
-        _root.RequestedTheme(newTheme);
-        _tabRow.RequestedTheme(newTheme);
-    }
-
-    UIElement App::GetRoot() noexcept
-    {
-        return _root;
-    }
-
-    UIElement App::GetTabs() noexcept
-    {
-        return _tabRow;
-    }
-
-    void App::_SetFocusedTabIndex(int tabIndex)
-    {
-        auto tab = _tabs.at(tabIndex);
-        _tabView.Dispatcher().RunAsync(CoreDispatcherPriority::Normal, [tab, this](){
-            auto tabViewItem = tab->GetTabViewItem();
-            _tabView.SelectedItem(tabViewItem);
-        });
-    }
-
-    // Method Description:
-    // - Handle changes in tab layout.
-    void App::_UpdateTabView()
-    {
-        // Show tabs when there's more than 1, or the user has chosen to always
-        // show the tab bar.
-        const bool isVisible = _settings->GlobalSettings().GetShowTabsInTitlebar() ||
-                               (_tabs.size() > 1) ||
-                               _settings->GlobalSettings().GetAlwaysShowTabs();
-
-        // collapse/show the tabs themselves
-        _tabView.Visibility(isVisible ? Visibility::Visible : Visibility::Collapsed);
-
-        // collapse/show the row that the tabs are in.
-        // NaN is the special value XAML uses for "Auto" sizing.
-        _tabRow.Height(isVisible ? NAN : 0);
-    }
-
-    // Method Description:
-    // - Open a new tab. This will create the TerminalControl hosting the
-    //      terminal, and add a new Tab to our list of tabs. The method can
-    //      optionally be provided a profile index, which will be used to create
-    //      a tab using the profile in that index.
-    //      If no index is provided, the default profile will be used.
-    // Arguments:
-    // - profileIndex: an optional index into the list of profiles to use to
-    //      initialize this tab up with.
-    void App::_OpenNewTab(std::optional<int> profileIndex)
-    {
-        GUID profileGuid;
-
-        if (profileIndex)
-        {
-            const auto realIndex = profileIndex.value();
-            const auto profiles = _settings->GetProfiles();
-
-            // If we don't have that many profiles, then do nothing.
-            if (realIndex >= profiles.size())
-            {
-                return;
-            }
-
-            const auto& selectedProfile = profiles[realIndex];
-            profileGuid = selectedProfile.GetGuid();
-        }
-        else
-        {
-            // Getting Guid for default profile
-            const auto globalSettings = _settings->GlobalSettings();
-            profileGuid = globalSettings.GetDefaultProfile();
-        }
-
-        TerminalSettings settings = _settings->MakeSettings(profileGuid);
-        _CreateNewTabFromSettings(profileGuid, settings);
-
-        const int tabCount = static_cast<int>(_tabs.size());
-        TraceLoggingWrite(
-            g_hTerminalAppProvider, // handle to TerminalApp tracelogging provider
-            "TabInformation",
-            TraceLoggingDescription("Event emitted upon new tab creation in TerminalApp"),
-            TraceLoggingInt32(tabCount, "TabCount", "Count of tabs curently opened in TerminalApp"),
-            TraceLoggingKeyword(MICROSOFT_KEYWORD_MEASURES),
-            TelemetryPrivacyDataTag(PDT_ProductAndServicePerformance));
-    }
-
-    // Function Description:
-    // - Copies and processes the text data from the Windows Clipboard.
-    //   Does some of this in a background thread, as to not hang/crash the UI thread.
-    // Arguments:
-    // - eventArgs: the PasteFromClipboard event sent from the TermControl
-    fire_and_forget PasteFromClipboard(PasteFromClipboardEventArgs eventArgs)
-    {
-        const DataPackageView data = Clipboard::GetContent();
-
-        // This will switch the execution of the function to a background (not
-        // UI) thread. This is IMPORTANT, because the getting the clipboard data
-        // will crash on the UI thread, because the main thread is a STA.
-        co_await winrt::resume_background();
-
-        hstring text = L"";
-        if (data.Contains(StandardDataFormats::Text()))
-        {
-            text = co_await data.GetTextAsync();
-        }
-        eventArgs.HandleClipboardData(text);
-    }
-
-    // Method Description:
-    // - Creates a new tab with the given settings. If the tab bar is not being
-    //      currently displayed, it will be shown.
-    // Arguments:
-    // - settings: the TerminalSettings object to use to create the TerminalControl with.
-    void App::_CreateNewTabFromSettings(GUID profileGuid, TerminalSettings settings)
-    {
-        // Initialize the new tab
-        TermControl term{ settings };
-
-        // Add an event handler when the terminal's selection wants to be copied.
-        // When the text buffer data is retrieved, we'll copy the data into the Clipboard
-        term.CopyToClipboard([=](auto copiedData) {
-            _root.Dispatcher().RunAsync(CoreDispatcherPriority::High, [copiedData]() {
-                DataPackage dataPack = DataPackage();
-                dataPack.RequestedOperation(DataPackageOperation::Copy);
-                dataPack.SetText(copiedData);
-                Clipboard::SetContent(dataPack);
-
-                // TODO: MSFT 20642290 and 20642291
-                // rtf copy and html copy
-            });
-        });
-
-        // Add an event handler when the terminal wants to paste data from the Clipboard.
-        term.PasteFromClipboard([=](auto /*sender*/, auto eventArgs) {
-            _root.Dispatcher().RunAsync(CoreDispatcherPriority::High, [eventArgs]() {
-                PasteFromClipboard(eventArgs);
-            });
-        });
-
-        // Add the new tab to the list of our tabs.
-        auto newTab = _tabs.emplace_back(std::make_shared<Tab>(profileGuid, term));
-
-        // Add an event handler when the terminal's title changes. When the
-        // title changes, we'll bubble it up to listeners of our own title
-        // changed event, so they can handle it.
-        newTab->GetTerminalControl().TitleChanged([=](auto newTitle){
-            // Only bubble the change if this tab is the focused tab.
-            if (_settings->GlobalSettings().GetShowTitleInTitlebar() &&
-                newTab->IsFocused())
-            {
-                _titleChangeHandlers(newTitle);
-            }
-        });
-
-        auto tabViewItem = newTab->GetTabViewItem();
-        _tabView.Items().Append(tabViewItem);
-
-        const auto* const profile = _settings->FindProfile(profileGuid);
-
-        // Set this profile's tab to the icon the user specified
-        if (profile != nullptr && profile->HasIcon())
-        {
-            tabViewItem.Icon(_GetIconFromProfile(*profile));
-        }
-
-        // Add an event handler when the terminal's connection is closed.
-        newTab->GetTerminalControl().ConnectionClosed([=]() {
-            _tabView.Dispatcher().RunAsync(CoreDispatcherPriority::Normal, [newTab, tabViewItem, this]() {
-                const GUID tabProfile = newTab->GetProfile();
-                // Don't just capture this pointer, because the profile might
-                // get destroyed before this is called (case in point -
-                // reloading settings)
-                const auto* const p = _settings->FindProfile(tabProfile);
-
-                if (p != nullptr && p->GetCloseOnExit())
-                {
-                    _RemoveTabViewItem(tabViewItem);
-                }
-            });
-        });
-
-        tabViewItem.PointerPressed({ this, &App::_OnTabClick });
-
-        // This is one way to set the tab's selected background color.
-        //   tabViewItem.Resources().Insert(winrt::box_value(L"TabViewItemHeaderBackgroundSelected"), a Brush?);
-
-        // This kicks off TabView::SelectionChanged, in response to which we'll attach the terminal's
-        // Xaml control to the Xaml root.
-        _tabView.SelectedItem(tabViewItem);
-    }
-
-    // Method Description:
-    // - Returns the index in our list of tabs of the currently focused tab. If
-    //      no tab is currently selected, returns -1.
-    // Return Value:
-    // - the index of the currently focused tab if there is one, else -1
-    int App::_GetFocusedTabIndex() const
-    {
-        return _tabView.SelectedIndex();
-    }
-
-    void App::_OpenSettings()
-    {
-        LaunchSettings();
-    }
-
-    // Method Description:
-    // - Close the currently focused tab. Focus will move to the left, if possible.
-    void App::_CloseFocusedTab()
-    {
-        int focusedTabIndex = _GetFocusedTabIndex();
-        std::shared_ptr<Tab> focusedTab{ _tabs[focusedTabIndex] };
-        _RemoveTabViewItem(focusedTab->GetTabViewItem());
-    }
-
-    // Method Description:
-    // - Move the viewport of the terminal of the currently focused tab up or
-    //      down a number of lines. Negative values of `delta` will move the
-    //      view up, and positive values will move the viewport down.
-    // Arguments:
-    // - delta: a number of lines to move the viewport relative to the current viewport.
-    void App::_Scroll(int delta)
-    {
-        int focusedTabIndex = _GetFocusedTabIndex();
-        _tabs[focusedTabIndex]->Scroll(delta);
-    }
-
-    // Method Description:
-    // - Move the viewport of the terminal of the currently focused tab up or
-    //      down a page. The page length will be dependent on the terminal view height.
-    //      Negative values of `delta` will move the view up by one page, and positive values
-    //      will move the viewport down by one page.
-    // Arguments:
-    // - delta: The direction to move the view relative to the current viewport(it 
-    //      is clamped between -1 and 1)
-    void App::_ScrollPage(int delta)
-    {
-        delta = std::clamp(delta, -1, 1);
-        const auto focusedTabIndex = _GetFocusedTabIndex();
-        const auto control = _tabs[focusedTabIndex]->GetTerminalControl();
-        const auto termHeight = control.GetViewHeight();
-        _tabs[focusedTabIndex]->Scroll(termHeight * delta);
-    }
-
-    // Method Description:
-    // - Copy text from the focused terminal to the Windows Clipboard
-    // Arguments:
-    // - trimTrailingWhitespace: enable removing any whitespace from copied selection
-    //    and get text to appear on separate lines.
-    void App::_CopyText(const bool trimTrailingWhitespace)
-    {
-        const int focusedTabIndex = _GetFocusedTabIndex();
-        std::shared_ptr<Tab> focusedTab{ _tabs[focusedTabIndex] };
-
-        const auto control = focusedTab->GetTerminalControl();
-        control.CopySelectionToClipboard(trimTrailingWhitespace);
-    }
-
-    // Method Description:
-    // - Sets focus to the tab to the right or left the currently selected tab.
-    void App::_SelectNextTab(const bool bMoveRight)
-    {
-        int focusedTabIndex = _GetFocusedTabIndex();
-        auto tabCount = _tabs.size();
-        // Wraparound math. By adding tabCount and then calculating modulo tabCount,
-        // we clamp the values to the range [0, tabCount) while still supporting moving
-        // leftward from 0 to tabCount - 1.
-        _SetFocusedTabIndex(
-            static_cast<int>((tabCount + focusedTabIndex + (bMoveRight ? 1 : -1)) % tabCount)
-        );
-    }
-
-    // Method Description:
-    // - Sets focus to the desired tab.
-    void App::_SelectTab(const int tabIndex)
-    {
-        if (tabIndex >= 0 && tabIndex < _tabs.size())
-        {
-            _SetFocusedTabIndex(tabIndex);
-        }
-    }
-
-    // Method Description:
-    // - Responds to the TabView control's Selection Changed event (to move a
-    //      new terminal control into focus.)
-    // Arguments:
-    // - sender: the control that originated this event
-    // - eventArgs: the event's constituent arguments
-    void App::_OnTabSelectionChanged(const IInspectable& sender, const Controls::SelectionChangedEventArgs& eventArgs)
-    {
-        auto tabView = sender.as<MUX::Controls::TabView>();
-        auto selectedIndex = tabView.SelectedIndex();
-
-        // Unfocus all the tabs.
-        for (auto tab : _tabs)
-        {
-            tab->SetFocused(false);
-        }
-
-        if (selectedIndex >= 0)
-        {
-            try
-            {
-                auto tab = _tabs.at(selectedIndex);
-                auto control = tab->GetTerminalControl().GetControl();
-
-                _tabContent.Children().Clear();
-                _tabContent.Children().Append(control);
-
-                tab->SetFocused(true);
-                _titleChangeHandlers(GetTitle());
-            }
-            CATCH_LOG();
-        }
-    }
-
-    // Method Description:
-    // - Responds to the TabView control's Tab Closing event by removing
-    //      the indicated tab from the set and focusing another one.
-    //      The event is cancelled so App maintains control over the
-    //      items in the tabview.
-    // Arguments:
-    // - sender: the control that originated this event
-    // - eventArgs: the event's constituent arguments
-    void App::_OnTabClosing(const IInspectable& sender, const MUX::Controls::TabViewTabClosingEventArgs& eventArgs)
-    {
-        const auto tabViewItem = eventArgs.Item();
-        _RemoveTabViewItem(tabViewItem);
-
-        // If we don't cancel the event, the TabView will remove the item itself.
-        eventArgs.Cancel(true);
-    }
-
-    // Method Description:
-    // - Responds to changes in the TabView's item list by changing the tabview's
-    //      visibility.
-    // Arguments:
-    // - sender: the control that originated this event
-    // - eventArgs: the event's constituent arguments
-    void App::_OnTabItemsChanged(const IInspectable& sender, const Windows::Foundation::Collections::IVectorChangedEventArgs& eventArgs)
-    {
-        _UpdateTabView();
-    }
-
-    // Method Description:
-    // - Gets the title of the currently focused terminal control. If there
-    //   isn't a control selected for any reason, returns "Windows Terminal"
-    // Arguments:
-    // - <none>
-    // Return Value:
-    // - the title of the focused control if there is one, else "Windows Terminal"
-    hstring App::GetTitle()
-    {
-        if (_settings->GlobalSettings().GetShowTitleInTitlebar())
-        {
-            auto selectedIndex = _tabView.SelectedIndex();
-            if (selectedIndex >= 0)
-            {
-                try
-                {
-                    auto tab = _tabs.at(selectedIndex);
-                    return tab->GetTerminalControl().Title();
-                }
-                CATCH_LOG();
-            }
-        }
-        return { L"Windows Terminal" };
-    }
-
-    // Method Description:
-    // - Additional responses to clicking on a TabView's item. Currently, just remove tab with middle click
-    // Arguments:
-    // - sender: the control that originated this event (TabViewItem)
-    // - eventArgs: the event's constituent arguments
-    void App::_OnTabClick(const IInspectable& sender, const Windows::UI::Xaml::Input::PointerRoutedEventArgs& eventArgs)
-    {
-        if (eventArgs.GetCurrentPoint(_root).Properties().IsMiddleButtonPressed())
-        {
-            _RemoveTabViewItem(sender);
-            eventArgs.Handled(true);
-        }
-    }
-
-    // Method Description:
-    // - Removes the tab (both TerminalControl and XAML)
-    // Arguments:
-    // - tabViewItem: the TabViewItem in the TabView that is being removed.
-    void App::_RemoveTabViewItem(const IInspectable& tabViewItem)
-    {
-        // To close the window here, we need to close the hosting window.
-        if (_tabs.size() == 1)
-        {
-            _lastTabClosedHandlers();
-        }
-        uint32_t tabIndexFromControl = 0;
-        _tabView.Items().IndexOf(tabViewItem, tabIndexFromControl);
-
-        if (tabIndexFromControl == _GetFocusedTabIndex())
-        {
-            _tabView.SelectedIndex((tabIndexFromControl > 0) ? tabIndexFromControl - 1 : 1);
-        }
-
-        // Removing the tab from the collection will destroy its control and disconnect its connection.
-        _tabs.erase(_tabs.begin() + tabIndexFromControl);
-        _tabView.Items().RemoveAt(tabIndexFromControl);
-
-        // ensure tabs and focus is sync
-        _tabView.SelectedIndex(tabIndexFromControl > 0 ? tabIndexFromControl - 1 : 0);
-    }
-
-    // Method Description:
-    // - Gets a colored IconElement for the profile in question. If the profile
-    //   has an `icon` set in the settings, this will return an icon with that
-    //   image in it. Otherwise it will return a nullptr-initialized
-    //   IconElement.
-    // Arguments:
-    // - profile: the profile to get the icon from
-    // Return Value:
-    // - an IconElement for the profile's icon, if it has one.
-    Controls::IconElement App::_GetIconFromProfile(const Profile& profile)
-    {
-        if (profile.HasIcon())
-        {
-            auto path = profile.GetIconPath();
-            winrt::hstring iconPath{ path };
-            winrt::Windows::Foundation::Uri iconUri{ iconPath };
-            Controls::BitmapIconSource iconSource;
-            // Make sure to set this to false, so we keep the RGB data of the
-            // image. Otherwise, the icon will be white for all the
-            // non-transparent pixels in the image.
-            iconSource.ShowAsMonochrome(false);
-            iconSource.UriSource(iconUri);
-            Controls::IconSourceElement elem;
-            elem.IconSource(iconSource);
-            return elem;
-        }
-        else
-        {
-            return { nullptr };
-        }
-    }
-
-
-    // Method Description:
-    // - Takes a MenuFlyoutItem and a corresponding KeyChord value and creates the accelerator for UI display.
-    //   Takes into account a special case for an error condition for a comma
-    // Arguments:
-    // - MenuFlyoutItem that will be displayed, and a KeyChord to map an accelerator
-    void App::_SetAcceleratorForMenuItem(Windows::UI::Xaml::Controls::MenuFlyoutItem& menuItem, const winrt::Microsoft::Terminal::Settings::KeyChord& keyChord)
-    {
-        // work around https://github.com/microsoft/microsoft-ui-xaml/issues/708 in case of VK_OEM_COMMA
-        if (keyChord.Vkey() != VK_OEM_COMMA)
-        {
-            // use the XAML shortcut to give us the automatic capabilities
-            auto menuShortcut = Windows::UI::Xaml::Input::KeyboardAccelerator{};
-
-            // TODO: Modify this when https://github.com/microsoft/terminal/issues/877 is resolved
-            menuShortcut.Key(static_cast<Windows::System::VirtualKey>(keyChord.Vkey()));
-
-            // inspect the modifiers from the KeyChord and set the flags int he XAML value
-            auto modifiers = AppKeyBindings::ConvertVKModifiers(keyChord.Modifiers());
-
-            // add the modifiers to the shortcut
-            menuShortcut.Modifiers(modifiers);
-
-            // add to the menu
-            menuItem.KeyboardAccelerators().Append(menuShortcut);
-        }
-        else // we've got a comma, so need to just use the alternate method
-        {
-            // extract the modifier and key to a nice format
-            auto overrideString = AppKeyBindings::FormatOverrideShortcutText(keyChord.Modifiers());
-            menuItem.KeyboardAcceleratorTextOverride(overrideString + L" ,");
-        }
-    }
-
-    // -------------------------------- WinRT Events ---------------------------------
-    // Winrt events need a method for adding a callback to the event and removing the callback.
-    // These macros will define them both for you.
-    DEFINE_EVENT(App, TitleChanged, _titleChangeHandlers, TerminalControl::TitleChangedEventArgs);
-    DEFINE_EVENT(App, LastTabClosed, _lastTabClosedHandlers, winrt::TerminalApp::LastTabClosedEventArgs);
-}
+// Copyright (c) Microsoft Corporation.
+// Licensed under the MIT license.
+
+#include "pch.h"
+#include "App.h"
+#include <shellapi.h>
+#include <filesystem>
+#include <winrt/Microsoft.UI.Xaml.XamlTypeInfo.h>
+
+using namespace winrt::Windows::ApplicationModel::DataTransfer;
+using namespace winrt::Windows::UI::Xaml;
+using namespace winrt::Windows::UI::Text;
+using namespace winrt::Windows::UI::Core;
+using namespace winrt::Windows::System;
+using namespace winrt::Microsoft::Terminal;
+using namespace winrt::Microsoft::Terminal::Settings;
+using namespace winrt::Microsoft::Terminal::TerminalControl;
+using namespace ::TerminalApp;
+
+// Note: Generate GUID using TlgGuid.exe tool
+TRACELOGGING_DEFINE_PROVIDER(
+    g_hTerminalAppProvider,
+    "Microsoft.Windows.Terminal.App",
+    // {24a1622f-7da7-5c77-3303-d850bd1ab2ed}
+    (0x24a1622f, 0x7da7, 0x5c77, 0x33, 0x03, 0xd8, 0x50, 0xbd, 0x1a, 0xb2, 0xed),
+    TraceLoggingOptionMicrosoftTelemetry());
+
+namespace winrt
+{
+    namespace MUX = Microsoft::UI::Xaml;
+    using IInspectable = Windows::Foundation::IInspectable;
+}
+
+namespace winrt::TerminalApp::implementation
+{
+
+    App::App() :
+        App(winrt::TerminalApp::XamlMetaDataProvider())
+    {
+    }
+
+    App::App(Windows::UI::Xaml::Markup::IXamlMetadataProvider const& parentProvider) :
+        base_type(parentProvider),
+        _settings{  },
+        _tabs{  },
+        _loadedInitialSettings{ false }
+    {
+        // For your own sanity, it's better to do setup outside the ctor.
+        // If you do any setup in the ctor that ends up throwing an exception,
+        // then it might look like App just failed to activate, which will
+        // cause you to chase down the rabbit hole of "why is App not
+        // registered?" when it definitely is.
+    }
+
+    // Method Description:
+    // - Build the UI for the terminal app. Before this method is called, it
+    //   should not be assumed that the TerminalApp is usable. The Settings
+    //   should be loaded before this is called, either with LoadSettings or
+    //   GetLaunchDimensions (which will call LoadSettings)
+    // Arguments:
+    // - <none>
+    // Return Value:
+    // - <none>
+    void App::Create()
+    {
+        // Assert that we've already loaded our settings. We have to do
+        // this as a MTA, before the app is Create()'d
+        WINRT_ASSERT(_loadedInitialSettings);
+        TraceLoggingRegister(g_hTerminalAppProvider);
+        _Create();
+    }
+
+    App::~App()
+    {
+        TraceLoggingUnregister(g_hTerminalAppProvider);
+    }
+
+    // Method Description:
+    // - Create all of the initial UI elements of the Terminal app.
+    //    * Creates the tab bar, initially hidden.
+    //    * Creates the tab content area, which is where we'll display the tabs/panes.
+    //    * Initializes the first terminal control, using the default profile,
+    //      and adds it to our list of tabs.
+    void App::_Create()
+    {
+        _tabView = MUX::Controls::TabView{};
+
+        _tabView.SelectionChanged({ this, &App::_OnTabSelectionChanged });
+        _tabView.TabClosing({ this, &App::_OnTabClosing });
+        _tabView.Items().VectorChanged({ this, &App::_OnTabItemsChanged });
+
+        _root = Controls::Grid{};
+
+        _tabRow = Controls::Grid{};
+        _tabRow.Name(L"Tab Row");
+        _tabContent = Controls::Grid{};
+        _tabContent.Name(L"Tab Content");
+
+        // Set up two columns in the tabs row - one for the tabs themselves, and
+        // another for the settings button.
+        auto tabsColDef = Controls::ColumnDefinition();
+        auto newTabBtnColDef = Controls::ColumnDefinition();
+
+        newTabBtnColDef.Width(GridLengthHelper::Auto());
+
+        _tabRow.ColumnDefinitions().Append(tabsColDef);
+        _tabRow.ColumnDefinitions().Append(newTabBtnColDef);
+
+        // Set up two rows - one for the tabs, the other for the tab content,
+        // the terminal panes.
+        auto tabBarRowDef = Controls::RowDefinition();
+        tabBarRowDef.Height(GridLengthHelper::Auto());
+        _root.RowDefinitions().Append(tabBarRowDef);
+        _root.RowDefinitions().Append(Controls::RowDefinition{});
+
+        if (_settings->GlobalSettings().GetShowTabsInTitlebar() == false)
+        {
+            _root.Children().Append(_tabRow);
+            Controls::Grid::SetRow(_tabRow, 0);
+        }
+        _root.Children().Append(_tabContent);
+        Controls::Grid::SetRow(_tabContent, 1);
+        Controls::Grid::SetColumn(_tabView, 0);
+
+        // Create the new tab button.
+        _newTabButton = Controls::SplitButton{};
+        Controls::SymbolIcon newTabIco{};
+        newTabIco.Symbol(Controls::Symbol::Add);
+        _newTabButton.Content(newTabIco);
+        Controls::Grid::SetRow(_newTabButton, 0);
+        Controls::Grid::SetColumn(_newTabButton, 1);
+        _newTabButton.VerticalAlignment(VerticalAlignment::Stretch);
+        _newTabButton.HorizontalAlignment(HorizontalAlignment::Left);
+
+        // When the new tab button is clicked, open the default profile
+        _newTabButton.Click([this](auto&&, auto&&){
+            this->_OpenNewTab(std::nullopt);
+        });
+
+        // Populate the new tab button's flyout with entries for each profile
+        _CreateNewTabFlyout();
+
+        _tabRow.Children().Append(_tabView);
+        _tabRow.Children().Append(_newTabButton);
+
+        _tabContent.VerticalAlignment(VerticalAlignment::Stretch);
+        _tabContent.HorizontalAlignment(HorizontalAlignment::Stretch);
+
+        // Here, we're doing the equivalent of defining the _tabRow as the
+        // following: <Grid Background="{ThemeResource
+        // ApplicationPageBackgroundThemeBrush}"> We need to set the Background
+        // to that ThemeResource, so it'll be colored appropriately regardless
+        // of what theme the user has selected.
+        // We're looking up the Style we've defined in App.xaml, and applying it
+        // here. A ResourceDictionary is a Map<IInspectable, IInspectable>, so
+        // you'll need to try_as to get the type we actually want.
+        auto res = Resources();
+        IInspectable key = winrt::box_value(L"BackgroundGridThemeStyle");
+        if (res.HasKey(key))
+        {
+            IInspectable g = res.Lookup(key);
+            winrt::Windows::UI::Xaml::Style style = g.try_as<winrt::Windows::UI::Xaml::Style>();
+            _tabRow.Style(style);
+        }
+
+        // Apply the UI theme from our settings to our UI elements
+        _ApplyTheme(_settings->GlobalSettings().GetRequestedTheme());
+
+        _OpenNewTab(std::nullopt);
+    }
+
+    // Method Description:
+    // - Get the size in pixels of the client area we'll need to launch this
+    //   terminal app. This method will use the default profile's settings to do
+    //   this calculation, as well as the _system_ dpi scaling. See also
+    //   TermControl::GetProposedDimensions.
+    // Arguments:
+    // - <none>
+    // Return Value:
+    // - a point containing the requested dimensions in pixels.
+    winrt::Windows::Foundation::Point App::GetLaunchDimensions(uint32_t dpi)
+    {
+        if (!_loadedInitialSettings)
+        {
+            // Load settings if we haven't already
+            LoadSettings();
+        }
+
+        // Use the default profile to determine how big of a window we need.
+        TerminalSettings settings = _settings->MakeSettings(std::nullopt);
+
+        // TODO MSFT:21150597 - If the global setting "Always show tab bar" is
+        // set, then we'll need to add the height of the tab bar here.
+
+        return TermControl::GetProposedDimensions(settings, dpi);
+    }
+
+
+    bool App::GetShowTabsInTitlebar()
+    {
+        if (!_loadedInitialSettings)
+        {
+            // Load settings if we haven't already
+            LoadSettings();
+        }
+
+        return _settings->GlobalSettings().GetShowTabsInTitlebar();
+    }
+
+    // Method Description:
+    // - Builds the flyout (dropdown) attached to the new tab button, and
+    //   attaches it to the button. Populates the flyout with one entry per
+    //   Profile, displaying the profile's name. Clicking each flyout item will
+    //   open a new tab with that profile.
+    //   Below the profiles are the static menu items: settings, feedback
+    void App::_CreateNewTabFlyout()
+    {
+        auto newTabFlyout = Controls::MenuFlyout{};
+        auto keyBindings = _settings->GetKeybindings();
+
+        const GUID defaultProfileGuid = _settings->GlobalSettings().GetDefaultProfile();
+        for (int profileIndex = 0; profileIndex < _settings->GetProfiles().size(); profileIndex++)
+        {
+            const auto& profile = _settings->GetProfiles()[profileIndex];
+            auto profileMenuItem = Controls::MenuFlyoutItem{};
+
+            // add the keyboard shortcuts for the first 9 profiles
+            if (profileIndex < 9)
+            {
+                // enum value for ShortcutAction::NewTabProfileX; 0==NewTabProfile0
+                auto profileKeyChord = keyBindings.GetKeyBinding(static_cast<ShortcutAction>(profileIndex + static_cast<int>(ShortcutAction::NewTabProfile0)));
+
+                // make sure we find one to display
+                if (profileKeyChord)
+                {
+                    _SetAcceleratorForMenuItem(profileMenuItem, profileKeyChord);
+                }
+            }
+
+            auto profileName = profile.GetName();
+            winrt::hstring hName{ profileName };
+            profileMenuItem.Text(hName);
+
+            // If there's an icon set for this profile, set it as the icon for
+            // this flyout item.
+            if (profile.HasIcon())
+            {
+                profileMenuItem.Icon(_GetIconFromProfile(profile));
+            }
+
+            if (profile.GetGuid() == defaultProfileGuid)
+            {
+                // Contrast the default profile with others in font weight.
+                profileMenuItem.FontWeight(FontWeights::Bold());
+            }
+
+            profileMenuItem.Click([this, profileIndex](auto&&, auto&&){
+                this->_OpenNewTab({ profileIndex });
+            });
+            newTabFlyout.Items().Append(profileMenuItem);
+        }
+
+        // add menu separator
+        auto separatorItem = Controls::MenuFlyoutSeparator{};
+        newTabFlyout.Items().Append(separatorItem);
+
+        // add static items
+        {
+            // Create the settings button.
+            auto settingsItem = Controls::MenuFlyoutItem{};
+            settingsItem.Text(L"Settings");
+
+            Controls::SymbolIcon ico{};
+            ico.Symbol(Controls::Symbol::Setting);
+            settingsItem.Icon(ico);
+
+            settingsItem.Click({ this, &App::_SettingsButtonOnClick });
+            newTabFlyout.Items().Append(settingsItem);
+
+            auto settingsKeyChord = keyBindings.GetKeyBinding(ShortcutAction::OpenSettings);
+            if (settingsKeyChord)
+            {
+                _SetAcceleratorForMenuItem(settingsItem, settingsKeyChord);
+            }
+
+            // Create the feedback button.
+            auto feedbackFlyout = Controls::MenuFlyoutItem{};
+            feedbackFlyout.Text(L"Feedback");
+
+            Controls::FontIcon feedbackIco{};
+            feedbackIco.Glyph(L"\xE939");
+            feedbackIco.FontFamily(Media::FontFamily{ L"Segoe MDL2 Assets" });
+            feedbackFlyout.Icon(feedbackIco);
+
+            feedbackFlyout.Click({ this, &App::_FeedbackButtonOnClick });
+            newTabFlyout.Items().Append(feedbackFlyout);
+        }
+
+        _newTabButton.Flyout(newTabFlyout);
+    }
+
+    // Function Description:
+    // - Called when the settings button is clicked. ShellExecutes the settings
+    //   file, as to open it in the default editor for .json files. Does this in
+    //   a background thread, as to not hang/crash the UI thread.
+    fire_and_forget LaunchSettings()
+    {
+        // This will switch the execution of the function to a background (not
+        // UI) thread. This is IMPORTANT, because the Windows.Storage API's
+        // (used for retrieving the path to the file) will crash on the UI
+        // thread, because the main thread is a STA.
+        co_await winrt::resume_background();
+
+        const auto settingsPath = CascadiaSettings::GetSettingsPath();
+        ShellExecute(nullptr, L"open", settingsPath.c_str(), nullptr, nullptr, SW_SHOW);
+    }
+
+    // Method Description:
+    // - Called when the settings button is clicked. Launches a background
+    //   thread to open the settings file in the default JSON editor.
+    // Arguments:
+    // - <none>
+    // Return Value:
+    // - <none>
+    void App::_SettingsButtonOnClick(const IInspectable&,
+                                         const RoutedEventArgs&)
+    {
+        LaunchSettings();
+    }
+
+    // Method Description:
+    // - Called when the feedback button is clicked. Launches github in your
+    //   default browser, navigated to the "issues" page of the Terminal repo.
+    void App::_FeedbackButtonOnClick(const IInspectable&,
+                                     const RoutedEventArgs&)
+    {
+        winrt::Windows::System::Launcher::LaunchUriAsync({ L"https://github.com/microsoft/Terminal/issues" });
+    }
+
+    // Method Description:
+    // - Register our event handlers with the given keybindings object. This
+    //   should be done regardless of what the events are actually bound to -
+    //   this simply ensures the AppKeyBindings object will call us correctly
+    //   for each event.
+    // Arguments:
+    // - bindings: A AppKeyBindings object to wire up with our event handlers
+    void App::_HookupKeyBindings(TerminalApp::AppKeyBindings bindings) noexcept
+    {
+        // Hook up the KeyBinding object's events to our handlers.
+        // They should all be hooked up here, regardless of whether or not
+        //      there's an actual keychord for them.
+        bindings.NewTab([this]() { _OpenNewTab(std::nullopt); });
+        bindings.CloseTab([this]() { _CloseFocusedTab(); });
+        bindings.NewTabWithProfile([this](const auto index) { _OpenNewTab({ index }); });
+        bindings.ScrollUp([this]() { _Scroll(-1); });
+        bindings.ScrollDown([this]() { _Scroll(1); });
+        bindings.NextTab([this]() { _SelectNextTab(true); });
+        bindings.PrevTab([this]() { _SelectNextTab(false); });
+        bindings.ScrollUpPage([this]() { _ScrollPage(-1); });
+        bindings.ScrollDownPage([this]() { _ScrollPage(1); });
+        bindings.SwitchToTab([this](const auto index) { _SelectTab({ index }); });
+        bindings.OpenSettings([this]() { _OpenSettings(); });
+    }
+
+    // Method Description:
+    // - Initialized our settings. See CascadiaSettings for more details.
+    //      Additionally hooks up our callbacks for keybinding events to the
+    //      keybindings object.
+    // NOTE: This must be called from a MTA if we're running as a packaged
+    //      application. The Windows.Storage APIs require a MTA. If this isn't
+    //      happening during startup, it'll need to happen on a background thread.
+    void App::LoadSettings()
+    {
+        _settings = CascadiaSettings::LoadAll();
+
+        _HookupKeyBindings(_settings->GetKeybindings());
+
+        _loadedInitialSettings = true;
+
+        // Register for directory change notification.
+        _RegisterSettingsChange();
+    }
+
+    // Method Description:
+    // - Registers for changes to the settings folder and upon a updated settings
+    //      profile calls _ReloadSettings().
+    // Arguments:
+    // - <none>
+    // Return Value:
+    // - <none>
+    void App::_RegisterSettingsChange()
+    {
+        // Make sure this hstring has a stack-local reference. If we don't it
+        // might get cleaned up before we parse the path.
+        const auto localPathCopy = CascadiaSettings::GetSettingsPath();
+
+        // Getting the containing folder.
+        std::filesystem::path fileParser = localPathCopy.c_str();
+        const auto folder = fileParser.parent_path();
+
+        _reader.create(folder.c_str(), false, wil::FolderChangeEvents::All,
+            [this](wil::FolderChangeEvent event, PCWSTR fileModified)
+        {
+            // We want file modifications, AND when files are renamed to be
+            // profiles.json. This second case will oftentimes happen with text
+            // editors, who will write a temp file, then rename it to be the
+            // actual file you wrote. So listen for that too.
+            if (!(event == wil::FolderChangeEvent::Modified ||
+                  event == wil::FolderChangeEvent::RenameNewName))
+            {
+                return;
+            }
+
+            const auto localPathCopy = CascadiaSettings::GetSettingsPath();
+            std::filesystem::path settingsParser = localPathCopy.c_str();
+            std::filesystem::path modifiedParser = fileModified;
+
+            // Getting basename (filename.ext)
+            const auto settingsBasename = settingsParser.filename();
+            const auto modifiedBasename = modifiedParser.filename();
+
+            if (settingsBasename == modifiedBasename)
+            {
+                this->_ReloadSettings();
+            }
+        });
+    }
+
+    // Method Description:
+    // - Reloads the settings from the profile.json.
+    // Arguments:
+    // - <none>
+    // Return Value:
+    // - <none>
+    void App::_ReloadSettings()
+    {
+        _settings = CascadiaSettings::LoadAll(false);
+        // Re-wire the keybindings to their handlers, as we'll have created a
+        // new AppKeyBindings object.
+        _HookupKeyBindings(_settings->GetKeybindings());
+
+        auto profiles = _settings->GetProfiles();
+
+        for (auto &profile : profiles)
+        {
+            const GUID profileGuid = profile.GetGuid();
+            TerminalSettings settings = _settings->MakeSettings(profileGuid);
+
+            for (auto &tab : _tabs)
+            {
+                const auto term = tab->GetTerminalControl();
+                const GUID tabProfile = tab->GetProfile();
+
+                if (profileGuid == tabProfile)
+                {
+                    term.UpdateSettings(settings);
+
+                    // Update the icons of the tabs with this profile open.
+                    auto tabViewItem = tab->GetTabViewItem();
+                    tabViewItem.Dispatcher().RunAsync(CoreDispatcherPriority::Normal, [profile, tabViewItem]() {
+                        // _GetIconFromProfile has to run on the main thread
+                        tabViewItem.Icon(App::_GetIconFromProfile(profile));
+                    });
+                }
+            }
+        }
+
+
+        _root.Dispatcher().RunAsync(CoreDispatcherPriority::Normal, [this]() {
+            // Refresh the UI theme
+            _ApplyTheme(_settings->GlobalSettings().GetRequestedTheme());
+
+            // repopulate the new tab button's flyout with entries for each
+            // profile, which might have changed
+            _CreateNewTabFlyout();
+        });
+
+    }
+
+    // Method Description:
+    // - Update the current theme of the application. This will manually update
+    //   all of the elements in our UI to match the given theme.
+    // Arguments:
+    // - newTheme: The ElementTheme to apply to our elements.
+    void App::_ApplyTheme(const Windows::UI::Xaml::ElementTheme& newTheme)
+    {
+        _root.RequestedTheme(newTheme);
+        _tabRow.RequestedTheme(newTheme);
+    }
+
+    UIElement App::GetRoot() noexcept
+    {
+        return _root;
+    }
+
+    UIElement App::GetTabs() noexcept
+    {
+        return _tabRow;
+    }
+
+    void App::_SetFocusedTabIndex(int tabIndex)
+    {
+        auto tab = _tabs.at(tabIndex);
+        _tabView.Dispatcher().RunAsync(CoreDispatcherPriority::Normal, [tab, this](){
+            auto tabViewItem = tab->GetTabViewItem();
+            _tabView.SelectedItem(tabViewItem);
+        });
+    }
+
+    // Method Description:
+    // - Handle changes in tab layout.
+    void App::_UpdateTabView()
+    {
+        // Show tabs when there's more than 1, or the user has chosen to always
+        // show the tab bar.
+        const bool isVisible = _settings->GlobalSettings().GetShowTabsInTitlebar() ||
+                               (_tabs.size() > 1) ||
+                               _settings->GlobalSettings().GetAlwaysShowTabs();
+
+        // collapse/show the tabs themselves
+        _tabView.Visibility(isVisible ? Visibility::Visible : Visibility::Collapsed);
+
+        // collapse/show the row that the tabs are in.
+        // NaN is the special value XAML uses for "Auto" sizing.
+        _tabRow.Height(isVisible ? NAN : 0);
+    }
+
+    // Method Description:
+    // - Open a new tab. This will create the TerminalControl hosting the
+    //      terminal, and add a new Tab to our list of tabs. The method can
+    //      optionally be provided a profile index, which will be used to create
+    //      a tab using the profile in that index.
+    //      If no index is provided, the default profile will be used.
+    // Arguments:
+    // - profileIndex: an optional index into the list of profiles to use to
+    //      initialize this tab up with.
+    void App::_OpenNewTab(std::optional<int> profileIndex)
+    {
+        GUID profileGuid;
+
+        if (profileIndex)
+        {
+            const auto realIndex = profileIndex.value();
+            const auto profiles = _settings->GetProfiles();
+
+            // If we don't have that many profiles, then do nothing.
+            if (realIndex >= profiles.size())
+            {
+                return;
+            }
+
+            const auto& selectedProfile = profiles[realIndex];
+            profileGuid = selectedProfile.GetGuid();
+        }
+        else
+        {
+            // Getting Guid for default profile
+            const auto globalSettings = _settings->GlobalSettings();
+            profileGuid = globalSettings.GetDefaultProfile();
+        }
+
+        TerminalSettings settings = _settings->MakeSettings(profileGuid);
+        _CreateNewTabFromSettings(profileGuid, settings);
+
+        const int tabCount = static_cast<int>(_tabs.size());
+        TraceLoggingWrite(
+            g_hTerminalAppProvider, // handle to TerminalApp tracelogging provider
+            "TabInformation",
+            TraceLoggingDescription("Event emitted upon new tab creation in TerminalApp"),
+            TraceLoggingInt32(tabCount, "TabCount", "Count of tabs curently opened in TerminalApp"),
+            TraceLoggingKeyword(MICROSOFT_KEYWORD_MEASURES),
+            TelemetryPrivacyDataTag(PDT_ProductAndServicePerformance));
+    }
+
+    // Function Description:
+    // - Copies and processes the text data from the Windows Clipboard.
+    //   Does some of this in a background thread, as to not hang/crash the UI thread.
+    // Arguments:
+    // - eventArgs: the PasteFromClipboard event sent from the TermControl
+    fire_and_forget PasteFromClipboard(PasteFromClipboardEventArgs eventArgs)
+    {
+        const DataPackageView data = Clipboard::GetContent();
+
+        // This will switch the execution of the function to a background (not
+        // UI) thread. This is IMPORTANT, because the getting the clipboard data
+        // will crash on the UI thread, because the main thread is a STA.
+        co_await winrt::resume_background();
+
+        hstring text = L"";
+        if (data.Contains(StandardDataFormats::Text()))
+        {
+            text = co_await data.GetTextAsync();
+        }
+        eventArgs.HandleClipboardData(text);
+    }
+
+    // Method Description:
+    // - Creates a new tab with the given settings. If the tab bar is not being
+    //      currently displayed, it will be shown.
+    // Arguments:
+    // - settings: the TerminalSettings object to use to create the TerminalControl with.
+    void App::_CreateNewTabFromSettings(GUID profileGuid, TerminalSettings settings)
+    {
+        // Initialize the new tab
+        TermControl term{ settings };
+
+        // Add an event handler when the terminal's selection wants to be copied.
+        // When the text buffer data is retrieved, we'll copy the data into the Clipboard
+        term.CopyToClipboard([=](auto copiedData) {
+            _root.Dispatcher().RunAsync(CoreDispatcherPriority::High, [copiedData]() {
+                DataPackage dataPack = DataPackage();
+                dataPack.RequestedOperation(DataPackageOperation::Copy);
+                dataPack.SetText(copiedData);
+                Clipboard::SetContent(dataPack);
+
+                // TODO: MSFT 20642290 and 20642291
+                // rtf copy and html copy
+            });
+        });
+
+        // Add an event handler when the terminal wants to paste data from the Clipboard.
+        term.PasteFromClipboard([=](auto /*sender*/, auto eventArgs) {
+            _root.Dispatcher().RunAsync(CoreDispatcherPriority::High, [eventArgs]() {
+                PasteFromClipboard(eventArgs);
+            });
+        });
+
+        // Add the new tab to the list of our tabs.
+        auto newTab = _tabs.emplace_back(std::make_shared<Tab>(profileGuid, term));
+
+        // Add an event handler when the terminal's title changes. When the
+        // title changes, we'll bubble it up to listeners of our own title
+        // changed event, so they can handle it.
+        newTab->GetTerminalControl().TitleChanged([=](auto newTitle){
+            // Only bubble the change if this tab is the focused tab.
+            if (_settings->GlobalSettings().GetShowTitleInTitlebar() &&
+                newTab->IsFocused())
+            {
+                _titleChangeHandlers(newTitle);
+            }
+        });
+
+        auto tabViewItem = newTab->GetTabViewItem();
+        _tabView.Items().Append(tabViewItem);
+
+        const auto* const profile = _settings->FindProfile(profileGuid);
+
+        // Set this profile's tab to the icon the user specified
+        if (profile != nullptr && profile->HasIcon())
+        {
+            tabViewItem.Icon(_GetIconFromProfile(*profile));
+        }
+
+        // Add an event handler when the terminal's connection is closed.
+        newTab->GetTerminalControl().ConnectionClosed([=]() {
+            _tabView.Dispatcher().RunAsync(CoreDispatcherPriority::Normal, [newTab, tabViewItem, this]() {
+                const GUID tabProfile = newTab->GetProfile();
+                // Don't just capture this pointer, because the profile might
+                // get destroyed before this is called (case in point -
+                // reloading settings)
+                const auto* const p = _settings->FindProfile(tabProfile);
+
+                if (p != nullptr && p->GetCloseOnExit())
+                {
+                    _RemoveTabViewItem(tabViewItem);
+                }
+            });
+        });
+
+        tabViewItem.PointerPressed({ this, &App::_OnTabClick });
+
+        // This is one way to set the tab's selected background color.
+        //   tabViewItem.Resources().Insert(winrt::box_value(L"TabViewItemHeaderBackgroundSelected"), a Brush?);
+
+        // This kicks off TabView::SelectionChanged, in response to which we'll attach the terminal's
+        // Xaml control to the Xaml root.
+        _tabView.SelectedItem(tabViewItem);
+    }
+
+    // Method Description:
+    // - Returns the index in our list of tabs of the currently focused tab. If
+    //      no tab is currently selected, returns -1.
+    // Return Value:
+    // - the index of the currently focused tab if there is one, else -1
+    int App::_GetFocusedTabIndex() const
+    {
+        return _tabView.SelectedIndex();
+    }
+
+    void App::_OpenSettings()
+    {
+        LaunchSettings();
+    }
+
+    // Method Description:
+    // - Close the currently focused tab. Focus will move to the left, if possible.
+    void App::_CloseFocusedTab()
+    {
+        int focusedTabIndex = _GetFocusedTabIndex();
+        std::shared_ptr<Tab> focusedTab{ _tabs[focusedTabIndex] };
+        _RemoveTabViewItem(focusedTab->GetTabViewItem());
+    }
+
+    // Method Description:
+    // - Move the viewport of the terminal of the currently focused tab up or
+    //      down a number of lines. Negative values of `delta` will move the
+    //      view up, and positive values will move the viewport down.
+    // Arguments:
+    // - delta: a number of lines to move the viewport relative to the current viewport.
+    void App::_Scroll(int delta)
+    {
+        int focusedTabIndex = _GetFocusedTabIndex();
+        _tabs[focusedTabIndex]->Scroll(delta);
+    }
+
+    // Method Description:
+    // - Move the viewport of the terminal of the currently focused tab up or
+    //      down a page. The page length will be dependent on the terminal view height.
+    //      Negative values of `delta` will move the view up by one page, and positive values
+    //      will move the viewport down by one page.
+    // Arguments:
+    // - delta: The direction to move the view relative to the current viewport(it
+    //      is clamped between -1 and 1)
+    void App::_ScrollPage(int delta)
+    {
+        delta = std::clamp(delta, -1, 1);
+        const auto focusedTabIndex = _GetFocusedTabIndex();
+        const auto control = _tabs[focusedTabIndex]->GetTerminalControl();
+        const auto termHeight = control.GetViewHeight();
+        _tabs[focusedTabIndex]->Scroll(termHeight * delta);
+    }
+
+    // Method Description:
+    // - Copy text from the focused terminal to the Windows Clipboard
+    // Arguments:
+    // - trimTrailingWhitespace: enable removing any whitespace from copied selection
+    //    and get text to appear on separate lines.
+    void App::_CopyText(const bool trimTrailingWhitespace)
+    {
+        const int focusedTabIndex = _GetFocusedTabIndex();
+        std::shared_ptr<Tab> focusedTab{ _tabs[focusedTabIndex] };
+
+        const auto control = focusedTab->GetTerminalControl();
+        control.CopySelectionToClipboard(trimTrailingWhitespace);
+    }
+
+    // Method Description:
+    // - Sets focus to the tab to the right or left the currently selected tab.
+    void App::_SelectNextTab(const bool bMoveRight)
+    {
+        int focusedTabIndex = _GetFocusedTabIndex();
+        auto tabCount = _tabs.size();
+        // Wraparound math. By adding tabCount and then calculating modulo tabCount,
+        // we clamp the values to the range [0, tabCount) while still supporting moving
+        // leftward from 0 to tabCount - 1.
+        _SetFocusedTabIndex(
+            static_cast<int>((tabCount + focusedTabIndex + (bMoveRight ? 1 : -1)) % tabCount)
+        );
+    }
+
+    // Method Description:
+    // - Sets focus to the desired tab.
+    void App::_SelectTab(const int tabIndex)
+    {
+        if (tabIndex >= 0 && tabIndex < _tabs.size())
+        {
+            _SetFocusedTabIndex(tabIndex);
+        }
+    }
+
+    // Method Description:
+    // - Responds to the TabView control's Selection Changed event (to move a
+    //      new terminal control into focus.)
+    // Arguments:
+    // - sender: the control that originated this event
+    // - eventArgs: the event's constituent arguments
+    void App::_OnTabSelectionChanged(const IInspectable& sender, const Controls::SelectionChangedEventArgs& eventArgs)
+    {
+        auto tabView = sender.as<MUX::Controls::TabView>();
+        auto selectedIndex = tabView.SelectedIndex();
+
+        // Unfocus all the tabs.
+        for (auto tab : _tabs)
+        {
+            tab->SetFocused(false);
+        }
+
+        if (selectedIndex >= 0)
+        {
+            try
+            {
+                auto tab = _tabs.at(selectedIndex);
+                auto control = tab->GetTerminalControl().GetControl();
+
+                _tabContent.Children().Clear();
+                _tabContent.Children().Append(control);
+
+                tab->SetFocused(true);
+                _titleChangeHandlers(GetTitle());
+            }
+            CATCH_LOG();
+        }
+    }
+
+    // Method Description:
+    // - Responds to the TabView control's Tab Closing event by removing
+    //      the indicated tab from the set and focusing another one.
+    //      The event is cancelled so App maintains control over the
+    //      items in the tabview.
+    // Arguments:
+    // - sender: the control that originated this event
+    // - eventArgs: the event's constituent arguments
+    void App::_OnTabClosing(const IInspectable& sender, const MUX::Controls::TabViewTabClosingEventArgs& eventArgs)
+    {
+        const auto tabViewItem = eventArgs.Item();
+        _RemoveTabViewItem(tabViewItem);
+
+        // If we don't cancel the event, the TabView will remove the item itself.
+        eventArgs.Cancel(true);
+    }
+
+    // Method Description:
+    // - Responds to changes in the TabView's item list by changing the tabview's
+    //      visibility.
+    // Arguments:
+    // - sender: the control that originated this event
+    // - eventArgs: the event's constituent arguments
+    void App::_OnTabItemsChanged(const IInspectable& sender, const Windows::Foundation::Collections::IVectorChangedEventArgs& eventArgs)
+    {
+        _UpdateTabView();
+    }
+
+    // Method Description:
+    // - Gets the title of the currently focused terminal control. If there
+    //   isn't a control selected for any reason, returns "Windows Terminal"
+    // Arguments:
+    // - <none>
+    // Return Value:
+    // - the title of the focused control if there is one, else "Windows Terminal"
+    hstring App::GetTitle()
+    {
+        if (_settings->GlobalSettings().GetShowTitleInTitlebar())
+        {
+            auto selectedIndex = _tabView.SelectedIndex();
+            if (selectedIndex >= 0)
+            {
+                try
+                {
+                    auto tab = _tabs.at(selectedIndex);
+                    return tab->GetTerminalControl().Title();
+                }
+                CATCH_LOG();
+            }
+        }
+        return { L"Windows Terminal" };
+    }
+
+    // Method Description:
+    // - Additional responses to clicking on a TabView's item. Currently, just remove tab with middle click
+    // Arguments:
+    // - sender: the control that originated this event (TabViewItem)
+    // - eventArgs: the event's constituent arguments
+    void App::_OnTabClick(const IInspectable& sender, const Windows::UI::Xaml::Input::PointerRoutedEventArgs& eventArgs)
+    {
+        if (eventArgs.GetCurrentPoint(_root).Properties().IsMiddleButtonPressed())
+        {
+            _RemoveTabViewItem(sender);
+            eventArgs.Handled(true);
+        }
+    }
+
+    // Method Description:
+    // - Removes the tab (both TerminalControl and XAML)
+    // Arguments:
+    // - tabViewItem: the TabViewItem in the TabView that is being removed.
+    void App::_RemoveTabViewItem(const IInspectable& tabViewItem)
+    {
+        // To close the window here, we need to close the hosting window.
+        if (_tabs.size() == 1)
+        {
+            _lastTabClosedHandlers();
+        }
+        uint32_t tabIndexFromControl = 0;
+        _tabView.Items().IndexOf(tabViewItem, tabIndexFromControl);
+
+        if (tabIndexFromControl == _GetFocusedTabIndex())
+        {
+            _tabView.SelectedIndex((tabIndexFromControl > 0) ? tabIndexFromControl - 1 : 1);
+        }
+
+        // Removing the tab from the collection will destroy its control and disconnect its connection.
+        _tabs.erase(_tabs.begin() + tabIndexFromControl);
+        _tabView.Items().RemoveAt(tabIndexFromControl);
+
+        // ensure tabs and focus is sync
+        _tabView.SelectedIndex(tabIndexFromControl > 0 ? tabIndexFromControl - 1 : 0);
+    }
+
+    // Method Description:
+    // - Gets a colored IconElement for the profile in question. If the profile
+    //   has an `icon` set in the settings, this will return an icon with that
+    //   image in it. Otherwise it will return a nullptr-initialized
+    //   IconElement.
+    // Arguments:
+    // - profile: the profile to get the icon from
+    // Return Value:
+    // - an IconElement for the profile's icon, if it has one.
+    Controls::IconElement App::_GetIconFromProfile(const Profile& profile)
+    {
+        if (profile.HasIcon())
+        {
+            auto path = profile.GetIconPath();
+            winrt::hstring iconPath{ path };
+            winrt::Windows::Foundation::Uri iconUri{ iconPath };
+            Controls::BitmapIconSource iconSource;
+            // Make sure to set this to false, so we keep the RGB data of the
+            // image. Otherwise, the icon will be white for all the
+            // non-transparent pixels in the image.
+            iconSource.ShowAsMonochrome(false);
+            iconSource.UriSource(iconUri);
+            Controls::IconSourceElement elem;
+            elem.IconSource(iconSource);
+            return elem;
+        }
+        else
+        {
+            return { nullptr };
+        }
+    }
+
+
+    // Method Description:
+    // - Takes a MenuFlyoutItem and a corresponding KeyChord value and creates the accelerator for UI display.
+    //   Takes into account a special case for an error condition for a comma
+    // Arguments:
+    // - MenuFlyoutItem that will be displayed, and a KeyChord to map an accelerator
+    void App::_SetAcceleratorForMenuItem(Windows::UI::Xaml::Controls::MenuFlyoutItem& menuItem, const winrt::Microsoft::Terminal::Settings::KeyChord& keyChord)
+    {
+        // work around https://github.com/microsoft/microsoft-ui-xaml/issues/708 in case of VK_OEM_COMMA
+        if (keyChord.Vkey() != VK_OEM_COMMA)
+        {
+            // use the XAML shortcut to give us the automatic capabilities
+            auto menuShortcut = Windows::UI::Xaml::Input::KeyboardAccelerator{};
+
+            // TODO: Modify this when https://github.com/microsoft/terminal/issues/877 is resolved
+            menuShortcut.Key(static_cast<Windows::System::VirtualKey>(keyChord.Vkey()));
+
+            // inspect the modifiers from the KeyChord and set the flags int he XAML value
+            auto modifiers = AppKeyBindings::ConvertVKModifiers(keyChord.Modifiers());
+
+            // add the modifiers to the shortcut
+            menuShortcut.Modifiers(modifiers);
+
+            // add to the menu
+            menuItem.KeyboardAccelerators().Append(menuShortcut);
+        }
+        else // we've got a comma, so need to just use the alternate method
+        {
+            // extract the modifier and key to a nice format
+            auto overrideString = AppKeyBindings::FormatOverrideShortcutText(keyChord.Modifiers());
+            menuItem.KeyboardAcceleratorTextOverride(overrideString + L" ,");
+        }
+    }
+
+    // -------------------------------- WinRT Events ---------------------------------
+    // Winrt events need a method for adding a callback to the event and removing the callback.
+    // These macros will define them both for you.
+    DEFINE_EVENT(App, TitleChanged, _titleChangeHandlers, TerminalControl::TitleChangedEventArgs);
+    DEFINE_EVENT(App, LastTabClosed, _lastTabClosedHandlers, winrt::TerminalApp::LastTabClosedEventArgs);
+}