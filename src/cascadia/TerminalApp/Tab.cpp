// Copyright (c) Microsoft Corporation.
// Licensed under the MIT license.

#include "pch.h"
#include "Tab.h"

using namespace winrt::Windows::UI::Xaml;
using namespace winrt::Windows::UI::Core;
using namespace winrt::Microsoft::Terminal::Settings;
using namespace winrt::Microsoft::Terminal::TerminalControl;

static const int TabViewFontSize = 12;

Tab::Tab(const GUID& profile, const TermControl& control)
{
    _rootPane = std::make_shared<Pane>(profile, control, true);

    _rootPane->Closed([=]() {
        _closedHandlers();
    });

    _MakeTabViewItem();
}

void Tab::_MakeTabViewItem()
{
    _tabViewItem = ::winrt::Microsoft::UI::Xaml::Controls::TabViewItem{};
    _tabViewItem.FontSize(TabViewFontSize);
}

UIElement Tab::GetRootElement()
{
    return _rootPane->GetRootElement();
}

// Method Description:
// - Returns nullptr if no children of this tab were the last control to be
//   focused, or the TermControl that _was_ the last control to be focused (if
//   there was one).
// - This control might not currently be focused, if the tab itself is not
//   currently focused.
// Arguments:
// - <none>
// Return Value:
// - nullptr if no children were marked `_lastFocused`, else the TermControl
//   that was last focused.
TermControl Tab::GetFocusedTerminalControl()
{
    return _rootPane->GetFocusedTerminalControl();
}

winrt::Microsoft::UI::Xaml::Controls::TabViewItem Tab::GetTabViewItem()
{
    return _tabViewItem;
}

// Method Description:
// - Returns true if this is the currently focused tab. For any set of tabs,
//   there should only be one tab that is marked as focused, though each tab has
//   no control over the other tabs in the set.
// Arguments:
// - <none>
// Return Value:
// - true iff this tab is focused.
bool Tab::IsFocused() const noexcept
{
    return _focused;
}

// Method Description:
// - Updates our focus state. If we're gaining focus, make sure to transfer
//   focus to the last focused terminal control in our tree of controls.
// Arguments:
// - focused: our new focus state. If true, we should be focused. If false, we
//   should be unfocused.
// Return Value:
// - <none>
void Tab::SetFocused(const bool focused)
{
    _focused = focused;

    if (_focused)
    {
        _Focus();
    }
}

// Method Description:
// - Returns nullopt if no children of this tab were the last control to be
//   focused, or the GUID of the profile of the last control to be focused (if
//   there was one).
// Arguments:
// - <none>
// Return Value:
// - nullopt if no children of this tab were the last control to be
//   focused, else the GUID of the profile of the last control to be focused
std::optional<GUID> Tab::GetFocusedProfile() const noexcept
{
    return _rootPane->GetFocusedProfile();
}

// Method Description:
// - Attempts to update the settings of this tab's tree of panes.
// Arguments:
// - settings: The new TerminalSettings to apply to any matching controls
// - profile: The GUID of the profile these settings should apply to.
// Return Value:
// - <none>
void Tab::UpdateSettings(const TerminalSettings& settings, const GUID& profile)
{
    _rootPane->UpdateSettings(settings, profile);
}

// Method Description:
// - Focus the last focused control in our tree of panes.
// Arguments:
// - <none>
// Return Value:
// - <none>
void Tab::_Focus()
{
    _focused = true;

    auto lastFocusedControl = _rootPane->GetFocusedTerminalControl();
    if (lastFocusedControl)
    {
        lastFocusedControl.GetControl().Focus(FocusState::Programmatic);
    }
}

// Method Description:
// - Update the focus state of this tab's tree of panes. If one of the controls
//   under this tab is focused, then it will be marked as the last focused. If
//   there are no focused panes, then there will not be a last focused control
//   when this returns.
// Arguments:
// - <none>
// Return Value:
// - <none>
void Tab::UpdateFocus()
{
    _rootPane->UpdateFocus();
}

// Method Description:
// - Gets the title string of the last focused terminal control in our tree.
//   Returns the empty string if there is no such control.
// Arguments:
// - <none>
// Return Value:
// - the title string of the last focused terminal control in our tree.
winrt::hstring Tab::GetFocusedTitle() const
{
    const auto lastFocusedControl = _rootPane->GetFocusedTerminalControl();
    return lastFocusedControl ? lastFocusedControl.Title() : L"";
}

// Method Description:
// - Set the text on the TabViewItem for this tab.
// Arguments:
// - text: The new text string to use as the Header for our TabViewItem
// Return Value:
// - <none>
void Tab::SetTabText(const winrt::hstring& text)
{
    // Copy the hstring, so we don't capture a dead reference
    winrt::hstring textCopy{ text };
    _tabViewItem.Dispatcher().RunAsync(CoreDispatcherPriority::Normal, [text = std::move(textCopy), this]() {
        _tabViewItem.Header(winrt::box_value(text));
    });
}

// Method Description:
// - Move the viewport of the terminal up or down a number of lines. Negative
//      values of `delta` will move the view up, and positive values will move
//      the viewport down.
// Arguments:
// - delta: a number of lines to move the viewport relative to the current viewport.
// Return Value:
// - <none>
void Tab::Scroll(const int delta)
{
    auto control = GetFocusedTerminalControl();
    control.GetControl().Dispatcher().RunAsync(CoreDispatcherPriority::Normal, [control, delta]() {
        const auto currentOffset = control.GetScrollOffset();
        control.KeyboardScrollViewport(currentOffset + delta);
    });
}

// Method Description:
// - Vertically split the focused pane in our tree of panes, and place the
//   given TermControl into the newly created pane.
// Arguments:
// - profile: The profile GUID to associate with the newly created pane.
// - control: A TermControl to use in the new pane.
// Return Value:
// - <none>
void Tab::AddVerticalSplit(const GUID& profile, TermControl& control)
{
    _rootPane->SplitVertical(profile, control);
}

// Method Description:
// - Horizontally split the focused pane in our tree of panes, and place the
//   given TermControl into the newly created pane.
// Arguments:
// - profile: The profile GUID to associate with the newly created pane.
// - control: A TermControl to use in the new pane.
// Return Value:
// - <none>
void Tab::AddHorizontalSplit(const GUID& profile, TermControl& control)
{
    _rootPane->SplitHorizontal(profile, control);
}

// Method Description:
// - Update the size of our panes to fill the new given size. This happens when
//   the window is resized.
// Arguments:
// - newSize: the amount of space that the panes have to fill now.
// Return Value:
// - <none>
void Tab::ResizeContent(const winrt::Windows::Foundation::Size& newSize)
{
    _rootPane->ResizeContent(newSize);
}

// Method Description:
// - Attempt to move a separator between panes, as to resize each child on
//   either size of the separator. See Pane::ResizePane for details.
// Arguments:
// - direction: The direction to move the separator in.
// Return Value:
// - <none>
void Tab::ResizePane(const winrt::TerminalApp::Direction& direction)
{
    _rootPane->ResizePane(direction);
}

<<<<<<< HEAD
// Method Description:
// - Attempt to move focus between panes, as to focus the child on
//   the other side of the separator. See Pane::NavigateFocus for details.
// Arguments:
// - direction: The direction to move the focus in.
// Return Value:
// - <none>
void Tab::NavigateFocus(const winrt::TerminalApp::Direction& direction)
{
    _rootPane->NavigateFocus(direction);
}

=======
>>>>>>> 4e9db7b5
DEFINE_EVENT(Tab, Closed, _closedHandlers, ConnectionClosedEventArgs);
<|MERGE_RESOLUTION|>--- conflicted
+++ resolved
@@ -1,255 +1,252 @@
-// Copyright (c) Microsoft Corporation.
-// Licensed under the MIT license.
-
-#include "pch.h"
-#include "Tab.h"
-
-using namespace winrt::Windows::UI::Xaml;
-using namespace winrt::Windows::UI::Core;
-using namespace winrt::Microsoft::Terminal::Settings;
-using namespace winrt::Microsoft::Terminal::TerminalControl;
-
-static const int TabViewFontSize = 12;
-
-Tab::Tab(const GUID& profile, const TermControl& control)
-{
-    _rootPane = std::make_shared<Pane>(profile, control, true);
-
-    _rootPane->Closed([=]() {
-        _closedHandlers();
-    });
-
-    _MakeTabViewItem();
-}
-
-void Tab::_MakeTabViewItem()
-{
-    _tabViewItem = ::winrt::Microsoft::UI::Xaml::Controls::TabViewItem{};
-    _tabViewItem.FontSize(TabViewFontSize);
-}
-
-UIElement Tab::GetRootElement()
-{
-    return _rootPane->GetRootElement();
-}
-
-// Method Description:
-// - Returns nullptr if no children of this tab were the last control to be
-//   focused, or the TermControl that _was_ the last control to be focused (if
-//   there was one).
-// - This control might not currently be focused, if the tab itself is not
-//   currently focused.
-// Arguments:
-// - <none>
-// Return Value:
-// - nullptr if no children were marked `_lastFocused`, else the TermControl
-//   that was last focused.
-TermControl Tab::GetFocusedTerminalControl()
-{
-    return _rootPane->GetFocusedTerminalControl();
-}
-
-winrt::Microsoft::UI::Xaml::Controls::TabViewItem Tab::GetTabViewItem()
-{
-    return _tabViewItem;
-}
-
-// Method Description:
-// - Returns true if this is the currently focused tab. For any set of tabs,
-//   there should only be one tab that is marked as focused, though each tab has
-//   no control over the other tabs in the set.
-// Arguments:
-// - <none>
-// Return Value:
-// - true iff this tab is focused.
-bool Tab::IsFocused() const noexcept
-{
-    return _focused;
-}
-
-// Method Description:
-// - Updates our focus state. If we're gaining focus, make sure to transfer
-//   focus to the last focused terminal control in our tree of controls.
-// Arguments:
-// - focused: our new focus state. If true, we should be focused. If false, we
-//   should be unfocused.
-// Return Value:
-// - <none>
-void Tab::SetFocused(const bool focused)
-{
-    _focused = focused;
-
-    if (_focused)
-    {
-        _Focus();
-    }
-}
-
-// Method Description:
-// - Returns nullopt if no children of this tab were the last control to be
-//   focused, or the GUID of the profile of the last control to be focused (if
-//   there was one).
-// Arguments:
-// - <none>
-// Return Value:
-// - nullopt if no children of this tab were the last control to be
-//   focused, else the GUID of the profile of the last control to be focused
-std::optional<GUID> Tab::GetFocusedProfile() const noexcept
-{
-    return _rootPane->GetFocusedProfile();
-}
-
-// Method Description:
-// - Attempts to update the settings of this tab's tree of panes.
-// Arguments:
-// - settings: The new TerminalSettings to apply to any matching controls
-// - profile: The GUID of the profile these settings should apply to.
-// Return Value:
-// - <none>
-void Tab::UpdateSettings(const TerminalSettings& settings, const GUID& profile)
-{
-    _rootPane->UpdateSettings(settings, profile);
-}
-
-// Method Description:
-// - Focus the last focused control in our tree of panes.
-// Arguments:
-// - <none>
-// Return Value:
-// - <none>
-void Tab::_Focus()
-{
-    _focused = true;
-
-    auto lastFocusedControl = _rootPane->GetFocusedTerminalControl();
-    if (lastFocusedControl)
-    {
-        lastFocusedControl.GetControl().Focus(FocusState::Programmatic);
-    }
-}
-
-// Method Description:
-// - Update the focus state of this tab's tree of panes. If one of the controls
-//   under this tab is focused, then it will be marked as the last focused. If
-//   there are no focused panes, then there will not be a last focused control
-//   when this returns.
-// Arguments:
-// - <none>
-// Return Value:
-// - <none>
-void Tab::UpdateFocus()
-{
-    _rootPane->UpdateFocus();
-}
-
-// Method Description:
-// - Gets the title string of the last focused terminal control in our tree.
-//   Returns the empty string if there is no such control.
-// Arguments:
-// - <none>
-// Return Value:
-// - the title string of the last focused terminal control in our tree.
-winrt::hstring Tab::GetFocusedTitle() const
-{
-    const auto lastFocusedControl = _rootPane->GetFocusedTerminalControl();
-    return lastFocusedControl ? lastFocusedControl.Title() : L"";
-}
-
-// Method Description:
-// - Set the text on the TabViewItem for this tab.
-// Arguments:
-// - text: The new text string to use as the Header for our TabViewItem
-// Return Value:
-// - <none>
-void Tab::SetTabText(const winrt::hstring& text)
-{
-    // Copy the hstring, so we don't capture a dead reference
-    winrt::hstring textCopy{ text };
-    _tabViewItem.Dispatcher().RunAsync(CoreDispatcherPriority::Normal, [text = std::move(textCopy), this]() {
-        _tabViewItem.Header(winrt::box_value(text));
-    });
-}
-
-// Method Description:
-// - Move the viewport of the terminal up or down a number of lines. Negative
-//      values of `delta` will move the view up, and positive values will move
-//      the viewport down.
-// Arguments:
-// - delta: a number of lines to move the viewport relative to the current viewport.
-// Return Value:
-// - <none>
-void Tab::Scroll(const int delta)
-{
-    auto control = GetFocusedTerminalControl();
-    control.GetControl().Dispatcher().RunAsync(CoreDispatcherPriority::Normal, [control, delta]() {
-        const auto currentOffset = control.GetScrollOffset();
-        control.KeyboardScrollViewport(currentOffset + delta);
-    });
-}
-
-// Method Description:
-// - Vertically split the focused pane in our tree of panes, and place the
-//   given TermControl into the newly created pane.
-// Arguments:
-// - profile: The profile GUID to associate with the newly created pane.
-// - control: A TermControl to use in the new pane.
-// Return Value:
-// - <none>
-void Tab::AddVerticalSplit(const GUID& profile, TermControl& control)
-{
-    _rootPane->SplitVertical(profile, control);
-}
-
-// Method Description:
-// - Horizontally split the focused pane in our tree of panes, and place the
-//   given TermControl into the newly created pane.
-// Arguments:
-// - profile: The profile GUID to associate with the newly created pane.
-// - control: A TermControl to use in the new pane.
-// Return Value:
-// - <none>
-void Tab::AddHorizontalSplit(const GUID& profile, TermControl& control)
-{
-    _rootPane->SplitHorizontal(profile, control);
-}
-
-// Method Description:
-// - Update the size of our panes to fill the new given size. This happens when
-//   the window is resized.
-// Arguments:
-// - newSize: the amount of space that the panes have to fill now.
-// Return Value:
-// - <none>
-void Tab::ResizeContent(const winrt::Windows::Foundation::Size& newSize)
-{
-    _rootPane->ResizeContent(newSize);
-}
-
-// Method Description:
-// - Attempt to move a separator between panes, as to resize each child on
-//   either size of the separator. See Pane::ResizePane for details.
-// Arguments:
-// - direction: The direction to move the separator in.
-// Return Value:
-// - <none>
-void Tab::ResizePane(const winrt::TerminalApp::Direction& direction)
-{
-    _rootPane->ResizePane(direction);
-}
-
-<<<<<<< HEAD
-// Method Description:
-// - Attempt to move focus between panes, as to focus the child on
-//   the other side of the separator. See Pane::NavigateFocus for details.
-// Arguments:
-// - direction: The direction to move the focus in.
-// Return Value:
-// - <none>
-void Tab::NavigateFocus(const winrt::TerminalApp::Direction& direction)
-{
-    _rootPane->NavigateFocus(direction);
-}
-
-=======
->>>>>>> 4e9db7b5
-DEFINE_EVENT(Tab, Closed, _closedHandlers, ConnectionClosedEventArgs);
+// Copyright (c) Microsoft Corporation.
+// Licensed under the MIT license.
+
+#include "pch.h"
+#include "Tab.h"
+
+using namespace winrt::Windows::UI::Xaml;
+using namespace winrt::Windows::UI::Core;
+using namespace winrt::Microsoft::Terminal::Settings;
+using namespace winrt::Microsoft::Terminal::TerminalControl;
+
+static const int TabViewFontSize = 12;
+
+Tab::Tab(const GUID& profile, const TermControl& control)
+{
+    _rootPane = std::make_shared<Pane>(profile, control, true);
+
+    _rootPane->Closed([=]() {
+        _closedHandlers();
+    });
+
+    _MakeTabViewItem();
+}
+
+void Tab::_MakeTabViewItem()
+{
+    _tabViewItem = ::winrt::Microsoft::UI::Xaml::Controls::TabViewItem{};
+    _tabViewItem.FontSize(TabViewFontSize);
+}
+
+UIElement Tab::GetRootElement()
+{
+    return _rootPane->GetRootElement();
+}
+
+// Method Description:
+// - Returns nullptr if no children of this tab were the last control to be
+//   focused, or the TermControl that _was_ the last control to be focused (if
+//   there was one).
+// - This control might not currently be focused, if the tab itself is not
+//   currently focused.
+// Arguments:
+// - <none>
+// Return Value:
+// - nullptr if no children were marked `_lastFocused`, else the TermControl
+//   that was last focused.
+TermControl Tab::GetFocusedTerminalControl()
+{
+    return _rootPane->GetFocusedTerminalControl();
+}
+
+winrt::Microsoft::UI::Xaml::Controls::TabViewItem Tab::GetTabViewItem()
+{
+    return _tabViewItem;
+}
+
+// Method Description:
+// - Returns true if this is the currently focused tab. For any set of tabs,
+//   there should only be one tab that is marked as focused, though each tab has
+//   no control over the other tabs in the set.
+// Arguments:
+// - <none>
+// Return Value:
+// - true iff this tab is focused.
+bool Tab::IsFocused() const noexcept
+{
+    return _focused;
+}
+
+// Method Description:
+// - Updates our focus state. If we're gaining focus, make sure to transfer
+//   focus to the last focused terminal control in our tree of controls.
+// Arguments:
+// - focused: our new focus state. If true, we should be focused. If false, we
+//   should be unfocused.
+// Return Value:
+// - <none>
+void Tab::SetFocused(const bool focused)
+{
+    _focused = focused;
+
+    if (_focused)
+    {
+        _Focus();
+    }
+}
+
+// Method Description:
+// - Returns nullopt if no children of this tab were the last control to be
+//   focused, or the GUID of the profile of the last control to be focused (if
+//   there was one).
+// Arguments:
+// - <none>
+// Return Value:
+// - nullopt if no children of this tab were the last control to be
+//   focused, else the GUID of the profile of the last control to be focused
+std::optional<GUID> Tab::GetFocusedProfile() const noexcept
+{
+    return _rootPane->GetFocusedProfile();
+}
+
+// Method Description:
+// - Attempts to update the settings of this tab's tree of panes.
+// Arguments:
+// - settings: The new TerminalSettings to apply to any matching controls
+// - profile: The GUID of the profile these settings should apply to.
+// Return Value:
+// - <none>
+void Tab::UpdateSettings(const TerminalSettings& settings, const GUID& profile)
+{
+    _rootPane->UpdateSettings(settings, profile);
+}
+
+// Method Description:
+// - Focus the last focused control in our tree of panes.
+// Arguments:
+// - <none>
+// Return Value:
+// - <none>
+void Tab::_Focus()
+{
+    _focused = true;
+
+    auto lastFocusedControl = _rootPane->GetFocusedTerminalControl();
+    if (lastFocusedControl)
+    {
+        lastFocusedControl.GetControl().Focus(FocusState::Programmatic);
+    }
+}
+
+// Method Description:
+// - Update the focus state of this tab's tree of panes. If one of the controls
+//   under this tab is focused, then it will be marked as the last focused. If
+//   there are no focused panes, then there will not be a last focused control
+//   when this returns.
+// Arguments:
+// - <none>
+// Return Value:
+// - <none>
+void Tab::UpdateFocus()
+{
+    _rootPane->UpdateFocus();
+}
+
+// Method Description:
+// - Gets the title string of the last focused terminal control in our tree.
+//   Returns the empty string if there is no such control.
+// Arguments:
+// - <none>
+// Return Value:
+// - the title string of the last focused terminal control in our tree.
+winrt::hstring Tab::GetFocusedTitle() const
+{
+    const auto lastFocusedControl = _rootPane->GetFocusedTerminalControl();
+    return lastFocusedControl ? lastFocusedControl.Title() : L"";
+}
+
+// Method Description:
+// - Set the text on the TabViewItem for this tab.
+// Arguments:
+// - text: The new text string to use as the Header for our TabViewItem
+// Return Value:
+// - <none>
+void Tab::SetTabText(const winrt::hstring& text)
+{
+    // Copy the hstring, so we don't capture a dead reference
+    winrt::hstring textCopy{ text };
+    _tabViewItem.Dispatcher().RunAsync(CoreDispatcherPriority::Normal, [text = std::move(textCopy), this]() {
+        _tabViewItem.Header(winrt::box_value(text));
+    });
+}
+
+// Method Description:
+// - Move the viewport of the terminal up or down a number of lines. Negative
+//      values of `delta` will move the view up, and positive values will move
+//      the viewport down.
+// Arguments:
+// - delta: a number of lines to move the viewport relative to the current viewport.
+// Return Value:
+// - <none>
+void Tab::Scroll(const int delta)
+{
+    auto control = GetFocusedTerminalControl();
+    control.GetControl().Dispatcher().RunAsync(CoreDispatcherPriority::Normal, [control, delta]() {
+        const auto currentOffset = control.GetScrollOffset();
+        control.KeyboardScrollViewport(currentOffset + delta);
+    });
+}
+
+// Method Description:
+// - Vertically split the focused pane in our tree of panes, and place the
+//   given TermControl into the newly created pane.
+// Arguments:
+// - profile: The profile GUID to associate with the newly created pane.
+// - control: A TermControl to use in the new pane.
+// Return Value:
+// - <none>
+void Tab::AddVerticalSplit(const GUID& profile, TermControl& control)
+{
+    _rootPane->SplitVertical(profile, control);
+}
+
+// Method Description:
+// - Horizontally split the focused pane in our tree of panes, and place the
+//   given TermControl into the newly created pane.
+// Arguments:
+// - profile: The profile GUID to associate with the newly created pane.
+// - control: A TermControl to use in the new pane.
+// Return Value:
+// - <none>
+void Tab::AddHorizontalSplit(const GUID& profile, TermControl& control)
+{
+    _rootPane->SplitHorizontal(profile, control);
+}
+
+// Method Description:
+// - Update the size of our panes to fill the new given size. This happens when
+//   the window is resized.
+// Arguments:
+// - newSize: the amount of space that the panes have to fill now.
+// Return Value:
+// - <none>
+void Tab::ResizeContent(const winrt::Windows::Foundation::Size& newSize)
+{
+    _rootPane->ResizeContent(newSize);
+}
+
+// Method Description:
+// - Attempt to move a separator between panes, as to resize each child on
+//   either size of the separator. See Pane::ResizePane for details.
+// Arguments:
+// - direction: The direction to move the separator in.
+// Return Value:
+// - <none>
+void Tab::ResizePane(const winrt::TerminalApp::Direction& direction)
+{
+    _rootPane->ResizePane(direction);
+}
+
+// Method Description:
+// - Attempt to move focus between panes, as to focus the child on
+//   the other side of the separator. See Pane::NavigateFocus for details.
+// Arguments:
+// - direction: The direction to move the focus in.
+// Return Value:
+// - <none>
+void Tab::NavigateFocus(const winrt::TerminalApp::Direction& direction)
+{
+    _rootPane->NavigateFocus(direction);
+}
+
+DEFINE_EVENT(Tab, Closed, _closedHandlers, ConnectionClosedEventArgs);