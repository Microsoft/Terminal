--- conflicted
+++ resolved
@@ -1,234 +1,232 @@
-<?xml version="1.0" encoding="utf-8"?>
-<Project DefaultTargets="Build" ToolsVersion="15.0" xmlns="http://schemas.microsoft.com/developer/msbuild/2003">
-  <PropertyGroup Label="Globals">
-    <ProjectGuid>{CA5CAD1A-d7ec-4107-b7c6-79cb77ae2907}</ProjectGuid>
-    <Keyword>Win32Proj</Keyword>
-    <ProjectName>Microsoft.Terminal.Settings.Model.Lib</ProjectName>
-    <RootNamespace>Microsoft.Terminal.Settings.Model</RootNamespace>
-    <TargetName>Microsoft.Terminal.Settings.Model.Lib</TargetName>
-    <WindowsTargetPlatformMinVersion>10.0.17763.0</WindowsTargetPlatformMinVersion>
-    <ConfigurationType>StaticLibrary</ConfigurationType>
-    <SubSystem>Console</SubSystem>
-    <OpenConsoleUniversalApp>true</OpenConsoleUniversalApp>
-  </PropertyGroup>
-  <Import Project="..\..\..\common.openconsole.props" Condition="'$(OpenConsoleDir)'==''" />
-  <Import Project="$(OpenConsoleDir)src\cppwinrt.build.pre.props" />
-
-  <!-- ========================= Headers ======================== -->
-  <ItemGroup>
-    <ClInclude Include="IconPathConverter.h">
-      <DependentUpon>IconPathConverter.idl</DependentUpon>
-    </ClInclude>
-    <ClInclude Include="pch.h" />
-    <ClInclude Include="ActionArgs.h">
-      <DependentUpon>ActionArgs.idl</DependentUpon>
-    </ClInclude>
-    <ClInclude Include="ActionAndArgs.h">
-      <DependentUpon>ActionArgs.idl</DependentUpon>
-    </ClInclude>
-    <ClInclude Include="AzureCloudShellGenerator.h" />
-    <ClInclude Include="CascadiaSettings.h">
-      <DependentUpon>CascadiaSettings.idl</DependentUpon>
-    </ClInclude>
-    <ClInclude Include="ColorScheme.h">
-      <DependentUpon>ColorScheme.idl</DependentUpon>
-    </ClInclude>
-    <ClInclude Include="Command.h">
-      <DependentUpon>Command.idl</DependentUpon>
-    </ClInclude>
-    <ClInclude Include="DefaultProfileUtils.h" />
-    <ClInclude Include="GlobalAppSettings.h">
-      <DependentUpon>GlobalAppSettings.idl</DependentUpon>
-    </ClInclude>
-    <ClInclude Include="IInheritable.h" />
-    <ClInclude Include="IDynamicProfileGenerator.h" />
-    <ClInclude Include="JsonUtils.h" />
-    <ClInclude Include="KeyChordSerialization.h">
-      <DependentUpon>KeyChordSerialization.idl</DependentUpon>
-    </ClInclude>
-    <ClInclude Include="KeyMapping.h">
-      <DependentUpon>KeyMapping.idl</DependentUpon>
-    </ClInclude>
-    <ClInclude Include="PowershellCoreProfileGenerator.h" />
-    <ClInclude Include="Profile.h">
-      <DependentUpon>Profile.idl</DependentUpon>
-    </ClInclude>
-    <ClInclude Include="AppearanceConfig.h">
-      <DependentUpon>AppearanceConfig.idl</DependentUpon>
-    </ClInclude>
-    <ClInclude Include="EnumMappings.h">
-      <DependentUpon>EnumMappings.idl</DependentUpon>
-    </ClInclude>
-    <ClInclude Include="SettingsTypes.h" />
-    <ClInclude Include="TerminalSettings.h">
-      <DependentUpon>TerminalSettings.idl</DependentUpon>
-    </ClInclude>
-    <ClInclude Include="TerminalSettingsSerializationHelpers.h" />
-    <ClInclude Include="TerminalWarnings.h">
-      <DependentUpon>TerminalWarnings.idl</DependentUpon>
-    </ClInclude>
-    <ClInclude Include="WslDistroGenerator.h" />
-  </ItemGroup>
-  <!-- ========================= Cpp Files ======================== -->
-  <ItemGroup>
-    <ClCompile Include="IconPathConverter.cpp">
-      <DependentUpon>IconPathConverter.idl</DependentUpon>
-    </ClCompile>
-    <ClCompile Include="init.cpp" />
-    <ClCompile Include="pch.cpp">
-      <PrecompiledHeader>Create</PrecompiledHeader>
-    </ClCompile>
-    <ClCompile Include="ActionAndArgs.cpp">
-      <DependentUpon>ActionArgs.idl</DependentUpon>
-    </ClCompile>
-    <ClCompile Include="ActionArgs.cpp">
-      <DependentUpon>ActionArgs.idl</DependentUpon>
-    </ClCompile>
-    <ClCompile Include="AzureCloudShellGenerator.cpp" />
-    <ClCompile Include="CascadiaSettings.cpp">
-      <DependentUpon>CascadiaSettings.idl</DependentUpon>
-    </ClCompile>
-    <ClCompile Include="CascadiaSettingsSerialization.cpp">
-      <DependentUpon>CascadiaSettings.idl</DependentUpon>
-    </ClCompile>
-    <ClCompile Include="ColorScheme.cpp">
-      <DependentUpon>ColorScheme.idl</DependentUpon>
-    </ClCompile>
-    <ClCompile Include="Command.cpp">
-      <DependentUpon>Command.idl</DependentUpon>
-    </ClCompile>
-    <ClCompile Include="DefaultProfileUtils.cpp" />
-    <ClCompile Include="GlobalAppSettings.cpp">
-      <DependentUpon>GlobalAppSettings.idl</DependentUpon>
-    </ClCompile>
-    <ClCompile Include="KeyChordSerialization.cpp">
-      <DependentUpon>KeyChordSerialization.idl</DependentUpon>
-    </ClCompile>
-    <ClCompile Include="KeyMapping.cpp">
-      <DependentUpon>KeyMapping.idl</DependentUpon>
-    </ClCompile>
-    <ClCompile Include="KeyMappingSerialization.cpp">
-      <DependentUpon>KeyMapping.idl</DependentUpon>
-    </ClCompile>
-    <ClCompile Include="PowershellCoreProfileGenerator.cpp" />
-    <ClCompile Include="Profile.cpp">
-      <DependentUpon>Profile.idl</DependentUpon>
-    </ClCompile>
-<<<<<<< HEAD
-    <ClCompile Include="AppearanceConfig.cpp">
-      <DependentUpon>AppearanceConfig.idl</DependentUpon>
-=======
-    <ClCompile Include="TerminalSettings.cpp">
-      <DependentUpon>TerminalSettings.idl</DependentUpon>
->>>>>>> c5124956
-    </ClCompile>
-    <ClCompile Include="EnumMappings.cpp">
-      <DependentUpon>EnumMappings.idl</DependentUpon>
-    </ClCompile>
-    <ClCompile Include="WslDistroGenerator.cpp" />
-    <!-- You _NEED_ to include this file and the jsoncpp IncludePath (below) if
-    you want to use jsoncpp -->
-    <ClCompile Include="$(OpenConsoleDir)\dep\jsoncpp\jsoncpp.cpp">
-      <PrecompiledHeader>NotUsing</PrecompiledHeader>
-    </ClCompile>
-    <ClCompile Include="$(GeneratedFilesDir)module.g.cpp" />
-  </ItemGroup>
-  <!-- ========================= idl Files ======================== -->
-  <ItemGroup>
-    <Midl Include="ActionArgs.idl" />
-    <Midl Include="CascadiaSettings.idl" />
-    <Midl Include="ColorScheme.idl" />
-    <Midl Include="Command.idl" />
-    <Midl Include="GlobalAppSettings.idl" />
-    <Midl Include="IconPathConverter.idl" />
-    <Midl Include="KeyMapping.idl" />
-    <Midl Include="Profile.idl" />
-    <Midl Include="EnumMappings.idl" />
-    <Midl Include="TerminalSettings.idl" />
-    <Midl Include="TerminalWarnings.idl" />
-    <Midl Include="KeyChordSerialization.idl" />
-    <Midl Include="AppearanceConfig.idl" />
-    <Midl Include="IAppearanceConfig.idl" />
-  </ItemGroup>
-  <!-- ========================= Misc Files ======================== -->
-  <ItemGroup>
-    <PRIResource Include="Resources\en-US\Resources.resw" />
-    <OCResourceDirectory Include="Resources" />
-    <None Include="packages.config" />
-  </ItemGroup>
-  <!-- ========================= Project References ======================== -->
-  <ItemGroup>
-    <!--
-      the packaging project won't recurse through our dependencies, you have to
-      make sure that if you add a cppwinrt dependency to any of these projects,
-      you also update all the consumers
-    -->
-    <ProjectReference Include="$(OpenConsoleDir)src\types\lib\types.vcxproj" />
-    <ProjectReference Include="$(OpenConsoleDir)src\cascadia\WinRTUtils\WinRTUtils.vcxproj">
-      <Project>{CA5CAD1A-039A-4929-BA2A-8BEB2E4106FE}</Project>
-      <ReferenceOutputAssembly>false</ReferenceOutputAssembly>
-    </ProjectReference>
-    <!-- For whatever reason, we can't include the TerminalControl and
-    TerminalSettings projects' winmds via project references. So we'll have to
-    manually include the winmds as References below -->
-  </ItemGroup>
-  <ItemGroup>
-    <!-- Manually add references to each of our dependent winmds. Mark them as
-    private=false and CopyLocalSatelliteAssemblies=false, so that we don't
-    propagate them upwards (which can make referencing this project result in
-    duplicate type definitions)-->
-    <Reference Include="Microsoft.Terminal.TerminalConnection">
-      <HintPath>$(OpenConsoleCommonOutDir)TerminalConnection\Microsoft.Terminal.TerminalConnection.winmd</HintPath>
-      <IsWinMDFile>true</IsWinMDFile>
-      <Private>false</Private>
-      <CopyLocalSatelliteAssemblies>false</CopyLocalSatelliteAssemblies>
-    </Reference>
-    <Reference Include="Microsoft.Terminal.TerminalControl">
-      <HintPath>$(OpenConsoleCommonOutDir)TerminalControl\Microsoft.Terminal.TerminalControl.winmd</HintPath>
-      <IsWinMDFile>true</IsWinMDFile>
-      <Private>false</Private>
-      <CopyLocalSatelliteAssemblies>false</CopyLocalSatelliteAssemblies>
-    </Reference>
-  </ItemGroup>
-  <!-- ====================== Compiler & Linker Flags ===================== -->
-  <ItemDefinitionGroup>
-    <ClCompile>
-      <PrecompiledHeaderFile>pch.h</PrecompiledHeaderFile>
-      <AdditionalIncludeDirectories>..;$(OpenConsoleDir)\dep\jsoncpp\json;%(AdditionalIncludeDirectories);</AdditionalIncludeDirectories>
-      <!-- Manually disable unreachable code warning, because jconcpp has a ton of that. -->
-      <DisableSpecificWarnings>4702;%(DisableSpecificWarnings)</DisableSpecificWarnings>
-    </ClCompile>
-    <Link>
-      <AdditionalDependencies>WindowsApp.lib;user32.lib;shell32.lib;%(AdditionalDependencies)</AdditionalDependencies>
-    </Link>
-    <Reference>
-      <Private>false</Private>
-    </Reference>
-  </ItemDefinitionGroup>
-  <!-- ========================= Globals ======================== -->
-  <Import Project="$(OpenConsoleDir)src\cppwinrt.build.post.props" />
-
-  <Import Project="..\..\..\packages\Microsoft.UI.Xaml.2.5.0-prerelease.201202003\build\native\Microsoft.UI.Xaml.targets" Condition="Exists('..\..\..\packages\Microsoft.UI.Xaml.2.5.0-prerelease.201202003\build\native\Microsoft.UI.Xaml.targets')" />
-  <Target Name="EnsureNuGetPackageBuildImports" BeforeTargets="PrepareForBuild">
-    <PropertyGroup>
-      <ErrorText>This project references NuGet package(s) that are missing on this computer. Use NuGet Package Restore to download them.  For more information, see http://go.microsoft.com/fwlink/?LinkID=322105. The missing file is {0}.</ErrorText>
-    </PropertyGroup>
-    <Error Condition="!Exists('$(OpenConsoleDir)\packages\Microsoft.UI.Xaml.2.5.0-prerelease.201202003\build\native\Microsoft.UI.Xaml.targets')" Text="$([System.String]::Format('$(ErrorText)', '$(OpenConsoleDir)\packages\Microsoft.UI.Xaml.2.5.0-prerelease.201202003\build\native\Microsoft.UI.Xaml.targets'))" />
-  </Target>
-  <!-- This target will take our defaults.json and stamp it into a .h file that
-  we can include in the code directly. This way, we don't need to worry about
-  failing to load the default settings at runtime. -->
-  <Target Name="_TerminalAppGenerateDefaultsH" Inputs="defaults.json" Outputs="Generated Files\defaults.h" BeforeTargets="BeforeClCompile">
-    <Exec Command="powershell.exe -noprofile –ExecutionPolicy Unrestricted $(OpenConsoleDir)\tools\GenerateHeaderForJson.ps1 -JsonFile defaults.json -OutPath '&quot;Generated Files\defaults.h&quot;' -VariableName DefaultJson" />
-  </Target>
-  <!-- A different set of defaults for Universal variant -->
-  <Target Name="_TerminalAppGenerateDefaultsUniversalH" Inputs="defaults-universal.json" Outputs="Generated Files\defaults-universal.h" BeforeTargets="BeforeClCompile">
-    <Exec Command="powershell.exe -noprofile –ExecutionPolicy Unrestricted $(OpenConsoleDir)\tools\GenerateHeaderForJson.ps1 -JsonFile defaults-universal.json -OutPath '&quot;Generated Files\defaults-universal.h&quot;' -VariableName DefaultUniversalJson" />
-  </Target>
-  <!-- Same as above, but for the default settings.json template -->
-  <Target Name="_TerminalAppGenerateUserSettingsH" Inputs="userDefaults.json" Outputs="Generated Files\userDefaults.h" BeforeTargets="BeforeClCompile">
-    <Exec Command="powershell.exe -noprofile –ExecutionPolicy Unrestricted $(OpenConsoleDir)\tools\GenerateHeaderForJson.ps1 -JsonFile userDefaults.json -OutPath '&quot;Generated Files\userDefaults.h&quot;' -VariableName UserSettingsJson" />
-  </Target>
-
-  <Import Project="$(SolutionDir)build\rules\CollectWildcardResources.targets" />
-</Project>
+<?xml version="1.0" encoding="utf-8"?>
+<Project DefaultTargets="Build" ToolsVersion="15.0" xmlns="http://schemas.microsoft.com/developer/msbuild/2003">
+  <PropertyGroup Label="Globals">
+    <ProjectGuid>{CA5CAD1A-d7ec-4107-b7c6-79cb77ae2907}</ProjectGuid>
+    <Keyword>Win32Proj</Keyword>
+    <ProjectName>Microsoft.Terminal.Settings.Model.Lib</ProjectName>
+    <RootNamespace>Microsoft.Terminal.Settings.Model</RootNamespace>
+    <TargetName>Microsoft.Terminal.Settings.Model.Lib</TargetName>
+    <WindowsTargetPlatformMinVersion>10.0.17763.0</WindowsTargetPlatformMinVersion>
+    <ConfigurationType>StaticLibrary</ConfigurationType>
+    <SubSystem>Console</SubSystem>
+    <OpenConsoleUniversalApp>true</OpenConsoleUniversalApp>
+  </PropertyGroup>
+  <Import Project="..\..\..\common.openconsole.props" Condition="'$(OpenConsoleDir)'==''" />
+  <Import Project="$(OpenConsoleDir)src\cppwinrt.build.pre.props" />
+
+  <!-- ========================= Headers ======================== -->
+  <ItemGroup>
+    <ClInclude Include="IconPathConverter.h">
+      <DependentUpon>IconPathConverter.idl</DependentUpon>
+    </ClInclude>
+    <ClInclude Include="pch.h" />
+    <ClInclude Include="ActionArgs.h">
+      <DependentUpon>ActionArgs.idl</DependentUpon>
+    </ClInclude>
+    <ClInclude Include="ActionAndArgs.h">
+      <DependentUpon>ActionArgs.idl</DependentUpon>
+    </ClInclude>
+    <ClInclude Include="AzureCloudShellGenerator.h" />
+    <ClInclude Include="CascadiaSettings.h">
+      <DependentUpon>CascadiaSettings.idl</DependentUpon>
+    </ClInclude>
+    <ClInclude Include="ColorScheme.h">
+      <DependentUpon>ColorScheme.idl</DependentUpon>
+    </ClInclude>
+    <ClInclude Include="Command.h">
+      <DependentUpon>Command.idl</DependentUpon>
+    </ClInclude>
+    <ClInclude Include="DefaultProfileUtils.h" />
+    <ClInclude Include="GlobalAppSettings.h">
+      <DependentUpon>GlobalAppSettings.idl</DependentUpon>
+    </ClInclude>
+    <ClInclude Include="IInheritable.h" />
+    <ClInclude Include="IDynamicProfileGenerator.h" />
+    <ClInclude Include="JsonUtils.h" />
+    <ClInclude Include="KeyChordSerialization.h">
+      <DependentUpon>KeyChordSerialization.idl</DependentUpon>
+    </ClInclude>
+    <ClInclude Include="KeyMapping.h">
+      <DependentUpon>KeyMapping.idl</DependentUpon>
+    </ClInclude>
+    <ClInclude Include="PowershellCoreProfileGenerator.h" />
+    <ClInclude Include="Profile.h">
+      <DependentUpon>Profile.idl</DependentUpon>
+    </ClInclude>
+    <ClInclude Include="AppearanceConfig.h">
+      <DependentUpon>AppearanceConfig.idl</DependentUpon>
+    </ClInclude>
+    <ClInclude Include="EnumMappings.h">
+      <DependentUpon>EnumMappings.idl</DependentUpon>
+    </ClInclude>
+    <ClInclude Include="SettingsTypes.h" />
+    <ClInclude Include="TerminalSettings.h">
+      <DependentUpon>TerminalSettings.idl</DependentUpon>
+    </ClInclude>
+    <ClInclude Include="TerminalSettingsSerializationHelpers.h" />
+    <ClInclude Include="TerminalWarnings.h">
+      <DependentUpon>TerminalWarnings.idl</DependentUpon>
+    </ClInclude>
+    <ClInclude Include="WslDistroGenerator.h" />
+  </ItemGroup>
+  <!-- ========================= Cpp Files ======================== -->
+  <ItemGroup>
+    <ClCompile Include="IconPathConverter.cpp">
+      <DependentUpon>IconPathConverter.idl</DependentUpon>
+    </ClCompile>
+    <ClCompile Include="init.cpp" />
+    <ClCompile Include="pch.cpp">
+      <PrecompiledHeader>Create</PrecompiledHeader>
+    </ClCompile>
+    <ClCompile Include="ActionAndArgs.cpp">
+      <DependentUpon>ActionArgs.idl</DependentUpon>
+    </ClCompile>
+    <ClCompile Include="ActionArgs.cpp">
+      <DependentUpon>ActionArgs.idl</DependentUpon>
+    </ClCompile>
+    <ClCompile Include="AzureCloudShellGenerator.cpp" />
+    <ClCompile Include="CascadiaSettings.cpp">
+      <DependentUpon>CascadiaSettings.idl</DependentUpon>
+    </ClCompile>
+    <ClCompile Include="CascadiaSettingsSerialization.cpp">
+      <DependentUpon>CascadiaSettings.idl</DependentUpon>
+    </ClCompile>
+    <ClCompile Include="ColorScheme.cpp">
+      <DependentUpon>ColorScheme.idl</DependentUpon>
+    </ClCompile>
+    <ClCompile Include="Command.cpp">
+      <DependentUpon>Command.idl</DependentUpon>
+    </ClCompile>
+    <ClCompile Include="DefaultProfileUtils.cpp" />
+    <ClCompile Include="GlobalAppSettings.cpp">
+      <DependentUpon>GlobalAppSettings.idl</DependentUpon>
+    </ClCompile>
+    <ClCompile Include="KeyChordSerialization.cpp">
+      <DependentUpon>KeyChordSerialization.idl</DependentUpon>
+    </ClCompile>
+    <ClCompile Include="KeyMapping.cpp">
+      <DependentUpon>KeyMapping.idl</DependentUpon>
+    </ClCompile>
+    <ClCompile Include="KeyMappingSerialization.cpp">
+      <DependentUpon>KeyMapping.idl</DependentUpon>
+    </ClCompile>
+    <ClCompile Include="PowershellCoreProfileGenerator.cpp" />
+    <ClCompile Include="Profile.cpp">
+      <DependentUpon>Profile.idl</DependentUpon>
+    </ClCompile>
+    <ClCompile Include="AppearanceConfig.cpp">
+      <DependentUpon>AppearanceConfig.idl</DependentUpon>
+    </ClCompile>
+    <ClCompile Include="TerminalSettings.cpp">
+      <DependentUpon>TerminalSettings.idl</DependentUpon>
+    </ClCompile>
+    <ClCompile Include="EnumMappings.cpp">
+      <DependentUpon>EnumMappings.idl</DependentUpon>
+    </ClCompile>
+    <ClCompile Include="WslDistroGenerator.cpp" />
+    <!-- You _NEED_ to include this file and the jsoncpp IncludePath (below) if
+    you want to use jsoncpp -->
+    <ClCompile Include="$(OpenConsoleDir)\dep\jsoncpp\jsoncpp.cpp">
+      <PrecompiledHeader>NotUsing</PrecompiledHeader>
+    </ClCompile>
+    <ClCompile Include="$(GeneratedFilesDir)module.g.cpp" />
+  </ItemGroup>
+  <!-- ========================= idl Files ======================== -->
+  <ItemGroup>
+    <Midl Include="ActionArgs.idl" />
+    <Midl Include="CascadiaSettings.idl" />
+    <Midl Include="ColorScheme.idl" />
+    <Midl Include="Command.idl" />
+    <Midl Include="GlobalAppSettings.idl" />
+    <Midl Include="IconPathConverter.idl" />
+    <Midl Include="KeyMapping.idl" />
+    <Midl Include="Profile.idl" />
+    <Midl Include="EnumMappings.idl" />
+    <Midl Include="TerminalSettings.idl" />
+    <Midl Include="TerminalWarnings.idl" />
+    <Midl Include="KeyChordSerialization.idl" />
+    <Midl Include="AppearanceConfig.idl" />
+    <Midl Include="IAppearanceConfig.idl" />
+  </ItemGroup>
+  <!-- ========================= Misc Files ======================== -->
+  <ItemGroup>
+    <PRIResource Include="Resources\en-US\Resources.resw" />
+    <OCResourceDirectory Include="Resources" />
+    <None Include="packages.config" />
+  </ItemGroup>
+  <!-- ========================= Project References ======================== -->
+  <ItemGroup>
+    <!--
+      the packaging project won't recurse through our dependencies, you have to
+      make sure that if you add a cppwinrt dependency to any of these projects,
+      you also update all the consumers
+    -->
+    <ProjectReference Include="$(OpenConsoleDir)src\types\lib\types.vcxproj" />
+    <ProjectReference Include="$(OpenConsoleDir)src\cascadia\WinRTUtils\WinRTUtils.vcxproj">
+      <Project>{CA5CAD1A-039A-4929-BA2A-8BEB2E4106FE}</Project>
+      <ReferenceOutputAssembly>false</ReferenceOutputAssembly>
+    </ProjectReference>
+    <!-- For whatever reason, we can't include the TerminalControl and
+    TerminalSettings projects' winmds via project references. So we'll have to
+    manually include the winmds as References below -->
+  </ItemGroup>
+  <ItemGroup>
+    <!-- Manually add references to each of our dependent winmds. Mark them as
+    private=false and CopyLocalSatelliteAssemblies=false, so that we don't
+    propagate them upwards (which can make referencing this project result in
+    duplicate type definitions)-->
+    <Reference Include="Microsoft.Terminal.TerminalConnection">
+      <HintPath>$(OpenConsoleCommonOutDir)TerminalConnection\Microsoft.Terminal.TerminalConnection.winmd</HintPath>
+      <IsWinMDFile>true</IsWinMDFile>
+      <Private>false</Private>
+      <CopyLocalSatelliteAssemblies>false</CopyLocalSatelliteAssemblies>
+    </Reference>
+    <Reference Include="Microsoft.Terminal.TerminalControl">
+      <HintPath>$(OpenConsoleCommonOutDir)TerminalControl\Microsoft.Terminal.TerminalControl.winmd</HintPath>
+      <IsWinMDFile>true</IsWinMDFile>
+      <Private>false</Private>
+      <CopyLocalSatelliteAssemblies>false</CopyLocalSatelliteAssemblies>
+    </Reference>
+  </ItemGroup>
+  <!-- ====================== Compiler & Linker Flags ===================== -->
+  <ItemDefinitionGroup>
+    <ClCompile>
+      <PrecompiledHeaderFile>pch.h</PrecompiledHeaderFile>
+      <AdditionalIncludeDirectories>..;$(OpenConsoleDir)\dep\jsoncpp\json;%(AdditionalIncludeDirectories);</AdditionalIncludeDirectories>
+      <!-- Manually disable unreachable code warning, because jconcpp has a ton of that. -->
+      <DisableSpecificWarnings>4702;%(DisableSpecificWarnings)</DisableSpecificWarnings>
+    </ClCompile>
+    <Link>
+      <AdditionalDependencies>WindowsApp.lib;user32.lib;shell32.lib;%(AdditionalDependencies)</AdditionalDependencies>
+    </Link>
+    <Reference>
+      <Private>false</Private>
+    </Reference>
+  </ItemDefinitionGroup>
+  <!-- ========================= Globals ======================== -->
+  <Import Project="$(OpenConsoleDir)src\cppwinrt.build.post.props" />
+
+  <Import Project="..\..\..\packages\Microsoft.UI.Xaml.2.5.0-prerelease.201202003\build\native\Microsoft.UI.Xaml.targets" Condition="Exists('..\..\..\packages\Microsoft.UI.Xaml.2.5.0-prerelease.201202003\build\native\Microsoft.UI.Xaml.targets')" />
+  <Target Name="EnsureNuGetPackageBuildImports" BeforeTargets="PrepareForBuild">
+    <PropertyGroup>
+      <ErrorText>This project references NuGet package(s) that are missing on this computer. Use NuGet Package Restore to download them.  For more information, see http://go.microsoft.com/fwlink/?LinkID=322105. The missing file is {0}.</ErrorText>
+    </PropertyGroup>
+    <Error Condition="!Exists('$(OpenConsoleDir)\packages\Microsoft.UI.Xaml.2.5.0-prerelease.201202003\build\native\Microsoft.UI.Xaml.targets')" Text="$([System.String]::Format('$(ErrorText)', '$(OpenConsoleDir)\packages\Microsoft.UI.Xaml.2.5.0-prerelease.201202003\build\native\Microsoft.UI.Xaml.targets'))" />
+  </Target>
+  <!-- This target will take our defaults.json and stamp it into a .h file that
+  we can include in the code directly. This way, we don't need to worry about
+  failing to load the default settings at runtime. -->
+  <Target Name="_TerminalAppGenerateDefaultsH" Inputs="defaults.json" Outputs="Generated Files\defaults.h" BeforeTargets="BeforeClCompile">
+    <Exec Command="powershell.exe -noprofile –ExecutionPolicy Unrestricted $(OpenConsoleDir)\tools\GenerateHeaderForJson.ps1 -JsonFile defaults.json -OutPath '&quot;Generated Files\defaults.h&quot;' -VariableName DefaultJson" />
+  </Target>
+  <!-- A different set of defaults for Universal variant -->
+  <Target Name="_TerminalAppGenerateDefaultsUniversalH" Inputs="defaults-universal.json" Outputs="Generated Files\defaults-universal.h" BeforeTargets="BeforeClCompile">
+    <Exec Command="powershell.exe -noprofile –ExecutionPolicy Unrestricted $(OpenConsoleDir)\tools\GenerateHeaderForJson.ps1 -JsonFile defaults-universal.json -OutPath '&quot;Generated Files\defaults-universal.h&quot;' -VariableName DefaultUniversalJson" />
+  </Target>
+  <!-- Same as above, but for the default settings.json template -->
+  <Target Name="_TerminalAppGenerateUserSettingsH" Inputs="userDefaults.json" Outputs="Generated Files\userDefaults.h" BeforeTargets="BeforeClCompile">
+    <Exec Command="powershell.exe -noprofile –ExecutionPolicy Unrestricted $(OpenConsoleDir)\tools\GenerateHeaderForJson.ps1 -JsonFile userDefaults.json -OutPath '&quot;Generated Files\userDefaults.h&quot;' -VariableName UserSettingsJson" />
+  </Target>
+
+  <Import Project="$(SolutionDir)build\rules\CollectWildcardResources.targets" />
+</Project>