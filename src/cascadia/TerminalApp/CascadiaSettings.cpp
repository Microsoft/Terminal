// Copyright (c) Microsoft Corporation.
// Licensed under the MIT license.

#include "pch.h"
#include <argb.h>
#include <conattrs.hpp>
#include <io.h>
#include <fcntl.h>
#include "CascadiaSettings.h"
#include "../../types/inc/utils.hpp"
#include "../../inc/DefaultSettings.h"

using namespace winrt::Microsoft::Terminal::Settings;
using namespace ::TerminalApp;
using namespace winrt::Microsoft::Terminal::TerminalControl;
using namespace winrt::TerminalApp;
using namespace Microsoft::Console;

// {2bde4a90-d05f-401c-9492-e40884ead1d8}
// uuidv5 properties: name format is UTF-16LE bytes
static constexpr GUID TERMINAL_PROFILE_NAMESPACE_GUID = { 0x2bde4a90, 0xd05f, 0x401c, { 0x94, 0x92, 0xe4, 0x8, 0x84, 0xea, 0xd1, 0xd8 } };

static constexpr std::wstring_view PACKAGED_PROFILE_ICON_PATH{ L"ms-appx:///ProfileIcons/" };
static constexpr std::wstring_view PACKAGED_PROFILE_ICON_EXTENSION{ L".png" };
static constexpr std::wstring_view DEFAULT_LINUX_ICON_GUID{ L"{9acb9455-ca41-5af7-950f-6bca1bc9722f}" };

CascadiaSettings::CascadiaSettings() :
    _globals{},
    _profiles{}
{
}

CascadiaSettings::~CascadiaSettings()
{
}

ColorScheme _CreateCampbellScheme()
{
    ColorScheme campbellScheme{ L"Campbell",
                                RGB(242, 242, 242),
                                RGB(12, 12, 12) };
    auto& campbellTable = campbellScheme.GetTable();
    auto campbellSpan = gsl::span<COLORREF>(&campbellTable[0], gsl::narrow<ptrdiff_t>(COLOR_TABLE_SIZE));
    Utils::InitializeCampbellColorTable(campbellSpan);
    Utils::SetColorTableAlpha(campbellSpan, 0xff);

    return campbellScheme;
}

// clang-format off

ColorScheme _CreateOneHalfDarkScheme()
{
    // First 8 dark colors per: https://github.com/sonph/onehalf/blob/master/putty/onehalf-dark.reg
    // Dark gray is per colortool scheme, the other 7 of the last 8 colors from the colortool
    // scheme are the same as their dark color equivalents.
    ColorScheme oneHalfDarkScheme { L"One Half Dark",
                                    RGB(220, 223, 228),
                                    RGB( 40,  44,  52) };
    auto& oneHalfDarkTable = oneHalfDarkScheme.GetTable();
    auto oneHalfDarkSpan = gsl::span<COLORREF>(&oneHalfDarkTable[0], gsl::narrow<ptrdiff_t>(COLOR_TABLE_SIZE));
    oneHalfDarkTable[0]  = RGB( 40,  44,  52); // black
    oneHalfDarkTable[1]  = RGB(224, 108, 117); // dark red
    oneHalfDarkTable[2]  = RGB(152, 195, 121); // dark green
    oneHalfDarkTable[3]  = RGB(229, 192, 123); // dark yellow
    oneHalfDarkTable[4]  = RGB( 97, 175, 239); // dark blue
    oneHalfDarkTable[5]  = RGB(198, 120, 221); // dark magenta
    oneHalfDarkTable[6]  = RGB( 86, 182, 194); // dark cyan
    oneHalfDarkTable[7]  = RGB(220, 223, 228); // gray
    oneHalfDarkTable[8]  = RGB( 90,  99, 116); // dark gray
    oneHalfDarkTable[9]  = RGB(224, 108, 117); // red
    oneHalfDarkTable[10] = RGB(152, 195, 121); // green
    oneHalfDarkTable[11] = RGB(229, 192, 123); // yellow
    oneHalfDarkTable[12] = RGB( 97, 175, 239); // blue
    oneHalfDarkTable[13] = RGB(198, 120, 221); // magenta
    oneHalfDarkTable[14] = RGB( 86, 182, 194); // cyan
    oneHalfDarkTable[15] = RGB(220, 223, 228); // white
    Utils::SetColorTableAlpha(oneHalfDarkSpan, 0xff);

    return oneHalfDarkScheme;
}

ColorScheme _CreateOneHalfLightScheme()
{
    // First 8 dark colors per: https://github.com/sonph/onehalf/blob/master/putty/onehalf-light.reg
    // Last 8 colors per colortool scheme.
    ColorScheme oneHalfLightScheme { L"One Half Light",
                                    RGB(56,  58,  66),
                                    RGB(250, 250, 250) };
    auto& oneHalfLightTable = oneHalfLightScheme.GetTable();
    auto oneHalfLightSpan = gsl::span<COLORREF>(&oneHalfLightTable[0], gsl::narrow<ptrdiff_t>(COLOR_TABLE_SIZE));
    oneHalfLightTable[0]  = RGB( 56,  58,  66); // black
    oneHalfLightTable[1]  = RGB(228,  86,  73); // dark red
    oneHalfLightTable[2]  = RGB( 80, 161,  79); // dark green
    oneHalfLightTable[3]  = RGB(193, 131,   1); // dark yellow
    oneHalfLightTable[4]  = RGB(  1, 132, 188); // dark blue
    oneHalfLightTable[5]  = RGB(166,  38, 164); // dark magenta
    oneHalfLightTable[6]  = RGB(  9, 151, 179); // dark cyan
    oneHalfLightTable[7]  = RGB(250, 250, 250); // gray
    oneHalfLightTable[8]  = RGB( 79,  82,  93); // dark gray
    oneHalfLightTable[9]  = RGB(223, 108, 117); // red
    oneHalfLightTable[10] = RGB(152, 195, 121); // green
    oneHalfLightTable[11] = RGB(228, 192, 122); // yellow
    oneHalfLightTable[12] = RGB( 97, 175, 239); // blue
    oneHalfLightTable[13] = RGB(197, 119, 221); // magenta
    oneHalfLightTable[14] = RGB( 86, 181, 193); // cyan
    oneHalfLightTable[15] = RGB(255, 255, 255); // white
    Utils::SetColorTableAlpha(oneHalfLightSpan, 0xff);

    return oneHalfLightScheme;
}

ColorScheme _CreateSolarizedDarkScheme()
{
    ColorScheme solarizedDarkScheme { L"Solarized Dark",
                                      RGB(253, 246, 227),
                                      RGB(  7, 54,  66) };
    auto& solarizedDarkTable = solarizedDarkScheme.GetTable();
    auto solarizedDarkSpan = gsl::span<COLORREF>(&solarizedDarkTable[0], gsl::narrow<ptrdiff_t>(COLOR_TABLE_SIZE));
    solarizedDarkTable[0]  = RGB(  7, 54, 66);
    solarizedDarkTable[1]  = RGB(211, 1, 2);
    solarizedDarkTable[2]  = RGB(133, 153, 0);
    solarizedDarkTable[3]  = RGB(181, 137, 0);
    solarizedDarkTable[4]  = RGB( 38, 139, 210);
    solarizedDarkTable[5]  = RGB(211, 54, 130);
    solarizedDarkTable[6]  = RGB( 42, 161, 152);
    solarizedDarkTable[7]  = RGB(238, 232, 213);
    solarizedDarkTable[8]  = RGB(  0, 43, 54);
    solarizedDarkTable[9]  = RGB(203, 75, 22);
    solarizedDarkTable[10] = RGB( 88, 110, 117);
    solarizedDarkTable[11] = RGB(101, 123, 131);
    solarizedDarkTable[12] = RGB(131, 148, 150);
    solarizedDarkTable[13] = RGB(108, 113, 196);
    solarizedDarkTable[14] = RGB(147, 161, 161);
    solarizedDarkTable[15] = RGB(253, 246, 227);
    Utils::SetColorTableAlpha(solarizedDarkSpan, 0xff);

    return solarizedDarkScheme;
}

ColorScheme _CreateSolarizedLightScheme()
{
    ColorScheme solarizedLightScheme { L"Solarized Light",
                                       RGB(  7, 54,  66),
                                       RGB(253, 246, 227) };
    auto& solarizedLightTable = solarizedLightScheme.GetTable();
    auto solarizedLightSpan = gsl::span<COLORREF>(&solarizedLightTable[0], gsl::narrow<ptrdiff_t>(COLOR_TABLE_SIZE));
    solarizedLightTable[0]  = RGB(  7, 54, 66);
    solarizedLightTable[1]  = RGB(211, 1, 2);
    solarizedLightTable[2]  = RGB(133, 153, 0);
    solarizedLightTable[3]  = RGB(181, 137, 0);
    solarizedLightTable[4]  = RGB( 38, 139, 210);
    solarizedLightTable[5]  = RGB(211, 54, 130);
    solarizedLightTable[6]  = RGB( 42, 161, 152);
    solarizedLightTable[7]  = RGB(238, 232, 213);
    solarizedLightTable[8]  = RGB(  0, 43, 54);
    solarizedLightTable[9]  = RGB(203, 75, 22);
    solarizedLightTable[10] = RGB( 88, 110, 117);
    solarizedLightTable[11] = RGB(101, 123, 131);
    solarizedLightTable[12] = RGB(131, 148, 150);
    solarizedLightTable[13] = RGB(108, 113, 196);
    solarizedLightTable[14] = RGB(147, 161, 161);
    solarizedLightTable[15] = RGB(253, 246, 227);
    Utils::SetColorTableAlpha(solarizedLightSpan, 0xff);

    return solarizedLightScheme;
}

// clang-format on

// Method Description:
// - Create the set of schemes to use as the default schemes. Currently creates
//      five default color schemes - Campbell (the new cmd color scheme),
//      One Half Dark, One Half Light, Solarized Dark, and Solarized Light.
// Arguments:
// - <none>
// Return Value:
// - <none>
void CascadiaSettings::_CreateDefaultSchemes()
{
    _globals.GetColorSchemes().emplace_back(_CreateCampbellScheme());
    _globals.GetColorSchemes().emplace_back(_CreateOneHalfDarkScheme());
    _globals.GetColorSchemes().emplace_back(_CreateOneHalfLightScheme());
    _globals.GetColorSchemes().emplace_back(_CreateSolarizedDarkScheme());
    _globals.GetColorSchemes().emplace_back(_CreateSolarizedLightScheme());
}

// Method Description:
// - Create a set of profiles to use as the "default" profiles when initializing
//   the terminal. Currently, we create two or three profiles:
//    * one for cmd.exe
//    * one for powershell.exe (inbox Windows Powershell)
//    * if Powershell Core (pwsh.exe) is installed, we'll create another for
//      Powershell Core.
void CascadiaSettings::_CreateDefaultProfiles()
{
    auto cmdProfile{ _CreateDefaultProfile(L"cmd") };
    cmdProfile.SetFontFace(L"Consolas");
    cmdProfile.SetCommandline(L"cmd.exe");
    cmdProfile.SetStartingDirectory(DEFAULT_STARTING_DIRECTORY);
    cmdProfile.SetColorScheme({ L"Campbell" });
    cmdProfile.SetAcrylicOpacity(0.75);
    cmdProfile.SetUseAcrylic(true);

    auto powershellProfile{ _CreateDefaultProfile(L"Windows PowerShell") };
    powershellProfile.SetCommandline(L"powershell.exe");
    powershellProfile.SetStartingDirectory(DEFAULT_STARTING_DIRECTORY);
    powershellProfile.SetColorScheme({ L"Campbell" });
    powershellProfile.SetDefaultBackground(POWERSHELL_BLUE);
    powershellProfile.SetUseAcrylic(false);

    // If the user has installed PowerShell Core, we add PowerShell Core as a default.
    // PowerShell Core default folder is "%PROGRAMFILES%\PowerShell\[Version]\".
    std::filesystem::path psCoreCmdline{};
    if (_isPowerShellCoreInstalled(psCoreCmdline))
    {
        auto pwshProfile{ _CreateDefaultProfile(L"PowerShell Core") };
        pwshProfile.SetCommandline(psCoreCmdline);
        pwshProfile.SetStartingDirectory(DEFAULT_STARTING_DIRECTORY);
        pwshProfile.SetColorScheme({ L"Campbell" });

        // If powershell core is installed, we'll use that as the default.
        // Otherwise, we'll use normal Windows Powershell as the default.
        _profiles.emplace_back(pwshProfile);
        _globals.SetDefaultProfile(pwshProfile.GetGuid());
    }
    else
    {
        _globals.SetDefaultProfile(powershellProfile.GetGuid());
    }

    _profiles.emplace_back(powershellProfile);
    _profiles.emplace_back(cmdProfile);
    try
    {
        _AppendWslProfiles(_profiles);
    }
    CATCH_LOG()
}

// Method Description:
// - Set up some default keybindings for the terminal.
// Arguments:
// - <none>
// Return Value:
// - <none>
void CascadiaSettings::_CreateDefaultKeybindings()
{
    AppKeyBindings keyBindings = _globals.GetKeybindings();
    // Set up spme basic default keybindings
    // TODO:MSFT:20700157 read our settings from some source, and configure
    //      keychord,action pairings from that file
    keyBindings.SetKeyBinding(ShortcutAction::NewTab,
                              KeyChord{ KeyModifiers::Ctrl,
                                        static_cast<int>('T') });

    keyBindings.SetKeyBinding(ShortcutAction::CloseTab,
<<<<<<< HEAD
                               KeyChord{ KeyModifiers::Ctrl,
                                         static_cast<int>('W') });

    keyBindings.SetKeyBinding(ShortcutAction::CopyText,
                               KeyChord{ KeyModifiers::Ctrl | KeyModifiers::Shift,
                                         static_cast<int>('C') });

    keyBindings.SetKeyBinding(ShortcutAction::PasteText,
                               KeyChord{ KeyModifiers::Ctrl | KeyModifiers::Shift,
                                         static_cast<int>('V') });

=======
                              KeyChord{ KeyModifiers::Ctrl,
                                        static_cast<int>('W') });
>>>>>>> 1580c1e0
    keyBindings.SetKeyBinding(ShortcutAction::OpenSettings,
                              KeyChord{ KeyModifiers::Ctrl,
                                        VK_OEM_COMMA });

    keyBindings.SetKeyBinding(ShortcutAction::NextTab,
                              KeyChord{ KeyModifiers::Ctrl,
                                        VK_TAB });

    keyBindings.SetKeyBinding(ShortcutAction::PrevTab,
                              KeyChord{ KeyModifiers::Ctrl | KeyModifiers::Shift,
                                        VK_TAB });

    // Yes these are offset by one.
    // Ideally, you'd want C-S-1 to open the _first_ profile, which is index 0
    keyBindings.SetKeyBinding(ShortcutAction::NewTabProfile0,
                              KeyChord{ KeyModifiers::Ctrl | KeyModifiers::Shift,
                                        static_cast<int>('1') });
    keyBindings.SetKeyBinding(ShortcutAction::NewTabProfile1,
                              KeyChord{ KeyModifiers::Ctrl | KeyModifiers::Shift,
                                        static_cast<int>('2') });
    keyBindings.SetKeyBinding(ShortcutAction::NewTabProfile2,
                              KeyChord{ KeyModifiers::Ctrl | KeyModifiers::Shift,
                                        static_cast<int>('3') });
    keyBindings.SetKeyBinding(ShortcutAction::NewTabProfile3,
                              KeyChord{ KeyModifiers::Ctrl | KeyModifiers::Shift,
                                        static_cast<int>('4') });
    keyBindings.SetKeyBinding(ShortcutAction::NewTabProfile4,
                              KeyChord{ KeyModifiers::Ctrl | KeyModifiers::Shift,
                                        static_cast<int>('5') });
    keyBindings.SetKeyBinding(ShortcutAction::NewTabProfile5,
                              KeyChord{ KeyModifiers::Ctrl | KeyModifiers::Shift,
                                        static_cast<int>('6') });
    keyBindings.SetKeyBinding(ShortcutAction::NewTabProfile6,
                              KeyChord{ KeyModifiers::Ctrl | KeyModifiers::Shift,
                                        static_cast<int>('7') });
    keyBindings.SetKeyBinding(ShortcutAction::NewTabProfile7,
                              KeyChord{ KeyModifiers::Ctrl | KeyModifiers::Shift,
                                        static_cast<int>('8') });
    keyBindings.SetKeyBinding(ShortcutAction::NewTabProfile8,
                              KeyChord{ KeyModifiers::Ctrl | KeyModifiers::Shift,
                                        static_cast<int>('9') });

    keyBindings.SetKeyBinding(ShortcutAction::ScrollUp,
                              KeyChord{ KeyModifiers::Ctrl | KeyModifiers::Shift,
                                        VK_UP });
    keyBindings.SetKeyBinding(ShortcutAction::ScrollDown,
                              KeyChord{ KeyModifiers::Ctrl | KeyModifiers::Shift,
                                        VK_DOWN });
    keyBindings.SetKeyBinding(ShortcutAction::ScrollDownPage,
                              KeyChord{ KeyModifiers::Ctrl | KeyModifiers::Shift,
                                        VK_NEXT });
    keyBindings.SetKeyBinding(ShortcutAction::ScrollUpPage,
                              KeyChord{ KeyModifiers::Ctrl | KeyModifiers::Shift,
                                        VK_PRIOR });
    keyBindings.SetKeyBinding(ShortcutAction::SwitchToTab0,
                              KeyChord{ KeyModifiers::Alt,
                                        static_cast<int>('1') });
    keyBindings.SetKeyBinding(ShortcutAction::SwitchToTab1,
                              KeyChord{ KeyModifiers::Alt,
                                        static_cast<int>('2') });
    keyBindings.SetKeyBinding(ShortcutAction::SwitchToTab2,
                              KeyChord{ KeyModifiers::Alt,
                                        static_cast<int>('3') });
    keyBindings.SetKeyBinding(ShortcutAction::SwitchToTab3,
                              KeyChord{ KeyModifiers::Alt,
                                        static_cast<int>('4') });
    keyBindings.SetKeyBinding(ShortcutAction::SwitchToTab4,
                              KeyChord{ KeyModifiers::Alt,
                                        static_cast<int>('5') });
    keyBindings.SetKeyBinding(ShortcutAction::SwitchToTab5,
                              KeyChord{ KeyModifiers::Alt,
                                        static_cast<int>('6') });
    keyBindings.SetKeyBinding(ShortcutAction::SwitchToTab6,
                              KeyChord{ KeyModifiers::Alt,
                                        static_cast<int>('7') });
    keyBindings.SetKeyBinding(ShortcutAction::SwitchToTab7,
                              KeyChord{ KeyModifiers::Alt,
                                        static_cast<int>('8') });
    keyBindings.SetKeyBinding(ShortcutAction::SwitchToTab8,
                              KeyChord{ KeyModifiers::Alt,
                                        static_cast<int>('9') });
}

// Method Description:
// - Initialize this object with default color schemes, profiles, and keybindings.
// Arguments:
// - <none>
// Return Value:
// - <none>
void CascadiaSettings::CreateDefaults()
{
    _CreateDefaultProfiles();
    _CreateDefaultSchemes();
    _CreateDefaultKeybindings();
}

// Method Description:
// - Finds a profile that matches the given GUID. If there is no profile in this
//      settings object that matches, returns nullptr.
// Arguments:
// - profileGuid: the GUID of the profile to return.
// Return Value:
// - a non-ownership pointer to the profile matching the given guid, or nullptr
//      if there is no match.
const Profile* CascadiaSettings::FindProfile(GUID profileGuid) const noexcept
{
    for (auto& profile : _profiles)
    {
        if (profile.GetGuid() == profileGuid)
        {
            return &profile;
        }
    }
    return nullptr;
}

// Method Description:
// - Create a TerminalSettings object from the given profile.
//      If the profileGuidArg is not provided, this method will use the default
//      profile.
//   The TerminalSettings object that is created can be used to initialize both
//      the Control's settings, and the Core settings of the terminal.
// Arguments:
// - profileGuidArg: an optional GUID to use to lookup the profile to create the
//      settings from. If this arg is not provided, or the GUID does not match a
//       profile, then this method will use the default profile.
// Return Value:
// - <none>
TerminalSettings CascadiaSettings::MakeSettings(std::optional<GUID> profileGuidArg) const
{
    GUID profileGuid = profileGuidArg ? profileGuidArg.value() : _globals.GetDefaultProfile();
    const Profile* const profile = FindProfile(profileGuid);
    if (profile == nullptr)
    {
        throw E_INVALIDARG;
    }

    TerminalSettings result = profile->CreateTerminalSettings(_globals.GetColorSchemes());

    // Place our appropriate global settings into the Terminal Settings
    _globals.ApplyToSettings(result);

    return result;
}

// Method Description:
// - Returns an iterable collection of all of our Profiles.
// Arguments:
// - <none>
// Return Value:
// - an iterable collection of all of our Profiles.
std::basic_string_view<Profile> CascadiaSettings::GetProfiles() const noexcept
{
    return { &_profiles[0], _profiles.size() };
}

// Method Description:
// - Returns the globally configured keybindings
// Arguments:
// - <none>
// Return Value:
// - the globally configured keybindings
AppKeyBindings CascadiaSettings::GetKeybindings() const noexcept
{
    return _globals.GetKeybindings();
}

// Method Description:
// - Get a reference to our global settings
// Arguments:
// - <none>
// Return Value:
// - a reference to our global settings
GlobalAppSettings& CascadiaSettings::GlobalSettings()
{
    return _globals;
}

// Function Description:
// - Returns true if the user has installed PowerShell Core. This will check
//   both %ProgramFiles% and %ProgramFiles(x86)%, and will return true if
//   powershell core was installed in either location.
// Arguments:
// - A ref of a path that receives the result of PowerShell Core pwsh.exe full path.
// Return Value:
// - true iff powershell core (pwsh.exe) is present.
bool CascadiaSettings::_isPowerShellCoreInstalled(std::filesystem::path& cmdline)
{
    return _isPowerShellCoreInstalledInPath(L"%ProgramFiles%", cmdline) ||
           _isPowerShellCoreInstalledInPath(L"%ProgramFiles(x86)%", cmdline);
}

// Function Description:
// - Returns true if the user has installed PowerShell Core.
// Arguments:
// - A string that contains an environment-variable string in the form: %variableName%.
// - A ref of a path that receives the result of PowerShell Core pwsh.exe full path.
// Return Value:
// - true iff powershell core (pwsh.exe) is present in the given path
bool CascadiaSettings::_isPowerShellCoreInstalledInPath(const std::wstring_view programFileEnv, std::filesystem::path& cmdline)
{
    std::filesystem::path psCorePath = ExpandEnvironmentVariableString(programFileEnv.data());
    psCorePath /= L"PowerShell";
    if (std::filesystem::exists(psCorePath))
    {
        for (auto& p : std::filesystem::directory_iterator(psCorePath))
        {
            psCorePath = p.path();
            psCorePath /= L"pwsh.exe";
            if (std::filesystem::exists(psCorePath))
            {
                cmdline = psCorePath;
                return true;
            }
        }
    }
    return false;
}

// Function Description:
// - Adds all of the WSL profiles to the provided container.
// Arguments:
// - A ref to the profiles container where the WSL profiles are to be added
// Return Value:
// - <none>
void CascadiaSettings::_AppendWslProfiles(std::vector<TerminalApp::Profile>& profileStorage)
{
    wil::unique_handle readPipe;
    wil::unique_handle writePipe;
    SECURITY_ATTRIBUTES sa{ sizeof(sa), nullptr, true };
    THROW_IF_WIN32_BOOL_FALSE(CreatePipe(&readPipe, &writePipe, &sa, 0));
    STARTUPINFO si{};
    si.cb = sizeof(si);
    si.dwFlags = STARTF_USESTDHANDLES;
    si.hStdOutput = writePipe.get();
    si.hStdError = writePipe.get();
    wil::unique_process_information pi{};
    wil::unique_cotaskmem_string systemPath;
    THROW_IF_FAILED(wil::GetSystemDirectoryW(systemPath));
    std::wstring command(systemPath.get());
    command += L"\\wsl.exe --list";

    THROW_IF_WIN32_BOOL_FALSE(CreateProcessW(nullptr,
                                             const_cast<LPWSTR>(command.c_str()),
                                             nullptr,
                                             nullptr,
                                             TRUE,
                                             CREATE_NO_WINDOW,
                                             nullptr,
                                             nullptr,
                                             &si,
                                             &pi));
    switch (WaitForSingleObject(pi.hProcess, INFINITE))
    {
    case WAIT_OBJECT_0:
        break;
    case WAIT_ABANDONED:
    case WAIT_TIMEOUT:
        THROW_HR(ERROR_CHILD_NOT_COMPLETE);
    case WAIT_FAILED:
        THROW_LAST_ERROR();
    default:
        THROW_HR(ERROR_UNHANDLED_EXCEPTION);
    }
    DWORD exitCode;
    if (GetExitCodeProcess(pi.hProcess, &exitCode) == false)
    {
        THROW_HR(E_INVALIDARG);
    }
    else if (exitCode != 0)
    {
        return;
    }
    DWORD bytesAvailable;
    THROW_IF_WIN32_BOOL_FALSE(PeekNamedPipe(readPipe.get(), nullptr, NULL, nullptr, &bytesAvailable, nullptr));
    std::wfstream pipe{ _wfdopen(_open_osfhandle((intptr_t)readPipe.get(), _O_WTEXT | _O_RDONLY), L"r") };
    // don't worry about the handle returned from wfdOpen, readPipe handle is already managed by wil
    // and closing the file handle will cause an error.
    std::wstring wline;
    std::getline(pipe, wline); // remove the header from the output.
    while (pipe.tellp() < bytesAvailable)
    {
        std::getline(pipe, wline);
        std::wstringstream wlinestream(wline);
        if (wlinestream)
        {
            std::wstring distName;
            std::getline(wlinestream, distName, L'\r');
            size_t firstChar = distName.find_first_of(L"( ");
            // Some localizations don't have a space between the name and "(Default)"
            // https://github.com/microsoft/terminal/issues/1168#issuecomment-500187109
            if (firstChar < distName.size())
            {
                distName.resize(firstChar);
            }
            auto WSLDistro{ _CreateDefaultProfile(distName) };
            WSLDistro.SetCommandline(L"wsl.exe -d " + distName);
            WSLDistro.SetColorScheme({ L"Campbell" });
            std::wstring iconPath{ PACKAGED_PROFILE_ICON_PATH };
            iconPath.append(DEFAULT_LINUX_ICON_GUID);
            iconPath.append(PACKAGED_PROFILE_ICON_EXTENSION);
            WSLDistro.SetIconPath(iconPath);
            profileStorage.emplace_back(WSLDistro);
        }
    }
}

// Function Description:
// - Get a environment variable string.
// Arguments:
// - A string that contains an environment-variable string in the form: %variableName%.
// Return Value:
// - a string of the expending environment-variable string.
std::wstring CascadiaSettings::ExpandEnvironmentVariableString(std::wstring_view source)
{
    std::wstring result{};
    DWORD requiredSize = 0;
    do
    {
        result.resize(requiredSize);
        requiredSize = ::ExpandEnvironmentStringsW(source.data(), result.data(), gsl::narrow<DWORD>(result.size()));
    } while (requiredSize != result.size());

    // Trim the terminating null character
    result.resize(requiredSize - 1);
    return result;
}

// Method Description:
// - Helper function for creating a skeleton default profile with a pre-populated
//   guid and name.
// Arguments:
// - name: the name of the new profile.
// Return Value:
// - A Profile, ready to be filled in
Profile CascadiaSettings::_CreateDefaultProfile(const std::wstring_view name)
{
    auto profileGuid{ Utils::CreateV5Uuid(TERMINAL_PROFILE_NAMESPACE_GUID, gsl::as_bytes(gsl::make_span(name))) };
    Profile newProfile{ profileGuid };

    newProfile.SetName(static_cast<std::wstring>(name));

    std::wstring iconPath{ PACKAGED_PROFILE_ICON_PATH };
    iconPath.append(Utils::GuidToString(profileGuid));
    iconPath.append(PACKAGED_PROFILE_ICON_EXTENSION);

    newProfile.SetIconPath(iconPath);

    return newProfile;
}
<|MERGE_RESOLUTION|>--- conflicted
+++ resolved
@@ -1,623 +1,618 @@
-// Copyright (c) Microsoft Corporation.
-// Licensed under the MIT license.
-
-#include "pch.h"
-#include <argb.h>
-#include <conattrs.hpp>
-#include <io.h>
-#include <fcntl.h>
-#include "CascadiaSettings.h"
-#include "../../types/inc/utils.hpp"
-#include "../../inc/DefaultSettings.h"
-
-using namespace winrt::Microsoft::Terminal::Settings;
-using namespace ::TerminalApp;
-using namespace winrt::Microsoft::Terminal::TerminalControl;
-using namespace winrt::TerminalApp;
-using namespace Microsoft::Console;
-
-// {2bde4a90-d05f-401c-9492-e40884ead1d8}
-// uuidv5 properties: name format is UTF-16LE bytes
-static constexpr GUID TERMINAL_PROFILE_NAMESPACE_GUID = { 0x2bde4a90, 0xd05f, 0x401c, { 0x94, 0x92, 0xe4, 0x8, 0x84, 0xea, 0xd1, 0xd8 } };
-
-static constexpr std::wstring_view PACKAGED_PROFILE_ICON_PATH{ L"ms-appx:///ProfileIcons/" };
-static constexpr std::wstring_view PACKAGED_PROFILE_ICON_EXTENSION{ L".png" };
-static constexpr std::wstring_view DEFAULT_LINUX_ICON_GUID{ L"{9acb9455-ca41-5af7-950f-6bca1bc9722f}" };
-
-CascadiaSettings::CascadiaSettings() :
-    _globals{},
-    _profiles{}
-{
-}
-
-CascadiaSettings::~CascadiaSettings()
-{
-}
-
-ColorScheme _CreateCampbellScheme()
-{
-    ColorScheme campbellScheme{ L"Campbell",
-                                RGB(242, 242, 242),
-                                RGB(12, 12, 12) };
-    auto& campbellTable = campbellScheme.GetTable();
-    auto campbellSpan = gsl::span<COLORREF>(&campbellTable[0], gsl::narrow<ptrdiff_t>(COLOR_TABLE_SIZE));
-    Utils::InitializeCampbellColorTable(campbellSpan);
-    Utils::SetColorTableAlpha(campbellSpan, 0xff);
-
-    return campbellScheme;
-}
-
-// clang-format off
-
-ColorScheme _CreateOneHalfDarkScheme()
-{
-    // First 8 dark colors per: https://github.com/sonph/onehalf/blob/master/putty/onehalf-dark.reg
-    // Dark gray is per colortool scheme, the other 7 of the last 8 colors from the colortool
-    // scheme are the same as their dark color equivalents.
-    ColorScheme oneHalfDarkScheme { L"One Half Dark",
-                                    RGB(220, 223, 228),
-                                    RGB( 40,  44,  52) };
-    auto& oneHalfDarkTable = oneHalfDarkScheme.GetTable();
-    auto oneHalfDarkSpan = gsl::span<COLORREF>(&oneHalfDarkTable[0], gsl::narrow<ptrdiff_t>(COLOR_TABLE_SIZE));
-    oneHalfDarkTable[0]  = RGB( 40,  44,  52); // black
-    oneHalfDarkTable[1]  = RGB(224, 108, 117); // dark red
-    oneHalfDarkTable[2]  = RGB(152, 195, 121); // dark green
-    oneHalfDarkTable[3]  = RGB(229, 192, 123); // dark yellow
-    oneHalfDarkTable[4]  = RGB( 97, 175, 239); // dark blue
-    oneHalfDarkTable[5]  = RGB(198, 120, 221); // dark magenta
-    oneHalfDarkTable[6]  = RGB( 86, 182, 194); // dark cyan
-    oneHalfDarkTable[7]  = RGB(220, 223, 228); // gray
-    oneHalfDarkTable[8]  = RGB( 90,  99, 116); // dark gray
-    oneHalfDarkTable[9]  = RGB(224, 108, 117); // red
-    oneHalfDarkTable[10] = RGB(152, 195, 121); // green
-    oneHalfDarkTable[11] = RGB(229, 192, 123); // yellow
-    oneHalfDarkTable[12] = RGB( 97, 175, 239); // blue
-    oneHalfDarkTable[13] = RGB(198, 120, 221); // magenta
-    oneHalfDarkTable[14] = RGB( 86, 182, 194); // cyan
-    oneHalfDarkTable[15] = RGB(220, 223, 228); // white
-    Utils::SetColorTableAlpha(oneHalfDarkSpan, 0xff);
-
-    return oneHalfDarkScheme;
-}
-
-ColorScheme _CreateOneHalfLightScheme()
-{
-    // First 8 dark colors per: https://github.com/sonph/onehalf/blob/master/putty/onehalf-light.reg
-    // Last 8 colors per colortool scheme.
-    ColorScheme oneHalfLightScheme { L"One Half Light",
-                                    RGB(56,  58,  66),
-                                    RGB(250, 250, 250) };
-    auto& oneHalfLightTable = oneHalfLightScheme.GetTable();
-    auto oneHalfLightSpan = gsl::span<COLORREF>(&oneHalfLightTable[0], gsl::narrow<ptrdiff_t>(COLOR_TABLE_SIZE));
-    oneHalfLightTable[0]  = RGB( 56,  58,  66); // black
-    oneHalfLightTable[1]  = RGB(228,  86,  73); // dark red
-    oneHalfLightTable[2]  = RGB( 80, 161,  79); // dark green
-    oneHalfLightTable[3]  = RGB(193, 131,   1); // dark yellow
-    oneHalfLightTable[4]  = RGB(  1, 132, 188); // dark blue
-    oneHalfLightTable[5]  = RGB(166,  38, 164); // dark magenta
-    oneHalfLightTable[6]  = RGB(  9, 151, 179); // dark cyan
-    oneHalfLightTable[7]  = RGB(250, 250, 250); // gray
-    oneHalfLightTable[8]  = RGB( 79,  82,  93); // dark gray
-    oneHalfLightTable[9]  = RGB(223, 108, 117); // red
-    oneHalfLightTable[10] = RGB(152, 195, 121); // green
-    oneHalfLightTable[11] = RGB(228, 192, 122); // yellow
-    oneHalfLightTable[12] = RGB( 97, 175, 239); // blue
-    oneHalfLightTable[13] = RGB(197, 119, 221); // magenta
-    oneHalfLightTable[14] = RGB( 86, 181, 193); // cyan
-    oneHalfLightTable[15] = RGB(255, 255, 255); // white
-    Utils::SetColorTableAlpha(oneHalfLightSpan, 0xff);
-
-    return oneHalfLightScheme;
-}
-
-ColorScheme _CreateSolarizedDarkScheme()
-{
-    ColorScheme solarizedDarkScheme { L"Solarized Dark",
-                                      RGB(253, 246, 227),
-                                      RGB(  7, 54,  66) };
-    auto& solarizedDarkTable = solarizedDarkScheme.GetTable();
-    auto solarizedDarkSpan = gsl::span<COLORREF>(&solarizedDarkTable[0], gsl::narrow<ptrdiff_t>(COLOR_TABLE_SIZE));
-    solarizedDarkTable[0]  = RGB(  7, 54, 66);
-    solarizedDarkTable[1]  = RGB(211, 1, 2);
-    solarizedDarkTable[2]  = RGB(133, 153, 0);
-    solarizedDarkTable[3]  = RGB(181, 137, 0);
-    solarizedDarkTable[4]  = RGB( 38, 139, 210);
-    solarizedDarkTable[5]  = RGB(211, 54, 130);
-    solarizedDarkTable[6]  = RGB( 42, 161, 152);
-    solarizedDarkTable[7]  = RGB(238, 232, 213);
-    solarizedDarkTable[8]  = RGB(  0, 43, 54);
-    solarizedDarkTable[9]  = RGB(203, 75, 22);
-    solarizedDarkTable[10] = RGB( 88, 110, 117);
-    solarizedDarkTable[11] = RGB(101, 123, 131);
-    solarizedDarkTable[12] = RGB(131, 148, 150);
-    solarizedDarkTable[13] = RGB(108, 113, 196);
-    solarizedDarkTable[14] = RGB(147, 161, 161);
-    solarizedDarkTable[15] = RGB(253, 246, 227);
-    Utils::SetColorTableAlpha(solarizedDarkSpan, 0xff);
-
-    return solarizedDarkScheme;
-}
-
-ColorScheme _CreateSolarizedLightScheme()
-{
-    ColorScheme solarizedLightScheme { L"Solarized Light",
-                                       RGB(  7, 54,  66),
-                                       RGB(253, 246, 227) };
-    auto& solarizedLightTable = solarizedLightScheme.GetTable();
-    auto solarizedLightSpan = gsl::span<COLORREF>(&solarizedLightTable[0], gsl::narrow<ptrdiff_t>(COLOR_TABLE_SIZE));
-    solarizedLightTable[0]  = RGB(  7, 54, 66);
-    solarizedLightTable[1]  = RGB(211, 1, 2);
-    solarizedLightTable[2]  = RGB(133, 153, 0);
-    solarizedLightTable[3]  = RGB(181, 137, 0);
-    solarizedLightTable[4]  = RGB( 38, 139, 210);
-    solarizedLightTable[5]  = RGB(211, 54, 130);
-    solarizedLightTable[6]  = RGB( 42, 161, 152);
-    solarizedLightTable[7]  = RGB(238, 232, 213);
-    solarizedLightTable[8]  = RGB(  0, 43, 54);
-    solarizedLightTable[9]  = RGB(203, 75, 22);
-    solarizedLightTable[10] = RGB( 88, 110, 117);
-    solarizedLightTable[11] = RGB(101, 123, 131);
-    solarizedLightTable[12] = RGB(131, 148, 150);
-    solarizedLightTable[13] = RGB(108, 113, 196);
-    solarizedLightTable[14] = RGB(147, 161, 161);
-    solarizedLightTable[15] = RGB(253, 246, 227);
-    Utils::SetColorTableAlpha(solarizedLightSpan, 0xff);
-
-    return solarizedLightScheme;
-}
-
-// clang-format on
-
-// Method Description:
-// - Create the set of schemes to use as the default schemes. Currently creates
-//      five default color schemes - Campbell (the new cmd color scheme),
-//      One Half Dark, One Half Light, Solarized Dark, and Solarized Light.
-// Arguments:
-// - <none>
-// Return Value:
-// - <none>
-void CascadiaSettings::_CreateDefaultSchemes()
-{
-    _globals.GetColorSchemes().emplace_back(_CreateCampbellScheme());
-    _globals.GetColorSchemes().emplace_back(_CreateOneHalfDarkScheme());
-    _globals.GetColorSchemes().emplace_back(_CreateOneHalfLightScheme());
-    _globals.GetColorSchemes().emplace_back(_CreateSolarizedDarkScheme());
-    _globals.GetColorSchemes().emplace_back(_CreateSolarizedLightScheme());
-}
-
-// Method Description:
-// - Create a set of profiles to use as the "default" profiles when initializing
-//   the terminal. Currently, we create two or three profiles:
-//    * one for cmd.exe
-//    * one for powershell.exe (inbox Windows Powershell)
-//    * if Powershell Core (pwsh.exe) is installed, we'll create another for
-//      Powershell Core.
-void CascadiaSettings::_CreateDefaultProfiles()
-{
-    auto cmdProfile{ _CreateDefaultProfile(L"cmd") };
-    cmdProfile.SetFontFace(L"Consolas");
-    cmdProfile.SetCommandline(L"cmd.exe");
-    cmdProfile.SetStartingDirectory(DEFAULT_STARTING_DIRECTORY);
-    cmdProfile.SetColorScheme({ L"Campbell" });
-    cmdProfile.SetAcrylicOpacity(0.75);
-    cmdProfile.SetUseAcrylic(true);
-
-    auto powershellProfile{ _CreateDefaultProfile(L"Windows PowerShell") };
-    powershellProfile.SetCommandline(L"powershell.exe");
-    powershellProfile.SetStartingDirectory(DEFAULT_STARTING_DIRECTORY);
-    powershellProfile.SetColorScheme({ L"Campbell" });
-    powershellProfile.SetDefaultBackground(POWERSHELL_BLUE);
-    powershellProfile.SetUseAcrylic(false);
-
-    // If the user has installed PowerShell Core, we add PowerShell Core as a default.
-    // PowerShell Core default folder is "%PROGRAMFILES%\PowerShell\[Version]\".
-    std::filesystem::path psCoreCmdline{};
-    if (_isPowerShellCoreInstalled(psCoreCmdline))
-    {
-        auto pwshProfile{ _CreateDefaultProfile(L"PowerShell Core") };
-        pwshProfile.SetCommandline(psCoreCmdline);
-        pwshProfile.SetStartingDirectory(DEFAULT_STARTING_DIRECTORY);
-        pwshProfile.SetColorScheme({ L"Campbell" });
-
-        // If powershell core is installed, we'll use that as the default.
-        // Otherwise, we'll use normal Windows Powershell as the default.
-        _profiles.emplace_back(pwshProfile);
-        _globals.SetDefaultProfile(pwshProfile.GetGuid());
-    }
-    else
-    {
-        _globals.SetDefaultProfile(powershellProfile.GetGuid());
-    }
-
-    _profiles.emplace_back(powershellProfile);
-    _profiles.emplace_back(cmdProfile);
-    try
-    {
-        _AppendWslProfiles(_profiles);
-    }
-    CATCH_LOG()
-}
-
-// Method Description:
-// - Set up some default keybindings for the terminal.
-// Arguments:
-// - <none>
-// Return Value:
-// - <none>
-void CascadiaSettings::_CreateDefaultKeybindings()
-{
-    AppKeyBindings keyBindings = _globals.GetKeybindings();
-    // Set up spme basic default keybindings
-    // TODO:MSFT:20700157 read our settings from some source, and configure
-    //      keychord,action pairings from that file
-    keyBindings.SetKeyBinding(ShortcutAction::NewTab,
-                              KeyChord{ KeyModifiers::Ctrl,
-                                        static_cast<int>('T') });
-
-    keyBindings.SetKeyBinding(ShortcutAction::CloseTab,
-<<<<<<< HEAD
-                               KeyChord{ KeyModifiers::Ctrl,
-                                         static_cast<int>('W') });
-
-    keyBindings.SetKeyBinding(ShortcutAction::CopyText,
-                               KeyChord{ KeyModifiers::Ctrl | KeyModifiers::Shift,
-                                         static_cast<int>('C') });
-
-    keyBindings.SetKeyBinding(ShortcutAction::PasteText,
-                               KeyChord{ KeyModifiers::Ctrl | KeyModifiers::Shift,
-                                         static_cast<int>('V') });
-
-=======
-                              KeyChord{ KeyModifiers::Ctrl,
-                                        static_cast<int>('W') });
->>>>>>> 1580c1e0
-    keyBindings.SetKeyBinding(ShortcutAction::OpenSettings,
-                              KeyChord{ KeyModifiers::Ctrl,
-                                        VK_OEM_COMMA });
-
-    keyBindings.SetKeyBinding(ShortcutAction::NextTab,
-                              KeyChord{ KeyModifiers::Ctrl,
-                                        VK_TAB });
-
-    keyBindings.SetKeyBinding(ShortcutAction::PrevTab,
-                              KeyChord{ KeyModifiers::Ctrl | KeyModifiers::Shift,
-                                        VK_TAB });
-
-    // Yes these are offset by one.
-    // Ideally, you'd want C-S-1 to open the _first_ profile, which is index 0
-    keyBindings.SetKeyBinding(ShortcutAction::NewTabProfile0,
-                              KeyChord{ KeyModifiers::Ctrl | KeyModifiers::Shift,
-                                        static_cast<int>('1') });
-    keyBindings.SetKeyBinding(ShortcutAction::NewTabProfile1,
-                              KeyChord{ KeyModifiers::Ctrl | KeyModifiers::Shift,
-                                        static_cast<int>('2') });
-    keyBindings.SetKeyBinding(ShortcutAction::NewTabProfile2,
-                              KeyChord{ KeyModifiers::Ctrl | KeyModifiers::Shift,
-                                        static_cast<int>('3') });
-    keyBindings.SetKeyBinding(ShortcutAction::NewTabProfile3,
-                              KeyChord{ KeyModifiers::Ctrl | KeyModifiers::Shift,
-                                        static_cast<int>('4') });
-    keyBindings.SetKeyBinding(ShortcutAction::NewTabProfile4,
-                              KeyChord{ KeyModifiers::Ctrl | KeyModifiers::Shift,
-                                        static_cast<int>('5') });
-    keyBindings.SetKeyBinding(ShortcutAction::NewTabProfile5,
-                              KeyChord{ KeyModifiers::Ctrl | KeyModifiers::Shift,
-                                        static_cast<int>('6') });
-    keyBindings.SetKeyBinding(ShortcutAction::NewTabProfile6,
-                              KeyChord{ KeyModifiers::Ctrl | KeyModifiers::Shift,
-                                        static_cast<int>('7') });
-    keyBindings.SetKeyBinding(ShortcutAction::NewTabProfile7,
-                              KeyChord{ KeyModifiers::Ctrl | KeyModifiers::Shift,
-                                        static_cast<int>('8') });
-    keyBindings.SetKeyBinding(ShortcutAction::NewTabProfile8,
-                              KeyChord{ KeyModifiers::Ctrl | KeyModifiers::Shift,
-                                        static_cast<int>('9') });
-
-    keyBindings.SetKeyBinding(ShortcutAction::ScrollUp,
-                              KeyChord{ KeyModifiers::Ctrl | KeyModifiers::Shift,
-                                        VK_UP });
-    keyBindings.SetKeyBinding(ShortcutAction::ScrollDown,
-                              KeyChord{ KeyModifiers::Ctrl | KeyModifiers::Shift,
-                                        VK_DOWN });
-    keyBindings.SetKeyBinding(ShortcutAction::ScrollDownPage,
-                              KeyChord{ KeyModifiers::Ctrl | KeyModifiers::Shift,
-                                        VK_NEXT });
-    keyBindings.SetKeyBinding(ShortcutAction::ScrollUpPage,
-                              KeyChord{ KeyModifiers::Ctrl | KeyModifiers::Shift,
-                                        VK_PRIOR });
-    keyBindings.SetKeyBinding(ShortcutAction::SwitchToTab0,
-                              KeyChord{ KeyModifiers::Alt,
-                                        static_cast<int>('1') });
-    keyBindings.SetKeyBinding(ShortcutAction::SwitchToTab1,
-                              KeyChord{ KeyModifiers::Alt,
-                                        static_cast<int>('2') });
-    keyBindings.SetKeyBinding(ShortcutAction::SwitchToTab2,
-                              KeyChord{ KeyModifiers::Alt,
-                                        static_cast<int>('3') });
-    keyBindings.SetKeyBinding(ShortcutAction::SwitchToTab3,
-                              KeyChord{ KeyModifiers::Alt,
-                                        static_cast<int>('4') });
-    keyBindings.SetKeyBinding(ShortcutAction::SwitchToTab4,
-                              KeyChord{ KeyModifiers::Alt,
-                                        static_cast<int>('5') });
-    keyBindings.SetKeyBinding(ShortcutAction::SwitchToTab5,
-                              KeyChord{ KeyModifiers::Alt,
-                                        static_cast<int>('6') });
-    keyBindings.SetKeyBinding(ShortcutAction::SwitchToTab6,
-                              KeyChord{ KeyModifiers::Alt,
-                                        static_cast<int>('7') });
-    keyBindings.SetKeyBinding(ShortcutAction::SwitchToTab7,
-                              KeyChord{ KeyModifiers::Alt,
-                                        static_cast<int>('8') });
-    keyBindings.SetKeyBinding(ShortcutAction::SwitchToTab8,
-                              KeyChord{ KeyModifiers::Alt,
-                                        static_cast<int>('9') });
-}
-
-// Method Description:
-// - Initialize this object with default color schemes, profiles, and keybindings.
-// Arguments:
-// - <none>
-// Return Value:
-// - <none>
-void CascadiaSettings::CreateDefaults()
-{
-    _CreateDefaultProfiles();
-    _CreateDefaultSchemes();
-    _CreateDefaultKeybindings();
-}
-
-// Method Description:
-// - Finds a profile that matches the given GUID. If there is no profile in this
-//      settings object that matches, returns nullptr.
-// Arguments:
-// - profileGuid: the GUID of the profile to return.
-// Return Value:
-// - a non-ownership pointer to the profile matching the given guid, or nullptr
-//      if there is no match.
-const Profile* CascadiaSettings::FindProfile(GUID profileGuid) const noexcept
-{
-    for (auto& profile : _profiles)
-    {
-        if (profile.GetGuid() == profileGuid)
-        {
-            return &profile;
-        }
-    }
-    return nullptr;
-}
-
-// Method Description:
-// - Create a TerminalSettings object from the given profile.
-//      If the profileGuidArg is not provided, this method will use the default
-//      profile.
-//   The TerminalSettings object that is created can be used to initialize both
-//      the Control's settings, and the Core settings of the terminal.
-// Arguments:
-// - profileGuidArg: an optional GUID to use to lookup the profile to create the
-//      settings from. If this arg is not provided, or the GUID does not match a
-//       profile, then this method will use the default profile.
-// Return Value:
-// - <none>
-TerminalSettings CascadiaSettings::MakeSettings(std::optional<GUID> profileGuidArg) const
-{
-    GUID profileGuid = profileGuidArg ? profileGuidArg.value() : _globals.GetDefaultProfile();
-    const Profile* const profile = FindProfile(profileGuid);
-    if (profile == nullptr)
-    {
-        throw E_INVALIDARG;
-    }
-
-    TerminalSettings result = profile->CreateTerminalSettings(_globals.GetColorSchemes());
-
-    // Place our appropriate global settings into the Terminal Settings
-    _globals.ApplyToSettings(result);
-
-    return result;
-}
-
-// Method Description:
-// - Returns an iterable collection of all of our Profiles.
-// Arguments:
-// - <none>
-// Return Value:
-// - an iterable collection of all of our Profiles.
-std::basic_string_view<Profile> CascadiaSettings::GetProfiles() const noexcept
-{
-    return { &_profiles[0], _profiles.size() };
-}
-
-// Method Description:
-// - Returns the globally configured keybindings
-// Arguments:
-// - <none>
-// Return Value:
-// - the globally configured keybindings
-AppKeyBindings CascadiaSettings::GetKeybindings() const noexcept
-{
-    return _globals.GetKeybindings();
-}
-
-// Method Description:
-// - Get a reference to our global settings
-// Arguments:
-// - <none>
-// Return Value:
-// - a reference to our global settings
-GlobalAppSettings& CascadiaSettings::GlobalSettings()
-{
-    return _globals;
-}
-
-// Function Description:
-// - Returns true if the user has installed PowerShell Core. This will check
-//   both %ProgramFiles% and %ProgramFiles(x86)%, and will return true if
-//   powershell core was installed in either location.
-// Arguments:
-// - A ref of a path that receives the result of PowerShell Core pwsh.exe full path.
-// Return Value:
-// - true iff powershell core (pwsh.exe) is present.
-bool CascadiaSettings::_isPowerShellCoreInstalled(std::filesystem::path& cmdline)
-{
-    return _isPowerShellCoreInstalledInPath(L"%ProgramFiles%", cmdline) ||
-           _isPowerShellCoreInstalledInPath(L"%ProgramFiles(x86)%", cmdline);
-}
-
-// Function Description:
-// - Returns true if the user has installed PowerShell Core.
-// Arguments:
-// - A string that contains an environment-variable string in the form: %variableName%.
-// - A ref of a path that receives the result of PowerShell Core pwsh.exe full path.
-// Return Value:
-// - true iff powershell core (pwsh.exe) is present in the given path
-bool CascadiaSettings::_isPowerShellCoreInstalledInPath(const std::wstring_view programFileEnv, std::filesystem::path& cmdline)
-{
-    std::filesystem::path psCorePath = ExpandEnvironmentVariableString(programFileEnv.data());
-    psCorePath /= L"PowerShell";
-    if (std::filesystem::exists(psCorePath))
-    {
-        for (auto& p : std::filesystem::directory_iterator(psCorePath))
-        {
-            psCorePath = p.path();
-            psCorePath /= L"pwsh.exe";
-            if (std::filesystem::exists(psCorePath))
-            {
-                cmdline = psCorePath;
-                return true;
-            }
-        }
-    }
-    return false;
-}
-
-// Function Description:
-// - Adds all of the WSL profiles to the provided container.
-// Arguments:
-// - A ref to the profiles container where the WSL profiles are to be added
-// Return Value:
-// - <none>
-void CascadiaSettings::_AppendWslProfiles(std::vector<TerminalApp::Profile>& profileStorage)
-{
-    wil::unique_handle readPipe;
-    wil::unique_handle writePipe;
-    SECURITY_ATTRIBUTES sa{ sizeof(sa), nullptr, true };
-    THROW_IF_WIN32_BOOL_FALSE(CreatePipe(&readPipe, &writePipe, &sa, 0));
-    STARTUPINFO si{};
-    si.cb = sizeof(si);
-    si.dwFlags = STARTF_USESTDHANDLES;
-    si.hStdOutput = writePipe.get();
-    si.hStdError = writePipe.get();
-    wil::unique_process_information pi{};
-    wil::unique_cotaskmem_string systemPath;
-    THROW_IF_FAILED(wil::GetSystemDirectoryW(systemPath));
-    std::wstring command(systemPath.get());
-    command += L"\\wsl.exe --list";
-
-    THROW_IF_WIN32_BOOL_FALSE(CreateProcessW(nullptr,
-                                             const_cast<LPWSTR>(command.c_str()),
-                                             nullptr,
-                                             nullptr,
-                                             TRUE,
-                                             CREATE_NO_WINDOW,
-                                             nullptr,
-                                             nullptr,
-                                             &si,
-                                             &pi));
-    switch (WaitForSingleObject(pi.hProcess, INFINITE))
-    {
-    case WAIT_OBJECT_0:
-        break;
-    case WAIT_ABANDONED:
-    case WAIT_TIMEOUT:
-        THROW_HR(ERROR_CHILD_NOT_COMPLETE);
-    case WAIT_FAILED:
-        THROW_LAST_ERROR();
-    default:
-        THROW_HR(ERROR_UNHANDLED_EXCEPTION);
-    }
-    DWORD exitCode;
-    if (GetExitCodeProcess(pi.hProcess, &exitCode) == false)
-    {
-        THROW_HR(E_INVALIDARG);
-    }
-    else if (exitCode != 0)
-    {
-        return;
-    }
-    DWORD bytesAvailable;
-    THROW_IF_WIN32_BOOL_FALSE(PeekNamedPipe(readPipe.get(), nullptr, NULL, nullptr, &bytesAvailable, nullptr));
-    std::wfstream pipe{ _wfdopen(_open_osfhandle((intptr_t)readPipe.get(), _O_WTEXT | _O_RDONLY), L"r") };
-    // don't worry about the handle returned from wfdOpen, readPipe handle is already managed by wil
-    // and closing the file handle will cause an error.
-    std::wstring wline;
-    std::getline(pipe, wline); // remove the header from the output.
-    while (pipe.tellp() < bytesAvailable)
-    {
-        std::getline(pipe, wline);
-        std::wstringstream wlinestream(wline);
-        if (wlinestream)
-        {
-            std::wstring distName;
-            std::getline(wlinestream, distName, L'\r');
-            size_t firstChar = distName.find_first_of(L"( ");
-            // Some localizations don't have a space between the name and "(Default)"
-            // https://github.com/microsoft/terminal/issues/1168#issuecomment-500187109
-            if (firstChar < distName.size())
-            {
-                distName.resize(firstChar);
-            }
-            auto WSLDistro{ _CreateDefaultProfile(distName) };
-            WSLDistro.SetCommandline(L"wsl.exe -d " + distName);
-            WSLDistro.SetColorScheme({ L"Campbell" });
-            std::wstring iconPath{ PACKAGED_PROFILE_ICON_PATH };
-            iconPath.append(DEFAULT_LINUX_ICON_GUID);
-            iconPath.append(PACKAGED_PROFILE_ICON_EXTENSION);
-            WSLDistro.SetIconPath(iconPath);
-            profileStorage.emplace_back(WSLDistro);
-        }
-    }
-}
-
-// Function Description:
-// - Get a environment variable string.
-// Arguments:
-// - A string that contains an environment-variable string in the form: %variableName%.
-// Return Value:
-// - a string of the expending environment-variable string.
-std::wstring CascadiaSettings::ExpandEnvironmentVariableString(std::wstring_view source)
-{
-    std::wstring result{};
-    DWORD requiredSize = 0;
-    do
-    {
-        result.resize(requiredSize);
-        requiredSize = ::ExpandEnvironmentStringsW(source.data(), result.data(), gsl::narrow<DWORD>(result.size()));
-    } while (requiredSize != result.size());
-
-    // Trim the terminating null character
-    result.resize(requiredSize - 1);
-    return result;
-}
-
-// Method Description:
-// - Helper function for creating a skeleton default profile with a pre-populated
-//   guid and name.
-// Arguments:
-// - name: the name of the new profile.
-// Return Value:
-// - A Profile, ready to be filled in
-Profile CascadiaSettings::_CreateDefaultProfile(const std::wstring_view name)
-{
-    auto profileGuid{ Utils::CreateV5Uuid(TERMINAL_PROFILE_NAMESPACE_GUID, gsl::as_bytes(gsl::make_span(name))) };
-    Profile newProfile{ profileGuid };
-
-    newProfile.SetName(static_cast<std::wstring>(name));
-
-    std::wstring iconPath{ PACKAGED_PROFILE_ICON_PATH };
-    iconPath.append(Utils::GuidToString(profileGuid));
-    iconPath.append(PACKAGED_PROFILE_ICON_EXTENSION);
-
-    newProfile.SetIconPath(iconPath);
-
-    return newProfile;
-}
+// Copyright (c) Microsoft Corporation.
+// Licensed under the MIT license.
+
+#include "pch.h"
+#include <argb.h>
+#include <conattrs.hpp>
+#include <io.h>
+#include <fcntl.h>
+#include "CascadiaSettings.h"
+#include "../../types/inc/utils.hpp"
+#include "../../inc/DefaultSettings.h"
+
+using namespace winrt::Microsoft::Terminal::Settings;
+using namespace ::TerminalApp;
+using namespace winrt::Microsoft::Terminal::TerminalControl;
+using namespace winrt::TerminalApp;
+using namespace Microsoft::Console;
+
+// {2bde4a90-d05f-401c-9492-e40884ead1d8}
+// uuidv5 properties: name format is UTF-16LE bytes
+static constexpr GUID TERMINAL_PROFILE_NAMESPACE_GUID = { 0x2bde4a90, 0xd05f, 0x401c, { 0x94, 0x92, 0xe4, 0x8, 0x84, 0xea, 0xd1, 0xd8 } };
+
+static constexpr std::wstring_view PACKAGED_PROFILE_ICON_PATH{ L"ms-appx:///ProfileIcons/" };
+static constexpr std::wstring_view PACKAGED_PROFILE_ICON_EXTENSION{ L".png" };
+static constexpr std::wstring_view DEFAULT_LINUX_ICON_GUID{ L"{9acb9455-ca41-5af7-950f-6bca1bc9722f}" };
+
+CascadiaSettings::CascadiaSettings() :
+    _globals{},
+    _profiles{}
+{
+}
+
+CascadiaSettings::~CascadiaSettings()
+{
+}
+
+ColorScheme _CreateCampbellScheme()
+{
+    ColorScheme campbellScheme{ L"Campbell",
+                                RGB(242, 242, 242),
+                                RGB(12, 12, 12) };
+    auto& campbellTable = campbellScheme.GetTable();
+    auto campbellSpan = gsl::span<COLORREF>(&campbellTable[0], gsl::narrow<ptrdiff_t>(COLOR_TABLE_SIZE));
+    Utils::InitializeCampbellColorTable(campbellSpan);
+    Utils::SetColorTableAlpha(campbellSpan, 0xff);
+
+    return campbellScheme;
+}
+
+// clang-format off
+
+ColorScheme _CreateOneHalfDarkScheme()
+{
+    // First 8 dark colors per: https://github.com/sonph/onehalf/blob/master/putty/onehalf-dark.reg
+    // Dark gray is per colortool scheme, the other 7 of the last 8 colors from the colortool
+    // scheme are the same as their dark color equivalents.
+    ColorScheme oneHalfDarkScheme { L"One Half Dark",
+                                    RGB(220, 223, 228),
+                                    RGB( 40,  44,  52) };
+    auto& oneHalfDarkTable = oneHalfDarkScheme.GetTable();
+    auto oneHalfDarkSpan = gsl::span<COLORREF>(&oneHalfDarkTable[0], gsl::narrow<ptrdiff_t>(COLOR_TABLE_SIZE));
+    oneHalfDarkTable[0]  = RGB( 40,  44,  52); // black
+    oneHalfDarkTable[1]  = RGB(224, 108, 117); // dark red
+    oneHalfDarkTable[2]  = RGB(152, 195, 121); // dark green
+    oneHalfDarkTable[3]  = RGB(229, 192, 123); // dark yellow
+    oneHalfDarkTable[4]  = RGB( 97, 175, 239); // dark blue
+    oneHalfDarkTable[5]  = RGB(198, 120, 221); // dark magenta
+    oneHalfDarkTable[6]  = RGB( 86, 182, 194); // dark cyan
+    oneHalfDarkTable[7]  = RGB(220, 223, 228); // gray
+    oneHalfDarkTable[8]  = RGB( 90,  99, 116); // dark gray
+    oneHalfDarkTable[9]  = RGB(224, 108, 117); // red
+    oneHalfDarkTable[10] = RGB(152, 195, 121); // green
+    oneHalfDarkTable[11] = RGB(229, 192, 123); // yellow
+    oneHalfDarkTable[12] = RGB( 97, 175, 239); // blue
+    oneHalfDarkTable[13] = RGB(198, 120, 221); // magenta
+    oneHalfDarkTable[14] = RGB( 86, 182, 194); // cyan
+    oneHalfDarkTable[15] = RGB(220, 223, 228); // white
+    Utils::SetColorTableAlpha(oneHalfDarkSpan, 0xff);
+
+    return oneHalfDarkScheme;
+}
+
+ColorScheme _CreateOneHalfLightScheme()
+{
+    // First 8 dark colors per: https://github.com/sonph/onehalf/blob/master/putty/onehalf-light.reg
+    // Last 8 colors per colortool scheme.
+    ColorScheme oneHalfLightScheme { L"One Half Light",
+                                    RGB(56,  58,  66),
+                                    RGB(250, 250, 250) };
+    auto& oneHalfLightTable = oneHalfLightScheme.GetTable();
+    auto oneHalfLightSpan = gsl::span<COLORREF>(&oneHalfLightTable[0], gsl::narrow<ptrdiff_t>(COLOR_TABLE_SIZE));
+    oneHalfLightTable[0]  = RGB( 56,  58,  66); // black
+    oneHalfLightTable[1]  = RGB(228,  86,  73); // dark red
+    oneHalfLightTable[2]  = RGB( 80, 161,  79); // dark green
+    oneHalfLightTable[3]  = RGB(193, 131,   1); // dark yellow
+    oneHalfLightTable[4]  = RGB(  1, 132, 188); // dark blue
+    oneHalfLightTable[5]  = RGB(166,  38, 164); // dark magenta
+    oneHalfLightTable[6]  = RGB(  9, 151, 179); // dark cyan
+    oneHalfLightTable[7]  = RGB(250, 250, 250); // gray
+    oneHalfLightTable[8]  = RGB( 79,  82,  93); // dark gray
+    oneHalfLightTable[9]  = RGB(223, 108, 117); // red
+    oneHalfLightTable[10] = RGB(152, 195, 121); // green
+    oneHalfLightTable[11] = RGB(228, 192, 122); // yellow
+    oneHalfLightTable[12] = RGB( 97, 175, 239); // blue
+    oneHalfLightTable[13] = RGB(197, 119, 221); // magenta
+    oneHalfLightTable[14] = RGB( 86, 181, 193); // cyan
+    oneHalfLightTable[15] = RGB(255, 255, 255); // white
+    Utils::SetColorTableAlpha(oneHalfLightSpan, 0xff);
+
+    return oneHalfLightScheme;
+}
+
+ColorScheme _CreateSolarizedDarkScheme()
+{
+    ColorScheme solarizedDarkScheme { L"Solarized Dark",
+                                      RGB(253, 246, 227),
+                                      RGB(  7, 54,  66) };
+    auto& solarizedDarkTable = solarizedDarkScheme.GetTable();
+    auto solarizedDarkSpan = gsl::span<COLORREF>(&solarizedDarkTable[0], gsl::narrow<ptrdiff_t>(COLOR_TABLE_SIZE));
+    solarizedDarkTable[0]  = RGB(  7, 54, 66);
+    solarizedDarkTable[1]  = RGB(211, 1, 2);
+    solarizedDarkTable[2]  = RGB(133, 153, 0);
+    solarizedDarkTable[3]  = RGB(181, 137, 0);
+    solarizedDarkTable[4]  = RGB( 38, 139, 210);
+    solarizedDarkTable[5]  = RGB(211, 54, 130);
+    solarizedDarkTable[6]  = RGB( 42, 161, 152);
+    solarizedDarkTable[7]  = RGB(238, 232, 213);
+    solarizedDarkTable[8]  = RGB(  0, 43, 54);
+    solarizedDarkTable[9]  = RGB(203, 75, 22);
+    solarizedDarkTable[10] = RGB( 88, 110, 117);
+    solarizedDarkTable[11] = RGB(101, 123, 131);
+    solarizedDarkTable[12] = RGB(131, 148, 150);
+    solarizedDarkTable[13] = RGB(108, 113, 196);
+    solarizedDarkTable[14] = RGB(147, 161, 161);
+    solarizedDarkTable[15] = RGB(253, 246, 227);
+    Utils::SetColorTableAlpha(solarizedDarkSpan, 0xff);
+
+    return solarizedDarkScheme;
+}
+
+ColorScheme _CreateSolarizedLightScheme()
+{
+    ColorScheme solarizedLightScheme { L"Solarized Light",
+                                       RGB(  7, 54,  66),
+                                       RGB(253, 246, 227) };
+    auto& solarizedLightTable = solarizedLightScheme.GetTable();
+    auto solarizedLightSpan = gsl::span<COLORREF>(&solarizedLightTable[0], gsl::narrow<ptrdiff_t>(COLOR_TABLE_SIZE));
+    solarizedLightTable[0]  = RGB(  7, 54, 66);
+    solarizedLightTable[1]  = RGB(211, 1, 2);
+    solarizedLightTable[2]  = RGB(133, 153, 0);
+    solarizedLightTable[3]  = RGB(181, 137, 0);
+    solarizedLightTable[4]  = RGB( 38, 139, 210);
+    solarizedLightTable[5]  = RGB(211, 54, 130);
+    solarizedLightTable[6]  = RGB( 42, 161, 152);
+    solarizedLightTable[7]  = RGB(238, 232, 213);
+    solarizedLightTable[8]  = RGB(  0, 43, 54);
+    solarizedLightTable[9]  = RGB(203, 75, 22);
+    solarizedLightTable[10] = RGB( 88, 110, 117);
+    solarizedLightTable[11] = RGB(101, 123, 131);
+    solarizedLightTable[12] = RGB(131, 148, 150);
+    solarizedLightTable[13] = RGB(108, 113, 196);
+    solarizedLightTable[14] = RGB(147, 161, 161);
+    solarizedLightTable[15] = RGB(253, 246, 227);
+    Utils::SetColorTableAlpha(solarizedLightSpan, 0xff);
+
+    return solarizedLightScheme;
+}
+
+// clang-format on
+
+// Method Description:
+// - Create the set of schemes to use as the default schemes. Currently creates
+//      five default color schemes - Campbell (the new cmd color scheme),
+//      One Half Dark, One Half Light, Solarized Dark, and Solarized Light.
+// Arguments:
+// - <none>
+// Return Value:
+// - <none>
+void CascadiaSettings::_CreateDefaultSchemes()
+{
+    _globals.GetColorSchemes().emplace_back(_CreateCampbellScheme());
+    _globals.GetColorSchemes().emplace_back(_CreateOneHalfDarkScheme());
+    _globals.GetColorSchemes().emplace_back(_CreateOneHalfLightScheme());
+    _globals.GetColorSchemes().emplace_back(_CreateSolarizedDarkScheme());
+    _globals.GetColorSchemes().emplace_back(_CreateSolarizedLightScheme());
+}
+
+// Method Description:
+// - Create a set of profiles to use as the "default" profiles when initializing
+//   the terminal. Currently, we create two or three profiles:
+//    * one for cmd.exe
+//    * one for powershell.exe (inbox Windows Powershell)
+//    * if Powershell Core (pwsh.exe) is installed, we'll create another for
+//      Powershell Core.
+void CascadiaSettings::_CreateDefaultProfiles()
+{
+    auto cmdProfile{ _CreateDefaultProfile(L"cmd") };
+    cmdProfile.SetFontFace(L"Consolas");
+    cmdProfile.SetCommandline(L"cmd.exe");
+    cmdProfile.SetStartingDirectory(DEFAULT_STARTING_DIRECTORY);
+    cmdProfile.SetColorScheme({ L"Campbell" });
+    cmdProfile.SetAcrylicOpacity(0.75);
+    cmdProfile.SetUseAcrylic(true);
+
+    auto powershellProfile{ _CreateDefaultProfile(L"Windows PowerShell") };
+    powershellProfile.SetCommandline(L"powershell.exe");
+    powershellProfile.SetStartingDirectory(DEFAULT_STARTING_DIRECTORY);
+    powershellProfile.SetColorScheme({ L"Campbell" });
+    powershellProfile.SetDefaultBackground(POWERSHELL_BLUE);
+    powershellProfile.SetUseAcrylic(false);
+
+    // If the user has installed PowerShell Core, we add PowerShell Core as a default.
+    // PowerShell Core default folder is "%PROGRAMFILES%\PowerShell\[Version]\".
+    std::filesystem::path psCoreCmdline{};
+    if (_isPowerShellCoreInstalled(psCoreCmdline))
+    {
+        auto pwshProfile{ _CreateDefaultProfile(L"PowerShell Core") };
+        pwshProfile.SetCommandline(psCoreCmdline);
+        pwshProfile.SetStartingDirectory(DEFAULT_STARTING_DIRECTORY);
+        pwshProfile.SetColorScheme({ L"Campbell" });
+
+        // If powershell core is installed, we'll use that as the default.
+        // Otherwise, we'll use normal Windows Powershell as the default.
+        _profiles.emplace_back(pwshProfile);
+        _globals.SetDefaultProfile(pwshProfile.GetGuid());
+    }
+    else
+    {
+        _globals.SetDefaultProfile(powershellProfile.GetGuid());
+    }
+
+    _profiles.emplace_back(powershellProfile);
+    _profiles.emplace_back(cmdProfile);
+    try
+    {
+        _AppendWslProfiles(_profiles);
+    }
+    CATCH_LOG()
+}
+
+// Method Description:
+// - Set up some default keybindings for the terminal.
+// Arguments:
+// - <none>
+// Return Value:
+// - <none>
+void CascadiaSettings::_CreateDefaultKeybindings()
+{
+    AppKeyBindings keyBindings = _globals.GetKeybindings();
+    // Set up spme basic default keybindings
+    // TODO:MSFT:20700157 read our settings from some source, and configure
+    //      keychord,action pairings from that file
+    keyBindings.SetKeyBinding(ShortcutAction::NewTab,
+                              KeyChord{ KeyModifiers::Ctrl,
+                                        static_cast<int>('T') });
+
+    keyBindings.SetKeyBinding(ShortcutAction::CloseTab,
+                               KeyChord{ KeyModifiers::Ctrl,
+                                         static_cast<int>('W') });
+
+    keyBindings.SetKeyBinding(ShortcutAction::CopyText,
+                               KeyChord{ KeyModifiers::Ctrl | KeyModifiers::Shift,
+                                         static_cast<int>('C') });
+
+    keyBindings.SetKeyBinding(ShortcutAction::PasteText,
+                               KeyChord{ KeyModifiers::Ctrl | KeyModifiers::Shift,
+                                         static_cast<int>('V') });
+
+    keyBindings.SetKeyBinding(ShortcutAction::OpenSettings,
+                              KeyChord{ KeyModifiers::Ctrl,
+                                        VK_OEM_COMMA });
+
+    keyBindings.SetKeyBinding(ShortcutAction::NextTab,
+                              KeyChord{ KeyModifiers::Ctrl,
+                                        VK_TAB });
+
+    keyBindings.SetKeyBinding(ShortcutAction::PrevTab,
+                              KeyChord{ KeyModifiers::Ctrl | KeyModifiers::Shift,
+                                        VK_TAB });
+
+    // Yes these are offset by one.
+    // Ideally, you'd want C-S-1 to open the _first_ profile, which is index 0
+    keyBindings.SetKeyBinding(ShortcutAction::NewTabProfile0,
+                              KeyChord{ KeyModifiers::Ctrl | KeyModifiers::Shift,
+                                        static_cast<int>('1') });
+    keyBindings.SetKeyBinding(ShortcutAction::NewTabProfile1,
+                              KeyChord{ KeyModifiers::Ctrl | KeyModifiers::Shift,
+                                        static_cast<int>('2') });
+    keyBindings.SetKeyBinding(ShortcutAction::NewTabProfile2,
+                              KeyChord{ KeyModifiers::Ctrl | KeyModifiers::Shift,
+                                        static_cast<int>('3') });
+    keyBindings.SetKeyBinding(ShortcutAction::NewTabProfile3,
+                              KeyChord{ KeyModifiers::Ctrl | KeyModifiers::Shift,
+                                        static_cast<int>('4') });
+    keyBindings.SetKeyBinding(ShortcutAction::NewTabProfile4,
+                              KeyChord{ KeyModifiers::Ctrl | KeyModifiers::Shift,
+                                        static_cast<int>('5') });
+    keyBindings.SetKeyBinding(ShortcutAction::NewTabProfile5,
+                              KeyChord{ KeyModifiers::Ctrl | KeyModifiers::Shift,
+                                        static_cast<int>('6') });
+    keyBindings.SetKeyBinding(ShortcutAction::NewTabProfile6,
+                              KeyChord{ KeyModifiers::Ctrl | KeyModifiers::Shift,
+                                        static_cast<int>('7') });
+    keyBindings.SetKeyBinding(ShortcutAction::NewTabProfile7,
+                              KeyChord{ KeyModifiers::Ctrl | KeyModifiers::Shift,
+                                        static_cast<int>('8') });
+    keyBindings.SetKeyBinding(ShortcutAction::NewTabProfile8,
+                              KeyChord{ KeyModifiers::Ctrl | KeyModifiers::Shift,
+                                        static_cast<int>('9') });
+
+    keyBindings.SetKeyBinding(ShortcutAction::ScrollUp,
+                              KeyChord{ KeyModifiers::Ctrl | KeyModifiers::Shift,
+                                        VK_UP });
+    keyBindings.SetKeyBinding(ShortcutAction::ScrollDown,
+                              KeyChord{ KeyModifiers::Ctrl | KeyModifiers::Shift,
+                                        VK_DOWN });
+    keyBindings.SetKeyBinding(ShortcutAction::ScrollDownPage,
+                              KeyChord{ KeyModifiers::Ctrl | KeyModifiers::Shift,
+                                        VK_NEXT });
+    keyBindings.SetKeyBinding(ShortcutAction::ScrollUpPage,
+                              KeyChord{ KeyModifiers::Ctrl | KeyModifiers::Shift,
+                                        VK_PRIOR });
+    keyBindings.SetKeyBinding(ShortcutAction::SwitchToTab0,
+                              KeyChord{ KeyModifiers::Alt,
+                                        static_cast<int>('1') });
+    keyBindings.SetKeyBinding(ShortcutAction::SwitchToTab1,
+                              KeyChord{ KeyModifiers::Alt,
+                                        static_cast<int>('2') });
+    keyBindings.SetKeyBinding(ShortcutAction::SwitchToTab2,
+                              KeyChord{ KeyModifiers::Alt,
+                                        static_cast<int>('3') });
+    keyBindings.SetKeyBinding(ShortcutAction::SwitchToTab3,
+                              KeyChord{ KeyModifiers::Alt,
+                                        static_cast<int>('4') });
+    keyBindings.SetKeyBinding(ShortcutAction::SwitchToTab4,
+                              KeyChord{ KeyModifiers::Alt,
+                                        static_cast<int>('5') });
+    keyBindings.SetKeyBinding(ShortcutAction::SwitchToTab5,
+                              KeyChord{ KeyModifiers::Alt,
+                                        static_cast<int>('6') });
+    keyBindings.SetKeyBinding(ShortcutAction::SwitchToTab6,
+                              KeyChord{ KeyModifiers::Alt,
+                                        static_cast<int>('7') });
+    keyBindings.SetKeyBinding(ShortcutAction::SwitchToTab7,
+                              KeyChord{ KeyModifiers::Alt,
+                                        static_cast<int>('8') });
+    keyBindings.SetKeyBinding(ShortcutAction::SwitchToTab8,
+                              KeyChord{ KeyModifiers::Alt,
+                                        static_cast<int>('9') });
+}
+
+// Method Description:
+// - Initialize this object with default color schemes, profiles, and keybindings.
+// Arguments:
+// - <none>
+// Return Value:
+// - <none>
+void CascadiaSettings::CreateDefaults()
+{
+    _CreateDefaultProfiles();
+    _CreateDefaultSchemes();
+    _CreateDefaultKeybindings();
+}
+
+// Method Description:
+// - Finds a profile that matches the given GUID. If there is no profile in this
+//      settings object that matches, returns nullptr.
+// Arguments:
+// - profileGuid: the GUID of the profile to return.
+// Return Value:
+// - a non-ownership pointer to the profile matching the given guid, or nullptr
+//      if there is no match.
+const Profile* CascadiaSettings::FindProfile(GUID profileGuid) const noexcept
+{
+    for (auto& profile : _profiles)
+    {
+        if (profile.GetGuid() == profileGuid)
+        {
+            return &profile;
+        }
+    }
+    return nullptr;
+}
+
+// Method Description:
+// - Create a TerminalSettings object from the given profile.
+//      If the profileGuidArg is not provided, this method will use the default
+//      profile.
+//   The TerminalSettings object that is created can be used to initialize both
+//      the Control's settings, and the Core settings of the terminal.
+// Arguments:
+// - profileGuidArg: an optional GUID to use to lookup the profile to create the
+//      settings from. If this arg is not provided, or the GUID does not match a
+//       profile, then this method will use the default profile.
+// Return Value:
+// - <none>
+TerminalSettings CascadiaSettings::MakeSettings(std::optional<GUID> profileGuidArg) const
+{
+    GUID profileGuid = profileGuidArg ? profileGuidArg.value() : _globals.GetDefaultProfile();
+    const Profile* const profile = FindProfile(profileGuid);
+    if (profile == nullptr)
+    {
+        throw E_INVALIDARG;
+    }
+
+    TerminalSettings result = profile->CreateTerminalSettings(_globals.GetColorSchemes());
+
+    // Place our appropriate global settings into the Terminal Settings
+    _globals.ApplyToSettings(result);
+
+    return result;
+}
+
+// Method Description:
+// - Returns an iterable collection of all of our Profiles.
+// Arguments:
+// - <none>
+// Return Value:
+// - an iterable collection of all of our Profiles.
+std::basic_string_view<Profile> CascadiaSettings::GetProfiles() const noexcept
+{
+    return { &_profiles[0], _profiles.size() };
+}
+
+// Method Description:
+// - Returns the globally configured keybindings
+// Arguments:
+// - <none>
+// Return Value:
+// - the globally configured keybindings
+AppKeyBindings CascadiaSettings::GetKeybindings() const noexcept
+{
+    return _globals.GetKeybindings();
+}
+
+// Method Description:
+// - Get a reference to our global settings
+// Arguments:
+// - <none>
+// Return Value:
+// - a reference to our global settings
+GlobalAppSettings& CascadiaSettings::GlobalSettings()
+{
+    return _globals;
+}
+
+// Function Description:
+// - Returns true if the user has installed PowerShell Core. This will check
+//   both %ProgramFiles% and %ProgramFiles(x86)%, and will return true if
+//   powershell core was installed in either location.
+// Arguments:
+// - A ref of a path that receives the result of PowerShell Core pwsh.exe full path.
+// Return Value:
+// - true iff powershell core (pwsh.exe) is present.
+bool CascadiaSettings::_isPowerShellCoreInstalled(std::filesystem::path& cmdline)
+{
+    return _isPowerShellCoreInstalledInPath(L"%ProgramFiles%", cmdline) ||
+           _isPowerShellCoreInstalledInPath(L"%ProgramFiles(x86)%", cmdline);
+}
+
+// Function Description:
+// - Returns true if the user has installed PowerShell Core.
+// Arguments:
+// - A string that contains an environment-variable string in the form: %variableName%.
+// - A ref of a path that receives the result of PowerShell Core pwsh.exe full path.
+// Return Value:
+// - true iff powershell core (pwsh.exe) is present in the given path
+bool CascadiaSettings::_isPowerShellCoreInstalledInPath(const std::wstring_view programFileEnv, std::filesystem::path& cmdline)
+{
+    std::filesystem::path psCorePath = ExpandEnvironmentVariableString(programFileEnv.data());
+    psCorePath /= L"PowerShell";
+    if (std::filesystem::exists(psCorePath))
+    {
+        for (auto& p : std::filesystem::directory_iterator(psCorePath))
+        {
+            psCorePath = p.path();
+            psCorePath /= L"pwsh.exe";
+            if (std::filesystem::exists(psCorePath))
+            {
+                cmdline = psCorePath;
+                return true;
+            }
+        }
+    }
+    return false;
+}
+
+// Function Description:
+// - Adds all of the WSL profiles to the provided container.
+// Arguments:
+// - A ref to the profiles container where the WSL profiles are to be added
+// Return Value:
+// - <none>
+void CascadiaSettings::_AppendWslProfiles(std::vector<TerminalApp::Profile>& profileStorage)
+{
+    wil::unique_handle readPipe;
+    wil::unique_handle writePipe;
+    SECURITY_ATTRIBUTES sa{ sizeof(sa), nullptr, true };
+    THROW_IF_WIN32_BOOL_FALSE(CreatePipe(&readPipe, &writePipe, &sa, 0));
+    STARTUPINFO si{};
+    si.cb = sizeof(si);
+    si.dwFlags = STARTF_USESTDHANDLES;
+    si.hStdOutput = writePipe.get();
+    si.hStdError = writePipe.get();
+    wil::unique_process_information pi{};
+    wil::unique_cotaskmem_string systemPath;
+    THROW_IF_FAILED(wil::GetSystemDirectoryW(systemPath));
+    std::wstring command(systemPath.get());
+    command += L"\\wsl.exe --list";
+
+    THROW_IF_WIN32_BOOL_FALSE(CreateProcessW(nullptr,
+                                             const_cast<LPWSTR>(command.c_str()),
+                                             nullptr,
+                                             nullptr,
+                                             TRUE,
+                                             CREATE_NO_WINDOW,
+                                             nullptr,
+                                             nullptr,
+                                             &si,
+                                             &pi));
+    switch (WaitForSingleObject(pi.hProcess, INFINITE))
+    {
+    case WAIT_OBJECT_0:
+        break;
+    case WAIT_ABANDONED:
+    case WAIT_TIMEOUT:
+        THROW_HR(ERROR_CHILD_NOT_COMPLETE);
+    case WAIT_FAILED:
+        THROW_LAST_ERROR();
+    default:
+        THROW_HR(ERROR_UNHANDLED_EXCEPTION);
+    }
+    DWORD exitCode;
+    if (GetExitCodeProcess(pi.hProcess, &exitCode) == false)
+    {
+        THROW_HR(E_INVALIDARG);
+    }
+    else if (exitCode != 0)
+    {
+        return;
+    }
+    DWORD bytesAvailable;
+    THROW_IF_WIN32_BOOL_FALSE(PeekNamedPipe(readPipe.get(), nullptr, NULL, nullptr, &bytesAvailable, nullptr));
+    std::wfstream pipe{ _wfdopen(_open_osfhandle((intptr_t)readPipe.get(), _O_WTEXT | _O_RDONLY), L"r") };
+    // don't worry about the handle returned from wfdOpen, readPipe handle is already managed by wil
+    // and closing the file handle will cause an error.
+    std::wstring wline;
+    std::getline(pipe, wline); // remove the header from the output.
+    while (pipe.tellp() < bytesAvailable)
+    {
+        std::getline(pipe, wline);
+        std::wstringstream wlinestream(wline);
+        if (wlinestream)
+        {
+            std::wstring distName;
+            std::getline(wlinestream, distName, L'\r');
+            size_t firstChar = distName.find_first_of(L"( ");
+            // Some localizations don't have a space between the name and "(Default)"
+            // https://github.com/microsoft/terminal/issues/1168#issuecomment-500187109
+            if (firstChar < distName.size())
+            {
+                distName.resize(firstChar);
+            }
+            auto WSLDistro{ _CreateDefaultProfile(distName) };
+            WSLDistro.SetCommandline(L"wsl.exe -d " + distName);
+            WSLDistro.SetColorScheme({ L"Campbell" });
+            std::wstring iconPath{ PACKAGED_PROFILE_ICON_PATH };
+            iconPath.append(DEFAULT_LINUX_ICON_GUID);
+            iconPath.append(PACKAGED_PROFILE_ICON_EXTENSION);
+            WSLDistro.SetIconPath(iconPath);
+            profileStorage.emplace_back(WSLDistro);
+        }
+    }
+}
+
+// Function Description:
+// - Get a environment variable string.
+// Arguments:
+// - A string that contains an environment-variable string in the form: %variableName%.
+// Return Value:
+// - a string of the expending environment-variable string.
+std::wstring CascadiaSettings::ExpandEnvironmentVariableString(std::wstring_view source)
+{
+    std::wstring result{};
+    DWORD requiredSize = 0;
+    do
+    {
+        result.resize(requiredSize);
+        requiredSize = ::ExpandEnvironmentStringsW(source.data(), result.data(), gsl::narrow<DWORD>(result.size()));
+    } while (requiredSize != result.size());
+
+    // Trim the terminating null character
+    result.resize(requiredSize - 1);
+    return result;
+}
+
+// Method Description:
+// - Helper function for creating a skeleton default profile with a pre-populated
+//   guid and name.
+// Arguments:
+// - name: the name of the new profile.
+// Return Value:
+// - A Profile, ready to be filled in
+Profile CascadiaSettings::_CreateDefaultProfile(const std::wstring_view name)
+{
+    auto profileGuid{ Utils::CreateV5Uuid(TERMINAL_PROFILE_NAMESPACE_GUID, gsl::as_bytes(gsl::make_span(name))) };
+    Profile newProfile{ profileGuid };
+
+    newProfile.SetName(static_cast<std::wstring>(name));
+
+    std::wstring iconPath{ PACKAGED_PROFILE_ICON_PATH };
+    iconPath.append(Utils::GuidToString(profileGuid));
+    iconPath.append(PACKAGED_PROFILE_ICON_EXTENSION);
+
+    newProfile.SetIconPath(iconPath);
+
+    return newProfile;
+}