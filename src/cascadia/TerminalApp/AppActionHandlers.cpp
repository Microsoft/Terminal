// Copyright (c) Microsoft Corporation.
// Licensed under the MIT license.

#include "pch.h"
#include "App.h"

#include "TerminalPage.h"
#include "Utils.h"

using namespace winrt::Windows::ApplicationModel::DataTransfer;
using namespace winrt::Windows::UI::Xaml;
using namespace winrt::Windows::UI::Text;
using namespace winrt::Windows::UI::Core;
using namespace winrt::Windows::System;
using namespace winrt::Microsoft::Terminal;
using namespace winrt::Microsoft::Terminal::Settings;
using namespace winrt::Microsoft::Terminal::TerminalControl;
using namespace winrt::Microsoft::Terminal::TerminalConnection;
using namespace ::TerminalApp;

namespace winrt
{
    namespace MUX = Microsoft::UI::Xaml;
    using IInspectable = Windows::Foundation::IInspectable;
}

namespace winrt::TerminalApp::implementation
{
    void TerminalPage::_HandleOpenNewTabDropdown(const IInspectable& /*sender*/,
                                                 const TerminalApp::ActionEventArgs& args)
    {
        _OpenNewTabDropdown();
        args.Handled(true);
    }

    void TerminalPage::_HandleDuplicateTab(const IInspectable& /*sender*/,
                                           const TerminalApp::ActionEventArgs& args)
    {
        _DuplicateTabViewItem();
        args.Handled(true);
    }

    void TerminalPage::_HandleCloseTab(const IInspectable& /*sender*/,
                                       const TerminalApp::ActionEventArgs& args)
    {
        _CloseFocusedTab();
        args.Handled(true);
    }

    void TerminalPage::_HandleClosePane(const IInspectable& /*sender*/,
                                        const TerminalApp::ActionEventArgs& args)
    {
        _CloseFocusedPane();
        args.Handled(true);
    }

    void TerminalPage::_HandleCloseWindow(const IInspectable& /*sender*/,
                                          const TerminalApp::ActionEventArgs& args)
    {
        CloseWindow();
        args.Handled(true);
    }

    void TerminalPage::_HandleScrollUp(const IInspectable& /*sender*/,
                                       const TerminalApp::ActionEventArgs& args)
    {
        _Scroll(-1);
        args.Handled(true);
    }

    void TerminalPage::_HandleScrollDown(const IInspectable& /*sender*/,
                                         const TerminalApp::ActionEventArgs& args)
    {
        _Scroll(1);
        args.Handled(true);
    }

    void TerminalPage::_HandleNextTab(const IInspectable& /*sender*/,
                                      const TerminalApp::ActionEventArgs& args)
    {
        _SelectNextTab(true);
        args.Handled(true);
    }

    void TerminalPage::_HandlePrevTab(const IInspectable& /*sender*/,
                                      const TerminalApp::ActionEventArgs& args)
    {
        _SelectNextTab(false);
        args.Handled(true);
    }

    void TerminalPage::_HandleSplitVertical(const IInspectable& /*sender*/,
                                            const TerminalApp::ActionEventArgs& args)
    {
        _SplitVertical(std::nullopt);
        args.Handled(true);
    }

    void TerminalPage::_HandleSplitHorizontal(const IInspectable& /*sender*/,
                                              const TerminalApp::ActionEventArgs& args)
    {
        _SplitHorizontal(std::nullopt);
        args.Handled(true);
    }

    void TerminalPage::_HandleScrollUpPage(const IInspectable& /*sender*/,
                                           const TerminalApp::ActionEventArgs& args)
    {
        _ScrollPage(-1);
        args.Handled(true);
    }

    void TerminalPage::_HandleScrollDownPage(const IInspectable& /*sender*/,
                                             const TerminalApp::ActionEventArgs& args)
    {
        _ScrollPage(1);
        args.Handled(true);
    }

    void TerminalPage::_HandleOpenSettings(const IInspectable& /*sender*/,
                                           const TerminalApp::ActionEventArgs& args)
    {
        // TODO:GH#2557 Add an optional arg for opening the defaults here
        _LaunchSettings(false);
        args.Handled(true);
    }

    void TerminalPage::_HandlePasteText(const IInspectable& /*sender*/,
                                        const TerminalApp::ActionEventArgs& args)
    {
        _PasteText();
        args.Handled(true);
    }

    void TerminalPage::_HandleNewTab(const IInspectable& /*sender*/,
                                     const TerminalApp::ActionEventArgs& args)
    {
        if (args == nullptr)
        {
            _OpenNewTab(std::nullopt);
            args.Handled(true);
        }
        else if (const auto& realArgs = args.ActionArgs().try_as<TerminalApp::NewTabArgs>())
        {
            if (realArgs.ProfileIndex() == nullptr)
            {
                _OpenNewTab(std::nullopt);
            }
            else
            {
                _OpenNewTab(realArgs.ProfileIndex().Value());
            }
            args.Handled(true);
        }
    }

    void TerminalPage::_HandleSwitchToTab(const IInspectable& /*sender*/,
                                          const TerminalApp::ActionEventArgs& args)
    {
        if (const auto& realArgs = args.ActionArgs().try_as<TerminalApp::SwitchToTabArgs>())
        {
            const auto handled = _SelectTab({ realArgs.TabIndex() });
            args.Handled(handled);
        }
    }

    void TerminalPage::_HandleResizePane(const IInspectable& /*sender*/,
                                         const TerminalApp::ActionEventArgs& args)
    {
        if (const auto& realArgs = args.ActionArgs().try_as<TerminalApp::ResizePaneArgs>())
        {
            if (realArgs.Direction() == TerminalApp::Direction::None)
            {
                // Do nothing
                args.Handled(false);
            }
            else
            {
                _ResizePane(realArgs.Direction());
                args.Handled(true);
            }
        }
    }

    void TerminalPage::_HandleMoveFocus(const IInspectable& /*sender*/,
                                        const TerminalApp::ActionEventArgs& args)
    {
        if (const auto& realArgs = args.ActionArgs().try_as<TerminalApp::MoveFocusArgs>())
        {
            if (realArgs.Direction() == TerminalApp::Direction::None)
            {
                // Do nothing
                args.Handled(false);
            }
            else
            {
                _MoveFocus(realArgs.Direction());
                args.Handled(true);
            }
        }
    }

    void TerminalPage::_HandleCopyText(const IInspectable& /*sender*/,
                                       const TerminalApp::ActionEventArgs& args)
    {
        if (const auto& realArgs = args.ActionArgs().try_as<TerminalApp::CopyTextArgs>())
        {
            const auto handled = _CopyText(realArgs.TrimWhitespace());
            args.Handled(handled);
        }
    }

    void TerminalPage::_HandleAdjustFontSize(const IInspectable& /*sender*/,
                                             const TerminalApp::ActionEventArgs& args)
    {
        if (const auto& realArgs = args.ActionArgs().try_as<TerminalApp::AdjustFontSizeArgs>())
        {
            const auto termControl = _GetActiveControl();
            termControl.AdjustFontSize(realArgs.Delta());
            args.Handled(true);
        }
    }

<<<<<<< HEAD
    void TerminalPage::_HandleShowFind(const IInspectable& /*sender*/,
                                       const TerminalApp::ActionEventArgs& args)
    {
        _ShowFind();
=======
    void TerminalPage::_HandleResetFontSize(const IInspectable& /*sender*/,
                                            const TerminalApp::ActionEventArgs& args)
    {
        const auto termControl = _GetActiveControl();
        termControl.ResetFontSize();
>>>>>>> 901a1e1a
        args.Handled(true);
    }

    void TerminalPage::_HandleToggleFullscreen(const IInspectable& /*sender*/,
                                               const TerminalApp::ActionEventArgs& args)
    {
        _ToggleFullscreen();
        args.Handled(true);
    }
}
<|MERGE_RESOLUTION|>--- conflicted
+++ resolved
@@ -1,245 +1,245 @@
-// Copyright (c) Microsoft Corporation.
-// Licensed under the MIT license.
-
-#include "pch.h"
-#include "App.h"
-
-#include "TerminalPage.h"
-#include "Utils.h"
-
-using namespace winrt::Windows::ApplicationModel::DataTransfer;
-using namespace winrt::Windows::UI::Xaml;
-using namespace winrt::Windows::UI::Text;
-using namespace winrt::Windows::UI::Core;
-using namespace winrt::Windows::System;
-using namespace winrt::Microsoft::Terminal;
-using namespace winrt::Microsoft::Terminal::Settings;
-using namespace winrt::Microsoft::Terminal::TerminalControl;
-using namespace winrt::Microsoft::Terminal::TerminalConnection;
-using namespace ::TerminalApp;
-
-namespace winrt
-{
-    namespace MUX = Microsoft::UI::Xaml;
-    using IInspectable = Windows::Foundation::IInspectable;
-}
-
-namespace winrt::TerminalApp::implementation
-{
-    void TerminalPage::_HandleOpenNewTabDropdown(const IInspectable& /*sender*/,
-                                                 const TerminalApp::ActionEventArgs& args)
-    {
-        _OpenNewTabDropdown();
-        args.Handled(true);
-    }
-
-    void TerminalPage::_HandleDuplicateTab(const IInspectable& /*sender*/,
-                                           const TerminalApp::ActionEventArgs& args)
-    {
-        _DuplicateTabViewItem();
-        args.Handled(true);
-    }
-
-    void TerminalPage::_HandleCloseTab(const IInspectable& /*sender*/,
-                                       const TerminalApp::ActionEventArgs& args)
-    {
-        _CloseFocusedTab();
-        args.Handled(true);
-    }
-
-    void TerminalPage::_HandleClosePane(const IInspectable& /*sender*/,
-                                        const TerminalApp::ActionEventArgs& args)
-    {
-        _CloseFocusedPane();
-        args.Handled(true);
-    }
-
-    void TerminalPage::_HandleCloseWindow(const IInspectable& /*sender*/,
-                                          const TerminalApp::ActionEventArgs& args)
-    {
-        CloseWindow();
-        args.Handled(true);
-    }
-
-    void TerminalPage::_HandleScrollUp(const IInspectable& /*sender*/,
-                                       const TerminalApp::ActionEventArgs& args)
-    {
-        _Scroll(-1);
-        args.Handled(true);
-    }
-
-    void TerminalPage::_HandleScrollDown(const IInspectable& /*sender*/,
-                                         const TerminalApp::ActionEventArgs& args)
-    {
-        _Scroll(1);
-        args.Handled(true);
-    }
-
-    void TerminalPage::_HandleNextTab(const IInspectable& /*sender*/,
-                                      const TerminalApp::ActionEventArgs& args)
-    {
-        _SelectNextTab(true);
-        args.Handled(true);
-    }
-
-    void TerminalPage::_HandlePrevTab(const IInspectable& /*sender*/,
-                                      const TerminalApp::ActionEventArgs& args)
-    {
-        _SelectNextTab(false);
-        args.Handled(true);
-    }
-
-    void TerminalPage::_HandleSplitVertical(const IInspectable& /*sender*/,
-                                            const TerminalApp::ActionEventArgs& args)
-    {
-        _SplitVertical(std::nullopt);
-        args.Handled(true);
-    }
-
-    void TerminalPage::_HandleSplitHorizontal(const IInspectable& /*sender*/,
-                                              const TerminalApp::ActionEventArgs& args)
-    {
-        _SplitHorizontal(std::nullopt);
-        args.Handled(true);
-    }
-
-    void TerminalPage::_HandleScrollUpPage(const IInspectable& /*sender*/,
-                                           const TerminalApp::ActionEventArgs& args)
-    {
-        _ScrollPage(-1);
-        args.Handled(true);
-    }
-
-    void TerminalPage::_HandleScrollDownPage(const IInspectable& /*sender*/,
-                                             const TerminalApp::ActionEventArgs& args)
-    {
-        _ScrollPage(1);
-        args.Handled(true);
-    }
-
-    void TerminalPage::_HandleOpenSettings(const IInspectable& /*sender*/,
-                                           const TerminalApp::ActionEventArgs& args)
-    {
-        // TODO:GH#2557 Add an optional arg for opening the defaults here
-        _LaunchSettings(false);
-        args.Handled(true);
-    }
-
-    void TerminalPage::_HandlePasteText(const IInspectable& /*sender*/,
-                                        const TerminalApp::ActionEventArgs& args)
-    {
-        _PasteText();
-        args.Handled(true);
-    }
-
-    void TerminalPage::_HandleNewTab(const IInspectable& /*sender*/,
-                                     const TerminalApp::ActionEventArgs& args)
-    {
-        if (args == nullptr)
-        {
-            _OpenNewTab(std::nullopt);
-            args.Handled(true);
-        }
-        else if (const auto& realArgs = args.ActionArgs().try_as<TerminalApp::NewTabArgs>())
-        {
-            if (realArgs.ProfileIndex() == nullptr)
-            {
-                _OpenNewTab(std::nullopt);
-            }
-            else
-            {
-                _OpenNewTab(realArgs.ProfileIndex().Value());
-            }
-            args.Handled(true);
-        }
-    }
-
-    void TerminalPage::_HandleSwitchToTab(const IInspectable& /*sender*/,
-                                          const TerminalApp::ActionEventArgs& args)
-    {
-        if (const auto& realArgs = args.ActionArgs().try_as<TerminalApp::SwitchToTabArgs>())
-        {
-            const auto handled = _SelectTab({ realArgs.TabIndex() });
-            args.Handled(handled);
-        }
-    }
-
-    void TerminalPage::_HandleResizePane(const IInspectable& /*sender*/,
-                                         const TerminalApp::ActionEventArgs& args)
-    {
-        if (const auto& realArgs = args.ActionArgs().try_as<TerminalApp::ResizePaneArgs>())
-        {
-            if (realArgs.Direction() == TerminalApp::Direction::None)
-            {
-                // Do nothing
-                args.Handled(false);
-            }
-            else
-            {
-                _ResizePane(realArgs.Direction());
-                args.Handled(true);
-            }
-        }
-    }
-
-    void TerminalPage::_HandleMoveFocus(const IInspectable& /*sender*/,
-                                        const TerminalApp::ActionEventArgs& args)
-    {
-        if (const auto& realArgs = args.ActionArgs().try_as<TerminalApp::MoveFocusArgs>())
-        {
-            if (realArgs.Direction() == TerminalApp::Direction::None)
-            {
-                // Do nothing
-                args.Handled(false);
-            }
-            else
-            {
-                _MoveFocus(realArgs.Direction());
-                args.Handled(true);
-            }
-        }
-    }
-
-    void TerminalPage::_HandleCopyText(const IInspectable& /*sender*/,
-                                       const TerminalApp::ActionEventArgs& args)
-    {
-        if (const auto& realArgs = args.ActionArgs().try_as<TerminalApp::CopyTextArgs>())
-        {
-            const auto handled = _CopyText(realArgs.TrimWhitespace());
-            args.Handled(handled);
-        }
-    }
-
-    void TerminalPage::_HandleAdjustFontSize(const IInspectable& /*sender*/,
-                                             const TerminalApp::ActionEventArgs& args)
-    {
-        if (const auto& realArgs = args.ActionArgs().try_as<TerminalApp::AdjustFontSizeArgs>())
-        {
-            const auto termControl = _GetActiveControl();
-            termControl.AdjustFontSize(realArgs.Delta());
-            args.Handled(true);
-        }
-    }
-
-<<<<<<< HEAD
-    void TerminalPage::_HandleShowFind(const IInspectable& /*sender*/,
-                                       const TerminalApp::ActionEventArgs& args)
-    {
-        _ShowFind();
-=======
-    void TerminalPage::_HandleResetFontSize(const IInspectable& /*sender*/,
-                                            const TerminalApp::ActionEventArgs& args)
-    {
-        const auto termControl = _GetActiveControl();
-        termControl.ResetFontSize();
->>>>>>> 901a1e1a
-        args.Handled(true);
-    }
-
-    void TerminalPage::_HandleToggleFullscreen(const IInspectable& /*sender*/,
-                                               const TerminalApp::ActionEventArgs& args)
-    {
-        _ToggleFullscreen();
-        args.Handled(true);
-    }
-}
+// Copyright (c) Microsoft Corporation.
+// Licensed under the MIT license.
+
+#include "pch.h"
+#include "App.h"
+
+#include "TerminalPage.h"
+#include "Utils.h"
+
+using namespace winrt::Windows::ApplicationModel::DataTransfer;
+using namespace winrt::Windows::UI::Xaml;
+using namespace winrt::Windows::UI::Text;
+using namespace winrt::Windows::UI::Core;
+using namespace winrt::Windows::System;
+using namespace winrt::Microsoft::Terminal;
+using namespace winrt::Microsoft::Terminal::Settings;
+using namespace winrt::Microsoft::Terminal::TerminalControl;
+using namespace winrt::Microsoft::Terminal::TerminalConnection;
+using namespace ::TerminalApp;
+
+namespace winrt
+{
+    namespace MUX = Microsoft::UI::Xaml;
+    using IInspectable = Windows::Foundation::IInspectable;
+}
+
+namespace winrt::TerminalApp::implementation
+{
+    void TerminalPage::_HandleOpenNewTabDropdown(const IInspectable& /*sender*/,
+                                                 const TerminalApp::ActionEventArgs& args)
+    {
+        _OpenNewTabDropdown();
+        args.Handled(true);
+    }
+
+    void TerminalPage::_HandleDuplicateTab(const IInspectable& /*sender*/,
+                                           const TerminalApp::ActionEventArgs& args)
+    {
+        _DuplicateTabViewItem();
+        args.Handled(true);
+    }
+
+    void TerminalPage::_HandleCloseTab(const IInspectable& /*sender*/,
+                                       const TerminalApp::ActionEventArgs& args)
+    {
+        _CloseFocusedTab();
+        args.Handled(true);
+    }
+
+    void TerminalPage::_HandleClosePane(const IInspectable& /*sender*/,
+                                        const TerminalApp::ActionEventArgs& args)
+    {
+        _CloseFocusedPane();
+        args.Handled(true);
+    }
+
+    void TerminalPage::_HandleCloseWindow(const IInspectable& /*sender*/,
+                                          const TerminalApp::ActionEventArgs& args)
+    {
+        CloseWindow();
+        args.Handled(true);
+    }
+
+    void TerminalPage::_HandleScrollUp(const IInspectable& /*sender*/,
+                                       const TerminalApp::ActionEventArgs& args)
+    {
+        _Scroll(-1);
+        args.Handled(true);
+    }
+
+    void TerminalPage::_HandleScrollDown(const IInspectable& /*sender*/,
+                                         const TerminalApp::ActionEventArgs& args)
+    {
+        _Scroll(1);
+        args.Handled(true);
+    }
+
+    void TerminalPage::_HandleNextTab(const IInspectable& /*sender*/,
+                                      const TerminalApp::ActionEventArgs& args)
+    {
+        _SelectNextTab(true);
+        args.Handled(true);
+    }
+
+    void TerminalPage::_HandlePrevTab(const IInspectable& /*sender*/,
+                                      const TerminalApp::ActionEventArgs& args)
+    {
+        _SelectNextTab(false);
+        args.Handled(true);
+    }
+
+    void TerminalPage::_HandleSplitVertical(const IInspectable& /*sender*/,
+                                            const TerminalApp::ActionEventArgs& args)
+    {
+        _SplitVertical(std::nullopt);
+        args.Handled(true);
+    }
+
+    void TerminalPage::_HandleSplitHorizontal(const IInspectable& /*sender*/,
+                                              const TerminalApp::ActionEventArgs& args)
+    {
+        _SplitHorizontal(std::nullopt);
+        args.Handled(true);
+    }
+
+    void TerminalPage::_HandleScrollUpPage(const IInspectable& /*sender*/,
+                                           const TerminalApp::ActionEventArgs& args)
+    {
+        _ScrollPage(-1);
+        args.Handled(true);
+    }
+
+    void TerminalPage::_HandleScrollDownPage(const IInspectable& /*sender*/,
+                                             const TerminalApp::ActionEventArgs& args)
+    {
+        _ScrollPage(1);
+        args.Handled(true);
+    }
+
+    void TerminalPage::_HandleOpenSettings(const IInspectable& /*sender*/,
+                                           const TerminalApp::ActionEventArgs& args)
+    {
+        // TODO:GH#2557 Add an optional arg for opening the defaults here
+        _LaunchSettings(false);
+        args.Handled(true);
+    }
+
+    void TerminalPage::_HandlePasteText(const IInspectable& /*sender*/,
+                                        const TerminalApp::ActionEventArgs& args)
+    {
+        _PasteText();
+        args.Handled(true);
+    }
+
+    void TerminalPage::_HandleNewTab(const IInspectable& /*sender*/,
+                                     const TerminalApp::ActionEventArgs& args)
+    {
+        if (args == nullptr)
+        {
+            _OpenNewTab(std::nullopt);
+            args.Handled(true);
+        }
+        else if (const auto& realArgs = args.ActionArgs().try_as<TerminalApp::NewTabArgs>())
+        {
+            if (realArgs.ProfileIndex() == nullptr)
+            {
+                _OpenNewTab(std::nullopt);
+            }
+            else
+            {
+                _OpenNewTab(realArgs.ProfileIndex().Value());
+            }
+            args.Handled(true);
+        }
+    }
+
+    void TerminalPage::_HandleSwitchToTab(const IInspectable& /*sender*/,
+                                          const TerminalApp::ActionEventArgs& args)
+    {
+        if (const auto& realArgs = args.ActionArgs().try_as<TerminalApp::SwitchToTabArgs>())
+        {
+            const auto handled = _SelectTab({ realArgs.TabIndex() });
+            args.Handled(handled);
+        }
+    }
+
+    void TerminalPage::_HandleResizePane(const IInspectable& /*sender*/,
+                                         const TerminalApp::ActionEventArgs& args)
+    {
+        if (const auto& realArgs = args.ActionArgs().try_as<TerminalApp::ResizePaneArgs>())
+        {
+            if (realArgs.Direction() == TerminalApp::Direction::None)
+            {
+                // Do nothing
+                args.Handled(false);
+            }
+            else
+            {
+                _ResizePane(realArgs.Direction());
+                args.Handled(true);
+            }
+        }
+    }
+
+    void TerminalPage::_HandleMoveFocus(const IInspectable& /*sender*/,
+                                        const TerminalApp::ActionEventArgs& args)
+    {
+        if (const auto& realArgs = args.ActionArgs().try_as<TerminalApp::MoveFocusArgs>())
+        {
+            if (realArgs.Direction() == TerminalApp::Direction::None)
+            {
+                // Do nothing
+                args.Handled(false);
+            }
+            else
+            {
+                _MoveFocus(realArgs.Direction());
+                args.Handled(true);
+            }
+        }
+    }
+
+    void TerminalPage::_HandleCopyText(const IInspectable& /*sender*/,
+                                       const TerminalApp::ActionEventArgs& args)
+    {
+        if (const auto& realArgs = args.ActionArgs().try_as<TerminalApp::CopyTextArgs>())
+        {
+            const auto handled = _CopyText(realArgs.TrimWhitespace());
+            args.Handled(handled);
+        }
+    }
+
+    void TerminalPage::_HandleAdjustFontSize(const IInspectable& /*sender*/,
+                                             const TerminalApp::ActionEventArgs& args)
+    {
+        if (const auto& realArgs = args.ActionArgs().try_as<TerminalApp::AdjustFontSizeArgs>())
+        {
+            const auto termControl = _GetActiveControl();
+            termControl.AdjustFontSize(realArgs.Delta());
+            args.Handled(true);
+        }
+    }
+
+    void TerminalPage::_HandleShowFind(const IInspectable& /*sender*/,
+                                       const TerminalApp::ActionEventArgs& args)
+    {
+        _ShowFind();
+        args.Handled(true);
+    }
+
+    void TerminalPage::_HandleResetFontSize(const IInspectable& /*sender*/,
+                                            const TerminalApp::ActionEventArgs& args)
+    {
+        const auto termControl = _GetActiveControl();
+        termControl.ResetFontSize();
+        args.Handled(true);
+    }
+
+    void TerminalPage::_HandleToggleFullscreen(const IInspectable& /*sender*/,
+                                               const TerminalApp::ActionEventArgs& args)
+    {
+        _ToggleFullscreen();
+        args.Handled(true);
+    }
+}