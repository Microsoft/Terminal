#include "pch.h"
#include "ActionArgs.h"
#include "ActionAndArgs.h"
#include "ActionAndArgs.g.cpp"
#include <LibraryResources.h>

static constexpr std::string_view CopyTextKey{ "copy" };
static constexpr std::string_view PasteTextKey{ "paste" };
static constexpr std::string_view OpenNewTabDropdownKey{ "openNewTabDropdown" };
static constexpr std::string_view DuplicateTabKey{ "duplicateTab" };
static constexpr std::string_view NewTabKey{ "newTab" };
static constexpr std::string_view NewWindowKey{ "newWindow" };
static constexpr std::string_view CloseWindowKey{ "closeWindow" };
static constexpr std::string_view CloseTabKey{ "closeTab" };
static constexpr std::string_view ClosePaneKey{ "closePane" };
static constexpr std::string_view SwitchtoTabKey{ "switchToTab" };
static constexpr std::string_view NextTabKey{ "nextTab" };
static constexpr std::string_view PrevTabKey{ "prevTab" };
static constexpr std::string_view AdjustFontSizeKey{ "adjustFontSize" };
static constexpr std::string_view ResetFontSizeKey{ "resetFontSize" };
static constexpr std::string_view ScrollupKey{ "scrollUp" };
static constexpr std::string_view ScrolldownKey{ "scrollDown" };
static constexpr std::string_view ScrolluppageKey{ "scrollUpPage" };
static constexpr std::string_view ScrolldownpageKey{ "scrollDownPage" };
static constexpr std::string_view SwitchToTabKey{ "switchToTab" };
static constexpr std::string_view OpenSettingsKey{ "openSettings" }; // TODO GH#2557: Add args for OpenSettings
static constexpr std::string_view SplitPaneKey{ "splitPane" };
static constexpr std::string_view ResizePaneKey{ "resizePane" };
static constexpr std::string_view MoveFocusKey{ "moveFocus" };
static constexpr std::string_view FindKey{ "find" };
static constexpr std::string_view ToggleRetroEffectKey{ "toggleRetroEffect" };
static constexpr std::string_view ToggleFullscreenKey{ "toggleFullscreen" };
<<<<<<< HEAD
static constexpr std::string_view ExecuteCommandlineKey{ "wt" };
=======
static constexpr std::string_view SetTabColorKey{ "setTabColor" };
static constexpr std::string_view OpenTabColorPickerKey{ "openTabColorPicker" };
static constexpr std::string_view RenameTabKey{ "renameTab" };
static constexpr std::string_view ToggleCommandPaletteKey{ "commandPalette" };

static constexpr std::string_view ActionKey{ "action" };

// This key is reserved to remove a keybinding, instead of mapping it to an action.
static constexpr std::string_view UnboundKey{ "unbound" };
>>>>>>> ceeaadc3

namespace winrt::TerminalApp::implementation
{
    // Specifically use a map here over an unordered_map. We want to be able to
    // iterate over these entries in-order when we're serializing the keybindings.
    // HERE BE DRAGONS:
    // These are string_views that are being used as keys. These string_views are
    // just pointers to other strings. This could be dangerous, if the map outlived
    // the actual strings being pointed to. However, since both these strings and
    // the map are all const for the lifetime of the app, we have nothing to worry
    // about here.
    const std::map<std::string_view, ShortcutAction, std::less<>> ActionAndArgs::ActionKeyNamesMap{
        { CopyTextKey, ShortcutAction::CopyText },
        { PasteTextKey, ShortcutAction::PasteText },
        { OpenNewTabDropdownKey, ShortcutAction::OpenNewTabDropdown },
        { DuplicateTabKey, ShortcutAction::DuplicateTab },
        { NewTabKey, ShortcutAction::NewTab },
        { NewWindowKey, ShortcutAction::NewWindow },
        { CloseWindowKey, ShortcutAction::CloseWindow },
        { CloseTabKey, ShortcutAction::CloseTab },
        { ClosePaneKey, ShortcutAction::ClosePane },
        { NextTabKey, ShortcutAction::NextTab },
        { PrevTabKey, ShortcutAction::PrevTab },
        { AdjustFontSizeKey, ShortcutAction::AdjustFontSize },
        { ResetFontSizeKey, ShortcutAction::ResetFontSize },
        { ScrollupKey, ShortcutAction::ScrollUp },
        { ScrolldownKey, ShortcutAction::ScrollDown },
        { ScrolluppageKey, ShortcutAction::ScrollUpPage },
        { ScrolldownpageKey, ShortcutAction::ScrollDownPage },
        { SwitchToTabKey, ShortcutAction::SwitchToTab },
        { ResizePaneKey, ShortcutAction::ResizePane },
        { MoveFocusKey, ShortcutAction::MoveFocus },
        { OpenSettingsKey, ShortcutAction::OpenSettings },
        { ToggleRetroEffectKey, ShortcutAction::ToggleRetroEffect },
        { ToggleFullscreenKey, ShortcutAction::ToggleFullscreen },
        { SplitPaneKey, ShortcutAction::SplitPane },
        { SetTabColorKey, ShortcutAction::SetTabColor },
        { OpenTabColorPickerKey, ShortcutAction::OpenTabColorPicker },
        { UnboundKey, ShortcutAction::Invalid },
        { FindKey, ShortcutAction::Find },
<<<<<<< HEAD
        { ExecuteCommandlineKey, ShortcutAction::ExecuteCommandline },
=======
        { RenameTabKey, ShortcutAction::RenameTab },
        { ToggleCommandPaletteKey, ShortcutAction::ToggleCommandPalette },
>>>>>>> ceeaadc3
    };

    using ParseResult = std::tuple<IActionArgs, std::vector<::TerminalApp::SettingsLoadWarnings>>;
    using ParseActionFunction = std::function<ParseResult(const Json::Value&)>;

    // This is a map of ShortcutAction->function<IActionArgs(Json::Value)>. It holds
    // a set of deserializer functions that can be used to deserialize a IActionArgs
    // from json. Each type of IActionArgs that can accept arbitrary args should be
    // placed into this map, with the corresponding deserializer function as the
    // value.
    static const std::map<ShortcutAction, ParseActionFunction, std::less<>> argParsers{
        { ShortcutAction::CopyText, winrt::TerminalApp::implementation::CopyTextArgs::FromJson },

        { ShortcutAction::NewTab, winrt::TerminalApp::implementation::NewTabArgs::FromJson },

        { ShortcutAction::SwitchToTab, winrt::TerminalApp::implementation::SwitchToTabArgs::FromJson },

        { ShortcutAction::ResizePane, winrt::TerminalApp::implementation::ResizePaneArgs::FromJson },

        { ShortcutAction::MoveFocus, winrt::TerminalApp::implementation::MoveFocusArgs::FromJson },

        { ShortcutAction::AdjustFontSize, winrt::TerminalApp::implementation::AdjustFontSizeArgs::FromJson },

        { ShortcutAction::SplitPane, winrt::TerminalApp::implementation::SplitPaneArgs::FromJson },

        { ShortcutAction::OpenSettings, winrt::TerminalApp::implementation::OpenSettingsArgs::FromJson },

<<<<<<< HEAD
        { ShortcutAction::ExecuteCommandline, winrt::TerminalApp::implementation::ExecuteCommandlineArgs::FromJson },
=======
        { ShortcutAction::SetTabColor, winrt::TerminalApp::implementation::SetTabColorArgs::FromJson },

        { ShortcutAction::RenameTab, winrt::TerminalApp::implementation::RenameTabArgs::FromJson },
>>>>>>> ceeaadc3

        { ShortcutAction::Invalid, nullptr },
    };

    // Function Description:
    // - Attempts to match a string to a ShortcutAction. If there's no match, then
    //   returns ShortcutAction::Invalid
    // Arguments:
    // - actionString: the string to match to a ShortcutAction
    // Return Value:
    // - The ShortcutAction corresponding to the given string, if a match exists.
    static ShortcutAction GetActionFromString(const std::string_view actionString)
    {
        // Try matching the command to one we have. If we can't find the
        // action name in our list of names, let's just unbind that key.
        const auto found = ActionAndArgs::ActionKeyNamesMap.find(actionString);
        return found != ActionAndArgs::ActionKeyNamesMap.end() ? found->second : ShortcutAction::Invalid;
    }

    // Method Description:
    // - Deserialize an ActionAndArgs from the provided json object or string `json`.
    //   * If json is a string, we'll attempt to treat it as an action name,
    //     without arguments.
    //   * If json is an object, we'll attempt to retrieve the action name from
    //     its "action" property, and we'll use that name to fine a deserializer
    //     to precess the rest of the arguments in the json object.
    // - If the action name is null or "unbound", or we don't understand the
    //   action name, or we failed to parse the arguments to this action, we'll
    //   return null. This should indicate to the caller that the action should
    //   be unbound.
    // - If there were any warnings while parsing arguments for the action,
    //   they'll be appended to the warnings parameter.
    // Arguments:
    // - json: The Json::Value to attempt to parse as an ActionAndArgs
    // - warnings: If there were any warnings during parsing, they'll be
    //   appended to this vector.
    // Return Value:
    // - a deserialized ActionAndArgs corresponding to the values in json, or
    //   null if we failed to deserialize an action.
    winrt::com_ptr<ActionAndArgs> ActionAndArgs::FromJson(const Json::Value& json,
                                                          std::vector<::TerminalApp::SettingsLoadWarnings>& warnings)
    {
        // Invalid is our placeholder that the action was not parsed.
        ShortcutAction action = ShortcutAction::Invalid;

        // Actions can be serialized in two styles:
        //   "action": "switchToTab0",
        //   "action": { "action": "switchToTab", "index": 0 },
        // NOTE: For keybindings, the "action" param is actually "command"

        // 1. In the first case, the json is a string, that's the
        //    action name. There are no provided args, so we'll pass
        //    Json::Value::null to the parse function.
        // 2. In the second case, the json is an object. We'll use the
        //    "action" in that object as the action name. We'll then pass
        //    the json object to the arg parser, for further parsing.

        auto argsVal = Json::Value::null;

        // Only try to parse the action if it's actually a string value.
        // `null` will not pass this check.
        if (json.isString())
        {
            auto commandString = json.asString();
            action = GetActionFromString(commandString);
        }
        else if (json.isObject())
        {
            const auto actionVal = json[JsonKey(ActionKey)];
            if (actionVal.isString())
            {
                auto actionString = actionVal.asString();
                action = GetActionFromString(actionString);
                argsVal = json;
            }
        }

        // Some keybindings can accept other arbitrary arguments. If it
        // does, we'll try to deserialize any "args" that were provided with
        // the binding.
        IActionArgs args{ nullptr };
        std::vector<::TerminalApp::SettingsLoadWarnings> parseWarnings;
        const auto deserializersIter = argParsers.find(action);
        if (deserializersIter != argParsers.end())
        {
            auto pfn = deserializersIter->second;
            if (pfn)
            {
                std::tie(args, parseWarnings) = pfn(argsVal);
            }
            warnings.insert(warnings.end(), parseWarnings.begin(), parseWarnings.end());

            // if an arg parser was registered, but failed, bail
            if (pfn && args == nullptr)
            {
                return nullptr;
            }
        }

        if (action != ShortcutAction::Invalid)
        {
            auto actionAndArgs = winrt::make_self<ActionAndArgs>();
            actionAndArgs->Action(action);
            actionAndArgs->Args(args);

            return actionAndArgs;
        }
        else
        {
            return nullptr;
        }
    }

    winrt::hstring ActionAndArgs::GenerateName() const
    {
        // Use a magic static to initialize this map, because we won't be able
        // to load the resources at _init_, only at runtime.
        static const auto GeneratedActionNames = []() {
            return std::unordered_map<ShortcutAction, winrt::hstring>{
                { ShortcutAction::CopyText, RS_(L"CopyTextCommandKey") },
                { ShortcutAction::PasteText, RS_(L"PasteTextCommandKey") },
                { ShortcutAction::OpenNewTabDropdown, RS_(L"OpenNewTabDropdownCommandKey") },
                { ShortcutAction::DuplicateTab, RS_(L"DuplicateTabCommandKey") },
                { ShortcutAction::NewTab, RS_(L"NewTabCommandKey") },
                { ShortcutAction::NewWindow, RS_(L"NewWindowCommandKey") },
                { ShortcutAction::CloseWindow, RS_(L"CloseWindowCommandKey") },
                { ShortcutAction::CloseTab, RS_(L"CloseTabCommandKey") },
                { ShortcutAction::ClosePane, RS_(L"ClosePaneCommandKey") },
                { ShortcutAction::NextTab, RS_(L"NextTabCommandKey") },
                { ShortcutAction::PrevTab, RS_(L"PrevTabCommandKey") },
                { ShortcutAction::AdjustFontSize, RS_(L"AdjustFontSizeCommandKey") },
                { ShortcutAction::ResetFontSize, RS_(L"ResetFontSizeCommandKey") },
                { ShortcutAction::ScrollUp, RS_(L"ScrollUpCommandKey") },
                { ShortcutAction::ScrollDown, RS_(L"ScrollDownCommandKey") },
                { ShortcutAction::ScrollUpPage, RS_(L"ScrollUpPageCommandKey") },
                { ShortcutAction::ScrollDownPage, RS_(L"ScrollDownPageCommandKey") },
                { ShortcutAction::SwitchToTab, RS_(L"SwitchToTabCommandKey") },
                { ShortcutAction::ResizePane, RS_(L"ResizePaneCommandKey") },
                { ShortcutAction::MoveFocus, RS_(L"MoveFocusCommandKey") },
                { ShortcutAction::OpenSettings, RS_(L"OpenSettingsCommandKey") },
                { ShortcutAction::ToggleFullscreen, RS_(L"ToggleFullscreenCommandKey") },
                { ShortcutAction::SplitPane, RS_(L"SplitPaneCommandKey") },
                { ShortcutAction::Invalid, L"" },
                { ShortcutAction::Find, RS_(L"FindCommandKey") },
                { ShortcutAction::SetTabColor, RS_(L"ResetTabColorCommandKey") },
                { ShortcutAction::OpenTabColorPicker, RS_(L"OpenTabColorPickerCommandKey") },
                { ShortcutAction::RenameTab, RS_(L"ResetTabNameCommandKey") },
                { ShortcutAction::ToggleCommandPalette, RS_(L"ToggleCommandPaletteCommandKey") },
            };
        }();

        if (_Args)
        {
            auto nameFromArgs = _Args.GenerateName();
            if (!nameFromArgs.empty())
            {
                return nameFromArgs;
            }
        }

        const auto found = GeneratedActionNames.find(_Action);
        return found != GeneratedActionNames.end() ? found->second : L"";
    }

}<|MERGE_RESOLUTION|>--- conflicted
+++ resolved
@@ -30,19 +30,16 @@
 static constexpr std::string_view FindKey{ "find" };
 static constexpr std::string_view ToggleRetroEffectKey{ "toggleRetroEffect" };
 static constexpr std::string_view ToggleFullscreenKey{ "toggleFullscreen" };
-<<<<<<< HEAD
-static constexpr std::string_view ExecuteCommandlineKey{ "wt" };
-=======
 static constexpr std::string_view SetTabColorKey{ "setTabColor" };
 static constexpr std::string_view OpenTabColorPickerKey{ "openTabColorPicker" };
 static constexpr std::string_view RenameTabKey{ "renameTab" };
+static constexpr std::string_view ExecuteCommandlineKey{ "wt" };
 static constexpr std::string_view ToggleCommandPaletteKey{ "commandPalette" };
 
 static constexpr std::string_view ActionKey{ "action" };
 
 // This key is reserved to remove a keybinding, instead of mapping it to an action.
 static constexpr std::string_view UnboundKey{ "unbound" };
->>>>>>> ceeaadc3
 
 namespace winrt::TerminalApp::implementation
 {
@@ -83,12 +80,9 @@
         { OpenTabColorPickerKey, ShortcutAction::OpenTabColorPicker },
         { UnboundKey, ShortcutAction::Invalid },
         { FindKey, ShortcutAction::Find },
-<<<<<<< HEAD
+        { RenameTabKey, ShortcutAction::RenameTab },
         { ExecuteCommandlineKey, ShortcutAction::ExecuteCommandline },
-=======
-        { RenameTabKey, ShortcutAction::RenameTab },
         { ToggleCommandPaletteKey, ShortcutAction::ToggleCommandPalette },
->>>>>>> ceeaadc3
     };
 
     using ParseResult = std::tuple<IActionArgs, std::vector<::TerminalApp::SettingsLoadWarnings>>;
@@ -116,13 +110,11 @@
 
         { ShortcutAction::OpenSettings, winrt::TerminalApp::implementation::OpenSettingsArgs::FromJson },
 
-<<<<<<< HEAD
+        { ShortcutAction::SetTabColor, winrt::TerminalApp::implementation::SetTabColorArgs::FromJson },
+
+        { ShortcutAction::RenameTab, winrt::TerminalApp::implementation::RenameTabArgs::FromJson },
+
         { ShortcutAction::ExecuteCommandline, winrt::TerminalApp::implementation::ExecuteCommandlineArgs::FromJson },
-=======
-        { ShortcutAction::SetTabColor, winrt::TerminalApp::implementation::SetTabColorArgs::FromJson },
-
-        { ShortcutAction::RenameTab, winrt::TerminalApp::implementation::RenameTabArgs::FromJson },
->>>>>>> ceeaadc3
 
         { ShortcutAction::Invalid, nullptr },
     };
@@ -270,6 +262,7 @@
                 { ShortcutAction::SetTabColor, RS_(L"ResetTabColorCommandKey") },
                 { ShortcutAction::OpenTabColorPicker, RS_(L"OpenTabColorPickerCommandKey") },
                 { ShortcutAction::RenameTab, RS_(L"ResetTabNameCommandKey") },
+                { ShortcutAction::ExecuteCommandline, RS_(L"ExecuteCommandlineCommandKey") },
                 { ShortcutAction::ToggleCommandPalette, RS_(L"ToggleCommandPaletteCommandKey") },
             };
         }();
