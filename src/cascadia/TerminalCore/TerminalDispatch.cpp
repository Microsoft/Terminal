--- conflicted
+++ resolved
@@ -1,310 +1,189 @@
-// Copyright (c) Microsoft Corporation.
-// Licensed under the MIT license.
-
-#include "pch.h"
-#include "TerminalDispatch.hpp"
-using namespace ::Microsoft::Terminal::Core;
-using namespace ::Microsoft::Console::VirtualTerminal;
-
-// NOTE:
-// Functions related to Set Graphics Renditions (SGR) are in
-//      TerminalDispatchGraphics.cpp, not this file
-
-TerminalDispatch::TerminalDispatch(ITerminalApi& terminalApi) noexcept :
-    _terminalApi{ terminalApi }
-{
-}
-
-void TerminalDispatch::Execute(const wchar_t wchControl)
-{
-    _terminalApi.ExecuteChar(wchControl);
-}
-
-void TerminalDispatch::Print(const wchar_t wchPrintable)
-{
-    _terminalApi.PrintString({ &wchPrintable, 1 });
-}
-
-void TerminalDispatch::PrintString(const std::wstring_view string)
-{
-    _terminalApi.PrintString(string);
-}
-
-bool TerminalDispatch::CursorPosition(const size_t line,
-                                      const size_t column) noexcept
-<<<<<<< HEAD
-try
-{
-    SHORT x{ 0 };
-    SHORT y{ 0 };
-
-    if (FAILED(SizeTToShort(column, &x)) ||
-        FAILED(SizeTToShort(line, &y)))
-    {
-        return false;
-    }
-
-    if (FAILED(ShortSub(x, 1, &x)) ||
-        FAILED(ShortSub(y, 1, &y)))
-    {
-        return false;
-    }
-
-=======
-{
-    const auto columnInBufferSpace = column - 1;
-    const auto lineInBufferSpace = line - 1;
-    short x = static_cast<short>(column - 1);
-    short y = static_cast<short>(line - 1);
->>>>>>> 322989d0
-    return _terminalApi.SetCursorPosition(x, y);
-}
-catch (...)
-{
-    LOG_CAUGHT_EXCEPTION();
-    return false;
-}
-
-bool TerminalDispatch::CursorForward(const size_t distance) noexcept
-<<<<<<< HEAD
-try
-=======
->>>>>>> 322989d0
-{
-    const auto cursorPos = _terminalApi.GetCursorPosition();
-    const COORD newCursorPos{ cursorPos.X + gsl::narrow<short>(distance), cursorPos.Y };
-    return _terminalApi.SetCursorPosition(newCursorPos.X, newCursorPos.Y);
-}
-catch (...)
-{
-    LOG_CAUGHT_EXCEPTION();
-    return false;
-}
-
-bool TerminalDispatch::CursorBackward(const size_t distance) noexcept
-<<<<<<< HEAD
-try
-=======
->>>>>>> 322989d0
-{
-    const auto cursorPos = _terminalApi.GetCursorPosition();
-    const COORD newCursorPos{ cursorPos.X - gsl::narrow<short>(distance), cursorPos.Y };
-    return _terminalApi.SetCursorPosition(newCursorPos.X, newCursorPos.Y);
-}
-catch (...)
-{
-    LOG_CAUGHT_EXCEPTION();
-    return false;
-}
-
-bool TerminalDispatch::CursorUp(const size_t distance) noexcept
-<<<<<<< HEAD
-try
-=======
->>>>>>> 322989d0
-{
-    const auto cursorPos = _terminalApi.GetCursorPosition();
-    const COORD newCursorPos{ cursorPos.X, cursorPos.Y + gsl::narrow<short>(distance) };
-    return _terminalApi.SetCursorPosition(newCursorPos.X, newCursorPos.Y);
-}
-catch (...)
-{
-    LOG_CAUGHT_EXCEPTION();
-    return false;
-}
-
-bool TerminalDispatch::EraseCharacters(const size_t numChars) noexcept
-<<<<<<< HEAD
-try
-{
-    return _terminalApi.EraseCharacters(numChars);
-}
-catch (...)
-{
-    LOG_CAUGHT_EXCEPTION();
-    return false;
-}
-
-bool TerminalDispatch::SetWindowTitle(std::wstring_view title) noexcept
-try
-=======
-{
-    return _terminalApi.EraseCharacters(numChars);
-}
-
-bool TerminalDispatch::SetWindowTitle(std::wstring_view title) noexcept
->>>>>>> 322989d0
-{
-    return _terminalApi.SetWindowTitle(title);
-}
-catch (...)
-{
-    LOG_CAUGHT_EXCEPTION();
-    return false;
-}
-
-// Method Description:
-// - Sets a single entry of the colortable to a new value
-// Arguments:
-// - tableIndex: The VT color table index
-// - color: The new RGB color value to use.
-// Return Value:
-// True if handled successfully. False otherwise.
-bool TerminalDispatch::SetColorTableEntry(const size_t tableIndex,
-                                          const DWORD color) noexcept
-<<<<<<< HEAD
-try
-{
-    return _terminalApi.SetColorTableEntry(tableIndex, color);
-}
-catch (...)
-{
-    LOG_CAUGHT_EXCEPTION();
-    return false;
-}
-
-bool TerminalDispatch::SetCursorStyle(const DispatchTypes::CursorStyle cursorStyle) noexcept
-try
-=======
-{
-    return _terminalApi.SetColorTableEntry(tableIndex, color);
-}
-
-bool TerminalDispatch::SetCursorStyle(const DispatchTypes::CursorStyle cursorStyle) noexcept
->>>>>>> 322989d0
-{
-    return _terminalApi.SetCursorStyle(cursorStyle);
-}
-catch (...)
-{
-    LOG_CAUGHT_EXCEPTION();
-    return false;
-}
-
-// Method Description:
-// - Sets the default foreground color to a new value
-// Arguments:
-// - color: The new RGB color value to use, in 0x00BBGGRR form
-// Return Value:
-// True if handled successfully. False otherwise.
-bool TerminalDispatch::SetDefaultForeground(const DWORD color) noexcept
-<<<<<<< HEAD
-try
-{
-    return _terminalApi.SetDefaultForeground(color);
-}
-catch (...)
-{
-    LOG_CAUGHT_EXCEPTION();
-    return false;
-=======
-{
-    return _terminalApi.SetDefaultForeground(color);
->>>>>>> 322989d0
-}
-
-// Method Description:
-// - Sets the default background color to a new value
-// Arguments:
-// - color: The new RGB color value to use, in 0x00BBGGRR form
-// Return Value:
-// True if handled successfully. False otherwise.
-bool TerminalDispatch::SetDefaultBackground(const DWORD color) noexcept
-<<<<<<< HEAD
-try
-{
-    return _terminalApi.SetDefaultBackground(color);
-}
-catch (...)
-{
-    LOG_CAUGHT_EXCEPTION();
-    return false;
-=======
-{
-    return _terminalApi.SetDefaultBackground(color);
->>>>>>> 322989d0
-}
-
-// Method Description:
-// - Erases characters in the buffer depending on the erase type
-// Arguments:
-// - eraseType: the erase type (from beginning, to end, or all)
-// Return Value:
-// True if handled successfully. False otherwise.
-bool TerminalDispatch::EraseInLine(const DispatchTypes::EraseType eraseType) noexcept
-<<<<<<< HEAD
-try
-=======
->>>>>>> 322989d0
-{
-    return _terminalApi.EraseInLine(eraseType);
-}
-catch (...)
-{
-    LOG_CAUGHT_EXCEPTION();
-    return false;
-}
-
-// Method Description:
-// - Deletes count number of characters starting from where the cursor is currently
-// Arguments:
-// - count, the number of characters to delete
-// Return Value:
-// True if handled successfully. False otherwise.
-bool TerminalDispatch::DeleteCharacter(const size_t count) noexcept
-<<<<<<< HEAD
-try
-{
-    return _terminalApi.DeleteCharacter(count);
-}
-catch (...)
-{
-    LOG_CAUGHT_EXCEPTION();
-    return false;
-=======
-{
-    return _terminalApi.DeleteCharacter(count);
->>>>>>> 322989d0
-}
-
-// Method Description:
-// - Adds count number of spaces starting from where the cursor is currently
-// Arguments:
-// - count, the number of spaces to add
-// Return Value:
-// True if handled successfully, false otherwise
-bool TerminalDispatch::InsertCharacter(const size_t count) noexcept
-<<<<<<< HEAD
-try
-{
-    return _terminalApi.InsertCharacter(count);
-}
-catch (...)
-{
-    LOG_CAUGHT_EXCEPTION();
-    return false;
-=======
-{
-    return _terminalApi.InsertCharacter(count);
->>>>>>> 322989d0
-}
-
-// Method Description:
-// - Moves the viewport and erases text from the buffer depending on the eraseType
-// Arguments:
-// - eraseType: the desired erase type
-// Return Value:
-// True if handled successfully. False otherwise
-bool TerminalDispatch::EraseInDisplay(const DispatchTypes::EraseType eraseType) noexcept
-<<<<<<< HEAD
-try
-=======
->>>>>>> 322989d0
-{
-    return _terminalApi.EraseInDisplay(eraseType);
-}
-catch (...)
-{
-    LOG_CAUGHT_EXCEPTION();
-    return false;
-}
+// Copyright (c) Microsoft Corporation.
+// Licensed under the MIT license.
+
+#include "pch.h"
+#include "TerminalDispatch.hpp"
+using namespace ::Microsoft::Terminal::Core;
+using namespace ::Microsoft::Console::VirtualTerminal;
+
+// NOTE:
+// Functions related to Set Graphics Renditions (SGR) are in
+//      TerminalDispatchGraphics.cpp, not this file
+
+TerminalDispatch::TerminalDispatch(ITerminalApi& terminalApi) noexcept :
+    _terminalApi{ terminalApi }
+{
+}
+
+void TerminalDispatch::Execute(const wchar_t wchControl)
+{
+    _terminalApi.ExecuteChar(wchControl);
+}
+
+void TerminalDispatch::Print(const wchar_t wchPrintable)
+{
+    _terminalApi.PrintString({ &wchPrintable, 1 });
+}
+
+void TerminalDispatch::PrintString(const std::wstring_view string)
+{
+    _terminalApi.PrintString(string);
+}
+
+bool TerminalDispatch::CursorPosition(const size_t line,
+                                      const size_t column) noexcept
+try
+{
+    SHORT x{ 0 };
+    SHORT y{ 0 };
+
+    RETURN_BOOL_IF_FALSE(FAILED(SizeTToShort(column, &x)) ||
+        FAILED(SizeTToShort(line, &y)));
+    
+    RETURN_BOOL_IF_FALSE(FAILED(ShortSub(x, 1, &x)) ||
+        FAILED(ShortSub(y, 1, &y)));
+
+    return _terminalApi.SetCursorPosition(x, y);
+}
+CATCH_LOG_RETURN_FALSE()
+
+bool TerminalDispatch::CursorForward(const size_t distance) noexcept
+try
+{
+    const auto cursorPos = _terminalApi.GetCursorPosition();
+    const COORD newCursorPos{ cursorPos.X + gsl::narrow<short>(distance), cursorPos.Y };
+    return _terminalApi.SetCursorPosition(newCursorPos.X, newCursorPos.Y);
+}
+CATCH_LOG_RETURN_FALSE()
+
+bool TerminalDispatch::CursorBackward(const size_t distance) noexcept
+try
+{
+    const auto cursorPos = _terminalApi.GetCursorPosition();
+    const COORD newCursorPos{ cursorPos.X - gsl::narrow<short>(distance), cursorPos.Y };
+    return _terminalApi.SetCursorPosition(newCursorPos.X, newCursorPos.Y);
+}
+CATCH_LOG_RETURN_FALSE()
+
+bool TerminalDispatch::CursorUp(const size_t distance) noexcept
+try
+{
+    const auto cursorPos = _terminalApi.GetCursorPosition();
+    const COORD newCursorPos{ cursorPos.X, cursorPos.Y + gsl::narrow<short>(distance) };
+    return _terminalApi.SetCursorPosition(newCursorPos.X, newCursorPos.Y);
+}
+CATCH_LOG_RETURN_FALSE()
+
+bool TerminalDispatch::EraseCharacters(const size_t numChars) noexcept
+try
+{
+    return _terminalApi.EraseCharacters(numChars);
+}
+CATCH_LOG_RETURN_FALSE()
+
+bool TerminalDispatch::SetWindowTitle(std::wstring_view title) noexcept
+try
+{
+    return _terminalApi.SetWindowTitle(title);
+}
+CATCH_LOG_RETURN_FALSE()
+
+// Method Description:
+// - Sets a single entry of the colortable to a new value
+// Arguments:
+// - tableIndex: The VT color table index
+// - color: The new RGB color value to use.
+// Return Value:
+// True if handled successfully. False otherwise.
+bool TerminalDispatch::SetColorTableEntry(const size_t tableIndex,
+                                          const DWORD color) noexcept
+try
+{
+    return _terminalApi.SetColorTableEntry(tableIndex, color);
+}
+CATCH_LOG_RETURN_FALSE()
+
+bool TerminalDispatch::SetCursorStyle(const DispatchTypes::CursorStyle cursorStyle) noexcept
+try
+{
+    return _terminalApi.SetCursorStyle(cursorStyle);
+}
+CATCH_LOG_RETURN_FALSE()
+
+// Method Description:
+// - Sets the default foreground color to a new value
+// Arguments:
+// - color: The new RGB color value to use, in 0x00BBGGRR form
+// Return Value:
+// True if handled successfully. False otherwise.
+bool TerminalDispatch::SetDefaultForeground(const DWORD color) noexcept
+try
+{
+    return _terminalApi.SetDefaultForeground(color);
+}
+CATCH_LOG_RETURN_FALSE()
+
+// Method Description:
+// - Sets the default background color to a new value
+// Arguments:
+// - color: The new RGB color value to use, in 0x00BBGGRR form
+// Return Value:
+// True if handled successfully. False otherwise.
+bool TerminalDispatch::SetDefaultBackground(const DWORD color) noexcept
+try
+{
+    return _terminalApi.SetDefaultBackground(color);
+}
+CATCH_LOG_RETURN_FALSE()
+
+// Method Description:
+// - Erases characters in the buffer depending on the erase type
+// Arguments:
+// - eraseType: the erase type (from beginning, to end, or all)
+// Return Value:
+// True if handled successfully. False otherwise.
+bool TerminalDispatch::EraseInLine(const DispatchTypes::EraseType eraseType) noexcept
+try
+{
+    return _terminalApi.EraseInLine(eraseType);
+}
+CATCH_LOG_RETURN_FALSE()
+
+// Method Description:
+// - Deletes count number of characters starting from where the cursor is currently
+// Arguments:
+// - count, the number of characters to delete
+// Return Value:
+// True if handled successfully. False otherwise.
+bool TerminalDispatch::DeleteCharacter(const size_t count) noexcept
+try
+{
+    return _terminalApi.DeleteCharacter(count);
+}
+CATCH_LOG_RETURN_FALSE()
+
+// Method Description:
+// - Adds count number of spaces starting from where the cursor is currently
+// Arguments:
+// - count, the number of spaces to add
+// Return Value:
+// True if handled successfully, false otherwise
+bool TerminalDispatch::InsertCharacter(const size_t count) noexcept
+try
+{
+    return _terminalApi.InsertCharacter(count);
+}
+CATCH_LOG_RETURN_FALSE()
+
+// Method Description:
+// - Moves the viewport and erases text from the buffer depending on the eraseType
+// Arguments:
+// - eraseType: the desired erase type
+// Return Value:
+// True if handled successfully. False otherwise
+bool TerminalDispatch::EraseInDisplay(const DispatchTypes::EraseType eraseType) noexcept
+try
+{
+    return _terminalApi.EraseInDisplay(eraseType);
+}
+CATCH_LOG_RETURN_FALSE()