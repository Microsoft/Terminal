// Copyright (c) Microsoft Corporation.
// Licensed under the MIT license.

#pragma once
#include <winrt/Microsoft.UI.Xaml.Controls.h>
#include "Pane.h"

class Tab
{
public:
    Tab(const GUID& profile, const winrt::Microsoft::Terminal::TerminalControl::TermControl& control);

    winrt::Microsoft::UI::Xaml::Controls::TabViewItem GetTabViewItem();
    winrt::Windows::UI::Xaml::UIElement GetRootElement();
    winrt::Microsoft::Terminal::TerminalControl::TermControl GetActiveTerminalControl() const;
    std::optional<GUID> GetFocusedProfile() const noexcept;

    bool IsFocused() const noexcept;
    void SetFocused(const bool focused);

    void Scroll(const int delta);

    bool CanSplitPane(Pane::SplitState splitType);
    void SplitPane(Pane::SplitState splitType, const GUID& profile, winrt::Microsoft::Terminal::TerminalControl::TermControl& control);

<<<<<<< HEAD
    float SnapDimension(const bool widthOrHeight, const float dimension) const;

    void UpdateFocus();
=======
>>>>>>> 2e9e4a59
    void UpdateIcon(const winrt::hstring iconPath);

    void ResizeContent(const winrt::Windows::Foundation::Size& newSize);
    void ResizePane(const winrt::TerminalApp::Direction& direction);
    void NavigateFocus(const winrt::TerminalApp::Direction& direction);

    void UpdateSettings(const winrt::Microsoft::Terminal::Settings::TerminalSettings& settings, const GUID& profile);
    winrt::hstring GetActiveTitle() const;
    void SetTabText(const winrt::hstring& text);

    void ClosePane();

    WINRT_CALLBACK(Closed, winrt::Windows::Foundation::EventHandler<winrt::Windows::Foundation::IInspectable>);
    DECLARE_EVENT(ActivePaneChanged, _ActivePaneChangedHandlers, winrt::delegate<>);

private:
    std::shared_ptr<Pane> _rootPane{ nullptr };
    std::shared_ptr<Pane> _activePane{ nullptr };
    winrt::hstring _lastIconPath{};

    bool _focused{ false };
    winrt::Microsoft::UI::Xaml::Controls::TabViewItem _tabViewItem{ nullptr };

    void _MakeTabViewItem();
    void _Focus();

    void _AttachEventHandlersToControl(const winrt::Microsoft::Terminal::TerminalControl::TermControl& control);
    void _AttachEventHandlersToPane(std::shared_ptr<Pane> pane);
};
<|MERGE_RESOLUTION|>--- conflicted
+++ resolved
@@ -1,60 +1,56 @@
-// Copyright (c) Microsoft Corporation.
-// Licensed under the MIT license.
-
-#pragma once
-#include <winrt/Microsoft.UI.Xaml.Controls.h>
-#include "Pane.h"
-
-class Tab
-{
-public:
-    Tab(const GUID& profile, const winrt::Microsoft::Terminal::TerminalControl::TermControl& control);
-
-    winrt::Microsoft::UI::Xaml::Controls::TabViewItem GetTabViewItem();
-    winrt::Windows::UI::Xaml::UIElement GetRootElement();
-    winrt::Microsoft::Terminal::TerminalControl::TermControl GetActiveTerminalControl() const;
-    std::optional<GUID> GetFocusedProfile() const noexcept;
-
-    bool IsFocused() const noexcept;
-    void SetFocused(const bool focused);
-
-    void Scroll(const int delta);
-
-    bool CanSplitPane(Pane::SplitState splitType);
-    void SplitPane(Pane::SplitState splitType, const GUID& profile, winrt::Microsoft::Terminal::TerminalControl::TermControl& control);
-
-<<<<<<< HEAD
-    float SnapDimension(const bool widthOrHeight, const float dimension) const;
-
-    void UpdateFocus();
-=======
->>>>>>> 2e9e4a59
-    void UpdateIcon(const winrt::hstring iconPath);
-
-    void ResizeContent(const winrt::Windows::Foundation::Size& newSize);
-    void ResizePane(const winrt::TerminalApp::Direction& direction);
-    void NavigateFocus(const winrt::TerminalApp::Direction& direction);
-
-    void UpdateSettings(const winrt::Microsoft::Terminal::Settings::TerminalSettings& settings, const GUID& profile);
-    winrt::hstring GetActiveTitle() const;
-    void SetTabText(const winrt::hstring& text);
-
-    void ClosePane();
-
-    WINRT_CALLBACK(Closed, winrt::Windows::Foundation::EventHandler<winrt::Windows::Foundation::IInspectable>);
-    DECLARE_EVENT(ActivePaneChanged, _ActivePaneChangedHandlers, winrt::delegate<>);
-
-private:
-    std::shared_ptr<Pane> _rootPane{ nullptr };
-    std::shared_ptr<Pane> _activePane{ nullptr };
-    winrt::hstring _lastIconPath{};
-
-    bool _focused{ false };
-    winrt::Microsoft::UI::Xaml::Controls::TabViewItem _tabViewItem{ nullptr };
-
-    void _MakeTabViewItem();
-    void _Focus();
-
-    void _AttachEventHandlersToControl(const winrt::Microsoft::Terminal::TerminalControl::TermControl& control);
-    void _AttachEventHandlersToPane(std::shared_ptr<Pane> pane);
-};
+// Copyright (c) Microsoft Corporation.
+// Licensed under the MIT license.
+
+#pragma once
+#include <winrt/Microsoft.UI.Xaml.Controls.h>
+#include "Pane.h"
+
+class Tab
+{
+public:
+    Tab(const GUID& profile, const winrt::Microsoft::Terminal::TerminalControl::TermControl& control);
+
+    winrt::Microsoft::UI::Xaml::Controls::TabViewItem GetTabViewItem();
+    winrt::Windows::UI::Xaml::UIElement GetRootElement();
+    winrt::Microsoft::Terminal::TerminalControl::TermControl GetActiveTerminalControl() const;
+    std::optional<GUID> GetFocusedProfile() const noexcept;
+
+    bool IsFocused() const noexcept;
+    void SetFocused(const bool focused);
+
+    void Scroll(const int delta);
+
+    bool CanSplitPane(Pane::SplitState splitType);
+    void SplitPane(Pane::SplitState splitType, const GUID& profile, winrt::Microsoft::Terminal::TerminalControl::TermControl& control);
+
+    float SnapDimension(const bool widthOrHeight, const float dimension) const;
+
+    void UpdateIcon(const winrt::hstring iconPath);
+
+    void ResizeContent(const winrt::Windows::Foundation::Size& newSize);
+    void ResizePane(const winrt::TerminalApp::Direction& direction);
+    void NavigateFocus(const winrt::TerminalApp::Direction& direction);
+
+    void UpdateSettings(const winrt::Microsoft::Terminal::Settings::TerminalSettings& settings, const GUID& profile);
+    winrt::hstring GetActiveTitle() const;
+    void SetTabText(const winrt::hstring& text);
+
+    void ClosePane();
+
+    WINRT_CALLBACK(Closed, winrt::Windows::Foundation::EventHandler<winrt::Windows::Foundation::IInspectable>);
+    DECLARE_EVENT(ActivePaneChanged, _ActivePaneChangedHandlers, winrt::delegate<>);
+
+private:
+    std::shared_ptr<Pane> _rootPane{ nullptr };
+    std::shared_ptr<Pane> _activePane{ nullptr };
+    winrt::hstring _lastIconPath{};
+
+    bool _focused{ false };
+    winrt::Microsoft::UI::Xaml::Controls::TabViewItem _tabViewItem{ nullptr };
+
+    void _MakeTabViewItem();
+    void _Focus();
+
+    void _AttachEventHandlersToControl(const winrt::Microsoft::Terminal::TerminalControl::TermControl& control);
+    void _AttachEventHandlersToPane(std::shared_ptr<Pane> pane);
+};