--- conflicted
+++ resolved
@@ -40,15 +40,11 @@
         PropertyChanged([this](auto&&, const Data::PropertyChangedEventArgs& args) {
             if (args.PropertyName() == L"BackgroundImagePath")
             {
-<<<<<<< HEAD
-                _NotifyChanges(L"UseDesktopBGImage");
-=======
                 _NotifyChanges(L"UseDesktopBGImage", L"BackgroundImageSettingsVisible");
             }
             else if (args.PropertyName() == L"IsBaseLayer")
             {
                 _NotifyChanges(L"BackgroundImageSettingsVisible");
->>>>>>> dbd20571
             }
         });
 
@@ -94,11 +90,7 @@
         if (useDesktop)
         {
             // Stash the current value of BackgroundImagePath. If the user
-<<<<<<< HEAD
-            // checks and unchecks the "Use desktop wallpaper" button, we want
-=======
             // checks and un-checks the "Use desktop wallpaper" button, we want
->>>>>>> dbd20571
             // the path that we display in the text box to remain unchanged.
             //
             // Only stash this value if it's not the special "desktopWallpaper"
@@ -117,14 +109,11 @@
         }
     }
 
-<<<<<<< HEAD
-=======
     bool ProfileViewModel::BackgroundImageSettingsVisible()
     {
         return IsBaseLayer() || BackgroundImagePath() != L"";
     }
 
->>>>>>> dbd20571
     void ProfilePageNavigationState::DeleteProfile()
     {
         auto deleteProfileArgs{ winrt::make_self<DeleteProfileEventArgs>(_Profile.Guid()) };
