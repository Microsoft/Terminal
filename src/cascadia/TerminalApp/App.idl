// Copyright (c) Microsoft Corporation.
// Licensed under the MIT license.

import "../AppLogic.idl";

namespace TerminalApp
{
    // ADD ARBITRARY APP LOGIC TO APPLOGIC.IDL, NOT HERE.
    // This is for XAML platform setup only.
    [default_interface] runtimeclass App : Microsoft.Toolkit.Win32.UI.XamlHost.XamlApplication
    {
        App();

<<<<<<< HEAD
        void Initialize();

        // For your own sanity, it's better to do setup outside the ctor.
        // If you do any setup in the ctor that ends up throwing an exception,
        // then it might look like TermApp just failed to activate, which will
        // cause you to chase down the rabbit hole of "why is TermApp not
        // registered?" when it definitely is.
        void Create();

        void LoadSettings();
        Windows.UI.Xaml.UIElement GetRoot();

        String Title { get; };

        Windows.Foundation.Point GetLaunchDimensions(UInt32 dpi);
        Windows.Foundation.Point GetLaunchInitialPositions(Int32 defaultInitialX, Int32 defaultInitialY);
        Windows.UI.Xaml.ElementTheme GetRequestedTheme();
        LaunchMode GetLaunchMode();
        Single SnapDimension(Boolean widthOrHeight, Single dimension);
        Boolean GetShowTabsInTitlebar();
        void TitlebarClicked();
        void WindowCloseButtonClicked();

        event Windows.Foundation.TypedEventHandler<Object, Windows.UI.Xaml.UIElement> SetTitleBarContent;
        event Windows.Foundation.TypedEventHandler<Object, String> TitleChanged;
        event Windows.Foundation.TypedEventHandler<Object, LastTabClosedEventArgs> LastTabClosed;
        event Windows.Foundation.TypedEventHandler<App, Windows.UI.Xaml.ElementTheme> RequestedThemeChanged;
        event Windows.Foundation.TypedEventHandler<Object, ToggleFullscreenEventArgs> ToggleFullscreen;
=======
        AppLogic Logic { get; };
>>>>>>> 2e9e4a59
    }
}
<|MERGE_RESOLUTION|>--- conflicted
+++ resolved
@@ -1,47 +1,16 @@
-// Copyright (c) Microsoft Corporation.
-// Licensed under the MIT license.
-
-import "../AppLogic.idl";
-
-namespace TerminalApp
-{
-    // ADD ARBITRARY APP LOGIC TO APPLOGIC.IDL, NOT HERE.
-    // This is for XAML platform setup only.
-    [default_interface] runtimeclass App : Microsoft.Toolkit.Win32.UI.XamlHost.XamlApplication
-    {
-        App();
-
-<<<<<<< HEAD
-        void Initialize();
-
-        // For your own sanity, it's better to do setup outside the ctor.
-        // If you do any setup in the ctor that ends up throwing an exception,
-        // then it might look like TermApp just failed to activate, which will
-        // cause you to chase down the rabbit hole of "why is TermApp not
-        // registered?" when it definitely is.
-        void Create();
-
-        void LoadSettings();
-        Windows.UI.Xaml.UIElement GetRoot();
-
-        String Title { get; };
-
-        Windows.Foundation.Point GetLaunchDimensions(UInt32 dpi);
-        Windows.Foundation.Point GetLaunchInitialPositions(Int32 defaultInitialX, Int32 defaultInitialY);
-        Windows.UI.Xaml.ElementTheme GetRequestedTheme();
-        LaunchMode GetLaunchMode();
-        Single SnapDimension(Boolean widthOrHeight, Single dimension);
-        Boolean GetShowTabsInTitlebar();
-        void TitlebarClicked();
-        void WindowCloseButtonClicked();
-
-        event Windows.Foundation.TypedEventHandler<Object, Windows.UI.Xaml.UIElement> SetTitleBarContent;
-        event Windows.Foundation.TypedEventHandler<Object, String> TitleChanged;
-        event Windows.Foundation.TypedEventHandler<Object, LastTabClosedEventArgs> LastTabClosed;
-        event Windows.Foundation.TypedEventHandler<App, Windows.UI.Xaml.ElementTheme> RequestedThemeChanged;
-        event Windows.Foundation.TypedEventHandler<Object, ToggleFullscreenEventArgs> ToggleFullscreen;
-=======
-        AppLogic Logic { get; };
->>>>>>> 2e9e4a59
-    }
-}
+// Copyright (c) Microsoft Corporation.
+// Licensed under the MIT license.
+
+import "../AppLogic.idl";
+
+namespace TerminalApp
+{
+    // ADD ARBITRARY APP LOGIC TO APPLOGIC.IDL, NOT HERE.
+    // This is for XAML platform setup only.
+    [default_interface] runtimeclass App : Microsoft.Toolkit.Win32.UI.XamlHost.XamlApplication
+    {
+        App();
+
+        AppLogic Logic { get; };
+    }
+}