--- conflicted
+++ resolved
@@ -1,2213 +1,2208 @@
-// Copyright (c) Microsoft Corporation.
-// Licensed under the MIT license.
-
-#include "pch.h"
-
-#include "../TerminalApp/ColorScheme.h"
-#include "../TerminalApp/CascadiaSettings.h"
-#include "JsonTestClass.h"
-#include "TestUtils.h"
-#include <defaults.h>
-#include "../ut_app/TestDynamicProfileGenerator.h"
-
-using namespace Microsoft::Console;
-using namespace TerminalApp;
-using namespace WEX::Logging;
-using namespace WEX::TestExecution;
-using namespace WEX::Common;
-using namespace winrt::TerminalApp;
-using namespace winrt::Microsoft::Terminal::Settings;
-
-namespace TerminalAppLocalTests
-{
-    // TODO:microsoft/terminal#3838:
-    // Unfortunately, these tests _WILL NOT_ work in our CI. We're waiting for
-    // an updated TAEF that will let us install framework packages when the test
-    // package is deployed. Until then, these tests won't deploy in CI.
-
-    class SettingsTests : public JsonTestClass
-    {
-        // Use a custom AppxManifest to ensure that we can activate winrt types
-        // from our test. This property will tell taef to manually use this as
-        // the AppxManifest for this test class.
-        // This does not yet work for anything XAML-y. See TabTests.cpp for more
-        // details on that.
-        BEGIN_TEST_CLASS(SettingsTests)
-            TEST_CLASS_PROPERTY(L"RunAs", L"UAP")
-            TEST_CLASS_PROPERTY(L"UAP:AppXManifest", L"TestHostAppXManifest.xml")
-        END_TEST_CLASS()
-
-        TEST_METHOD(TryCreateWinRTType);
-        TEST_METHOD(ValidateProfilesExist);
-        TEST_METHOD(ValidateDefaultProfileExists);
-        TEST_METHOD(ValidateDuplicateProfiles);
-        TEST_METHOD(ValidateManyWarnings);
-        TEST_METHOD(LayerGlobalProperties);
-        TEST_METHOD(ValidateProfileOrdering);
-        TEST_METHOD(ValidateHideProfiles);
-        TEST_METHOD(ValidateProfilesGenerateGuids);
-        TEST_METHOD(GeneratedGuidRoundtrips);
-        TEST_METHOD(TestAllValidationsWithNullGuids);
-        TEST_METHOD(TestReorderWithNullGuids);
-        TEST_METHOD(TestReorderingWithoutGuid);
-        TEST_METHOD(TestLayeringNameOnlyProfiles);
-        TEST_METHOD(TestExplodingNameOnlyProfiles);
-        TEST_METHOD(TestHideAllProfiles);
-        TEST_METHOD(TestInvalidColorSchemeName);
-        TEST_METHOD(TestHelperFunctions);
-
-        TEST_METHOD(TestLayerGlobalsOnRoot);
-
-        TEST_METHOD(TestProfileIconWithEnvVar);
-        TEST_METHOD(TestProfileBackgroundImageWithEnvVar);
-
-        TEST_METHOD(TestCloseOnExitParsing);
-        TEST_METHOD(TestCloseOnExitCompatibilityShim);
-
-        TEST_METHOD(TestLayerUserDefaultsBeforeProfiles);
-        TEST_METHOD(TestDontLayerGuidFromUserDefaults);
-        TEST_METHOD(TestLayerUserDefaultsOnDynamics);
-
-        TEST_METHOD(TestTerminalArgsForBinding);
-
-<<<<<<< HEAD
-        TEST_METHOD(TestLayerProfileOnColorScheme);
-=======
-        TEST_METHOD(ValidateKeybindingsWarnings);
->>>>>>> f5ab0429
-
-        TEST_CLASS_SETUP(ClassSetup)
-        {
-            InitializeJsonReader();
-            return true;
-        }
-    };
-
-    void SettingsTests::TryCreateWinRTType()
-    {
-        winrt::Microsoft::Terminal::Settings::TerminalSettings settings;
-        VERIFY_IS_NOT_NULL(settings);
-        auto oldFontSize = settings.FontSize();
-        settings.FontSize(oldFontSize + 5);
-        auto newFontSize = settings.FontSize();
-        VERIFY_ARE_NOT_EQUAL(oldFontSize, newFontSize);
-    }
-
-    void SettingsTests::ValidateProfilesExist()
-    {
-        const std::string settingsWithProfiles{ R"(
-        {
-            "profiles": [
-                {
-                    "name" : "profile0"
-                }
-            ]
-        })" };
-
-        const std::string settingsWithoutProfiles{ R"(
-        {
-            "defaultProfile": "{6239a42c-1de4-49a3-80bd-e8fdd045185c}"
-        })" };
-
-        const std::string settingsWithEmptyProfiles{ R"(
-        {
-            "profiles": []
-        })" };
-
-        {
-            // Case 1: Good settings
-            const auto settingsObject = VerifyParseSucceeded(settingsWithProfiles);
-            auto settings = CascadiaSettings::FromJson(settingsObject);
-            settings->_ValidateProfilesExist();
-        }
-        {
-            // Case 2: Bad settings
-            const auto settingsObject = VerifyParseSucceeded(settingsWithoutProfiles);
-            auto settings = CascadiaSettings::FromJson(settingsObject);
-            bool caughtExpectedException = false;
-            try
-            {
-                settings->_ValidateProfilesExist();
-            }
-            catch (const ::TerminalApp::SettingsException& ex)
-            {
-                VERIFY_IS_TRUE(ex.Error() == ::TerminalApp::SettingsLoadErrors::NoProfiles);
-                caughtExpectedException = true;
-            }
-            VERIFY_IS_TRUE(caughtExpectedException);
-        }
-        {
-            // Case 3: Bad settings
-            const auto settingsObject = VerifyParseSucceeded(settingsWithEmptyProfiles);
-            auto settings = CascadiaSettings::FromJson(settingsObject);
-            bool caughtExpectedException = false;
-            try
-            {
-                settings->_ValidateProfilesExist();
-            }
-            catch (const ::TerminalApp::SettingsException& ex)
-            {
-                VERIFY_IS_TRUE(ex.Error() == ::TerminalApp::SettingsLoadErrors::NoProfiles);
-                caughtExpectedException = true;
-            }
-            VERIFY_IS_TRUE(caughtExpectedException);
-        }
-    }
-
-    void SettingsTests::ValidateDefaultProfileExists()
-    {
-        const std::string goodProfiles{ R"(
-        {
-            "globals": {
-                "defaultProfile": "{6239a42c-1111-49a3-80bd-e8fdd045185c}"
-            },
-            "profiles": [
-                {
-                    "name" : "profile0",
-                    "guid": "{6239a42c-1111-49a3-80bd-e8fdd045185c}"
-                },
-                {
-                    "name" : "profile0",
-                    "guid": "{6239a42c-2222-49a3-80bd-e8fdd045185c}"
-                }
-            ]
-        })" };
-
-        const std::string badProfiles{ R"(
-        {
-            "globals": {
-                "defaultProfile": "{6239a42c-1111-49a3-80bd-e8fdd045185c}"
-            },
-            "profiles": [
-                {
-                    "name" : "profile0",
-                    "guid": "{6239a42c-3333-49a3-80bd-e8fdd045185c}"
-                },
-                {
-                    "name" : "profile1",
-                    "guid": "{6239a42c-4444-49a3-80bd-e8fdd045185c}"
-                }
-            ]
-        })" };
-
-        const std::string noDefaultAtAll{ R"(
-        {
-            "globals": {
-                "alwaysShowTabs": true
-            },
-            "profiles": [
-                {
-                    "name" : "profile0",
-                    "guid": "{6239a42c-5555-49a3-80bd-e8fdd045185c}"
-                },
-                {
-                    "name" : "profile1",
-                    "guid": "{6239a42c-6666-49a3-80bd-e8fdd045185c}"
-                }
-            ]
-        })" };
-
-        {
-            // Case 1: Good settings
-            Log::Comment(NoThrowString().Format(
-                L"Testing a pair of profiles with unique guids, and the defaultProfile is one of those guids"));
-            const auto settingsObject = VerifyParseSucceeded(goodProfiles);
-            auto settings = CascadiaSettings::FromJson(settingsObject);
-            settings->_ValidateDefaultProfileExists();
-            VERIFY_ARE_EQUAL(static_cast<size_t>(0), settings->_warnings.size());
-            VERIFY_ARE_EQUAL(static_cast<size_t>(2), settings->_profiles.size());
-            VERIFY_ARE_EQUAL(settings->_globals.GetDefaultProfile(), settings->_profiles.at(0).GetGuid());
-        }
-        {
-            // Case 2: Bad settings
-            Log::Comment(NoThrowString().Format(
-                L"Testing a pair of profiles with unique guids, but the defaultProfile is NOT one of those guids"));
-            const auto settingsObject = VerifyParseSucceeded(badProfiles);
-            auto settings = CascadiaSettings::FromJson(settingsObject);
-            settings->_ValidateDefaultProfileExists();
-            VERIFY_ARE_EQUAL(static_cast<size_t>(1), settings->_warnings.size());
-            VERIFY_ARE_EQUAL(::TerminalApp::SettingsLoadWarnings::MissingDefaultProfile, settings->_warnings.at(0));
-
-            VERIFY_ARE_EQUAL(static_cast<size_t>(2), settings->_profiles.size());
-            VERIFY_ARE_EQUAL(settings->_globals.GetDefaultProfile(), settings->_profiles.at(0).GetGuid());
-        }
-        {
-            // Case 2: Bad settings
-            Log::Comment(NoThrowString().Format(
-                L"Testing a pair of profiles with unique guids, and no defaultProfile at all"));
-            const auto settingsObject = VerifyParseSucceeded(badProfiles);
-            auto settings = CascadiaSettings::FromJson(settingsObject);
-            settings->_ValidateDefaultProfileExists();
-            VERIFY_ARE_EQUAL(static_cast<size_t>(1), settings->_warnings.size());
-            VERIFY_ARE_EQUAL(::TerminalApp::SettingsLoadWarnings::MissingDefaultProfile, settings->_warnings.at(0));
-
-            VERIFY_ARE_EQUAL(static_cast<size_t>(2), settings->_profiles.size());
-            VERIFY_ARE_EQUAL(settings->_globals.GetDefaultProfile(), settings->_profiles.at(0).GetGuid());
-        }
-    }
-
-    void SettingsTests::ValidateDuplicateProfiles()
-    {
-        const std::string goodProfiles{ R"(
-        {
-            "profiles": [
-                {
-                    "name" : "profile0",
-                    "guid": "{6239a42c-1111-49a3-80bd-e8fdd045185c}"
-                },
-                {
-                    "name" : "profile0",
-                    "guid": "{6239a42c-2222-49a3-80bd-e8fdd045185c}"
-                }
-            ]
-        })" };
-
-        const std::string badProfiles{ R"(
-        {
-            "profiles": [
-                {
-                    "name" : "profile0",
-                    "guid": "{6239a42c-3333-49a3-80bd-e8fdd045185c}"
-                },
-                {
-                    "name" : "profile1",
-                    "guid": "{6239a42c-3333-49a3-80bd-e8fdd045185c}"
-                }
-            ]
-        })" };
-
-        const std::string veryBadProfiles{ R"(
-        {
-            "profiles": [
-                {
-                    "name" : "profile0",
-                    "guid": "{6239a42c-4444-49a3-80bd-e8fdd045185c}"
-                },
-                {
-                    "name" : "profile1",
-                    "guid": "{6239a42c-5555-49a3-80bd-e8fdd045185c}"
-                },
-                {
-                    "name" : "profile2",
-                    "guid": "{6239a42c-4444-49a3-80bd-e8fdd045185c}"
-                },
-                {
-                    "name" : "profile3",
-                    "guid": "{6239a42c-4444-49a3-80bd-e8fdd045185c}"
-                },
-                {
-                    "name" : "profile4",
-                    "guid": "{6239a42c-6666-49a3-80bd-e8fdd045185c}"
-                },
-                {
-                    "name" : "profile5",
-                    "guid": "{6239a42c-5555-49a3-80bd-e8fdd045185c}"
-                },
-                {
-                    "name" : "profile6",
-                    "guid": "{6239a42c-7777-49a3-80bd-e8fdd045185c}"
-                }
-            ]
-        })" };
-        Profile profile0{ Microsoft::Console::Utils::GuidFromString(L"{6239a42c-4444-49a3-80bd-e8fdd045185c}") };
-        profile0._name = L"profile0";
-        Profile profile1{ Microsoft::Console::Utils::GuidFromString(L"{6239a42c-5555-49a3-80bd-e8fdd045185c}") };
-        profile1._name = L"profile1";
-        Profile profile2{ Microsoft::Console::Utils::GuidFromString(L"{6239a42c-4444-49a3-80bd-e8fdd045185c}") };
-        profile2._name = L"profile2";
-        Profile profile3{ Microsoft::Console::Utils::GuidFromString(L"{6239a42c-4444-49a3-80bd-e8fdd045185c}") };
-        profile3._name = L"profile3";
-        Profile profile4{ Microsoft::Console::Utils::GuidFromString(L"{6239a42c-6666-49a3-80bd-e8fdd045185c}") };
-        profile4._name = L"profile4";
-        Profile profile5{ Microsoft::Console::Utils::GuidFromString(L"{6239a42c-5555-49a3-80bd-e8fdd045185c}") };
-        profile5._name = L"profile5";
-        Profile profile6{ Microsoft::Console::Utils::GuidFromString(L"{6239a42c-7777-49a3-80bd-e8fdd045185c}") };
-        profile6._name = L"profile6";
-
-        {
-            // Case 1: Good settings
-            Log::Comment(NoThrowString().Format(
-                L"Testing a pair of profiles with unique guids"));
-
-            CascadiaSettings settings;
-            settings._profiles.push_back(profile0);
-            settings._profiles.push_back(profile1);
-
-            settings._ValidateNoDuplicateProfiles();
-
-            VERIFY_ARE_EQUAL(static_cast<size_t>(0), settings._warnings.size());
-            VERIFY_ARE_EQUAL(static_cast<size_t>(2), settings._profiles.size());
-        }
-        {
-            // Case 2: Bad settings
-            Log::Comment(NoThrowString().Format(
-                L"Testing a pair of profiles with the same guid"));
-
-            CascadiaSettings settings;
-            settings._profiles.push_back(profile2);
-            settings._profiles.push_back(profile3);
-
-            settings._ValidateNoDuplicateProfiles();
-
-            VERIFY_ARE_EQUAL(static_cast<size_t>(1), settings._warnings.size());
-            VERIFY_ARE_EQUAL(::TerminalApp::SettingsLoadWarnings::DuplicateProfile, settings._warnings.at(0));
-
-            VERIFY_ARE_EQUAL(static_cast<size_t>(1), settings._profiles.size());
-            VERIFY_ARE_EQUAL(L"profile2", settings._profiles.at(0).GetName());
-        }
-        {
-            // Case 3: Very bad settings
-            Log::Comment(NoThrowString().Format(
-                L"Testing a set of profiles, many of which with duplicated guids"));
-
-            CascadiaSettings settings;
-            settings._profiles.push_back(profile0);
-            settings._profiles.push_back(profile1);
-            settings._profiles.push_back(profile2);
-            settings._profiles.push_back(profile3);
-            settings._profiles.push_back(profile4);
-            settings._profiles.push_back(profile5);
-            settings._profiles.push_back(profile6);
-
-            settings._ValidateNoDuplicateProfiles();
-
-            VERIFY_ARE_EQUAL(static_cast<size_t>(1), settings._warnings.size());
-            VERIFY_ARE_EQUAL(::TerminalApp::SettingsLoadWarnings::DuplicateProfile, settings._warnings.at(0));
-
-            VERIFY_ARE_EQUAL(static_cast<size_t>(4), settings._profiles.size());
-            VERIFY_ARE_EQUAL(L"profile0", settings._profiles.at(0).GetName());
-            VERIFY_ARE_EQUAL(L"profile1", settings._profiles.at(1).GetName());
-            VERIFY_ARE_EQUAL(L"profile4", settings._profiles.at(2).GetName());
-            VERIFY_ARE_EQUAL(L"profile6", settings._profiles.at(3).GetName());
-        }
-    }
-
-    void SettingsTests::ValidateManyWarnings()
-    {
-        const std::string badProfiles{ R"(
-        {
-            "globals": {
-                "defaultProfile": "{6239a42c-1111-49a3-80bd-e8fdd045185c}"
-            },
-            "profiles": [
-                {
-                    "name" : "profile0",
-                    "guid": "{6239a42c-2222-49a3-80bd-e8fdd045185c}"
-                },
-                {
-                    "name" : "profile1",
-                    "guid": "{6239a42c-3333-49a3-80bd-e8fdd045185c}"
-                },
-                {
-                    "name" : "profile2",
-                    "guid": "{6239a42c-2222-49a3-80bd-e8fdd045185c}"
-                }
-            ]
-        })" };
-        Profile profile4{ Microsoft::Console::Utils::GuidFromString(L"{6239a42c-4444-49a3-80bd-e8fdd045185c}") };
-        profile4._name = L"profile4";
-        Profile profile5{ Microsoft::Console::Utils::GuidFromString(L"{6239a42c-4444-49a3-80bd-e8fdd045185c}") };
-        profile5._name = L"profile5";
-
-        // Case 2: Bad settings
-        Log::Comment(NoThrowString().Format(
-            L"Testing a pair of profiles with the same guid"));
-        const auto settingsObject = VerifyParseSucceeded(badProfiles);
-        auto settings = CascadiaSettings::FromJson(settingsObject);
-
-        settings->_profiles.push_back(profile4);
-        settings->_profiles.push_back(profile5);
-
-        settings->_ValidateSettings();
-
-        VERIFY_ARE_EQUAL(3u, settings->_warnings.size());
-        VERIFY_ARE_EQUAL(::TerminalApp::SettingsLoadWarnings::DuplicateProfile, settings->_warnings.at(0));
-        VERIFY_ARE_EQUAL(::TerminalApp::SettingsLoadWarnings::MissingDefaultProfile, settings->_warnings.at(1));
-        VERIFY_ARE_EQUAL(::TerminalApp::SettingsLoadWarnings::UnknownColorScheme, settings->_warnings.at(2));
-
-        VERIFY_ARE_EQUAL(3u, settings->_profiles.size());
-        VERIFY_ARE_EQUAL(settings->_globals.GetDefaultProfile(), settings->_profiles.at(0).GetGuid());
-        VERIFY_IS_TRUE(settings->_profiles.at(0)._guid.has_value());
-        VERIFY_IS_TRUE(settings->_profiles.at(1)._guid.has_value());
-        VERIFY_IS_TRUE(settings->_profiles.at(2)._guid.has_value());
-    }
-
-    void SettingsTests::LayerGlobalProperties()
-    {
-        const std::string settings0String{ R"(
-        {
-            "globals": {
-                "alwaysShowTabs": true,
-                "initialCols" : 120,
-                "initialRows" : 30,
-                "rowsToScroll" :  4
-            }
-        })" };
-        const std::string settings1String{ R"(
-        {
-            "globals": {
-                "showTabsInTitlebar": false,
-                "initialCols" : 240,
-                "initialRows" : 60,
-                "rowsToScroll" : 8
-            }
-        })" };
-        const auto settings0Json = VerifyParseSucceeded(settings0String);
-        const auto settings1Json = VerifyParseSucceeded(settings1String);
-
-        CascadiaSettings settings;
-
-        settings.LayerJson(settings0Json);
-        VERIFY_ARE_EQUAL(true, settings._globals._alwaysShowTabs);
-        VERIFY_ARE_EQUAL(120, settings._globals._initialCols);
-        VERIFY_ARE_EQUAL(30, settings._globals._initialRows);
-        VERIFY_ARE_EQUAL(4, settings._globals._rowsToScroll);
-        VERIFY_ARE_EQUAL(true, settings._globals._showTabsInTitlebar);
-
-        settings.LayerJson(settings1Json);
-        VERIFY_ARE_EQUAL(true, settings._globals._alwaysShowTabs);
-        VERIFY_ARE_EQUAL(240, settings._globals._initialCols);
-        VERIFY_ARE_EQUAL(60, settings._globals._initialRows);
-        VERIFY_ARE_EQUAL(8, settings._globals._rowsToScroll);
-        VERIFY_ARE_EQUAL(false, settings._globals._showTabsInTitlebar);
-    }
-
-    void SettingsTests::ValidateProfileOrdering()
-    {
-        const std::string userProfiles0String{ R"(
-        {
-            "profiles": [
-                {
-                    "name" : "profile0",
-                    "guid": "{6239a42c-0000-49a3-80bd-e8fdd045185c}"
-                },
-                {
-                    "name" : "profile1",
-                    "guid": "{6239a42c-1111-49a3-80bd-e8fdd045185c}"
-                }
-            ]
-        })" };
-
-        const std::string defaultProfilesString{ R"(
-        {
-            "profiles": [
-                {
-                    "name" : "profile2",
-                    "guid": "{6239a42c-1111-49a3-80bd-e8fdd045185c}"
-                },
-                {
-                    "name" : "profile3",
-                    "guid": "{6239a42c-0000-49a3-80bd-e8fdd045185c}"
-                }
-            ]
-        })" };
-
-        const std::string userProfiles1String{ R"(
-        {
-            "profiles": [
-                {
-                    "name" : "profile4",
-                    "guid": "{6239a42c-0000-49a3-80bd-e8fdd045185c}"
-                },
-                {
-                    "name" : "profile5",
-                    "guid": "{6239a42c-2222-49a3-80bd-e8fdd045185c}"
-                }
-            ]
-        })" };
-
-        const auto userProfiles0Json = VerifyParseSucceeded(userProfiles0String);
-        const auto userProfiles1Json = VerifyParseSucceeded(userProfiles1String);
-        const auto defaultProfilesJson = VerifyParseSucceeded(defaultProfilesString);
-
-        {
-            Log::Comment(NoThrowString().Format(
-                L"Case 1: Simple swapping of the ordering. The user has the "
-                L"default profiles in the opposite order of the default ordering."));
-
-            CascadiaSettings settings;
-            settings._ParseJsonString(defaultProfilesString, true);
-            settings.LayerJson(settings._defaultSettings);
-            VERIFY_ARE_EQUAL(2u, settings._profiles.size());
-            VERIFY_ARE_EQUAL(L"profile2", settings._profiles.at(0)._name);
-            VERIFY_ARE_EQUAL(L"profile3", settings._profiles.at(1)._name);
-
-            settings._ParseJsonString(userProfiles0String, false);
-            settings.LayerJson(settings._userSettings);
-            VERIFY_ARE_EQUAL(2u, settings._profiles.size());
-            VERIFY_ARE_EQUAL(L"profile1", settings._profiles.at(0)._name);
-            VERIFY_ARE_EQUAL(L"profile0", settings._profiles.at(1)._name);
-
-            settings._ReorderProfilesToMatchUserSettingsOrder();
-            VERIFY_ARE_EQUAL(2u, settings._profiles.size());
-            VERIFY_ARE_EQUAL(L"profile0", settings._profiles.at(0)._name);
-            VERIFY_ARE_EQUAL(L"profile1", settings._profiles.at(1)._name);
-        }
-
-        {
-            Log::Comment(NoThrowString().Format(
-                L"Case 2: Make sure all the user's profiles appear before the defaults."));
-
-            CascadiaSettings settings;
-            settings._ParseJsonString(defaultProfilesString, true);
-            settings.LayerJson(settings._defaultSettings);
-            VERIFY_ARE_EQUAL(2u, settings._profiles.size());
-            VERIFY_ARE_EQUAL(L"profile2", settings._profiles.at(0)._name);
-            VERIFY_ARE_EQUAL(L"profile3", settings._profiles.at(1)._name);
-
-            settings._ParseJsonString(userProfiles1String, false);
-            settings.LayerJson(settings._userSettings);
-            VERIFY_ARE_EQUAL(3u, settings._profiles.size());
-            VERIFY_ARE_EQUAL(L"profile2", settings._profiles.at(0)._name);
-            VERIFY_ARE_EQUAL(L"profile4", settings._profiles.at(1)._name);
-            VERIFY_ARE_EQUAL(L"profile5", settings._profiles.at(2)._name);
-
-            settings._ReorderProfilesToMatchUserSettingsOrder();
-            VERIFY_ARE_EQUAL(3u, settings._profiles.size());
-            VERIFY_ARE_EQUAL(L"profile4", settings._profiles.at(0)._name);
-            VERIFY_ARE_EQUAL(L"profile5", settings._profiles.at(1)._name);
-            VERIFY_ARE_EQUAL(L"profile2", settings._profiles.at(2)._name);
-        }
-    }
-
-    void SettingsTests::ValidateHideProfiles()
-    {
-        const std::string defaultProfilesString{ R"(
-        {
-            "profiles": [
-                {
-                    "name" : "profile2",
-                    "guid": "{6239a42c-1111-49a3-80bd-e8fdd045185c}"
-                },
-                {
-                    "name" : "profile3",
-                    "guid": "{6239a42c-0000-49a3-80bd-e8fdd045185c}"
-                }
-            ]
-        })" };
-
-        const std::string userProfiles0String{ R"(
-        {
-            "profiles": [
-                {
-                    "name" : "profile0",
-                    "guid": "{6239a42c-0000-49a3-80bd-e8fdd045185c}",
-                    "hidden": true
-                },
-                {
-                    "name" : "profile1",
-                    "guid": "{6239a42c-1111-49a3-80bd-e8fdd045185c}"
-                }
-            ]
-        })" };
-
-        const std::string userProfiles1String{ R"(
-        {
-            "profiles": [
-                {
-                    "name" : "profile4",
-                    "guid": "{6239a42c-0000-49a3-80bd-e8fdd045185c}",
-                    "hidden": true
-                },
-                {
-                    "name" : "profile5",
-                    "guid": "{6239a42c-2222-49a3-80bd-e8fdd045185c}"
-                },
-                {
-                    "name" : "profile6",
-                    "guid": "{6239a42c-3333-49a3-80bd-e8fdd045185c}",
-                    "hidden": true
-                }
-            ]
-        })" };
-
-        const auto userProfiles0Json = VerifyParseSucceeded(userProfiles0String);
-        const auto userProfiles1Json = VerifyParseSucceeded(userProfiles1String);
-        const auto defaultProfilesJson = VerifyParseSucceeded(defaultProfilesString);
-
-        {
-            CascadiaSettings settings;
-            settings._ParseJsonString(defaultProfilesString, true);
-            settings.LayerJson(settings._defaultSettings);
-            VERIFY_ARE_EQUAL(2u, settings._profiles.size());
-            VERIFY_ARE_EQUAL(L"profile2", settings._profiles.at(0)._name);
-            VERIFY_ARE_EQUAL(L"profile3", settings._profiles.at(1)._name);
-            VERIFY_ARE_EQUAL(false, settings._profiles.at(0)._hidden);
-            VERIFY_ARE_EQUAL(false, settings._profiles.at(1)._hidden);
-
-            settings._ParseJsonString(userProfiles0String, false);
-            settings.LayerJson(settings._userSettings);
-            VERIFY_ARE_EQUAL(2u, settings._profiles.size());
-            VERIFY_ARE_EQUAL(L"profile1", settings._profiles.at(0)._name);
-            VERIFY_ARE_EQUAL(L"profile0", settings._profiles.at(1)._name);
-            VERIFY_ARE_EQUAL(false, settings._profiles.at(0)._hidden);
-            VERIFY_ARE_EQUAL(true, settings._profiles.at(1)._hidden);
-
-            settings._ReorderProfilesToMatchUserSettingsOrder();
-            settings._RemoveHiddenProfiles();
-            VERIFY_ARE_EQUAL(1u, settings._profiles.size());
-            VERIFY_ARE_EQUAL(L"profile1", settings._profiles.at(0)._name);
-            VERIFY_ARE_EQUAL(false, settings._profiles.at(0)._hidden);
-        }
-
-        {
-            CascadiaSettings settings;
-            settings._ParseJsonString(defaultProfilesString, true);
-            settings.LayerJson(settings._defaultSettings);
-            VERIFY_ARE_EQUAL(2u, settings._profiles.size());
-            VERIFY_ARE_EQUAL(L"profile2", settings._profiles.at(0)._name);
-            VERIFY_ARE_EQUAL(L"profile3", settings._profiles.at(1)._name);
-            VERIFY_ARE_EQUAL(false, settings._profiles.at(0)._hidden);
-            VERIFY_ARE_EQUAL(false, settings._profiles.at(1)._hidden);
-
-            settings._ParseJsonString(userProfiles1String, false);
-            settings.LayerJson(settings._userSettings);
-            VERIFY_ARE_EQUAL(4u, settings._profiles.size());
-            VERIFY_ARE_EQUAL(L"profile2", settings._profiles.at(0)._name);
-            VERIFY_ARE_EQUAL(L"profile4", settings._profiles.at(1)._name);
-            VERIFY_ARE_EQUAL(L"profile5", settings._profiles.at(2)._name);
-            VERIFY_ARE_EQUAL(L"profile6", settings._profiles.at(3)._name);
-            VERIFY_ARE_EQUAL(false, settings._profiles.at(0)._hidden);
-            VERIFY_ARE_EQUAL(true, settings._profiles.at(1)._hidden);
-            VERIFY_ARE_EQUAL(false, settings._profiles.at(2)._hidden);
-            VERIFY_ARE_EQUAL(true, settings._profiles.at(3)._hidden);
-
-            settings._ReorderProfilesToMatchUserSettingsOrder();
-            settings._RemoveHiddenProfiles();
-            VERIFY_ARE_EQUAL(2u, settings._profiles.size());
-            VERIFY_ARE_EQUAL(L"profile5", settings._profiles.at(0)._name);
-            VERIFY_ARE_EQUAL(L"profile2", settings._profiles.at(1)._name);
-            VERIFY_ARE_EQUAL(false, settings._profiles.at(0)._hidden);
-            VERIFY_ARE_EQUAL(false, settings._profiles.at(1)._hidden);
-        }
-    }
-
-    void SettingsTests::ValidateProfilesGenerateGuids()
-    {
-        const std::string profile0String{ R"(
-        {
-            "name" : "profile0"
-        })" };
-        const std::string profile1String{ R"(
-        {
-            "name" : "profile1"
-        })" };
-        const std::string profile2String{ R"(
-        {
-            "name" : "profile2",
-            "guid" : null
-        })" };
-        const std::string profile3String{ R"(
-        {
-            "name" : "profile3",
-            "guid" : "{00000000-0000-0000-0000-000000000000}"
-        })" };
-        const std::string profile4String{ R"(
-        {
-            "name" : "profile4",
-            "guid" : "{6239a42c-1de4-49a3-80bd-e8fdd045185c}"
-        })" };
-        const std::string profile5String{ R"(
-        {
-            "name" : "profile2"
-        })" };
-
-        const auto profile0Json = VerifyParseSucceeded(profile0String);
-        const auto profile1Json = VerifyParseSucceeded(profile1String);
-        const auto profile2Json = VerifyParseSucceeded(profile2String);
-        const auto profile3Json = VerifyParseSucceeded(profile3String);
-        const auto profile4Json = VerifyParseSucceeded(profile4String);
-        const auto profile5Json = VerifyParseSucceeded(profile5String);
-
-        const auto profile0 = Profile::FromJson(profile0Json);
-        const auto profile1 = Profile::FromJson(profile1Json);
-        const auto profile2 = Profile::FromJson(profile2Json);
-        const auto profile3 = Profile::FromJson(profile3Json);
-        const auto profile4 = Profile::FromJson(profile4Json);
-        const auto profile5 = Profile::FromJson(profile5Json);
-
-        const GUID cmdGuid = Utils::GuidFromString(L"{6239a42c-1de4-49a3-80bd-e8fdd045185c}");
-        const GUID nullGuid{ 0 };
-
-        VERIFY_IS_FALSE(profile0._guid.has_value());
-        VERIFY_IS_FALSE(profile1._guid.has_value());
-        VERIFY_IS_FALSE(profile2._guid.has_value());
-        VERIFY_IS_TRUE(profile3._guid.has_value());
-        VERIFY_IS_TRUE(profile4._guid.has_value());
-        VERIFY_IS_FALSE(profile5._guid.has_value());
-
-        VERIFY_ARE_EQUAL(profile3.GetGuid(), nullGuid);
-        VERIFY_ARE_EQUAL(profile4.GetGuid(), cmdGuid);
-
-        CascadiaSettings settings;
-        settings._profiles.emplace_back(profile0);
-        settings._profiles.emplace_back(profile1);
-        settings._profiles.emplace_back(profile2);
-        settings._profiles.emplace_back(profile3);
-        settings._profiles.emplace_back(profile4);
-        settings._profiles.emplace_back(profile5);
-
-        settings._ValidateProfilesHaveGuid();
-        VERIFY_IS_TRUE(settings._profiles.at(0)._guid.has_value());
-        VERIFY_IS_TRUE(settings._profiles.at(1)._guid.has_value());
-        VERIFY_IS_TRUE(settings._profiles.at(2)._guid.has_value());
-        VERIFY_IS_TRUE(settings._profiles.at(3)._guid.has_value());
-        VERIFY_IS_TRUE(settings._profiles.at(4)._guid.has_value());
-        VERIFY_IS_TRUE(settings._profiles.at(5)._guid.has_value());
-
-        VERIFY_ARE_NOT_EQUAL(settings._profiles.at(0).GetGuid(), nullGuid);
-        VERIFY_ARE_NOT_EQUAL(settings._profiles.at(1).GetGuid(), nullGuid);
-        VERIFY_ARE_NOT_EQUAL(settings._profiles.at(2).GetGuid(), nullGuid);
-        VERIFY_ARE_EQUAL(settings._profiles.at(3).GetGuid(), nullGuid);
-        VERIFY_ARE_NOT_EQUAL(settings._profiles.at(4).GetGuid(), nullGuid);
-        VERIFY_ARE_NOT_EQUAL(settings._profiles.at(5).GetGuid(), nullGuid);
-
-        VERIFY_ARE_NOT_EQUAL(settings._profiles.at(0).GetGuid(), cmdGuid);
-        VERIFY_ARE_NOT_EQUAL(settings._profiles.at(1).GetGuid(), cmdGuid);
-        VERIFY_ARE_NOT_EQUAL(settings._profiles.at(2).GetGuid(), cmdGuid);
-        VERIFY_ARE_NOT_EQUAL(settings._profiles.at(3).GetGuid(), cmdGuid);
-        VERIFY_ARE_EQUAL(settings._profiles.at(4).GetGuid(), cmdGuid);
-        VERIFY_ARE_NOT_EQUAL(settings._profiles.at(5).GetGuid(), cmdGuid);
-
-        VERIFY_ARE_NOT_EQUAL(settings._profiles.at(0).GetGuid(), settings._profiles.at(2).GetGuid());
-        VERIFY_ARE_NOT_EQUAL(settings._profiles.at(1).GetGuid(), settings._profiles.at(2).GetGuid());
-        VERIFY_ARE_EQUAL(settings._profiles.at(2).GetGuid(), settings._profiles.at(2).GetGuid());
-        VERIFY_ARE_NOT_EQUAL(settings._profiles.at(3).GetGuid(), settings._profiles.at(2).GetGuid());
-        VERIFY_ARE_NOT_EQUAL(settings._profiles.at(4).GetGuid(), settings._profiles.at(2).GetGuid());
-        VERIFY_ARE_EQUAL(settings._profiles.at(5).GetGuid(), settings._profiles.at(2).GetGuid());
-    }
-
-    void SettingsTests::GeneratedGuidRoundtrips()
-    {
-        // Parse a profile without a guid.
-        // We should automatically generate a GUID for that profile.
-        // When that profile is serialized and deserialized again, the GUID we
-        // generated for it should persist.
-        const std::string profileWithoutGuid{ R"({
-                                              "name" : "profile0"
-                                              })" };
-        const auto profile0Json = VerifyParseSucceeded(profileWithoutGuid);
-
-        const auto profile0 = Profile::FromJson(profile0Json);
-        const GUID nullGuid{ 0 };
-
-        VERIFY_IS_FALSE(profile0._guid.has_value());
-
-        const auto serialized0Profile = profile0.ToJson();
-        const auto profile1 = Profile::FromJson(serialized0Profile);
-        VERIFY_IS_FALSE(profile0._guid.has_value());
-        VERIFY_ARE_EQUAL(profile1._guid.has_value(), profile0._guid.has_value());
-
-        CascadiaSettings settings;
-        settings._profiles.emplace_back(profile1);
-        settings._ValidateProfilesHaveGuid();
-
-        VERIFY_IS_TRUE(settings._profiles.at(0)._guid.has_value());
-
-        const auto serialized1Profile = settings._profiles.at(0).ToJson();
-
-        const auto profile2 = Profile::FromJson(serialized1Profile);
-        VERIFY_IS_TRUE(settings._profiles.at(0)._guid.has_value());
-        VERIFY_ARE_EQUAL(settings._profiles.at(0)._guid.has_value(), profile2._guid.has_value());
-        VERIFY_ARE_EQUAL(settings._profiles.at(0).GetGuid(), profile2.GetGuid());
-    }
-
-    void SettingsTests::TestAllValidationsWithNullGuids()
-    {
-        const std::string settings0String{ R"(
-        {
-            "defaultProfile": "{6239a42c-1111-49a3-80bd-e8fdd045185c}",
-            "profiles": [
-                {
-                    "name" : "profile0",
-                    "guid" : "{6239a42c-1111-49a3-80bd-e8fdd045185c}"
-                },
-                {
-                    "name" : "profile1"
-                }
-            ],
-            "schemes": [
-                { "name": "Campbell" }
-            ]
-        })" };
-
-        const auto settings0Json = VerifyParseSucceeded(settings0String);
-
-        CascadiaSettings settings;
-        settings._ParseJsonString(settings0String, false);
-        settings.LayerJson(settings._userSettings);
-
-        VERIFY_ARE_EQUAL(2u, settings._profiles.size());
-        VERIFY_IS_TRUE(settings._profiles.at(0)._guid.has_value());
-        VERIFY_IS_FALSE(settings._profiles.at(1)._guid.has_value());
-
-        settings._ValidateSettings();
-        VERIFY_ARE_EQUAL(0u, settings._warnings.size());
-        VERIFY_ARE_EQUAL(2u, settings._profiles.size());
-        VERIFY_IS_TRUE(settings._profiles.at(0)._guid.has_value());
-        VERIFY_IS_TRUE(settings._profiles.at(1)._guid.has_value());
-    }
-
-    void SettingsTests::TestReorderWithNullGuids()
-    {
-        const std::string settings0String{ R"(
-        {
-            "defaultProfile": "{6239a42c-1111-49a3-80bd-e8fdd045185c}",
-            "profiles": [
-                {
-                    "name" : "profile0",
-                    "guid" : "{6239a42c-1111-49a3-80bd-e8fdd045185c}"
-                },
-                {
-                    "name" : "profile1"
-                },
-                {
-                    "name" : "cmdFromUserSettings",
-                    "guid" : "{0caa0dad-35be-5f56-a8ff-afceeeaa6101}" // from defaults.json
-                }
-            ]
-        })" };
-
-        const auto settings0Json = VerifyParseSucceeded(settings0String);
-
-        CascadiaSettings settings;
-        settings._ParseJsonString(DefaultJson, true);
-        settings.LayerJson(settings._defaultSettings);
-        VERIFY_ARE_EQUAL(2u, settings._profiles.size());
-        VERIFY_IS_TRUE(settings._profiles.at(0)._guid.has_value());
-        VERIFY_IS_TRUE(settings._profiles.at(1)._guid.has_value());
-        VERIFY_ARE_EQUAL(L"Windows PowerShell", settings._profiles.at(0)._name);
-        VERIFY_ARE_EQUAL(L"cmd", settings._profiles.at(1)._name);
-
-        settings._ParseJsonString(settings0String, false);
-        settings.LayerJson(settings._userSettings);
-
-        VERIFY_ARE_EQUAL(4u, settings._profiles.size());
-        VERIFY_IS_TRUE(settings._profiles.at(0)._guid.has_value());
-        VERIFY_IS_TRUE(settings._profiles.at(1)._guid.has_value());
-        VERIFY_IS_TRUE(settings._profiles.at(2)._guid.has_value());
-        VERIFY_IS_FALSE(settings._profiles.at(3)._guid.has_value());
-        VERIFY_ARE_EQUAL(L"Windows PowerShell", settings._profiles.at(0)._name);
-        VERIFY_ARE_EQUAL(L"cmdFromUserSettings", settings._profiles.at(1)._name);
-        VERIFY_ARE_EQUAL(L"profile0", settings._profiles.at(2)._name);
-        VERIFY_ARE_EQUAL(L"profile1", settings._profiles.at(3)._name);
-
-        settings._ValidateSettings();
-        VERIFY_ARE_EQUAL(0u, settings._warnings.size());
-        VERIFY_ARE_EQUAL(4u, settings._profiles.size());
-        VERIFY_IS_TRUE(settings._profiles.at(0)._guid.has_value());
-        VERIFY_IS_TRUE(settings._profiles.at(1)._guid.has_value());
-        VERIFY_IS_TRUE(settings._profiles.at(2)._guid.has_value());
-        VERIFY_IS_TRUE(settings._profiles.at(3)._guid.has_value());
-        VERIFY_ARE_EQUAL(L"profile0", settings._profiles.at(0)._name);
-        VERIFY_ARE_EQUAL(L"profile1", settings._profiles.at(1)._name);
-        VERIFY_ARE_EQUAL(L"cmdFromUserSettings", settings._profiles.at(2)._name);
-        VERIFY_ARE_EQUAL(L"Windows PowerShell", settings._profiles.at(3)._name);
-    }
-
-    void SettingsTests::TestReorderingWithoutGuid()
-    {
-        Log::Comment(NoThrowString().Format(
-            L"During the GH#2515 PR, this set of settings was found to cause an"
-            L" exception, crashing the terminal. This test ensures that it doesn't."));
-
-        Log::Comment(NoThrowString().Format(
-            L"While similar to TestReorderWithNullGuids, there's something else"
-            L" about this scenario specifically that causes a crash, when "
-            L" TestReorderWithNullGuids did _not_."));
-
-        const std::string settings0String{ R"(
-        {
-            "defaultProfile" : "{0caa0dad-35be-5f56-a8ff-afceeeaa6101}",
-            "profiles": [
-                {
-                    "guid" : "{0caa0dad-35be-5f56-a8ff-afceeeaa6101}",
-                    "acrylicOpacity" : 0.5,
-                    "closeOnExit" : true,
-                    "background" : "#8A00FF",
-                    "foreground" : "#F2F2F2",
-                    "commandline" : "cmd.exe",
-                    "cursorColor" : "#FFFFFF",
-                    "fontFace" : "Cascadia Code",
-                    "fontSize" : 10,
-                    "historySize" : 9001,
-                    "padding" : "20",
-                    "snapOnInput" : true,
-                    "startingDirectory" : "%USERPROFILE%",
-                    "useAcrylic" : true
-                },
-                {
-                    "name" : "ThisProfileShouldNotCrash",
-                    "tabTitle" : "Ubuntu",
-                    "acrylicOpacity" : 0.5,
-                    "background" : "#2C001E",
-                    "closeOnExit" : true,
-                    "colorScheme" : "Campbell",
-                    "commandline" : "wsl.exe",
-                    "cursorColor" : "#FFFFFF",
-                    "cursorShape" : "bar",
-                    "fontSize" : 10,
-                    "historySize" : 9001,
-                    "padding" : "0, 0, 0, 0",
-                    "snapOnInput" : true,
-                    "useAcrylic" : true
-                },
-                {
-                    // This is the same profile that would be generated by the WSL profile generator.
-                    "name" : "Ubuntu",
-                    "guid" : "{2C4DE342-38B7-51CF-B940-2309A097F518}",
-                    "acrylicOpacity" : 0.5,
-                    "background" : "#2C001E",
-                    "closeOnExit" : false,
-                    "cursorColor" : "#FFFFFF",
-                    "cursorShape" : "bar",
-                    "fontSize" : 10,
-                    "historySize" : 9001,
-                    "snapOnInput" : true,
-                    "useAcrylic" : true
-                }
-            ]
-        })" };
-
-        const auto settings0Json = VerifyParseSucceeded(settings0String);
-
-        CascadiaSettings settings;
-        settings._ParseJsonString(DefaultJson, true);
-        settings.LayerJson(settings._defaultSettings);
-        VERIFY_ARE_EQUAL(2u, settings._profiles.size());
-        VERIFY_IS_TRUE(settings._profiles.at(0)._guid.has_value());
-        VERIFY_IS_TRUE(settings._profiles.at(1)._guid.has_value());
-        VERIFY_ARE_EQUAL(L"Windows PowerShell", settings._profiles.at(0)._name);
-        VERIFY_ARE_EQUAL(L"cmd", settings._profiles.at(1)._name);
-
-        settings._ParseJsonString(settings0String, false);
-        settings.LayerJson(settings._userSettings);
-
-        VERIFY_ARE_EQUAL(4u, settings._profiles.size());
-        VERIFY_IS_TRUE(settings._profiles.at(0)._guid.has_value());
-        VERIFY_IS_TRUE(settings._profiles.at(1)._guid.has_value());
-        VERIFY_IS_FALSE(settings._profiles.at(2)._guid.has_value());
-        VERIFY_IS_TRUE(settings._profiles.at(3)._guid.has_value());
-        VERIFY_ARE_EQUAL(L"Windows PowerShell", settings._profiles.at(0)._name);
-        VERIFY_ARE_EQUAL(L"cmd", settings._profiles.at(1)._name);
-        VERIFY_ARE_EQUAL(L"ThisProfileShouldNotCrash", settings._profiles.at(2)._name);
-        VERIFY_ARE_EQUAL(L"Ubuntu", settings._profiles.at(3)._name);
-
-        settings._ValidateSettings();
-        VERIFY_ARE_EQUAL(0u, settings._warnings.size());
-        VERIFY_ARE_EQUAL(4u, settings._profiles.size());
-        VERIFY_IS_TRUE(settings._profiles.at(0)._guid.has_value());
-        VERIFY_IS_TRUE(settings._profiles.at(1)._guid.has_value());
-        VERIFY_IS_TRUE(settings._profiles.at(2)._guid.has_value());
-        VERIFY_IS_TRUE(settings._profiles.at(3)._guid.has_value());
-        VERIFY_ARE_EQUAL(L"cmd", settings._profiles.at(0)._name);
-        VERIFY_ARE_EQUAL(L"ThisProfileShouldNotCrash", settings._profiles.at(1)._name);
-        VERIFY_ARE_EQUAL(L"Ubuntu", settings._profiles.at(2)._name);
-        VERIFY_ARE_EQUAL(L"Windows PowerShell", settings._profiles.at(3)._name);
-    }
-
-    void SettingsTests::TestLayeringNameOnlyProfiles()
-    {
-        // This is a test discovered during GH#2782. When we add a name-only
-        // profile, it should only layer with other name-only profiles with the
-        // _same name_
-
-        const std::string settings0String{ R"(
-        {
-            "defaultProfile" : "{00000000-0000-5f56-a8ff-afceeeaa6101}",
-            "profiles": [
-                {
-                    "guid" : "{00000000-0000-5f56-a8ff-afceeeaa6101}",
-                    "name" : "ThisProfileIsGood"
-
-                },
-                {
-                    "name" : "ThisProfileShouldNotLayer"
-                },
-                {
-                    "name" : "NeitherShouldThisOne"
-                }
-            ]
-        })" };
-
-        const auto settings0Json = VerifyParseSucceeded(settings0String);
-
-        CascadiaSettings settings;
-        settings._ParseJsonString(DefaultJson, true);
-        settings.LayerJson(settings._defaultSettings);
-        VERIFY_ARE_EQUAL(2u, settings._profiles.size());
-        VERIFY_IS_TRUE(settings._profiles.at(0)._guid.has_value());
-        VERIFY_IS_TRUE(settings._profiles.at(1)._guid.has_value());
-        VERIFY_ARE_EQUAL(L"Windows PowerShell", settings._profiles.at(0)._name);
-        VERIFY_ARE_EQUAL(L"cmd", settings._profiles.at(1)._name);
-
-        Log::Comment(NoThrowString().Format(
-            L"Parse the user settings"));
-        settings._ParseJsonString(settings0String, false);
-        settings.LayerJson(settings._userSettings);
-
-        VERIFY_ARE_EQUAL(5u, settings._profiles.size());
-        VERIFY_IS_TRUE(settings._profiles.at(0)._guid.has_value());
-        VERIFY_IS_TRUE(settings._profiles.at(1)._guid.has_value());
-        VERIFY_IS_TRUE(settings._profiles.at(2)._guid.has_value());
-        VERIFY_IS_FALSE(settings._profiles.at(3)._guid.has_value());
-        VERIFY_IS_FALSE(settings._profiles.at(4)._guid.has_value());
-        VERIFY_ARE_EQUAL(L"Windows PowerShell", settings._profiles.at(0)._name);
-        VERIFY_ARE_EQUAL(L"cmd", settings._profiles.at(1)._name);
-        VERIFY_ARE_EQUAL(L"ThisProfileIsGood", settings._profiles.at(2)._name);
-        VERIFY_ARE_EQUAL(L"ThisProfileShouldNotLayer", settings._profiles.at(3)._name);
-        VERIFY_ARE_EQUAL(L"NeitherShouldThisOne", settings._profiles.at(4)._name);
-    }
-
-    void SettingsTests::TestExplodingNameOnlyProfiles()
-    {
-        // This is a test for GH#2782. When we add a name-only profile, we'll
-        // generate a GUID for it. We should make sure that we don't re-append
-        // that profile to the list of profiles.
-
-        const std::string settings0String{ R"(
-        {
-            "defaultProfile" : "{00000000-0000-5f56-a8ff-afceeeaa6101}",
-            "profiles": [
-                {
-                    "guid" : "{00000000-0000-5f56-a8ff-afceeeaa6101}",
-                    "name" : "ThisProfileIsGood"
-
-                },
-                {
-                    "name" : "ThisProfileShouldNotDuplicate"
-                },
-                {
-                    "name" : "NeitherShouldThisOne"
-                }
-            ]
-        })" };
-
-        const auto settings0Json = VerifyParseSucceeded(settings0String);
-
-        CascadiaSettings settings;
-        settings._ParseJsonString(DefaultJson, true);
-        settings.LayerJson(settings._defaultSettings);
-        VERIFY_ARE_EQUAL(2u, settings._profiles.size());
-        VERIFY_IS_TRUE(settings._profiles.at(0)._guid.has_value());
-        VERIFY_IS_TRUE(settings._profiles.at(1)._guid.has_value());
-        VERIFY_ARE_EQUAL(L"Windows PowerShell", settings._profiles.at(0)._name);
-        VERIFY_ARE_EQUAL(L"cmd", settings._profiles.at(1)._name);
-
-        Log::Comment(NoThrowString().Format(
-            L"Parse the user settings"));
-        settings._ParseJsonString(settings0String, false);
-        settings.LayerJson(settings._userSettings);
-
-        VERIFY_ARE_EQUAL(5u, settings._profiles.size());
-        VERIFY_IS_TRUE(settings._profiles.at(0)._guid.has_value());
-        VERIFY_IS_TRUE(settings._profiles.at(1)._guid.has_value());
-        VERIFY_IS_TRUE(settings._profiles.at(2)._guid.has_value());
-        VERIFY_IS_FALSE(settings._profiles.at(3)._guid.has_value());
-        VERIFY_IS_FALSE(settings._profiles.at(4)._guid.has_value());
-        VERIFY_ARE_EQUAL(L"Windows PowerShell", settings._profiles.at(0)._name);
-        VERIFY_ARE_EQUAL(L"cmd", settings._profiles.at(1)._name);
-        VERIFY_ARE_EQUAL(L"ThisProfileIsGood", settings._profiles.at(2)._name);
-        VERIFY_ARE_EQUAL(L"ThisProfileShouldNotDuplicate", settings._profiles.at(3)._name);
-        VERIFY_ARE_EQUAL(L"NeitherShouldThisOne", settings._profiles.at(4)._name);
-
-        Log::Comment(NoThrowString().Format(
-            L"Pretend like we're checking to append dynamic profiles to the "
-            L"user's settings file. We absolutely _shouldn't_ be adding anything here."));
-        bool const needToWriteFile = settings._AppendDynamicProfilesToUserSettings();
-        VERIFY_IS_FALSE(needToWriteFile);
-        VERIFY_ARE_EQUAL(settings0String.size(), settings._userSettingsString.size());
-
-        Log::Comment(NoThrowString().Format(
-            L"Re-parse the settings file. We should have the _same_ settings as before."));
-        Log::Comment(NoThrowString().Format(
-            L"Do this to a _new_ settings object, to make sure it turns out the same."));
-        {
-            CascadiaSettings settings2;
-            settings2._ParseJsonString(DefaultJson, true);
-            settings2.LayerJson(settings2._defaultSettings);
-            VERIFY_ARE_EQUAL(2u, settings2._profiles.size());
-            // Initialize the second settings object from the first settings
-            // object's settings string, the one that we synthesized.
-            const auto firstSettingsString = settings._userSettingsString;
-            settings2._ParseJsonString(firstSettingsString, false);
-            settings2.LayerJson(settings2._userSettings);
-            VERIFY_ARE_EQUAL(5u, settings2._profiles.size());
-            VERIFY_IS_TRUE(settings2._profiles.at(0)._guid.has_value());
-            VERIFY_IS_TRUE(settings2._profiles.at(1)._guid.has_value());
-            VERIFY_IS_TRUE(settings2._profiles.at(2)._guid.has_value());
-            VERIFY_IS_FALSE(settings2._profiles.at(3)._guid.has_value());
-            VERIFY_IS_FALSE(settings2._profiles.at(4)._guid.has_value());
-            VERIFY_ARE_EQUAL(L"Windows PowerShell", settings2._profiles.at(0)._name);
-            VERIFY_ARE_EQUAL(L"cmd", settings2._profiles.at(1)._name);
-            VERIFY_ARE_EQUAL(L"ThisProfileIsGood", settings2._profiles.at(2)._name);
-            VERIFY_ARE_EQUAL(L"ThisProfileShouldNotDuplicate", settings2._profiles.at(3)._name);
-            VERIFY_ARE_EQUAL(L"NeitherShouldThisOne", settings2._profiles.at(4)._name);
-        }
-
-        Log::Comment(NoThrowString().Format(
-            L"Validate the settings. All the profiles we have should be valid."));
-        settings._ValidateSettings();
-
-        VERIFY_ARE_EQUAL(5u, settings._profiles.size());
-        VERIFY_IS_TRUE(settings._profiles.at(0)._guid.has_value());
-        VERIFY_IS_TRUE(settings._profiles.at(1)._guid.has_value());
-        VERIFY_IS_TRUE(settings._profiles.at(2)._guid.has_value());
-        VERIFY_IS_TRUE(settings._profiles.at(3)._guid.has_value());
-        VERIFY_IS_TRUE(settings._profiles.at(4)._guid.has_value());
-        VERIFY_ARE_EQUAL(L"ThisProfileIsGood", settings._profiles.at(0)._name);
-        VERIFY_ARE_EQUAL(L"ThisProfileShouldNotDuplicate", settings._profiles.at(1)._name);
-        VERIFY_ARE_EQUAL(L"NeitherShouldThisOne", settings._profiles.at(2)._name);
-        VERIFY_ARE_EQUAL(L"Windows PowerShell", settings._profiles.at(3)._name);
-        VERIFY_ARE_EQUAL(L"cmd", settings._profiles.at(4)._name);
-    }
-
-    void SettingsTests::TestHideAllProfiles()
-    {
-        const std::string settingsWithProfiles{ R"(
-        {
-            "profiles": [
-                {
-                    "name" : "profile0",
-                    "hidden": false
-                },
-                {
-                    "name" : "profile1",
-                    "hidden": true
-                }
-            ]
-        })" };
-
-        const std::string settingsWithoutProfiles{ R"(
-        {
-            "profiles": [
-                {
-                    "name" : "profile0",
-                    "hidden": true
-                },
-                {
-                    "name" : "profile1",
-                    "hidden": true
-                }
-            ]
-        })" };
-
-        VerifyParseSucceeded(settingsWithProfiles);
-        VerifyParseSucceeded(settingsWithoutProfiles);
-
-        {
-            // Case 1: Good settings
-            CascadiaSettings settings;
-            settings._ParseJsonString(settingsWithProfiles, false);
-            settings.LayerJson(settings._userSettings);
-
-            settings._RemoveHiddenProfiles();
-            Log::Comment(NoThrowString().Format(
-                L"settingsWithProfiles successfully parsed and validated"));
-            VERIFY_ARE_EQUAL(1u, settings._profiles.size());
-        }
-        {
-            // Case 2: Bad settings
-
-            CascadiaSettings settings;
-            settings._ParseJsonString(settingsWithoutProfiles, false);
-            settings.LayerJson(settings._userSettings);
-
-            bool caughtExpectedException = false;
-            try
-            {
-                settings._RemoveHiddenProfiles();
-            }
-            catch (const ::TerminalApp::SettingsException& ex)
-            {
-                VERIFY_IS_TRUE(ex.Error() == ::TerminalApp::SettingsLoadErrors::AllProfilesHidden);
-                caughtExpectedException = true;
-            }
-            VERIFY_IS_TRUE(caughtExpectedException);
-        }
-    }
-
-    void SettingsTests::TestInvalidColorSchemeName()
-    {
-        Log::Comment(NoThrowString().Format(
-            L"Ensure that setting a profile's scheme to a non-existent scheme causes a warning."));
-
-        const std::string settings0String{ R"(
-        {
-            "profiles": [
-                {
-                    "name" : "profile0",
-                    "colorScheme": "schemeOne"
-                },
-                {
-                    "name" : "profile1",
-                    "colorScheme": "InvalidSchemeName"
-                },
-                {
-                    "name" : "profile2"
-                    // Will use the Profile default value, "Campbell"
-                }
-            ],
-            "schemes": [
-                {
-                    "name": "schemeOne",
-                    "foreground": "#111111"
-                },
-                {
-                    "name": "schemeTwo",
-                    "foreground": "#222222"
-                }
-            ]
-        })" };
-
-        VerifyParseSucceeded(settings0String);
-
-        CascadiaSettings settings;
-        settings._ParseJsonString(settings0String, false);
-        settings.LayerJson(settings._userSettings);
-
-        VERIFY_ARE_EQUAL(3u, settings._profiles.size());
-        VERIFY_ARE_EQUAL(2u, settings._globals._colorSchemes.size());
-
-        VERIFY_ARE_EQUAL(L"schemeOne", settings._profiles.at(0)._schemeName.value());
-        VERIFY_ARE_EQUAL(L"InvalidSchemeName", settings._profiles.at(1)._schemeName.value());
-        VERIFY_ARE_EQUAL(L"Campbell", settings._profiles.at(2)._schemeName.value());
-
-        settings._ValidateAllSchemesExist();
-
-        VERIFY_ARE_EQUAL(1u, settings._warnings.size());
-        VERIFY_ARE_EQUAL(::TerminalApp::SettingsLoadWarnings::UnknownColorScheme, settings._warnings.at(0));
-
-        VERIFY_ARE_EQUAL(3u, settings._profiles.size());
-        VERIFY_ARE_EQUAL(2u, settings._globals._colorSchemes.size());
-
-        VERIFY_ARE_EQUAL(L"schemeOne", settings._profiles.at(0)._schemeName.value());
-        VERIFY_ARE_EQUAL(L"Campbell", settings._profiles.at(1)._schemeName.value());
-        VERIFY_ARE_EQUAL(L"Campbell", settings._profiles.at(2)._schemeName.value());
-    }
-
-    void SettingsTests::TestHelperFunctions()
-    {
-        const std::string settings0String{ R"(
-        {
-            "defaultProfile" : "{2C4DE342-38B7-51CF-B940-2309A097F518}",
-            "profiles": [
-                {
-                    "name" : "profile0",
-                    "guid": "{6239a42c-5555-49a3-80bd-e8fdd045185c}"
-                },
-                {
-                    "name" : "profile1",
-                    "guid": "{6239a42c-6666-49a3-80bd-e8fdd045185c}"
-                },
-                {
-                    "name" : "ThisProfileShouldNotThrow"
-                },
-                {
-                    "name" : "Ubuntu",
-                    "guid" : "{2C4DE342-38B7-51CF-B940-2309A097F518}"
-                }
-            ]
-        })" };
-
-        auto name0{ L"profile0" };
-        auto name1{ L"profile1" };
-        auto name2{ L"Ubuntu" };
-        auto name3{ L"ThisProfileShouldNotThrow" };
-        auto badName{ L"DoesNotExist" };
-
-        auto guid0{ Microsoft::Console::Utils::GuidFromString(L"{6239a42c-5555-49a3-80bd-e8fdd045185c}") };
-        auto guid1{ Microsoft::Console::Utils::GuidFromString(L"{6239a42c-6666-49a3-80bd-e8fdd045185c}") };
-        auto guid2{ Microsoft::Console::Utils::GuidFromString(L"{2C4DE342-38B7-51CF-B940-2309A097F518}") };
-        auto fakeGuid{ Microsoft::Console::Utils::GuidFromString(L"{FFFFFFFF-FFFF-FFFF-FFFF-FFFFFFFFFFFF}") };
-        std::optional<GUID> badGuid{};
-
-        VerifyParseSucceeded(settings0String);
-
-        CascadiaSettings settings;
-        settings._ParseJsonString(settings0String, false);
-        settings.LayerJson(settings._userSettings);
-
-        VERIFY_ARE_EQUAL(guid0, settings.FindGuid(name0));
-        VERIFY_ARE_EQUAL(guid1, settings.FindGuid(name1));
-        VERIFY_ARE_EQUAL(guid2, settings.FindGuid(name2));
-        VERIFY_ARE_EQUAL(badGuid, settings.FindGuid(name3));
-        VERIFY_ARE_EQUAL(badGuid, settings.FindGuid(badName));
-
-        auto prof0{ settings.FindProfile(guid0) };
-        auto prof1{ settings.FindProfile(guid1) };
-        auto prof2{ settings.FindProfile(guid2) };
-
-        auto badProf{ settings.FindProfile(fakeGuid) };
-        VERIFY_ARE_EQUAL(badProf, nullptr);
-
-        VERIFY_ARE_EQUAL(name0, prof0->GetName());
-        VERIFY_ARE_EQUAL(name1, prof1->GetName());
-        VERIFY_ARE_EQUAL(name2, prof2->GetName());
-    }
-
-    void SettingsTests::TestLayerGlobalsOnRoot()
-    {
-        // Test for microsoft/terminal#2906. We added the ability for the root
-        // to be used as the globals object in #2515. However, if you have a
-        // globals object, then the settings in the root would get ignored.
-        // This test ensures that settings from a child "globals" element
-        // _layer_ on top of root properties, and they don't cause the root
-        // properties to be totally ignored.
-
-        const std::string settings0String{ R"(
-        {
-            "globals": {
-                "defaultProfile": "{6239a42c-1111-49a3-80bd-e8fdd045185c}",
-                "initialRows": 123
-            }
-        })" };
-        const std::string settings1String{ R"(
-        {
-            "defaultProfile": "{6239a42c-1111-49a3-80bd-e8fdd045185c}",
-            "initialRows": 234
-        })" };
-        const std::string settings2String{ R"(
-        {
-            "defaultProfile": "{6239a42c-2222-49a3-80bd-e8fdd045185c}",
-            "initialRows": 345,
-            "globals": {
-                "defaultProfile": "{6239a42c-1111-49a3-80bd-e8fdd045185c}"
-                // initialRows should not be cleared here
-            }
-        })" };
-        const std::string settings3String{ R"(
-        {
-            "defaultProfile": "{6239a42c-2222-49a3-80bd-e8fdd045185c}",
-            "globals": {
-                "initialRows": 456
-                // defaultProfile should not be cleared here
-            }
-        })" };
-        const std::string settings4String{ R"(
-        {
-            "defaultProfile": "{6239a42c-2222-49a3-80bd-e8fdd045185c}",
-            "globals": {
-                "defaultProfile": "{6239a42c-1111-49a3-80bd-e8fdd045185c}"
-            },
-            "defaultProfile": "{6239a42c-3333-49a3-80bd-e8fdd045185c}"
-        })" };
-        const std::string settings5String{ R"(
-        {
-            "globals": {
-                "defaultProfile": "{6239a42c-1111-49a3-80bd-e8fdd045185c}"
-            },
-            "defaultProfile": "{6239a42c-2222-49a3-80bd-e8fdd045185c}",
-            "globals": {
-                "defaultProfile": "{6239a42c-3333-49a3-80bd-e8fdd045185c}"
-            }
-        })" };
-
-        VerifyParseSucceeded(settings0String);
-        VerifyParseSucceeded(settings1String);
-        VerifyParseSucceeded(settings2String);
-        VerifyParseSucceeded(settings3String);
-        VerifyParseSucceeded(settings4String);
-        VerifyParseSucceeded(settings5String);
-        const auto guid1 = Microsoft::Console::Utils::GuidFromString(L"{6239a42c-1111-49a3-80bd-e8fdd045185c}");
-        const auto guid2 = Microsoft::Console::Utils::GuidFromString(L"{6239a42c-2222-49a3-80bd-e8fdd045185c}");
-        const auto guid3 = Microsoft::Console::Utils::GuidFromString(L"{6239a42c-3333-49a3-80bd-e8fdd045185c}");
-
-        {
-            CascadiaSettings settings;
-            settings._ParseJsonString(settings0String, false);
-            settings.LayerJson(settings._userSettings);
-            VERIFY_ARE_EQUAL(guid1, settings._globals._defaultProfile);
-            VERIFY_ARE_EQUAL(123, settings._globals._initialRows);
-        }
-        {
-            CascadiaSettings settings;
-            settings._ParseJsonString(settings1String, false);
-            settings.LayerJson(settings._userSettings);
-            VERIFY_ARE_EQUAL(guid1, settings._globals._defaultProfile);
-            VERIFY_ARE_EQUAL(234, settings._globals._initialRows);
-        }
-        {
-            CascadiaSettings settings;
-            settings._ParseJsonString(settings2String, false);
-            settings.LayerJson(settings._userSettings);
-            VERIFY_ARE_EQUAL(guid1, settings._globals._defaultProfile);
-            VERIFY_ARE_EQUAL(345, settings._globals._initialRows);
-        }
-        {
-            CascadiaSettings settings;
-            settings._ParseJsonString(settings3String, false);
-            settings.LayerJson(settings._userSettings);
-            VERIFY_ARE_EQUAL(guid2, settings._globals._defaultProfile);
-            VERIFY_ARE_EQUAL(456, settings._globals._initialRows);
-        }
-        {
-            CascadiaSettings settings;
-            settings._ParseJsonString(settings4String, false);
-            settings.LayerJson(settings._userSettings);
-            VERIFY_ARE_EQUAL(guid1, settings._globals._defaultProfile);
-        }
-        {
-            CascadiaSettings settings;
-            settings._ParseJsonString(settings5String, false);
-            settings.LayerJson(settings._userSettings);
-            VERIFY_ARE_EQUAL(guid3, settings._globals._defaultProfile);
-        }
-    }
-    void SettingsTests::TestProfileIconWithEnvVar()
-    {
-        const auto expectedPath = wil::ExpandEnvironmentStringsW<std::wstring>(L"%WINDIR%\\System32\\x_80.png");
-
-        const std::string settingsJson{ R"(
-        {
-            "profiles": [
-                {
-                    "name": "profile0",
-                    "icon": "%WINDIR%\\System32\\x_80.png"
-                }
-            ]
-        })" };
-
-        VerifyParseSucceeded(settingsJson);
-        CascadiaSettings settings{};
-        settings._ParseJsonString(settingsJson, false);
-        settings.LayerJson(settings._userSettings);
-        VERIFY_IS_FALSE(settings._profiles.empty(), 0);
-        VERIFY_ARE_EQUAL(expectedPath, settings._profiles[0].GetExpandedIconPath());
-    }
-    void SettingsTests::TestProfileBackgroundImageWithEnvVar()
-    {
-        const auto expectedPath = wil::ExpandEnvironmentStringsW<std::wstring>(L"%WINDIR%\\System32\\x_80.png");
-
-        const std::string settingsJson{ R"(
-        {
-            "profiles": [
-                {
-                    "name": "profile0",
-                    "backgroundImage": "%WINDIR%\\System32\\x_80.png"
-                }
-            ]
-        })" };
-
-        VerifyParseSucceeded(settingsJson);
-        CascadiaSettings settings{};
-        settings._ParseJsonString(settingsJson, false);
-        settings.LayerJson(settings._userSettings);
-        VERIFY_IS_FALSE(settings._profiles.empty(), 0);
-
-        GlobalAppSettings globalSettings{};
-        auto terminalSettings = settings._profiles[0].CreateTerminalSettings(globalSettings.GetColorSchemes());
-        VERIFY_ARE_EQUAL(expectedPath, terminalSettings.BackgroundImage());
-    }
-    void SettingsTests::TestCloseOnExitParsing()
-    {
-        const std::string settingsJson{ R"(
-        {
-            "profiles": [
-                {
-                    "name": "profile0",
-                    "closeOnExit": "graceful"
-                },
-                {
-                    "name": "profile1",
-                    "closeOnExit": "always"
-                },
-                {
-                    "name": "profile2",
-                    "closeOnExit": "never"
-                },
-                {
-                    "name": "profile3",
-                    "closeOnExit": null
-                },
-                {
-                    "name": "profile4",
-                    "closeOnExit": { "clearly": "not a string" }
-                }
-            ]
-        })" };
-
-        VerifyParseSucceeded(settingsJson);
-        CascadiaSettings settings{};
-        settings._ParseJsonString(settingsJson, false);
-        settings.LayerJson(settings._userSettings);
-        VERIFY_ARE_EQUAL(CloseOnExitMode::Graceful, settings._profiles[0].GetCloseOnExitMode());
-        VERIFY_ARE_EQUAL(CloseOnExitMode::Always, settings._profiles[1].GetCloseOnExitMode());
-        VERIFY_ARE_EQUAL(CloseOnExitMode::Never, settings._profiles[2].GetCloseOnExitMode());
-
-        // Unknown modes parse as "Graceful"
-        VERIFY_ARE_EQUAL(CloseOnExitMode::Graceful, settings._profiles[3].GetCloseOnExitMode());
-        VERIFY_ARE_EQUAL(CloseOnExitMode::Graceful, settings._profiles[4].GetCloseOnExitMode());
-    }
-    void SettingsTests::TestCloseOnExitCompatibilityShim()
-    {
-        const std::string settingsJson{ R"(
-        {
-            "profiles": [
-                {
-                    "name": "profile0",
-                    "closeOnExit": true
-                },
-                {
-                    "name": "profile1",
-                    "closeOnExit": false
-                }
-            ]
-        })" };
-
-        VerifyParseSucceeded(settingsJson);
-        CascadiaSettings settings{};
-        settings._ParseJsonString(settingsJson, false);
-        settings.LayerJson(settings._userSettings);
-        VERIFY_ARE_EQUAL(CloseOnExitMode::Graceful, settings._profiles[0].GetCloseOnExitMode());
-        VERIFY_ARE_EQUAL(CloseOnExitMode::Never, settings._profiles[1].GetCloseOnExitMode());
-    }
-
-    void SettingsTests::TestLayerUserDefaultsBeforeProfiles()
-    {
-        // Test for microsoft/terminal#2325. For this test, we'll be setting the
-        // "historySize" in the "defaultSettings", so it should apply to all
-        // profiles, unless they override it. In one of the user's profiles,
-        // we'll override that value, and in the other, we'll leave it
-        // untouched.
-
-        const std::string settings0String{ R"(
-        {
-            "defaultProfile": "{6239a42c-1111-49a3-80bd-e8fdd045185c}",
-            "profiles": {
-                "defaults": {
-                    "historySize": 1234
-                },
-                "list": [
-                    {
-                        "guid": "{6239a42c-1111-49a3-80bd-e8fdd045185c}",
-                        "name": "profile0",
-                        "historySize": 2345
-                    },
-                    {
-                        "guid": "{6239a42c-2222-49a3-80bd-e8fdd045185c}",
-                        "name": "profile1"
-                    }
-                ]
-            }
-        })" };
-        VerifyParseSucceeded(settings0String);
-
-        const auto guid1 = Microsoft::Console::Utils::GuidFromString(L"{6239a42c-1111-49a3-80bd-e8fdd045185c}");
-        const auto guid2 = Microsoft::Console::Utils::GuidFromString(L"{6239a42c-2222-49a3-80bd-e8fdd045185c}");
-
-        {
-            CascadiaSettings settings{ false };
-            settings._ParseJsonString(settings0String, false);
-            VERIFY_IS_TRUE(settings._userDefaultProfileSettings == Json::Value::null);
-            settings._ApplyDefaultsFromUserSettings();
-            VERIFY_IS_FALSE(settings._userDefaultProfileSettings == Json::Value::null);
-            settings.LayerJson(settings._userSettings);
-
-            VERIFY_ARE_EQUAL(guid1, settings._globals._defaultProfile);
-            VERIFY_ARE_EQUAL(2u, settings._profiles.size());
-
-            VERIFY_ARE_EQUAL(2345, settings._profiles.at(0)._historySize);
-            VERIFY_ARE_EQUAL(1234, settings._profiles.at(1)._historySize);
-        }
-    }
-
-    void SettingsTests::TestDontLayerGuidFromUserDefaults()
-    {
-        // Test for microsoft/terminal#2325. We don't want the user to put a
-        // "guid" in the "defaultSettings", and have that apply to all the other
-        // profiles
-
-        const std::string settings0String{ R"(
-        {
-            "defaultProfile": "{6239a42c-1111-49a3-80bd-e8fdd045185c}",
-            "profiles": {
-                "defaults": {
-                    "guid": "{6239a42c-2222-49a3-80bd-e8fdd045185c}"
-                },
-                "list": [
-                    {
-                        "guid": "{6239a42c-1111-49a3-80bd-e8fdd045185c}",
-                        "name": "profile0",
-                        "historySize": 2345
-                    },
-                    {
-                        // Doesn't have a GUID, we'll auto-generate one
-                        "name": "profile1"
-                    }
-                ]
-            }
-        })" };
-        VerifyParseSucceeded(settings0String);
-
-        const auto guid1 = Microsoft::Console::Utils::GuidFromString(L"{6239a42c-1111-49a3-80bd-e8fdd045185c}");
-        const auto guid2 = Microsoft::Console::Utils::GuidFromString(L"{6239a42c-2222-49a3-80bd-e8fdd045185c}");
-
-        {
-            CascadiaSettings settings{ false };
-            settings._ParseJsonString(DefaultJson, true);
-            settings.LayerJson(settings._defaultSettings);
-            VERIFY_ARE_EQUAL(2u, settings._profiles.size());
-
-            settings._ParseJsonString(settings0String, false);
-            VERIFY_IS_TRUE(settings._userDefaultProfileSettings == Json::Value::null);
-            settings._ApplyDefaultsFromUserSettings();
-            VERIFY_IS_FALSE(settings._userDefaultProfileSettings == Json::Value::null);
-
-            Log::Comment(NoThrowString().Format(
-                L"Ensure that cmd and powershell don't get their GUIDs overwritten"));
-            VERIFY_ARE_NOT_EQUAL(guid2, settings._profiles.at(0)._guid);
-            VERIFY_ARE_NOT_EQUAL(guid2, settings._profiles.at(1)._guid);
-
-            settings.LayerJson(settings._userSettings);
-
-            VERIFY_ARE_EQUAL(guid1, settings._globals._defaultProfile);
-            VERIFY_ARE_EQUAL(4u, settings._profiles.size());
-
-            VERIFY_ARE_EQUAL(guid1, settings._profiles.at(2)._guid);
-            VERIFY_IS_FALSE(settings._profiles.at(3)._guid.has_value());
-        }
-    }
-
-    void SettingsTests::TestLayerUserDefaultsOnDynamics()
-    {
-        // Test for microsoft/terminal#2325. For this test, we'll be setting the
-        // "historySize" in the "defaultSettings", so it should apply to all
-        // profiles, unless they override it. The dynamic profiles will _also_
-        // set this value, but from discussion in GH#2325, we decided that
-        // settings in defaultSettings should apply _on top_ of settings from
-        // dynamic profiles.
-
-        GUID guid1 = Microsoft::Console::Utils::GuidFromString(L"{6239a42c-1111-49a3-80bd-e8fdd045185c}");
-        GUID guid2 = Microsoft::Console::Utils::GuidFromString(L"{6239a42c-2222-49a3-80bd-e8fdd045185c}");
-        GUID guid3 = Microsoft::Console::Utils::GuidFromString(L"{6239a42c-3333-49a3-80bd-e8fdd045185c}");
-
-        const std::string userProfiles{ R"(
-        {
-            "defaultProfile": "{6239a42c-1111-49a3-80bd-e8fdd045185c}",
-            "profiles": {
-                "defaults": {
-                    "historySize": 1234
-                },
-                "list": [
-                    {
-                        "name" : "profile0FromUserSettings", // this is _profiles.at(0)
-                        "guid": "{6239a42c-1111-49a3-80bd-e8fdd045185c}",
-                        "source": "Terminal.App.UnitTest.0"
-                    },
-                    {
-                        "name" : "profile1FromUserSettings", // this is _profiles.at(2)
-                        "guid": "{6239a42c-2222-49a3-80bd-e8fdd045185c}",
-                        "source": "Terminal.App.UnitTest.1",
-                        "historySize": 4444
-                    },
-                    {
-                        "name" : "profile2FromUserSettings", // this is _profiles.at(3)
-                        "guid": "{6239a42c-3333-49a3-80bd-e8fdd045185c}",
-                        "historySize": 5555
-                    }
-                ]
-            }
-        })" };
-
-        auto gen0 = std::make_unique<TerminalAppUnitTests::TestDynamicProfileGenerator>(L"Terminal.App.UnitTest.0");
-        gen0->pfnGenerate = [guid1, guid2]() {
-            std::vector<Profile> profiles;
-            Profile p0{ guid1 };
-            p0.SetName(L"profile0"); // this is _profiles.at(0)
-            p0._historySize = 1111;
-            profiles.push_back(p0);
-            return profiles;
-        };
-        auto gen1 = std::make_unique<TerminalAppUnitTests::TestDynamicProfileGenerator>(L"Terminal.App.UnitTest.1");
-        gen1->pfnGenerate = [guid1, guid2]() {
-            std::vector<Profile> profiles;
-            Profile p0{ guid1 }, p1{ guid2 };
-            p0.SetName(L"profile0"); // this is _profiles.at(1)
-            p1.SetName(L"profile1"); // this is _profiles.at(2)
-            p0._historySize = 2222;
-            profiles.push_back(p0);
-            p1._historySize = 3333;
-            profiles.push_back(p1);
-            return profiles;
-        };
-
-        CascadiaSettings settings{ false };
-        settings._profileGenerators.emplace_back(std::move(gen0));
-        settings._profileGenerators.emplace_back(std::move(gen1));
-
-        Log::Comment(NoThrowString().Format(
-            L"All profiles with the same name have the same GUID. However, they"
-            L" will not be layered, because they have different source's"));
-
-        // parse userProfiles as the user settings
-        settings._ParseJsonString(userProfiles, false);
-        VERIFY_ARE_EQUAL(0u, settings._profiles.size(), L"Just parsing the user settings doesn't actually layer them");
-        settings._LoadDynamicProfiles();
-        VERIFY_ARE_EQUAL(3u, settings._profiles.size());
-
-        VERIFY_ARE_EQUAL(1111, settings._profiles.at(0)._historySize);
-        VERIFY_ARE_EQUAL(2222, settings._profiles.at(1)._historySize);
-        VERIFY_ARE_EQUAL(3333, settings._profiles.at(2)._historySize);
-
-        settings._ApplyDefaultsFromUserSettings();
-
-        VERIFY_ARE_EQUAL(1234, settings._profiles.at(0)._historySize);
-        VERIFY_ARE_EQUAL(1234, settings._profiles.at(1)._historySize);
-        VERIFY_ARE_EQUAL(1234, settings._profiles.at(2)._historySize);
-
-        settings.LayerJson(settings._userSettings);
-        VERIFY_ARE_EQUAL(4u, settings._profiles.size());
-
-        VERIFY_IS_TRUE(settings._profiles.at(0)._source.has_value());
-        VERIFY_IS_TRUE(settings._profiles.at(1)._source.has_value());
-        VERIFY_IS_TRUE(settings._profiles.at(2)._source.has_value());
-        VERIFY_IS_FALSE(settings._profiles.at(3)._source.has_value());
-
-        VERIFY_ARE_EQUAL(L"Terminal.App.UnitTest.0", settings._profiles.at(0)._source.value());
-        VERIFY_ARE_EQUAL(L"Terminal.App.UnitTest.1", settings._profiles.at(1)._source.value());
-        VERIFY_ARE_EQUAL(L"Terminal.App.UnitTest.1", settings._profiles.at(2)._source.value());
-
-        VERIFY_IS_TRUE(settings._profiles.at(0)._guid.has_value());
-        VERIFY_IS_TRUE(settings._profiles.at(1)._guid.has_value());
-        VERIFY_IS_TRUE(settings._profiles.at(2)._guid.has_value());
-
-        VERIFY_ARE_EQUAL(guid1, settings._profiles.at(0)._guid.value());
-        VERIFY_ARE_EQUAL(guid1, settings._profiles.at(1)._guid.value());
-        VERIFY_ARE_EQUAL(guid2, settings._profiles.at(2)._guid.value());
-
-        VERIFY_ARE_EQUAL(L"profile0FromUserSettings", settings._profiles.at(0)._name);
-        VERIFY_ARE_EQUAL(L"profile0", settings._profiles.at(1)._name);
-        VERIFY_ARE_EQUAL(L"profile1FromUserSettings", settings._profiles.at(2)._name);
-        VERIFY_ARE_EQUAL(L"profile2FromUserSettings", settings._profiles.at(3)._name);
-
-        Log::Comment(NoThrowString().Format(
-            L"This is the real meat of the test: The two dynamic profiles that "
-            L"_didn't_ have historySize set in the userSettings should have "
-            L"1234 as their historySize(from the defaultSettings).The other two"
-            L" profiles should have their custom historySize value."));
-
-        VERIFY_ARE_EQUAL(1234, settings._profiles.at(0)._historySize);
-        VERIFY_ARE_EQUAL(1234, settings._profiles.at(1)._historySize);
-        VERIFY_ARE_EQUAL(4444, settings._profiles.at(2)._historySize);
-        VERIFY_ARE_EQUAL(5555, settings._profiles.at(3)._historySize);
-    }
-
-    void SettingsTests::TestTerminalArgsForBinding()
-    {
-        const std::string settingsJson{ R"(
-        {
-            "defaultProfile": "{6239a42c-0000-49a3-80bd-e8fdd045185c}",
-            "profiles": [
-                {
-                    "name": "profile0",
-                    "guid": "{6239a42c-0000-49a3-80bd-e8fdd045185c}",
-                    "historySize": 1,
-                    "commandline": "cmd.exe"
-                },
-                {
-                    "name": "profile1",
-                    "guid": "{6239a42c-1111-49a3-80bd-e8fdd045185c}",
-                    "historySize": 2,
-                    "commandline": "pwsh.exe"
-                },
-                {
-                    "name": "profile2",
-                    "historySize": 3,
-                    "commandline": "wsl.exe"
-                }
-            ],
-            "keybindings": [
-                { "keys": ["ctrl+a"], "command": { "action": "splitPane", "split": "vertical" } },
-                { "keys": ["ctrl+b"], "command": { "action": "splitPane", "split": "vertical", "profile": "{6239a42c-1111-49a3-80bd-e8fdd045185c}" } },
-                { "keys": ["ctrl+c"], "command": { "action": "splitPane", "split": "vertical", "profile": "profile1" } },
-                { "keys": ["ctrl+d"], "command": { "action": "splitPane", "split": "vertical", "profile": "profile2" } },
-                { "keys": ["ctrl+e"], "command": { "action": "splitPane", "split": "horizontal", "commandline": "foo.exe" } },
-                { "keys": ["ctrl+f"], "command": { "action": "splitPane", "split": "horizontal", "profile": "profile1", "commandline": "foo.exe" } },
-                { "keys": ["ctrl+g"], "command": { "action": "newTab" } },
-                { "keys": ["ctrl+h"], "command": { "action": "newTab", "startingDirectory": "c:\\foo" } },
-                { "keys": ["ctrl+i"], "command": { "action": "newTab", "profile": "profile2", "startingDirectory": "c:\\foo" } },
-                { "keys": ["ctrl+j"], "command": { "action": "newTab", "tabTitle": "bar" } },
-                { "keys": ["ctrl+k"], "command": { "action": "newTab", "profile": "profile2", "tabTitle": "bar" } },
-                { "keys": ["ctrl+l"], "command": { "action": "newTab", "profile": "profile1", "tabTitle": "bar", "startingDirectory": "c:\\foo", "commandline":"foo.exe" } }
-            ]
-        })" };
-
-        const auto guid0 = Microsoft::Console::Utils::GuidFromString(L"{6239a42c-0000-49a3-80bd-e8fdd045185c}");
-        const auto guid1 = Microsoft::Console::Utils::GuidFromString(L"{6239a42c-1111-49a3-80bd-e8fdd045185c}");
-
-        VerifyParseSucceeded(settingsJson);
-        CascadiaSettings settings{};
-        settings._ParseJsonString(settingsJson, false);
-        settings.LayerJson(settings._userSettings);
-        settings._ValidateSettings();
-
-        auto appKeyBindings = settings._globals._keybindings;
-        VERIFY_ARE_EQUAL(3u, settings.GetProfiles().size());
-
-        const auto profile2Guid = settings._profiles.at(2).GetGuid();
-        VERIFY_ARE_NOT_EQUAL(GUID{ 0 }, profile2Guid);
-
-        VERIFY_ARE_EQUAL(12u, appKeyBindings->_keyShortcuts.size());
-
-        {
-            KeyChord kc{ true, false, false, static_cast<int32_t>('A') };
-            auto actionAndArgs = TestUtils::GetActionAndArgs(*appKeyBindings, kc);
-            VERIFY_ARE_EQUAL(ShortcutAction::SplitPane, actionAndArgs.Action());
-            const auto& realArgs = actionAndArgs.Args().try_as<SplitPaneArgs>();
-            VERIFY_IS_NOT_NULL(realArgs);
-            // Verify the args have the expected value
-            VERIFY_ARE_EQUAL(winrt::TerminalApp::SplitState::Vertical, realArgs.SplitStyle());
-            VERIFY_IS_NOT_NULL(realArgs.TerminalArgs());
-            VERIFY_IS_TRUE(realArgs.TerminalArgs().Commandline().empty());
-            VERIFY_IS_TRUE(realArgs.TerminalArgs().StartingDirectory().empty());
-            VERIFY_IS_TRUE(realArgs.TerminalArgs().TabTitle().empty());
-            VERIFY_IS_TRUE(realArgs.TerminalArgs().Profile().empty());
-
-            const auto [guid, termSettings] = settings.BuildSettings(realArgs.TerminalArgs());
-            VERIFY_ARE_EQUAL(guid0, guid);
-            VERIFY_ARE_EQUAL(L"cmd.exe", termSettings.Commandline());
-            VERIFY_ARE_EQUAL(1, termSettings.HistorySize());
-        }
-        {
-            KeyChord kc{ true, false, false, static_cast<int32_t>('B') };
-            auto actionAndArgs = TestUtils::GetActionAndArgs(*appKeyBindings, kc);
-            VERIFY_ARE_EQUAL(ShortcutAction::SplitPane, actionAndArgs.Action());
-            const auto& realArgs = actionAndArgs.Args().try_as<SplitPaneArgs>();
-            VERIFY_IS_NOT_NULL(realArgs);
-            // Verify the args have the expected value
-            VERIFY_ARE_EQUAL(winrt::TerminalApp::SplitState::Vertical, realArgs.SplitStyle());
-            VERIFY_IS_NOT_NULL(realArgs.TerminalArgs());
-            VERIFY_IS_TRUE(realArgs.TerminalArgs().Commandline().empty());
-            VERIFY_IS_TRUE(realArgs.TerminalArgs().StartingDirectory().empty());
-            VERIFY_IS_TRUE(realArgs.TerminalArgs().TabTitle().empty());
-            VERIFY_IS_FALSE(realArgs.TerminalArgs().Profile().empty());
-            VERIFY_ARE_EQUAL(L"{6239a42c-1111-49a3-80bd-e8fdd045185c}", realArgs.TerminalArgs().Profile());
-
-            const auto [guid, termSettings] = settings.BuildSettings(realArgs.TerminalArgs());
-            VERIFY_ARE_EQUAL(guid1, guid);
-            VERIFY_ARE_EQUAL(L"pwsh.exe", termSettings.Commandline());
-            VERIFY_ARE_EQUAL(2, termSettings.HistorySize());
-        }
-        {
-            KeyChord kc{ true, false, false, static_cast<int32_t>('C') };
-            auto actionAndArgs = TestUtils::GetActionAndArgs(*appKeyBindings, kc);
-            VERIFY_ARE_EQUAL(ShortcutAction::SplitPane, actionAndArgs.Action());
-            const auto& realArgs = actionAndArgs.Args().try_as<SplitPaneArgs>();
-            VERIFY_IS_NOT_NULL(realArgs);
-            // Verify the args have the expected value
-            VERIFY_ARE_EQUAL(winrt::TerminalApp::SplitState::Vertical, realArgs.SplitStyle());
-            VERIFY_IS_NOT_NULL(realArgs.TerminalArgs());
-            VERIFY_IS_TRUE(realArgs.TerminalArgs().Commandline().empty());
-            VERIFY_IS_TRUE(realArgs.TerminalArgs().StartingDirectory().empty());
-            VERIFY_IS_TRUE(realArgs.TerminalArgs().TabTitle().empty());
-            VERIFY_IS_FALSE(realArgs.TerminalArgs().Profile().empty());
-            VERIFY_ARE_EQUAL(L"profile1", realArgs.TerminalArgs().Profile());
-
-            const auto [guid, termSettings] = settings.BuildSettings(realArgs.TerminalArgs());
-            VERIFY_ARE_EQUAL(guid1, guid);
-            VERIFY_ARE_EQUAL(L"pwsh.exe", termSettings.Commandline());
-            VERIFY_ARE_EQUAL(2, termSettings.HistorySize());
-        }
-        {
-            KeyChord kc{ true, false, false, static_cast<int32_t>('D') };
-            auto actionAndArgs = TestUtils::GetActionAndArgs(*appKeyBindings, kc);
-            VERIFY_ARE_EQUAL(ShortcutAction::SplitPane, actionAndArgs.Action());
-            const auto& realArgs = actionAndArgs.Args().try_as<SplitPaneArgs>();
-            VERIFY_IS_NOT_NULL(realArgs);
-            // Verify the args have the expected value
-            VERIFY_ARE_EQUAL(winrt::TerminalApp::SplitState::Vertical, realArgs.SplitStyle());
-            VERIFY_IS_NOT_NULL(realArgs.TerminalArgs());
-            VERIFY_IS_TRUE(realArgs.TerminalArgs().Commandline().empty());
-            VERIFY_IS_TRUE(realArgs.TerminalArgs().StartingDirectory().empty());
-            VERIFY_IS_TRUE(realArgs.TerminalArgs().TabTitle().empty());
-            VERIFY_IS_FALSE(realArgs.TerminalArgs().Profile().empty());
-            VERIFY_ARE_EQUAL(L"profile2", realArgs.TerminalArgs().Profile());
-
-            const auto [guid, termSettings] = settings.BuildSettings(realArgs.TerminalArgs());
-            VERIFY_ARE_EQUAL(profile2Guid, guid);
-            VERIFY_ARE_EQUAL(L"wsl.exe", termSettings.Commandline());
-            VERIFY_ARE_EQUAL(3, termSettings.HistorySize());
-        }
-        {
-            KeyChord kc{ true, false, false, static_cast<int32_t>('E') };
-            auto actionAndArgs = TestUtils::GetActionAndArgs(*appKeyBindings, kc);
-            VERIFY_ARE_EQUAL(ShortcutAction::SplitPane, actionAndArgs.Action());
-            const auto& realArgs = actionAndArgs.Args().try_as<SplitPaneArgs>();
-            VERIFY_IS_NOT_NULL(realArgs);
-            // Verify the args have the expected value
-            VERIFY_ARE_EQUAL(winrt::TerminalApp::SplitState::Horizontal, realArgs.SplitStyle());
-            VERIFY_IS_NOT_NULL(realArgs.TerminalArgs());
-            VERIFY_IS_FALSE(realArgs.TerminalArgs().Commandline().empty());
-            VERIFY_IS_TRUE(realArgs.TerminalArgs().StartingDirectory().empty());
-            VERIFY_IS_TRUE(realArgs.TerminalArgs().TabTitle().empty());
-            VERIFY_IS_TRUE(realArgs.TerminalArgs().Profile().empty());
-            VERIFY_ARE_EQUAL(L"foo.exe", realArgs.TerminalArgs().Commandline());
-
-            const auto [guid, termSettings] = settings.BuildSettings(realArgs.TerminalArgs());
-            VERIFY_ARE_EQUAL(guid0, guid);
-            VERIFY_ARE_EQUAL(L"foo.exe", termSettings.Commandline());
-            VERIFY_ARE_EQUAL(1, termSettings.HistorySize());
-        }
-        {
-            KeyChord kc{ true, false, false, static_cast<int32_t>('F') };
-            auto actionAndArgs = TestUtils::GetActionAndArgs(*appKeyBindings, kc);
-            VERIFY_ARE_EQUAL(ShortcutAction::SplitPane, actionAndArgs.Action());
-            const auto& realArgs = actionAndArgs.Args().try_as<SplitPaneArgs>();
-            VERIFY_IS_NOT_NULL(realArgs);
-            // Verify the args have the expected value
-            VERIFY_ARE_EQUAL(winrt::TerminalApp::SplitState::Horizontal, realArgs.SplitStyle());
-            VERIFY_IS_NOT_NULL(realArgs.TerminalArgs());
-            VERIFY_IS_FALSE(realArgs.TerminalArgs().Commandline().empty());
-            VERIFY_IS_TRUE(realArgs.TerminalArgs().StartingDirectory().empty());
-            VERIFY_IS_TRUE(realArgs.TerminalArgs().TabTitle().empty());
-            VERIFY_IS_FALSE(realArgs.TerminalArgs().Profile().empty());
-            VERIFY_ARE_EQUAL(L"profile1", realArgs.TerminalArgs().Profile());
-            VERIFY_ARE_EQUAL(L"foo.exe", realArgs.TerminalArgs().Commandline());
-
-            const auto [guid, termSettings] = settings.BuildSettings(realArgs.TerminalArgs());
-            VERIFY_ARE_EQUAL(guid1, guid);
-            VERIFY_ARE_EQUAL(L"foo.exe", termSettings.Commandline());
-            VERIFY_ARE_EQUAL(2, termSettings.HistorySize());
-        }
-        {
-            KeyChord kc{ true, false, false, static_cast<int32_t>('G') };
-            auto actionAndArgs = TestUtils::GetActionAndArgs(*appKeyBindings, kc);
-            VERIFY_ARE_EQUAL(ShortcutAction::NewTab, actionAndArgs.Action());
-            const auto& realArgs = actionAndArgs.Args().try_as<NewTabArgs>();
-            VERIFY_IS_NOT_NULL(realArgs);
-            // Verify the args have the expected value
-            VERIFY_IS_NOT_NULL(realArgs.TerminalArgs());
-            VERIFY_IS_TRUE(realArgs.TerminalArgs().Commandline().empty());
-            VERIFY_IS_TRUE(realArgs.TerminalArgs().StartingDirectory().empty());
-            VERIFY_IS_TRUE(realArgs.TerminalArgs().TabTitle().empty());
-            VERIFY_IS_TRUE(realArgs.TerminalArgs().Profile().empty());
-
-            const auto [guid, termSettings] = settings.BuildSettings(realArgs.TerminalArgs());
-            VERIFY_ARE_EQUAL(guid0, guid);
-            VERIFY_ARE_EQUAL(L"cmd.exe", termSettings.Commandline());
-            VERIFY_ARE_EQUAL(1, termSettings.HistorySize());
-        }
-        {
-            KeyChord kc{ true, false, false, static_cast<int32_t>('H') };
-            auto actionAndArgs = TestUtils::GetActionAndArgs(*appKeyBindings, kc);
-            VERIFY_ARE_EQUAL(ShortcutAction::NewTab, actionAndArgs.Action());
-            const auto& realArgs = actionAndArgs.Args().try_as<NewTabArgs>();
-            VERIFY_IS_NOT_NULL(realArgs);
-            // Verify the args have the expected value
-            VERIFY_IS_NOT_NULL(realArgs.TerminalArgs());
-            VERIFY_IS_TRUE(realArgs.TerminalArgs().Commandline().empty());
-            VERIFY_IS_FALSE(realArgs.TerminalArgs().StartingDirectory().empty());
-            VERIFY_IS_TRUE(realArgs.TerminalArgs().TabTitle().empty());
-            VERIFY_IS_TRUE(realArgs.TerminalArgs().Profile().empty());
-            VERIFY_ARE_EQUAL(L"c:\\foo", realArgs.TerminalArgs().StartingDirectory());
-
-            const auto [guid, termSettings] = settings.BuildSettings(realArgs.TerminalArgs());
-            VERIFY_ARE_EQUAL(guid0, guid);
-            VERIFY_ARE_EQUAL(L"cmd.exe", termSettings.Commandline());
-            VERIFY_ARE_EQUAL(L"c:\\foo", termSettings.StartingDirectory());
-            VERIFY_ARE_EQUAL(1, termSettings.HistorySize());
-        }
-        {
-            KeyChord kc{ true, false, false, static_cast<int32_t>('I') };
-            auto actionAndArgs = TestUtils::GetActionAndArgs(*appKeyBindings, kc);
-            VERIFY_ARE_EQUAL(ShortcutAction::NewTab, actionAndArgs.Action());
-            const auto& realArgs = actionAndArgs.Args().try_as<NewTabArgs>();
-            VERIFY_IS_NOT_NULL(realArgs);
-            // Verify the args have the expected value
-            VERIFY_IS_NOT_NULL(realArgs.TerminalArgs());
-            VERIFY_IS_TRUE(realArgs.TerminalArgs().Commandline().empty());
-            VERIFY_IS_FALSE(realArgs.TerminalArgs().StartingDirectory().empty());
-            VERIFY_IS_TRUE(realArgs.TerminalArgs().TabTitle().empty());
-            VERIFY_IS_FALSE(realArgs.TerminalArgs().Profile().empty());
-            VERIFY_ARE_EQUAL(L"c:\\foo", realArgs.TerminalArgs().StartingDirectory());
-            VERIFY_ARE_EQUAL(L"profile2", realArgs.TerminalArgs().Profile());
-
-            const auto [guid, termSettings] = settings.BuildSettings(realArgs.TerminalArgs());
-            VERIFY_ARE_EQUAL(profile2Guid, guid);
-            VERIFY_ARE_EQUAL(L"wsl.exe", termSettings.Commandline());
-            VERIFY_ARE_EQUAL(L"c:\\foo", termSettings.StartingDirectory());
-            VERIFY_ARE_EQUAL(3, termSettings.HistorySize());
-        }
-        {
-            KeyChord kc{ true, false, false, static_cast<int32_t>('J') };
-            auto actionAndArgs = TestUtils::GetActionAndArgs(*appKeyBindings, kc);
-            VERIFY_ARE_EQUAL(ShortcutAction::NewTab, actionAndArgs.Action());
-            const auto& realArgs = actionAndArgs.Args().try_as<NewTabArgs>();
-            VERIFY_IS_NOT_NULL(realArgs);
-            // Verify the args have the expected value
-            VERIFY_IS_NOT_NULL(realArgs.TerminalArgs());
-            VERIFY_IS_TRUE(realArgs.TerminalArgs().Commandline().empty());
-            VERIFY_IS_TRUE(realArgs.TerminalArgs().StartingDirectory().empty());
-            VERIFY_IS_FALSE(realArgs.TerminalArgs().TabTitle().empty());
-            VERIFY_IS_TRUE(realArgs.TerminalArgs().Profile().empty());
-            VERIFY_ARE_EQUAL(L"bar", realArgs.TerminalArgs().TabTitle());
-
-            const auto [guid, termSettings] = settings.BuildSettings(realArgs.TerminalArgs());
-            VERIFY_ARE_EQUAL(guid0, guid);
-            VERIFY_ARE_EQUAL(L"cmd.exe", termSettings.Commandline());
-            VERIFY_ARE_EQUAL(L"bar", termSettings.StartingTitle());
-            VERIFY_ARE_EQUAL(1, termSettings.HistorySize());
-        }
-        {
-            KeyChord kc{ true, false, false, static_cast<int32_t>('K') };
-            auto actionAndArgs = TestUtils::GetActionAndArgs(*appKeyBindings, kc);
-            VERIFY_ARE_EQUAL(ShortcutAction::NewTab, actionAndArgs.Action());
-            const auto& realArgs = actionAndArgs.Args().try_as<NewTabArgs>();
-            VERIFY_IS_NOT_NULL(realArgs);
-            // Verify the args have the expected value
-            VERIFY_IS_NOT_NULL(realArgs.TerminalArgs());
-            VERIFY_IS_TRUE(realArgs.TerminalArgs().Commandline().empty());
-            VERIFY_IS_TRUE(realArgs.TerminalArgs().StartingDirectory().empty());
-            VERIFY_IS_FALSE(realArgs.TerminalArgs().TabTitle().empty());
-            VERIFY_IS_FALSE(realArgs.TerminalArgs().Profile().empty());
-            VERIFY_ARE_EQUAL(L"bar", realArgs.TerminalArgs().TabTitle());
-            VERIFY_ARE_EQUAL(L"profile2", realArgs.TerminalArgs().Profile());
-
-            const auto [guid, termSettings] = settings.BuildSettings(realArgs.TerminalArgs());
-            VERIFY_ARE_EQUAL(profile2Guid, guid);
-            VERIFY_ARE_EQUAL(L"wsl.exe", termSettings.Commandline());
-            VERIFY_ARE_EQUAL(L"bar", termSettings.StartingTitle());
-            VERIFY_ARE_EQUAL(3, termSettings.HistorySize());
-        }
-        {
-            KeyChord kc{ true, false, false, static_cast<int32_t>('L') };
-            auto actionAndArgs = TestUtils::GetActionAndArgs(*appKeyBindings, kc);
-            VERIFY_ARE_EQUAL(ShortcutAction::NewTab, actionAndArgs.Action());
-            const auto& realArgs = actionAndArgs.Args().try_as<NewTabArgs>();
-            VERIFY_IS_NOT_NULL(realArgs);
-            // Verify the args have the expected value
-            VERIFY_IS_NOT_NULL(realArgs.TerminalArgs());
-            VERIFY_IS_FALSE(realArgs.TerminalArgs().Commandline().empty());
-            VERIFY_IS_FALSE(realArgs.TerminalArgs().StartingDirectory().empty());
-            VERIFY_IS_FALSE(realArgs.TerminalArgs().TabTitle().empty());
-            VERIFY_IS_FALSE(realArgs.TerminalArgs().Profile().empty());
-            VERIFY_ARE_EQUAL(L"foo.exe", realArgs.TerminalArgs().Commandline());
-            VERIFY_ARE_EQUAL(L"c:\\foo", realArgs.TerminalArgs().StartingDirectory());
-            VERIFY_ARE_EQUAL(L"bar", realArgs.TerminalArgs().TabTitle());
-            VERIFY_ARE_EQUAL(L"profile1", realArgs.TerminalArgs().Profile());
-
-            const auto [guid, termSettings] = settings.BuildSettings(realArgs.TerminalArgs());
-            VERIFY_ARE_EQUAL(guid1, guid);
-            VERIFY_ARE_EQUAL(L"foo.exe", termSettings.Commandline());
-            VERIFY_ARE_EQUAL(L"bar", termSettings.StartingTitle());
-            VERIFY_ARE_EQUAL(L"c:\\foo", termSettings.StartingDirectory());
-            VERIFY_ARE_EQUAL(2, termSettings.HistorySize());
-        }
-    }
-
-<<<<<<< HEAD
-    void SettingsTests::TestLayerProfileOnColorScheme()
-    {
-        Log::Comment(NoThrowString().Format(
-            L"Ensure that setting (or not) a property in the profile that should override a property of the color scheme works correctly."));
-
-        const std::string settings0String{ R"(
-        {
-            "profiles": [
-                {
-                    "name" : "profile0",
-                    "colorScheme": "schemeWithCursorColor"
-                },
-                {
-                    "name" : "profile1",
-                    "colorScheme": "schemeWithoutCursorColor"
-                },
-                {
-                    "name" : "profile2",
-                    "colorScheme": "schemeWithCursorColor",
-                    "cursorColor": "#234567"
-                },
-                {
-                    "name" : "profile3",
-                    "colorScheme": "schemeWithoutCursorColor",
-                    "cursorColor": "#345678"
-                },
-                {
-                    "name" : "profile4",
-                    "cursorColor": "#456789"
-                },
-                {
-                    "name" : "profile5"
-                }
-            ],
-            "schemes": [
-                {
-                    "name": "schemeWithCursorColor",
-                    "cursorColor": "#123456"
-                },
-                {
-                    "name": "schemeWithoutCursorColor"
-                }
-            ]
-        })" };
-
-        VerifyParseSucceeded(settings0String);
-
-        CascadiaSettings settings;
-        settings._ParseJsonString(settings0String, false);
-        settings.LayerJson(settings._userSettings);
-
-        VERIFY_ARE_EQUAL(6u, settings._profiles.size());
-        VERIFY_ARE_EQUAL(2u, settings._globals._colorSchemes.size());
-
-        auto terminalSettings0 = settings._profiles[0].CreateTerminalSettings(settings._globals._colorSchemes);
-        auto terminalSettings1 = settings._profiles[1].CreateTerminalSettings(settings._globals._colorSchemes);
-        auto terminalSettings2 = settings._profiles[2].CreateTerminalSettings(settings._globals._colorSchemes);
-        auto terminalSettings3 = settings._profiles[3].CreateTerminalSettings(settings._globals._colorSchemes);
-        auto terminalSettings4 = settings._profiles[4].CreateTerminalSettings(settings._globals._colorSchemes);
-        auto terminalSettings5 = settings._profiles[5].CreateTerminalSettings(settings._globals._colorSchemes);
-
-        VERIFY_ARE_EQUAL(ARGB(0, 0x12, 0x34, 0x56), terminalSettings0.CursorColor()); // from color scheme
-        VERIFY_ARE_EQUAL(DEFAULT_CURSOR_COLOR, terminalSettings1.CursorColor()); // default
-        VERIFY_ARE_EQUAL(ARGB(0, 0x23, 0x45, 0x67), terminalSettings2.CursorColor()); // from profile (trumps color scheme)
-        VERIFY_ARE_EQUAL(ARGB(0, 0x34, 0x56, 0x78), terminalSettings3.CursorColor()); // from profile (not set in color scheme)
-        VERIFY_ARE_EQUAL(ARGB(0, 0x45, 0x67, 0x89), terminalSettings4.CursorColor()); // from profile (no color scheme)
-        VERIFY_ARE_EQUAL(DEFAULT_CURSOR_COLOR, terminalSettings5.CursorColor()); // default
-    }
-=======
-    void SettingsTests::ValidateKeybindingsWarnings()
-    {
-        const std::string badSettings{ R"(
-        {
-            "globals": {
-                "defaultProfile": "{6239a42c-2222-49a3-80bd-e8fdd045185c}"
-            },
-            "profiles": [
-                {
-                    "name" : "profile0",
-                    "guid": "{6239a42c-2222-49a3-80bd-e8fdd045185c}"
-                },
-                {
-                    "name" : "profile1",
-                    "guid": "{6239a42c-3333-49a3-80bd-e8fdd045185c}"
-                }
-            ],
-            "keybindings": [
-                { "command": { "action": "splitPane", "split":"auto" }, "keys": [ "ctrl+alt+t", "ctrl+a" ] },
-                { "command": { "action": "moveFocus" }, "keys": [ "ctrl+a" ] },
-                { "command": { "action": "resizePane" }, "keys": [ "ctrl+b" ] }
-            ]
-        })" };
-
-        const auto settingsObject = VerifyParseSucceeded(badSettings);
-        auto settings = CascadiaSettings::FromJson(settingsObject);
-
-        VERIFY_ARE_EQUAL(0u, settings->_globals._keybindings->_keyShortcuts.size());
-
-        VERIFY_ARE_EQUAL(3u, settings->_globals._keybindingsWarnings.size());
-        VERIFY_ARE_EQUAL(::TerminalApp::SettingsLoadWarnings::TooManyKeysForChord, settings->_globals._keybindingsWarnings.at(0));
-        VERIFY_ARE_EQUAL(::TerminalApp::SettingsLoadWarnings::MissingRequiredParameter, settings->_globals._keybindingsWarnings.at(1));
-        VERIFY_ARE_EQUAL(::TerminalApp::SettingsLoadWarnings::MissingRequiredParameter, settings->_globals._keybindingsWarnings.at(2));
-
-        settings->_ValidateKeybindings();
-
-        VERIFY_ARE_EQUAL(4u, settings->_warnings.size());
-        VERIFY_ARE_EQUAL(::TerminalApp::SettingsLoadWarnings::AtLeastOneKeybindingWarning, settings->_warnings.at(0));
-        VERIFY_ARE_EQUAL(::TerminalApp::SettingsLoadWarnings::TooManyKeysForChord, settings->_warnings.at(1));
-        VERIFY_ARE_EQUAL(::TerminalApp::SettingsLoadWarnings::MissingRequiredParameter, settings->_warnings.at(2));
-        VERIFY_ARE_EQUAL(::TerminalApp::SettingsLoadWarnings::MissingRequiredParameter, settings->_warnings.at(3));
-    }
-
->>>>>>> f5ab0429
-}
+// Copyright (c) Microsoft Corporation.
+// Licensed under the MIT license.
+
+#include "pch.h"
+
+#include "../TerminalApp/ColorScheme.h"
+#include "../TerminalApp/CascadiaSettings.h"
+#include "JsonTestClass.h"
+#include "TestUtils.h"
+#include <defaults.h>
+#include "../ut_app/TestDynamicProfileGenerator.h"
+
+using namespace Microsoft::Console;
+using namespace TerminalApp;
+using namespace WEX::Logging;
+using namespace WEX::TestExecution;
+using namespace WEX::Common;
+using namespace winrt::TerminalApp;
+using namespace winrt::Microsoft::Terminal::Settings;
+
+namespace TerminalAppLocalTests
+{
+    // TODO:microsoft/terminal#3838:
+    // Unfortunately, these tests _WILL NOT_ work in our CI. We're waiting for
+    // an updated TAEF that will let us install framework packages when the test
+    // package is deployed. Until then, these tests won't deploy in CI.
+
+    class SettingsTests : public JsonTestClass
+    {
+        // Use a custom AppxManifest to ensure that we can activate winrt types
+        // from our test. This property will tell taef to manually use this as
+        // the AppxManifest for this test class.
+        // This does not yet work for anything XAML-y. See TabTests.cpp for more
+        // details on that.
+        BEGIN_TEST_CLASS(SettingsTests)
+            TEST_CLASS_PROPERTY(L"RunAs", L"UAP")
+            TEST_CLASS_PROPERTY(L"UAP:AppXManifest", L"TestHostAppXManifest.xml")
+        END_TEST_CLASS()
+
+        TEST_METHOD(TryCreateWinRTType);
+        TEST_METHOD(ValidateProfilesExist);
+        TEST_METHOD(ValidateDefaultProfileExists);
+        TEST_METHOD(ValidateDuplicateProfiles);
+        TEST_METHOD(ValidateManyWarnings);
+        TEST_METHOD(LayerGlobalProperties);
+        TEST_METHOD(ValidateProfileOrdering);
+        TEST_METHOD(ValidateHideProfiles);
+        TEST_METHOD(ValidateProfilesGenerateGuids);
+        TEST_METHOD(GeneratedGuidRoundtrips);
+        TEST_METHOD(TestAllValidationsWithNullGuids);
+        TEST_METHOD(TestReorderWithNullGuids);
+        TEST_METHOD(TestReorderingWithoutGuid);
+        TEST_METHOD(TestLayeringNameOnlyProfiles);
+        TEST_METHOD(TestExplodingNameOnlyProfiles);
+        TEST_METHOD(TestHideAllProfiles);
+        TEST_METHOD(TestInvalidColorSchemeName);
+        TEST_METHOD(TestHelperFunctions);
+
+        TEST_METHOD(TestLayerGlobalsOnRoot);
+
+        TEST_METHOD(TestProfileIconWithEnvVar);
+        TEST_METHOD(TestProfileBackgroundImageWithEnvVar);
+
+        TEST_METHOD(TestCloseOnExitParsing);
+        TEST_METHOD(TestCloseOnExitCompatibilityShim);
+
+        TEST_METHOD(TestLayerUserDefaultsBeforeProfiles);
+        TEST_METHOD(TestDontLayerGuidFromUserDefaults);
+        TEST_METHOD(TestLayerUserDefaultsOnDynamics);
+
+        TEST_METHOD(TestTerminalArgsForBinding);
+
+        TEST_METHOD(TestLayerProfileOnColorScheme);
+
+        TEST_METHOD(ValidateKeybindingsWarnings);
+
+        TEST_CLASS_SETUP(ClassSetup)
+        {
+            InitializeJsonReader();
+            return true;
+        }
+    };
+
+    void SettingsTests::TryCreateWinRTType()
+    {
+        winrt::Microsoft::Terminal::Settings::TerminalSettings settings;
+        VERIFY_IS_NOT_NULL(settings);
+        auto oldFontSize = settings.FontSize();
+        settings.FontSize(oldFontSize + 5);
+        auto newFontSize = settings.FontSize();
+        VERIFY_ARE_NOT_EQUAL(oldFontSize, newFontSize);
+    }
+
+    void SettingsTests::ValidateProfilesExist()
+    {
+        const std::string settingsWithProfiles{ R"(
+        {
+            "profiles": [
+                {
+                    "name" : "profile0"
+                }
+            ]
+        })" };
+
+        const std::string settingsWithoutProfiles{ R"(
+        {
+            "defaultProfile": "{6239a42c-1de4-49a3-80bd-e8fdd045185c}"
+        })" };
+
+        const std::string settingsWithEmptyProfiles{ R"(
+        {
+            "profiles": []
+        })" };
+
+        {
+            // Case 1: Good settings
+            const auto settingsObject = VerifyParseSucceeded(settingsWithProfiles);
+            auto settings = CascadiaSettings::FromJson(settingsObject);
+            settings->_ValidateProfilesExist();
+        }
+        {
+            // Case 2: Bad settings
+            const auto settingsObject = VerifyParseSucceeded(settingsWithoutProfiles);
+            auto settings = CascadiaSettings::FromJson(settingsObject);
+            bool caughtExpectedException = false;
+            try
+            {
+                settings->_ValidateProfilesExist();
+            }
+            catch (const ::TerminalApp::SettingsException& ex)
+            {
+                VERIFY_IS_TRUE(ex.Error() == ::TerminalApp::SettingsLoadErrors::NoProfiles);
+                caughtExpectedException = true;
+            }
+            VERIFY_IS_TRUE(caughtExpectedException);
+        }
+        {
+            // Case 3: Bad settings
+            const auto settingsObject = VerifyParseSucceeded(settingsWithEmptyProfiles);
+            auto settings = CascadiaSettings::FromJson(settingsObject);
+            bool caughtExpectedException = false;
+            try
+            {
+                settings->_ValidateProfilesExist();
+            }
+            catch (const ::TerminalApp::SettingsException& ex)
+            {
+                VERIFY_IS_TRUE(ex.Error() == ::TerminalApp::SettingsLoadErrors::NoProfiles);
+                caughtExpectedException = true;
+            }
+            VERIFY_IS_TRUE(caughtExpectedException);
+        }
+    }
+
+    void SettingsTests::ValidateDefaultProfileExists()
+    {
+        const std::string goodProfiles{ R"(
+        {
+            "globals": {
+                "defaultProfile": "{6239a42c-1111-49a3-80bd-e8fdd045185c}"
+            },
+            "profiles": [
+                {
+                    "name" : "profile0",
+                    "guid": "{6239a42c-1111-49a3-80bd-e8fdd045185c}"
+                },
+                {
+                    "name" : "profile0",
+                    "guid": "{6239a42c-2222-49a3-80bd-e8fdd045185c}"
+                }
+            ]
+        })" };
+
+        const std::string badProfiles{ R"(
+        {
+            "globals": {
+                "defaultProfile": "{6239a42c-1111-49a3-80bd-e8fdd045185c}"
+            },
+            "profiles": [
+                {
+                    "name" : "profile0",
+                    "guid": "{6239a42c-3333-49a3-80bd-e8fdd045185c}"
+                },
+                {
+                    "name" : "profile1",
+                    "guid": "{6239a42c-4444-49a3-80bd-e8fdd045185c}"
+                }
+            ]
+        })" };
+
+        const std::string noDefaultAtAll{ R"(
+        {
+            "globals": {
+                "alwaysShowTabs": true
+            },
+            "profiles": [
+                {
+                    "name" : "profile0",
+                    "guid": "{6239a42c-5555-49a3-80bd-e8fdd045185c}"
+                },
+                {
+                    "name" : "profile1",
+                    "guid": "{6239a42c-6666-49a3-80bd-e8fdd045185c}"
+                }
+            ]
+        })" };
+
+        {
+            // Case 1: Good settings
+            Log::Comment(NoThrowString().Format(
+                L"Testing a pair of profiles with unique guids, and the defaultProfile is one of those guids"));
+            const auto settingsObject = VerifyParseSucceeded(goodProfiles);
+            auto settings = CascadiaSettings::FromJson(settingsObject);
+            settings->_ValidateDefaultProfileExists();
+            VERIFY_ARE_EQUAL(static_cast<size_t>(0), settings->_warnings.size());
+            VERIFY_ARE_EQUAL(static_cast<size_t>(2), settings->_profiles.size());
+            VERIFY_ARE_EQUAL(settings->_globals.GetDefaultProfile(), settings->_profiles.at(0).GetGuid());
+        }
+        {
+            // Case 2: Bad settings
+            Log::Comment(NoThrowString().Format(
+                L"Testing a pair of profiles with unique guids, but the defaultProfile is NOT one of those guids"));
+            const auto settingsObject = VerifyParseSucceeded(badProfiles);
+            auto settings = CascadiaSettings::FromJson(settingsObject);
+            settings->_ValidateDefaultProfileExists();
+            VERIFY_ARE_EQUAL(static_cast<size_t>(1), settings->_warnings.size());
+            VERIFY_ARE_EQUAL(::TerminalApp::SettingsLoadWarnings::MissingDefaultProfile, settings->_warnings.at(0));
+
+            VERIFY_ARE_EQUAL(static_cast<size_t>(2), settings->_profiles.size());
+            VERIFY_ARE_EQUAL(settings->_globals.GetDefaultProfile(), settings->_profiles.at(0).GetGuid());
+        }
+        {
+            // Case 2: Bad settings
+            Log::Comment(NoThrowString().Format(
+                L"Testing a pair of profiles with unique guids, and no defaultProfile at all"));
+            const auto settingsObject = VerifyParseSucceeded(badProfiles);
+            auto settings = CascadiaSettings::FromJson(settingsObject);
+            settings->_ValidateDefaultProfileExists();
+            VERIFY_ARE_EQUAL(static_cast<size_t>(1), settings->_warnings.size());
+            VERIFY_ARE_EQUAL(::TerminalApp::SettingsLoadWarnings::MissingDefaultProfile, settings->_warnings.at(0));
+
+            VERIFY_ARE_EQUAL(static_cast<size_t>(2), settings->_profiles.size());
+            VERIFY_ARE_EQUAL(settings->_globals.GetDefaultProfile(), settings->_profiles.at(0).GetGuid());
+        }
+    }
+
+    void SettingsTests::ValidateDuplicateProfiles()
+    {
+        const std::string goodProfiles{ R"(
+        {
+            "profiles": [
+                {
+                    "name" : "profile0",
+                    "guid": "{6239a42c-1111-49a3-80bd-e8fdd045185c}"
+                },
+                {
+                    "name" : "profile0",
+                    "guid": "{6239a42c-2222-49a3-80bd-e8fdd045185c}"
+                }
+            ]
+        })" };
+
+        const std::string badProfiles{ R"(
+        {
+            "profiles": [
+                {
+                    "name" : "profile0",
+                    "guid": "{6239a42c-3333-49a3-80bd-e8fdd045185c}"
+                },
+                {
+                    "name" : "profile1",
+                    "guid": "{6239a42c-3333-49a3-80bd-e8fdd045185c}"
+                }
+            ]
+        })" };
+
+        const std::string veryBadProfiles{ R"(
+        {
+            "profiles": [
+                {
+                    "name" : "profile0",
+                    "guid": "{6239a42c-4444-49a3-80bd-e8fdd045185c}"
+                },
+                {
+                    "name" : "profile1",
+                    "guid": "{6239a42c-5555-49a3-80bd-e8fdd045185c}"
+                },
+                {
+                    "name" : "profile2",
+                    "guid": "{6239a42c-4444-49a3-80bd-e8fdd045185c}"
+                },
+                {
+                    "name" : "profile3",
+                    "guid": "{6239a42c-4444-49a3-80bd-e8fdd045185c}"
+                },
+                {
+                    "name" : "profile4",
+                    "guid": "{6239a42c-6666-49a3-80bd-e8fdd045185c}"
+                },
+                {
+                    "name" : "profile5",
+                    "guid": "{6239a42c-5555-49a3-80bd-e8fdd045185c}"
+                },
+                {
+                    "name" : "profile6",
+                    "guid": "{6239a42c-7777-49a3-80bd-e8fdd045185c}"
+                }
+            ]
+        })" };
+        Profile profile0{ Microsoft::Console::Utils::GuidFromString(L"{6239a42c-4444-49a3-80bd-e8fdd045185c}") };
+        profile0._name = L"profile0";
+        Profile profile1{ Microsoft::Console::Utils::GuidFromString(L"{6239a42c-5555-49a3-80bd-e8fdd045185c}") };
+        profile1._name = L"profile1";
+        Profile profile2{ Microsoft::Console::Utils::GuidFromString(L"{6239a42c-4444-49a3-80bd-e8fdd045185c}") };
+        profile2._name = L"profile2";
+        Profile profile3{ Microsoft::Console::Utils::GuidFromString(L"{6239a42c-4444-49a3-80bd-e8fdd045185c}") };
+        profile3._name = L"profile3";
+        Profile profile4{ Microsoft::Console::Utils::GuidFromString(L"{6239a42c-6666-49a3-80bd-e8fdd045185c}") };
+        profile4._name = L"profile4";
+        Profile profile5{ Microsoft::Console::Utils::GuidFromString(L"{6239a42c-5555-49a3-80bd-e8fdd045185c}") };
+        profile5._name = L"profile5";
+        Profile profile6{ Microsoft::Console::Utils::GuidFromString(L"{6239a42c-7777-49a3-80bd-e8fdd045185c}") };
+        profile6._name = L"profile6";
+
+        {
+            // Case 1: Good settings
+            Log::Comment(NoThrowString().Format(
+                L"Testing a pair of profiles with unique guids"));
+
+            CascadiaSettings settings;
+            settings._profiles.push_back(profile0);
+            settings._profiles.push_back(profile1);
+
+            settings._ValidateNoDuplicateProfiles();
+
+            VERIFY_ARE_EQUAL(static_cast<size_t>(0), settings._warnings.size());
+            VERIFY_ARE_EQUAL(static_cast<size_t>(2), settings._profiles.size());
+        }
+        {
+            // Case 2: Bad settings
+            Log::Comment(NoThrowString().Format(
+                L"Testing a pair of profiles with the same guid"));
+
+            CascadiaSettings settings;
+            settings._profiles.push_back(profile2);
+            settings._profiles.push_back(profile3);
+
+            settings._ValidateNoDuplicateProfiles();
+
+            VERIFY_ARE_EQUAL(static_cast<size_t>(1), settings._warnings.size());
+            VERIFY_ARE_EQUAL(::TerminalApp::SettingsLoadWarnings::DuplicateProfile, settings._warnings.at(0));
+
+            VERIFY_ARE_EQUAL(static_cast<size_t>(1), settings._profiles.size());
+            VERIFY_ARE_EQUAL(L"profile2", settings._profiles.at(0).GetName());
+        }
+        {
+            // Case 3: Very bad settings
+            Log::Comment(NoThrowString().Format(
+                L"Testing a set of profiles, many of which with duplicated guids"));
+
+            CascadiaSettings settings;
+            settings._profiles.push_back(profile0);
+            settings._profiles.push_back(profile1);
+            settings._profiles.push_back(profile2);
+            settings._profiles.push_back(profile3);
+            settings._profiles.push_back(profile4);
+            settings._profiles.push_back(profile5);
+            settings._profiles.push_back(profile6);
+
+            settings._ValidateNoDuplicateProfiles();
+
+            VERIFY_ARE_EQUAL(static_cast<size_t>(1), settings._warnings.size());
+            VERIFY_ARE_EQUAL(::TerminalApp::SettingsLoadWarnings::DuplicateProfile, settings._warnings.at(0));
+
+            VERIFY_ARE_EQUAL(static_cast<size_t>(4), settings._profiles.size());
+            VERIFY_ARE_EQUAL(L"profile0", settings._profiles.at(0).GetName());
+            VERIFY_ARE_EQUAL(L"profile1", settings._profiles.at(1).GetName());
+            VERIFY_ARE_EQUAL(L"profile4", settings._profiles.at(2).GetName());
+            VERIFY_ARE_EQUAL(L"profile6", settings._profiles.at(3).GetName());
+        }
+    }
+
+    void SettingsTests::ValidateManyWarnings()
+    {
+        const std::string badProfiles{ R"(
+        {
+            "globals": {
+                "defaultProfile": "{6239a42c-1111-49a3-80bd-e8fdd045185c}"
+            },
+            "profiles": [
+                {
+                    "name" : "profile0",
+                    "guid": "{6239a42c-2222-49a3-80bd-e8fdd045185c}"
+                },
+                {
+                    "name" : "profile1",
+                    "guid": "{6239a42c-3333-49a3-80bd-e8fdd045185c}"
+                },
+                {
+                    "name" : "profile2",
+                    "guid": "{6239a42c-2222-49a3-80bd-e8fdd045185c}"
+                }
+            ]
+        })" };
+        Profile profile4{ Microsoft::Console::Utils::GuidFromString(L"{6239a42c-4444-49a3-80bd-e8fdd045185c}") };
+        profile4._name = L"profile4";
+        Profile profile5{ Microsoft::Console::Utils::GuidFromString(L"{6239a42c-4444-49a3-80bd-e8fdd045185c}") };
+        profile5._name = L"profile5";
+
+        // Case 2: Bad settings
+        Log::Comment(NoThrowString().Format(
+            L"Testing a pair of profiles with the same guid"));
+        const auto settingsObject = VerifyParseSucceeded(badProfiles);
+        auto settings = CascadiaSettings::FromJson(settingsObject);
+
+        settings->_profiles.push_back(profile4);
+        settings->_profiles.push_back(profile5);
+
+        settings->_ValidateSettings();
+
+        VERIFY_ARE_EQUAL(3u, settings->_warnings.size());
+        VERIFY_ARE_EQUAL(::TerminalApp::SettingsLoadWarnings::DuplicateProfile, settings->_warnings.at(0));
+        VERIFY_ARE_EQUAL(::TerminalApp::SettingsLoadWarnings::MissingDefaultProfile, settings->_warnings.at(1));
+        VERIFY_ARE_EQUAL(::TerminalApp::SettingsLoadWarnings::UnknownColorScheme, settings->_warnings.at(2));
+
+        VERIFY_ARE_EQUAL(3u, settings->_profiles.size());
+        VERIFY_ARE_EQUAL(settings->_globals.GetDefaultProfile(), settings->_profiles.at(0).GetGuid());
+        VERIFY_IS_TRUE(settings->_profiles.at(0)._guid.has_value());
+        VERIFY_IS_TRUE(settings->_profiles.at(1)._guid.has_value());
+        VERIFY_IS_TRUE(settings->_profiles.at(2)._guid.has_value());
+    }
+
+    void SettingsTests::LayerGlobalProperties()
+    {
+        const std::string settings0String{ R"(
+        {
+            "globals": {
+                "alwaysShowTabs": true,
+                "initialCols" : 120,
+                "initialRows" : 30,
+                "rowsToScroll" :  4
+            }
+        })" };
+        const std::string settings1String{ R"(
+        {
+            "globals": {
+                "showTabsInTitlebar": false,
+                "initialCols" : 240,
+                "initialRows" : 60,
+                "rowsToScroll" : 8
+            }
+        })" };
+        const auto settings0Json = VerifyParseSucceeded(settings0String);
+        const auto settings1Json = VerifyParseSucceeded(settings1String);
+
+        CascadiaSettings settings;
+
+        settings.LayerJson(settings0Json);
+        VERIFY_ARE_EQUAL(true, settings._globals._alwaysShowTabs);
+        VERIFY_ARE_EQUAL(120, settings._globals._initialCols);
+        VERIFY_ARE_EQUAL(30, settings._globals._initialRows);
+        VERIFY_ARE_EQUAL(4, settings._globals._rowsToScroll);
+        VERIFY_ARE_EQUAL(true, settings._globals._showTabsInTitlebar);
+
+        settings.LayerJson(settings1Json);
+        VERIFY_ARE_EQUAL(true, settings._globals._alwaysShowTabs);
+        VERIFY_ARE_EQUAL(240, settings._globals._initialCols);
+        VERIFY_ARE_EQUAL(60, settings._globals._initialRows);
+        VERIFY_ARE_EQUAL(8, settings._globals._rowsToScroll);
+        VERIFY_ARE_EQUAL(false, settings._globals._showTabsInTitlebar);
+    }
+
+    void SettingsTests::ValidateProfileOrdering()
+    {
+        const std::string userProfiles0String{ R"(
+        {
+            "profiles": [
+                {
+                    "name" : "profile0",
+                    "guid": "{6239a42c-0000-49a3-80bd-e8fdd045185c}"
+                },
+                {
+                    "name" : "profile1",
+                    "guid": "{6239a42c-1111-49a3-80bd-e8fdd045185c}"
+                }
+            ]
+        })" };
+
+        const std::string defaultProfilesString{ R"(
+        {
+            "profiles": [
+                {
+                    "name" : "profile2",
+                    "guid": "{6239a42c-1111-49a3-80bd-e8fdd045185c}"
+                },
+                {
+                    "name" : "profile3",
+                    "guid": "{6239a42c-0000-49a3-80bd-e8fdd045185c}"
+                }
+            ]
+        })" };
+
+        const std::string userProfiles1String{ R"(
+        {
+            "profiles": [
+                {
+                    "name" : "profile4",
+                    "guid": "{6239a42c-0000-49a3-80bd-e8fdd045185c}"
+                },
+                {
+                    "name" : "profile5",
+                    "guid": "{6239a42c-2222-49a3-80bd-e8fdd045185c}"
+                }
+            ]
+        })" };
+
+        const auto userProfiles0Json = VerifyParseSucceeded(userProfiles0String);
+        const auto userProfiles1Json = VerifyParseSucceeded(userProfiles1String);
+        const auto defaultProfilesJson = VerifyParseSucceeded(defaultProfilesString);
+
+        {
+            Log::Comment(NoThrowString().Format(
+                L"Case 1: Simple swapping of the ordering. The user has the "
+                L"default profiles in the opposite order of the default ordering."));
+
+            CascadiaSettings settings;
+            settings._ParseJsonString(defaultProfilesString, true);
+            settings.LayerJson(settings._defaultSettings);
+            VERIFY_ARE_EQUAL(2u, settings._profiles.size());
+            VERIFY_ARE_EQUAL(L"profile2", settings._profiles.at(0)._name);
+            VERIFY_ARE_EQUAL(L"profile3", settings._profiles.at(1)._name);
+
+            settings._ParseJsonString(userProfiles0String, false);
+            settings.LayerJson(settings._userSettings);
+            VERIFY_ARE_EQUAL(2u, settings._profiles.size());
+            VERIFY_ARE_EQUAL(L"profile1", settings._profiles.at(0)._name);
+            VERIFY_ARE_EQUAL(L"profile0", settings._profiles.at(1)._name);
+
+            settings._ReorderProfilesToMatchUserSettingsOrder();
+            VERIFY_ARE_EQUAL(2u, settings._profiles.size());
+            VERIFY_ARE_EQUAL(L"profile0", settings._profiles.at(0)._name);
+            VERIFY_ARE_EQUAL(L"profile1", settings._profiles.at(1)._name);
+        }
+
+        {
+            Log::Comment(NoThrowString().Format(
+                L"Case 2: Make sure all the user's profiles appear before the defaults."));
+
+            CascadiaSettings settings;
+            settings._ParseJsonString(defaultProfilesString, true);
+            settings.LayerJson(settings._defaultSettings);
+            VERIFY_ARE_EQUAL(2u, settings._profiles.size());
+            VERIFY_ARE_EQUAL(L"profile2", settings._profiles.at(0)._name);
+            VERIFY_ARE_EQUAL(L"profile3", settings._profiles.at(1)._name);
+
+            settings._ParseJsonString(userProfiles1String, false);
+            settings.LayerJson(settings._userSettings);
+            VERIFY_ARE_EQUAL(3u, settings._profiles.size());
+            VERIFY_ARE_EQUAL(L"profile2", settings._profiles.at(0)._name);
+            VERIFY_ARE_EQUAL(L"profile4", settings._profiles.at(1)._name);
+            VERIFY_ARE_EQUAL(L"profile5", settings._profiles.at(2)._name);
+
+            settings._ReorderProfilesToMatchUserSettingsOrder();
+            VERIFY_ARE_EQUAL(3u, settings._profiles.size());
+            VERIFY_ARE_EQUAL(L"profile4", settings._profiles.at(0)._name);
+            VERIFY_ARE_EQUAL(L"profile5", settings._profiles.at(1)._name);
+            VERIFY_ARE_EQUAL(L"profile2", settings._profiles.at(2)._name);
+        }
+    }
+
+    void SettingsTests::ValidateHideProfiles()
+    {
+        const std::string defaultProfilesString{ R"(
+        {
+            "profiles": [
+                {
+                    "name" : "profile2",
+                    "guid": "{6239a42c-1111-49a3-80bd-e8fdd045185c}"
+                },
+                {
+                    "name" : "profile3",
+                    "guid": "{6239a42c-0000-49a3-80bd-e8fdd045185c}"
+                }
+            ]
+        })" };
+
+        const std::string userProfiles0String{ R"(
+        {
+            "profiles": [
+                {
+                    "name" : "profile0",
+                    "guid": "{6239a42c-0000-49a3-80bd-e8fdd045185c}",
+                    "hidden": true
+                },
+                {
+                    "name" : "profile1",
+                    "guid": "{6239a42c-1111-49a3-80bd-e8fdd045185c}"
+                }
+            ]
+        })" };
+
+        const std::string userProfiles1String{ R"(
+        {
+            "profiles": [
+                {
+                    "name" : "profile4",
+                    "guid": "{6239a42c-0000-49a3-80bd-e8fdd045185c}",
+                    "hidden": true
+                },
+                {
+                    "name" : "profile5",
+                    "guid": "{6239a42c-2222-49a3-80bd-e8fdd045185c}"
+                },
+                {
+                    "name" : "profile6",
+                    "guid": "{6239a42c-3333-49a3-80bd-e8fdd045185c}",
+                    "hidden": true
+                }
+            ]
+        })" };
+
+        const auto userProfiles0Json = VerifyParseSucceeded(userProfiles0String);
+        const auto userProfiles1Json = VerifyParseSucceeded(userProfiles1String);
+        const auto defaultProfilesJson = VerifyParseSucceeded(defaultProfilesString);
+
+        {
+            CascadiaSettings settings;
+            settings._ParseJsonString(defaultProfilesString, true);
+            settings.LayerJson(settings._defaultSettings);
+            VERIFY_ARE_EQUAL(2u, settings._profiles.size());
+            VERIFY_ARE_EQUAL(L"profile2", settings._profiles.at(0)._name);
+            VERIFY_ARE_EQUAL(L"profile3", settings._profiles.at(1)._name);
+            VERIFY_ARE_EQUAL(false, settings._profiles.at(0)._hidden);
+            VERIFY_ARE_EQUAL(false, settings._profiles.at(1)._hidden);
+
+            settings._ParseJsonString(userProfiles0String, false);
+            settings.LayerJson(settings._userSettings);
+            VERIFY_ARE_EQUAL(2u, settings._profiles.size());
+            VERIFY_ARE_EQUAL(L"profile1", settings._profiles.at(0)._name);
+            VERIFY_ARE_EQUAL(L"profile0", settings._profiles.at(1)._name);
+            VERIFY_ARE_EQUAL(false, settings._profiles.at(0)._hidden);
+            VERIFY_ARE_EQUAL(true, settings._profiles.at(1)._hidden);
+
+            settings._ReorderProfilesToMatchUserSettingsOrder();
+            settings._RemoveHiddenProfiles();
+            VERIFY_ARE_EQUAL(1u, settings._profiles.size());
+            VERIFY_ARE_EQUAL(L"profile1", settings._profiles.at(0)._name);
+            VERIFY_ARE_EQUAL(false, settings._profiles.at(0)._hidden);
+        }
+
+        {
+            CascadiaSettings settings;
+            settings._ParseJsonString(defaultProfilesString, true);
+            settings.LayerJson(settings._defaultSettings);
+            VERIFY_ARE_EQUAL(2u, settings._profiles.size());
+            VERIFY_ARE_EQUAL(L"profile2", settings._profiles.at(0)._name);
+            VERIFY_ARE_EQUAL(L"profile3", settings._profiles.at(1)._name);
+            VERIFY_ARE_EQUAL(false, settings._profiles.at(0)._hidden);
+            VERIFY_ARE_EQUAL(false, settings._profiles.at(1)._hidden);
+
+            settings._ParseJsonString(userProfiles1String, false);
+            settings.LayerJson(settings._userSettings);
+            VERIFY_ARE_EQUAL(4u, settings._profiles.size());
+            VERIFY_ARE_EQUAL(L"profile2", settings._profiles.at(0)._name);
+            VERIFY_ARE_EQUAL(L"profile4", settings._profiles.at(1)._name);
+            VERIFY_ARE_EQUAL(L"profile5", settings._profiles.at(2)._name);
+            VERIFY_ARE_EQUAL(L"profile6", settings._profiles.at(3)._name);
+            VERIFY_ARE_EQUAL(false, settings._profiles.at(0)._hidden);
+            VERIFY_ARE_EQUAL(true, settings._profiles.at(1)._hidden);
+            VERIFY_ARE_EQUAL(false, settings._profiles.at(2)._hidden);
+            VERIFY_ARE_EQUAL(true, settings._profiles.at(3)._hidden);
+
+            settings._ReorderProfilesToMatchUserSettingsOrder();
+            settings._RemoveHiddenProfiles();
+            VERIFY_ARE_EQUAL(2u, settings._profiles.size());
+            VERIFY_ARE_EQUAL(L"profile5", settings._profiles.at(0)._name);
+            VERIFY_ARE_EQUAL(L"profile2", settings._profiles.at(1)._name);
+            VERIFY_ARE_EQUAL(false, settings._profiles.at(0)._hidden);
+            VERIFY_ARE_EQUAL(false, settings._profiles.at(1)._hidden);
+        }
+    }
+
+    void SettingsTests::ValidateProfilesGenerateGuids()
+    {
+        const std::string profile0String{ R"(
+        {
+            "name" : "profile0"
+        })" };
+        const std::string profile1String{ R"(
+        {
+            "name" : "profile1"
+        })" };
+        const std::string profile2String{ R"(
+        {
+            "name" : "profile2",
+            "guid" : null
+        })" };
+        const std::string profile3String{ R"(
+        {
+            "name" : "profile3",
+            "guid" : "{00000000-0000-0000-0000-000000000000}"
+        })" };
+        const std::string profile4String{ R"(
+        {
+            "name" : "profile4",
+            "guid" : "{6239a42c-1de4-49a3-80bd-e8fdd045185c}"
+        })" };
+        const std::string profile5String{ R"(
+        {
+            "name" : "profile2"
+        })" };
+
+        const auto profile0Json = VerifyParseSucceeded(profile0String);
+        const auto profile1Json = VerifyParseSucceeded(profile1String);
+        const auto profile2Json = VerifyParseSucceeded(profile2String);
+        const auto profile3Json = VerifyParseSucceeded(profile3String);
+        const auto profile4Json = VerifyParseSucceeded(profile4String);
+        const auto profile5Json = VerifyParseSucceeded(profile5String);
+
+        const auto profile0 = Profile::FromJson(profile0Json);
+        const auto profile1 = Profile::FromJson(profile1Json);
+        const auto profile2 = Profile::FromJson(profile2Json);
+        const auto profile3 = Profile::FromJson(profile3Json);
+        const auto profile4 = Profile::FromJson(profile4Json);
+        const auto profile5 = Profile::FromJson(profile5Json);
+
+        const GUID cmdGuid = Utils::GuidFromString(L"{6239a42c-1de4-49a3-80bd-e8fdd045185c}");
+        const GUID nullGuid{ 0 };
+
+        VERIFY_IS_FALSE(profile0._guid.has_value());
+        VERIFY_IS_FALSE(profile1._guid.has_value());
+        VERIFY_IS_FALSE(profile2._guid.has_value());
+        VERIFY_IS_TRUE(profile3._guid.has_value());
+        VERIFY_IS_TRUE(profile4._guid.has_value());
+        VERIFY_IS_FALSE(profile5._guid.has_value());
+
+        VERIFY_ARE_EQUAL(profile3.GetGuid(), nullGuid);
+        VERIFY_ARE_EQUAL(profile4.GetGuid(), cmdGuid);
+
+        CascadiaSettings settings;
+        settings._profiles.emplace_back(profile0);
+        settings._profiles.emplace_back(profile1);
+        settings._profiles.emplace_back(profile2);
+        settings._profiles.emplace_back(profile3);
+        settings._profiles.emplace_back(profile4);
+        settings._profiles.emplace_back(profile5);
+
+        settings._ValidateProfilesHaveGuid();
+        VERIFY_IS_TRUE(settings._profiles.at(0)._guid.has_value());
+        VERIFY_IS_TRUE(settings._profiles.at(1)._guid.has_value());
+        VERIFY_IS_TRUE(settings._profiles.at(2)._guid.has_value());
+        VERIFY_IS_TRUE(settings._profiles.at(3)._guid.has_value());
+        VERIFY_IS_TRUE(settings._profiles.at(4)._guid.has_value());
+        VERIFY_IS_TRUE(settings._profiles.at(5)._guid.has_value());
+
+        VERIFY_ARE_NOT_EQUAL(settings._profiles.at(0).GetGuid(), nullGuid);
+        VERIFY_ARE_NOT_EQUAL(settings._profiles.at(1).GetGuid(), nullGuid);
+        VERIFY_ARE_NOT_EQUAL(settings._profiles.at(2).GetGuid(), nullGuid);
+        VERIFY_ARE_EQUAL(settings._profiles.at(3).GetGuid(), nullGuid);
+        VERIFY_ARE_NOT_EQUAL(settings._profiles.at(4).GetGuid(), nullGuid);
+        VERIFY_ARE_NOT_EQUAL(settings._profiles.at(5).GetGuid(), nullGuid);
+
+        VERIFY_ARE_NOT_EQUAL(settings._profiles.at(0).GetGuid(), cmdGuid);
+        VERIFY_ARE_NOT_EQUAL(settings._profiles.at(1).GetGuid(), cmdGuid);
+        VERIFY_ARE_NOT_EQUAL(settings._profiles.at(2).GetGuid(), cmdGuid);
+        VERIFY_ARE_NOT_EQUAL(settings._profiles.at(3).GetGuid(), cmdGuid);
+        VERIFY_ARE_EQUAL(settings._profiles.at(4).GetGuid(), cmdGuid);
+        VERIFY_ARE_NOT_EQUAL(settings._profiles.at(5).GetGuid(), cmdGuid);
+
+        VERIFY_ARE_NOT_EQUAL(settings._profiles.at(0).GetGuid(), settings._profiles.at(2).GetGuid());
+        VERIFY_ARE_NOT_EQUAL(settings._profiles.at(1).GetGuid(), settings._profiles.at(2).GetGuid());
+        VERIFY_ARE_EQUAL(settings._profiles.at(2).GetGuid(), settings._profiles.at(2).GetGuid());
+        VERIFY_ARE_NOT_EQUAL(settings._profiles.at(3).GetGuid(), settings._profiles.at(2).GetGuid());
+        VERIFY_ARE_NOT_EQUAL(settings._profiles.at(4).GetGuid(), settings._profiles.at(2).GetGuid());
+        VERIFY_ARE_EQUAL(settings._profiles.at(5).GetGuid(), settings._profiles.at(2).GetGuid());
+    }
+
+    void SettingsTests::GeneratedGuidRoundtrips()
+    {
+        // Parse a profile without a guid.
+        // We should automatically generate a GUID for that profile.
+        // When that profile is serialized and deserialized again, the GUID we
+        // generated for it should persist.
+        const std::string profileWithoutGuid{ R"({
+                                              "name" : "profile0"
+                                              })" };
+        const auto profile0Json = VerifyParseSucceeded(profileWithoutGuid);
+
+        const auto profile0 = Profile::FromJson(profile0Json);
+        const GUID nullGuid{ 0 };
+
+        VERIFY_IS_FALSE(profile0._guid.has_value());
+
+        const auto serialized0Profile = profile0.ToJson();
+        const auto profile1 = Profile::FromJson(serialized0Profile);
+        VERIFY_IS_FALSE(profile0._guid.has_value());
+        VERIFY_ARE_EQUAL(profile1._guid.has_value(), profile0._guid.has_value());
+
+        CascadiaSettings settings;
+        settings._profiles.emplace_back(profile1);
+        settings._ValidateProfilesHaveGuid();
+
+        VERIFY_IS_TRUE(settings._profiles.at(0)._guid.has_value());
+
+        const auto serialized1Profile = settings._profiles.at(0).ToJson();
+
+        const auto profile2 = Profile::FromJson(serialized1Profile);
+        VERIFY_IS_TRUE(settings._profiles.at(0)._guid.has_value());
+        VERIFY_ARE_EQUAL(settings._profiles.at(0)._guid.has_value(), profile2._guid.has_value());
+        VERIFY_ARE_EQUAL(settings._profiles.at(0).GetGuid(), profile2.GetGuid());
+    }
+
+    void SettingsTests::TestAllValidationsWithNullGuids()
+    {
+        const std::string settings0String{ R"(
+        {
+            "defaultProfile": "{6239a42c-1111-49a3-80bd-e8fdd045185c}",
+            "profiles": [
+                {
+                    "name" : "profile0",
+                    "guid" : "{6239a42c-1111-49a3-80bd-e8fdd045185c}"
+                },
+                {
+                    "name" : "profile1"
+                }
+            ],
+            "schemes": [
+                { "name": "Campbell" }
+            ]
+        })" };
+
+        const auto settings0Json = VerifyParseSucceeded(settings0String);
+
+        CascadiaSettings settings;
+        settings._ParseJsonString(settings0String, false);
+        settings.LayerJson(settings._userSettings);
+
+        VERIFY_ARE_EQUAL(2u, settings._profiles.size());
+        VERIFY_IS_TRUE(settings._profiles.at(0)._guid.has_value());
+        VERIFY_IS_FALSE(settings._profiles.at(1)._guid.has_value());
+
+        settings._ValidateSettings();
+        VERIFY_ARE_EQUAL(0u, settings._warnings.size());
+        VERIFY_ARE_EQUAL(2u, settings._profiles.size());
+        VERIFY_IS_TRUE(settings._profiles.at(0)._guid.has_value());
+        VERIFY_IS_TRUE(settings._profiles.at(1)._guid.has_value());
+    }
+
+    void SettingsTests::TestReorderWithNullGuids()
+    {
+        const std::string settings0String{ R"(
+        {
+            "defaultProfile": "{6239a42c-1111-49a3-80bd-e8fdd045185c}",
+            "profiles": [
+                {
+                    "name" : "profile0",
+                    "guid" : "{6239a42c-1111-49a3-80bd-e8fdd045185c}"
+                },
+                {
+                    "name" : "profile1"
+                },
+                {
+                    "name" : "cmdFromUserSettings",
+                    "guid" : "{0caa0dad-35be-5f56-a8ff-afceeeaa6101}" // from defaults.json
+                }
+            ]
+        })" };
+
+        const auto settings0Json = VerifyParseSucceeded(settings0String);
+
+        CascadiaSettings settings;
+        settings._ParseJsonString(DefaultJson, true);
+        settings.LayerJson(settings._defaultSettings);
+        VERIFY_ARE_EQUAL(2u, settings._profiles.size());
+        VERIFY_IS_TRUE(settings._profiles.at(0)._guid.has_value());
+        VERIFY_IS_TRUE(settings._profiles.at(1)._guid.has_value());
+        VERIFY_ARE_EQUAL(L"Windows PowerShell", settings._profiles.at(0)._name);
+        VERIFY_ARE_EQUAL(L"cmd", settings._profiles.at(1)._name);
+
+        settings._ParseJsonString(settings0String, false);
+        settings.LayerJson(settings._userSettings);
+
+        VERIFY_ARE_EQUAL(4u, settings._profiles.size());
+        VERIFY_IS_TRUE(settings._profiles.at(0)._guid.has_value());
+        VERIFY_IS_TRUE(settings._profiles.at(1)._guid.has_value());
+        VERIFY_IS_TRUE(settings._profiles.at(2)._guid.has_value());
+        VERIFY_IS_FALSE(settings._profiles.at(3)._guid.has_value());
+        VERIFY_ARE_EQUAL(L"Windows PowerShell", settings._profiles.at(0)._name);
+        VERIFY_ARE_EQUAL(L"cmdFromUserSettings", settings._profiles.at(1)._name);
+        VERIFY_ARE_EQUAL(L"profile0", settings._profiles.at(2)._name);
+        VERIFY_ARE_EQUAL(L"profile1", settings._profiles.at(3)._name);
+
+        settings._ValidateSettings();
+        VERIFY_ARE_EQUAL(0u, settings._warnings.size());
+        VERIFY_ARE_EQUAL(4u, settings._profiles.size());
+        VERIFY_IS_TRUE(settings._profiles.at(0)._guid.has_value());
+        VERIFY_IS_TRUE(settings._profiles.at(1)._guid.has_value());
+        VERIFY_IS_TRUE(settings._profiles.at(2)._guid.has_value());
+        VERIFY_IS_TRUE(settings._profiles.at(3)._guid.has_value());
+        VERIFY_ARE_EQUAL(L"profile0", settings._profiles.at(0)._name);
+        VERIFY_ARE_EQUAL(L"profile1", settings._profiles.at(1)._name);
+        VERIFY_ARE_EQUAL(L"cmdFromUserSettings", settings._profiles.at(2)._name);
+        VERIFY_ARE_EQUAL(L"Windows PowerShell", settings._profiles.at(3)._name);
+    }
+
+    void SettingsTests::TestReorderingWithoutGuid()
+    {
+        Log::Comment(NoThrowString().Format(
+            L"During the GH#2515 PR, this set of settings was found to cause an"
+            L" exception, crashing the terminal. This test ensures that it doesn't."));
+
+        Log::Comment(NoThrowString().Format(
+            L"While similar to TestReorderWithNullGuids, there's something else"
+            L" about this scenario specifically that causes a crash, when "
+            L" TestReorderWithNullGuids did _not_."));
+
+        const std::string settings0String{ R"(
+        {
+            "defaultProfile" : "{0caa0dad-35be-5f56-a8ff-afceeeaa6101}",
+            "profiles": [
+                {
+                    "guid" : "{0caa0dad-35be-5f56-a8ff-afceeeaa6101}",
+                    "acrylicOpacity" : 0.5,
+                    "closeOnExit" : true,
+                    "background" : "#8A00FF",
+                    "foreground" : "#F2F2F2",
+                    "commandline" : "cmd.exe",
+                    "cursorColor" : "#FFFFFF",
+                    "fontFace" : "Cascadia Code",
+                    "fontSize" : 10,
+                    "historySize" : 9001,
+                    "padding" : "20",
+                    "snapOnInput" : true,
+                    "startingDirectory" : "%USERPROFILE%",
+                    "useAcrylic" : true
+                },
+                {
+                    "name" : "ThisProfileShouldNotCrash",
+                    "tabTitle" : "Ubuntu",
+                    "acrylicOpacity" : 0.5,
+                    "background" : "#2C001E",
+                    "closeOnExit" : true,
+                    "colorScheme" : "Campbell",
+                    "commandline" : "wsl.exe",
+                    "cursorColor" : "#FFFFFF",
+                    "cursorShape" : "bar",
+                    "fontSize" : 10,
+                    "historySize" : 9001,
+                    "padding" : "0, 0, 0, 0",
+                    "snapOnInput" : true,
+                    "useAcrylic" : true
+                },
+                {
+                    // This is the same profile that would be generated by the WSL profile generator.
+                    "name" : "Ubuntu",
+                    "guid" : "{2C4DE342-38B7-51CF-B940-2309A097F518}",
+                    "acrylicOpacity" : 0.5,
+                    "background" : "#2C001E",
+                    "closeOnExit" : false,
+                    "cursorColor" : "#FFFFFF",
+                    "cursorShape" : "bar",
+                    "fontSize" : 10,
+                    "historySize" : 9001,
+                    "snapOnInput" : true,
+                    "useAcrylic" : true
+                }
+            ]
+        })" };
+
+        const auto settings0Json = VerifyParseSucceeded(settings0String);
+
+        CascadiaSettings settings;
+        settings._ParseJsonString(DefaultJson, true);
+        settings.LayerJson(settings._defaultSettings);
+        VERIFY_ARE_EQUAL(2u, settings._profiles.size());
+        VERIFY_IS_TRUE(settings._profiles.at(0)._guid.has_value());
+        VERIFY_IS_TRUE(settings._profiles.at(1)._guid.has_value());
+        VERIFY_ARE_EQUAL(L"Windows PowerShell", settings._profiles.at(0)._name);
+        VERIFY_ARE_EQUAL(L"cmd", settings._profiles.at(1)._name);
+
+        settings._ParseJsonString(settings0String, false);
+        settings.LayerJson(settings._userSettings);
+
+        VERIFY_ARE_EQUAL(4u, settings._profiles.size());
+        VERIFY_IS_TRUE(settings._profiles.at(0)._guid.has_value());
+        VERIFY_IS_TRUE(settings._profiles.at(1)._guid.has_value());
+        VERIFY_IS_FALSE(settings._profiles.at(2)._guid.has_value());
+        VERIFY_IS_TRUE(settings._profiles.at(3)._guid.has_value());
+        VERIFY_ARE_EQUAL(L"Windows PowerShell", settings._profiles.at(0)._name);
+        VERIFY_ARE_EQUAL(L"cmd", settings._profiles.at(1)._name);
+        VERIFY_ARE_EQUAL(L"ThisProfileShouldNotCrash", settings._profiles.at(2)._name);
+        VERIFY_ARE_EQUAL(L"Ubuntu", settings._profiles.at(3)._name);
+
+        settings._ValidateSettings();
+        VERIFY_ARE_EQUAL(0u, settings._warnings.size());
+        VERIFY_ARE_EQUAL(4u, settings._profiles.size());
+        VERIFY_IS_TRUE(settings._profiles.at(0)._guid.has_value());
+        VERIFY_IS_TRUE(settings._profiles.at(1)._guid.has_value());
+        VERIFY_IS_TRUE(settings._profiles.at(2)._guid.has_value());
+        VERIFY_IS_TRUE(settings._profiles.at(3)._guid.has_value());
+        VERIFY_ARE_EQUAL(L"cmd", settings._profiles.at(0)._name);
+        VERIFY_ARE_EQUAL(L"ThisProfileShouldNotCrash", settings._profiles.at(1)._name);
+        VERIFY_ARE_EQUAL(L"Ubuntu", settings._profiles.at(2)._name);
+        VERIFY_ARE_EQUAL(L"Windows PowerShell", settings._profiles.at(3)._name);
+    }
+
+    void SettingsTests::TestLayeringNameOnlyProfiles()
+    {
+        // This is a test discovered during GH#2782. When we add a name-only
+        // profile, it should only layer with other name-only profiles with the
+        // _same name_
+
+        const std::string settings0String{ R"(
+        {
+            "defaultProfile" : "{00000000-0000-5f56-a8ff-afceeeaa6101}",
+            "profiles": [
+                {
+                    "guid" : "{00000000-0000-5f56-a8ff-afceeeaa6101}",
+                    "name" : "ThisProfileIsGood"
+
+                },
+                {
+                    "name" : "ThisProfileShouldNotLayer"
+                },
+                {
+                    "name" : "NeitherShouldThisOne"
+                }
+            ]
+        })" };
+
+        const auto settings0Json = VerifyParseSucceeded(settings0String);
+
+        CascadiaSettings settings;
+        settings._ParseJsonString(DefaultJson, true);
+        settings.LayerJson(settings._defaultSettings);
+        VERIFY_ARE_EQUAL(2u, settings._profiles.size());
+        VERIFY_IS_TRUE(settings._profiles.at(0)._guid.has_value());
+        VERIFY_IS_TRUE(settings._profiles.at(1)._guid.has_value());
+        VERIFY_ARE_EQUAL(L"Windows PowerShell", settings._profiles.at(0)._name);
+        VERIFY_ARE_EQUAL(L"cmd", settings._profiles.at(1)._name);
+
+        Log::Comment(NoThrowString().Format(
+            L"Parse the user settings"));
+        settings._ParseJsonString(settings0String, false);
+        settings.LayerJson(settings._userSettings);
+
+        VERIFY_ARE_EQUAL(5u, settings._profiles.size());
+        VERIFY_IS_TRUE(settings._profiles.at(0)._guid.has_value());
+        VERIFY_IS_TRUE(settings._profiles.at(1)._guid.has_value());
+        VERIFY_IS_TRUE(settings._profiles.at(2)._guid.has_value());
+        VERIFY_IS_FALSE(settings._profiles.at(3)._guid.has_value());
+        VERIFY_IS_FALSE(settings._profiles.at(4)._guid.has_value());
+        VERIFY_ARE_EQUAL(L"Windows PowerShell", settings._profiles.at(0)._name);
+        VERIFY_ARE_EQUAL(L"cmd", settings._profiles.at(1)._name);
+        VERIFY_ARE_EQUAL(L"ThisProfileIsGood", settings._profiles.at(2)._name);
+        VERIFY_ARE_EQUAL(L"ThisProfileShouldNotLayer", settings._profiles.at(3)._name);
+        VERIFY_ARE_EQUAL(L"NeitherShouldThisOne", settings._profiles.at(4)._name);
+    }
+
+    void SettingsTests::TestExplodingNameOnlyProfiles()
+    {
+        // This is a test for GH#2782. When we add a name-only profile, we'll
+        // generate a GUID for it. We should make sure that we don't re-append
+        // that profile to the list of profiles.
+
+        const std::string settings0String{ R"(
+        {
+            "defaultProfile" : "{00000000-0000-5f56-a8ff-afceeeaa6101}",
+            "profiles": [
+                {
+                    "guid" : "{00000000-0000-5f56-a8ff-afceeeaa6101}",
+                    "name" : "ThisProfileIsGood"
+
+                },
+                {
+                    "name" : "ThisProfileShouldNotDuplicate"
+                },
+                {
+                    "name" : "NeitherShouldThisOne"
+                }
+            ]
+        })" };
+
+        const auto settings0Json = VerifyParseSucceeded(settings0String);
+
+        CascadiaSettings settings;
+        settings._ParseJsonString(DefaultJson, true);
+        settings.LayerJson(settings._defaultSettings);
+        VERIFY_ARE_EQUAL(2u, settings._profiles.size());
+        VERIFY_IS_TRUE(settings._profiles.at(0)._guid.has_value());
+        VERIFY_IS_TRUE(settings._profiles.at(1)._guid.has_value());
+        VERIFY_ARE_EQUAL(L"Windows PowerShell", settings._profiles.at(0)._name);
+        VERIFY_ARE_EQUAL(L"cmd", settings._profiles.at(1)._name);
+
+        Log::Comment(NoThrowString().Format(
+            L"Parse the user settings"));
+        settings._ParseJsonString(settings0String, false);
+        settings.LayerJson(settings._userSettings);
+
+        VERIFY_ARE_EQUAL(5u, settings._profiles.size());
+        VERIFY_IS_TRUE(settings._profiles.at(0)._guid.has_value());
+        VERIFY_IS_TRUE(settings._profiles.at(1)._guid.has_value());
+        VERIFY_IS_TRUE(settings._profiles.at(2)._guid.has_value());
+        VERIFY_IS_FALSE(settings._profiles.at(3)._guid.has_value());
+        VERIFY_IS_FALSE(settings._profiles.at(4)._guid.has_value());
+        VERIFY_ARE_EQUAL(L"Windows PowerShell", settings._profiles.at(0)._name);
+        VERIFY_ARE_EQUAL(L"cmd", settings._profiles.at(1)._name);
+        VERIFY_ARE_EQUAL(L"ThisProfileIsGood", settings._profiles.at(2)._name);
+        VERIFY_ARE_EQUAL(L"ThisProfileShouldNotDuplicate", settings._profiles.at(3)._name);
+        VERIFY_ARE_EQUAL(L"NeitherShouldThisOne", settings._profiles.at(4)._name);
+
+        Log::Comment(NoThrowString().Format(
+            L"Pretend like we're checking to append dynamic profiles to the "
+            L"user's settings file. We absolutely _shouldn't_ be adding anything here."));
+        bool const needToWriteFile = settings._AppendDynamicProfilesToUserSettings();
+        VERIFY_IS_FALSE(needToWriteFile);
+        VERIFY_ARE_EQUAL(settings0String.size(), settings._userSettingsString.size());
+
+        Log::Comment(NoThrowString().Format(
+            L"Re-parse the settings file. We should have the _same_ settings as before."));
+        Log::Comment(NoThrowString().Format(
+            L"Do this to a _new_ settings object, to make sure it turns out the same."));
+        {
+            CascadiaSettings settings2;
+            settings2._ParseJsonString(DefaultJson, true);
+            settings2.LayerJson(settings2._defaultSettings);
+            VERIFY_ARE_EQUAL(2u, settings2._profiles.size());
+            // Initialize the second settings object from the first settings
+            // object's settings string, the one that we synthesized.
+            const auto firstSettingsString = settings._userSettingsString;
+            settings2._ParseJsonString(firstSettingsString, false);
+            settings2.LayerJson(settings2._userSettings);
+            VERIFY_ARE_EQUAL(5u, settings2._profiles.size());
+            VERIFY_IS_TRUE(settings2._profiles.at(0)._guid.has_value());
+            VERIFY_IS_TRUE(settings2._profiles.at(1)._guid.has_value());
+            VERIFY_IS_TRUE(settings2._profiles.at(2)._guid.has_value());
+            VERIFY_IS_FALSE(settings2._profiles.at(3)._guid.has_value());
+            VERIFY_IS_FALSE(settings2._profiles.at(4)._guid.has_value());
+            VERIFY_ARE_EQUAL(L"Windows PowerShell", settings2._profiles.at(0)._name);
+            VERIFY_ARE_EQUAL(L"cmd", settings2._profiles.at(1)._name);
+            VERIFY_ARE_EQUAL(L"ThisProfileIsGood", settings2._profiles.at(2)._name);
+            VERIFY_ARE_EQUAL(L"ThisProfileShouldNotDuplicate", settings2._profiles.at(3)._name);
+            VERIFY_ARE_EQUAL(L"NeitherShouldThisOne", settings2._profiles.at(4)._name);
+        }
+
+        Log::Comment(NoThrowString().Format(
+            L"Validate the settings. All the profiles we have should be valid."));
+        settings._ValidateSettings();
+
+        VERIFY_ARE_EQUAL(5u, settings._profiles.size());
+        VERIFY_IS_TRUE(settings._profiles.at(0)._guid.has_value());
+        VERIFY_IS_TRUE(settings._profiles.at(1)._guid.has_value());
+        VERIFY_IS_TRUE(settings._profiles.at(2)._guid.has_value());
+        VERIFY_IS_TRUE(settings._profiles.at(3)._guid.has_value());
+        VERIFY_IS_TRUE(settings._profiles.at(4)._guid.has_value());
+        VERIFY_ARE_EQUAL(L"ThisProfileIsGood", settings._profiles.at(0)._name);
+        VERIFY_ARE_EQUAL(L"ThisProfileShouldNotDuplicate", settings._profiles.at(1)._name);
+        VERIFY_ARE_EQUAL(L"NeitherShouldThisOne", settings._profiles.at(2)._name);
+        VERIFY_ARE_EQUAL(L"Windows PowerShell", settings._profiles.at(3)._name);
+        VERIFY_ARE_EQUAL(L"cmd", settings._profiles.at(4)._name);
+    }
+
+    void SettingsTests::TestHideAllProfiles()
+    {
+        const std::string settingsWithProfiles{ R"(
+        {
+            "profiles": [
+                {
+                    "name" : "profile0",
+                    "hidden": false
+                },
+                {
+                    "name" : "profile1",
+                    "hidden": true
+                }
+            ]
+        })" };
+
+        const std::string settingsWithoutProfiles{ R"(
+        {
+            "profiles": [
+                {
+                    "name" : "profile0",
+                    "hidden": true
+                },
+                {
+                    "name" : "profile1",
+                    "hidden": true
+                }
+            ]
+        })" };
+
+        VerifyParseSucceeded(settingsWithProfiles);
+        VerifyParseSucceeded(settingsWithoutProfiles);
+
+        {
+            // Case 1: Good settings
+            CascadiaSettings settings;
+            settings._ParseJsonString(settingsWithProfiles, false);
+            settings.LayerJson(settings._userSettings);
+
+            settings._RemoveHiddenProfiles();
+            Log::Comment(NoThrowString().Format(
+                L"settingsWithProfiles successfully parsed and validated"));
+            VERIFY_ARE_EQUAL(1u, settings._profiles.size());
+        }
+        {
+            // Case 2: Bad settings
+
+            CascadiaSettings settings;
+            settings._ParseJsonString(settingsWithoutProfiles, false);
+            settings.LayerJson(settings._userSettings);
+
+            bool caughtExpectedException = false;
+            try
+            {
+                settings._RemoveHiddenProfiles();
+            }
+            catch (const ::TerminalApp::SettingsException& ex)
+            {
+                VERIFY_IS_TRUE(ex.Error() == ::TerminalApp::SettingsLoadErrors::AllProfilesHidden);
+                caughtExpectedException = true;
+            }
+            VERIFY_IS_TRUE(caughtExpectedException);
+        }
+    }
+
+    void SettingsTests::TestInvalidColorSchemeName()
+    {
+        Log::Comment(NoThrowString().Format(
+            L"Ensure that setting a profile's scheme to a non-existent scheme causes a warning."));
+
+        const std::string settings0String{ R"(
+        {
+            "profiles": [
+                {
+                    "name" : "profile0",
+                    "colorScheme": "schemeOne"
+                },
+                {
+                    "name" : "profile1",
+                    "colorScheme": "InvalidSchemeName"
+                },
+                {
+                    "name" : "profile2"
+                    // Will use the Profile default value, "Campbell"
+                }
+            ],
+            "schemes": [
+                {
+                    "name": "schemeOne",
+                    "foreground": "#111111"
+                },
+                {
+                    "name": "schemeTwo",
+                    "foreground": "#222222"
+                }
+            ]
+        })" };
+
+        VerifyParseSucceeded(settings0String);
+
+        CascadiaSettings settings;
+        settings._ParseJsonString(settings0String, false);
+        settings.LayerJson(settings._userSettings);
+
+        VERIFY_ARE_EQUAL(3u, settings._profiles.size());
+        VERIFY_ARE_EQUAL(2u, settings._globals._colorSchemes.size());
+
+        VERIFY_ARE_EQUAL(L"schemeOne", settings._profiles.at(0)._schemeName.value());
+        VERIFY_ARE_EQUAL(L"InvalidSchemeName", settings._profiles.at(1)._schemeName.value());
+        VERIFY_ARE_EQUAL(L"Campbell", settings._profiles.at(2)._schemeName.value());
+
+        settings._ValidateAllSchemesExist();
+
+        VERIFY_ARE_EQUAL(1u, settings._warnings.size());
+        VERIFY_ARE_EQUAL(::TerminalApp::SettingsLoadWarnings::UnknownColorScheme, settings._warnings.at(0));
+
+        VERIFY_ARE_EQUAL(3u, settings._profiles.size());
+        VERIFY_ARE_EQUAL(2u, settings._globals._colorSchemes.size());
+
+        VERIFY_ARE_EQUAL(L"schemeOne", settings._profiles.at(0)._schemeName.value());
+        VERIFY_ARE_EQUAL(L"Campbell", settings._profiles.at(1)._schemeName.value());
+        VERIFY_ARE_EQUAL(L"Campbell", settings._profiles.at(2)._schemeName.value());
+    }
+
+    void SettingsTests::TestHelperFunctions()
+    {
+        const std::string settings0String{ R"(
+        {
+            "defaultProfile" : "{2C4DE342-38B7-51CF-B940-2309A097F518}",
+            "profiles": [
+                {
+                    "name" : "profile0",
+                    "guid": "{6239a42c-5555-49a3-80bd-e8fdd045185c}"
+                },
+                {
+                    "name" : "profile1",
+                    "guid": "{6239a42c-6666-49a3-80bd-e8fdd045185c}"
+                },
+                {
+                    "name" : "ThisProfileShouldNotThrow"
+                },
+                {
+                    "name" : "Ubuntu",
+                    "guid" : "{2C4DE342-38B7-51CF-B940-2309A097F518}"
+                }
+            ]
+        })" };
+
+        auto name0{ L"profile0" };
+        auto name1{ L"profile1" };
+        auto name2{ L"Ubuntu" };
+        auto name3{ L"ThisProfileShouldNotThrow" };
+        auto badName{ L"DoesNotExist" };
+
+        auto guid0{ Microsoft::Console::Utils::GuidFromString(L"{6239a42c-5555-49a3-80bd-e8fdd045185c}") };
+        auto guid1{ Microsoft::Console::Utils::GuidFromString(L"{6239a42c-6666-49a3-80bd-e8fdd045185c}") };
+        auto guid2{ Microsoft::Console::Utils::GuidFromString(L"{2C4DE342-38B7-51CF-B940-2309A097F518}") };
+        auto fakeGuid{ Microsoft::Console::Utils::GuidFromString(L"{FFFFFFFF-FFFF-FFFF-FFFF-FFFFFFFFFFFF}") };
+        std::optional<GUID> badGuid{};
+
+        VerifyParseSucceeded(settings0String);
+
+        CascadiaSettings settings;
+        settings._ParseJsonString(settings0String, false);
+        settings.LayerJson(settings._userSettings);
+
+        VERIFY_ARE_EQUAL(guid0, settings.FindGuid(name0));
+        VERIFY_ARE_EQUAL(guid1, settings.FindGuid(name1));
+        VERIFY_ARE_EQUAL(guid2, settings.FindGuid(name2));
+        VERIFY_ARE_EQUAL(badGuid, settings.FindGuid(name3));
+        VERIFY_ARE_EQUAL(badGuid, settings.FindGuid(badName));
+
+        auto prof0{ settings.FindProfile(guid0) };
+        auto prof1{ settings.FindProfile(guid1) };
+        auto prof2{ settings.FindProfile(guid2) };
+
+        auto badProf{ settings.FindProfile(fakeGuid) };
+        VERIFY_ARE_EQUAL(badProf, nullptr);
+
+        VERIFY_ARE_EQUAL(name0, prof0->GetName());
+        VERIFY_ARE_EQUAL(name1, prof1->GetName());
+        VERIFY_ARE_EQUAL(name2, prof2->GetName());
+    }
+
+    void SettingsTests::TestLayerGlobalsOnRoot()
+    {
+        // Test for microsoft/terminal#2906. We added the ability for the root
+        // to be used as the globals object in #2515. However, if you have a
+        // globals object, then the settings in the root would get ignored.
+        // This test ensures that settings from a child "globals" element
+        // _layer_ on top of root properties, and they don't cause the root
+        // properties to be totally ignored.
+
+        const std::string settings0String{ R"(
+        {
+            "globals": {
+                "defaultProfile": "{6239a42c-1111-49a3-80bd-e8fdd045185c}",
+                "initialRows": 123
+            }
+        })" };
+        const std::string settings1String{ R"(
+        {
+            "defaultProfile": "{6239a42c-1111-49a3-80bd-e8fdd045185c}",
+            "initialRows": 234
+        })" };
+        const std::string settings2String{ R"(
+        {
+            "defaultProfile": "{6239a42c-2222-49a3-80bd-e8fdd045185c}",
+            "initialRows": 345,
+            "globals": {
+                "defaultProfile": "{6239a42c-1111-49a3-80bd-e8fdd045185c}"
+                // initialRows should not be cleared here
+            }
+        })" };
+        const std::string settings3String{ R"(
+        {
+            "defaultProfile": "{6239a42c-2222-49a3-80bd-e8fdd045185c}",
+            "globals": {
+                "initialRows": 456
+                // defaultProfile should not be cleared here
+            }
+        })" };
+        const std::string settings4String{ R"(
+        {
+            "defaultProfile": "{6239a42c-2222-49a3-80bd-e8fdd045185c}",
+            "globals": {
+                "defaultProfile": "{6239a42c-1111-49a3-80bd-e8fdd045185c}"
+            },
+            "defaultProfile": "{6239a42c-3333-49a3-80bd-e8fdd045185c}"
+        })" };
+        const std::string settings5String{ R"(
+        {
+            "globals": {
+                "defaultProfile": "{6239a42c-1111-49a3-80bd-e8fdd045185c}"
+            },
+            "defaultProfile": "{6239a42c-2222-49a3-80bd-e8fdd045185c}",
+            "globals": {
+                "defaultProfile": "{6239a42c-3333-49a3-80bd-e8fdd045185c}"
+            }
+        })" };
+
+        VerifyParseSucceeded(settings0String);
+        VerifyParseSucceeded(settings1String);
+        VerifyParseSucceeded(settings2String);
+        VerifyParseSucceeded(settings3String);
+        VerifyParseSucceeded(settings4String);
+        VerifyParseSucceeded(settings5String);
+        const auto guid1 = Microsoft::Console::Utils::GuidFromString(L"{6239a42c-1111-49a3-80bd-e8fdd045185c}");
+        const auto guid2 = Microsoft::Console::Utils::GuidFromString(L"{6239a42c-2222-49a3-80bd-e8fdd045185c}");
+        const auto guid3 = Microsoft::Console::Utils::GuidFromString(L"{6239a42c-3333-49a3-80bd-e8fdd045185c}");
+
+        {
+            CascadiaSettings settings;
+            settings._ParseJsonString(settings0String, false);
+            settings.LayerJson(settings._userSettings);
+            VERIFY_ARE_EQUAL(guid1, settings._globals._defaultProfile);
+            VERIFY_ARE_EQUAL(123, settings._globals._initialRows);
+        }
+        {
+            CascadiaSettings settings;
+            settings._ParseJsonString(settings1String, false);
+            settings.LayerJson(settings._userSettings);
+            VERIFY_ARE_EQUAL(guid1, settings._globals._defaultProfile);
+            VERIFY_ARE_EQUAL(234, settings._globals._initialRows);
+        }
+        {
+            CascadiaSettings settings;
+            settings._ParseJsonString(settings2String, false);
+            settings.LayerJson(settings._userSettings);
+            VERIFY_ARE_EQUAL(guid1, settings._globals._defaultProfile);
+            VERIFY_ARE_EQUAL(345, settings._globals._initialRows);
+        }
+        {
+            CascadiaSettings settings;
+            settings._ParseJsonString(settings3String, false);
+            settings.LayerJson(settings._userSettings);
+            VERIFY_ARE_EQUAL(guid2, settings._globals._defaultProfile);
+            VERIFY_ARE_EQUAL(456, settings._globals._initialRows);
+        }
+        {
+            CascadiaSettings settings;
+            settings._ParseJsonString(settings4String, false);
+            settings.LayerJson(settings._userSettings);
+            VERIFY_ARE_EQUAL(guid1, settings._globals._defaultProfile);
+        }
+        {
+            CascadiaSettings settings;
+            settings._ParseJsonString(settings5String, false);
+            settings.LayerJson(settings._userSettings);
+            VERIFY_ARE_EQUAL(guid3, settings._globals._defaultProfile);
+        }
+    }
+    void SettingsTests::TestProfileIconWithEnvVar()
+    {
+        const auto expectedPath = wil::ExpandEnvironmentStringsW<std::wstring>(L"%WINDIR%\\System32\\x_80.png");
+
+        const std::string settingsJson{ R"(
+        {
+            "profiles": [
+                {
+                    "name": "profile0",
+                    "icon": "%WINDIR%\\System32\\x_80.png"
+                }
+            ]
+        })" };
+
+        VerifyParseSucceeded(settingsJson);
+        CascadiaSettings settings{};
+        settings._ParseJsonString(settingsJson, false);
+        settings.LayerJson(settings._userSettings);
+        VERIFY_IS_FALSE(settings._profiles.empty(), 0);
+        VERIFY_ARE_EQUAL(expectedPath, settings._profiles[0].GetExpandedIconPath());
+    }
+    void SettingsTests::TestProfileBackgroundImageWithEnvVar()
+    {
+        const auto expectedPath = wil::ExpandEnvironmentStringsW<std::wstring>(L"%WINDIR%\\System32\\x_80.png");
+
+        const std::string settingsJson{ R"(
+        {
+            "profiles": [
+                {
+                    "name": "profile0",
+                    "backgroundImage": "%WINDIR%\\System32\\x_80.png"
+                }
+            ]
+        })" };
+
+        VerifyParseSucceeded(settingsJson);
+        CascadiaSettings settings{};
+        settings._ParseJsonString(settingsJson, false);
+        settings.LayerJson(settings._userSettings);
+        VERIFY_IS_FALSE(settings._profiles.empty(), 0);
+
+        GlobalAppSettings globalSettings{};
+        auto terminalSettings = settings._profiles[0].CreateTerminalSettings(globalSettings.GetColorSchemes());
+        VERIFY_ARE_EQUAL(expectedPath, terminalSettings.BackgroundImage());
+    }
+    void SettingsTests::TestCloseOnExitParsing()
+    {
+        const std::string settingsJson{ R"(
+        {
+            "profiles": [
+                {
+                    "name": "profile0",
+                    "closeOnExit": "graceful"
+                },
+                {
+                    "name": "profile1",
+                    "closeOnExit": "always"
+                },
+                {
+                    "name": "profile2",
+                    "closeOnExit": "never"
+                },
+                {
+                    "name": "profile3",
+                    "closeOnExit": null
+                },
+                {
+                    "name": "profile4",
+                    "closeOnExit": { "clearly": "not a string" }
+                }
+            ]
+        })" };
+
+        VerifyParseSucceeded(settingsJson);
+        CascadiaSettings settings{};
+        settings._ParseJsonString(settingsJson, false);
+        settings.LayerJson(settings._userSettings);
+        VERIFY_ARE_EQUAL(CloseOnExitMode::Graceful, settings._profiles[0].GetCloseOnExitMode());
+        VERIFY_ARE_EQUAL(CloseOnExitMode::Always, settings._profiles[1].GetCloseOnExitMode());
+        VERIFY_ARE_EQUAL(CloseOnExitMode::Never, settings._profiles[2].GetCloseOnExitMode());
+
+        // Unknown modes parse as "Graceful"
+        VERIFY_ARE_EQUAL(CloseOnExitMode::Graceful, settings._profiles[3].GetCloseOnExitMode());
+        VERIFY_ARE_EQUAL(CloseOnExitMode::Graceful, settings._profiles[4].GetCloseOnExitMode());
+    }
+    void SettingsTests::TestCloseOnExitCompatibilityShim()
+    {
+        const std::string settingsJson{ R"(
+        {
+            "profiles": [
+                {
+                    "name": "profile0",
+                    "closeOnExit": true
+                },
+                {
+                    "name": "profile1",
+                    "closeOnExit": false
+                }
+            ]
+        })" };
+
+        VerifyParseSucceeded(settingsJson);
+        CascadiaSettings settings{};
+        settings._ParseJsonString(settingsJson, false);
+        settings.LayerJson(settings._userSettings);
+        VERIFY_ARE_EQUAL(CloseOnExitMode::Graceful, settings._profiles[0].GetCloseOnExitMode());
+        VERIFY_ARE_EQUAL(CloseOnExitMode::Never, settings._profiles[1].GetCloseOnExitMode());
+    }
+
+    void SettingsTests::TestLayerUserDefaultsBeforeProfiles()
+    {
+        // Test for microsoft/terminal#2325. For this test, we'll be setting the
+        // "historySize" in the "defaultSettings", so it should apply to all
+        // profiles, unless they override it. In one of the user's profiles,
+        // we'll override that value, and in the other, we'll leave it
+        // untouched.
+
+        const std::string settings0String{ R"(
+        {
+            "defaultProfile": "{6239a42c-1111-49a3-80bd-e8fdd045185c}",
+            "profiles": {
+                "defaults": {
+                    "historySize": 1234
+                },
+                "list": [
+                    {
+                        "guid": "{6239a42c-1111-49a3-80bd-e8fdd045185c}",
+                        "name": "profile0",
+                        "historySize": 2345
+                    },
+                    {
+                        "guid": "{6239a42c-2222-49a3-80bd-e8fdd045185c}",
+                        "name": "profile1"
+                    }
+                ]
+            }
+        })" };
+        VerifyParseSucceeded(settings0String);
+
+        const auto guid1 = Microsoft::Console::Utils::GuidFromString(L"{6239a42c-1111-49a3-80bd-e8fdd045185c}");
+        const auto guid2 = Microsoft::Console::Utils::GuidFromString(L"{6239a42c-2222-49a3-80bd-e8fdd045185c}");
+
+        {
+            CascadiaSettings settings{ false };
+            settings._ParseJsonString(settings0String, false);
+            VERIFY_IS_TRUE(settings._userDefaultProfileSettings == Json::Value::null);
+            settings._ApplyDefaultsFromUserSettings();
+            VERIFY_IS_FALSE(settings._userDefaultProfileSettings == Json::Value::null);
+            settings.LayerJson(settings._userSettings);
+
+            VERIFY_ARE_EQUAL(guid1, settings._globals._defaultProfile);
+            VERIFY_ARE_EQUAL(2u, settings._profiles.size());
+
+            VERIFY_ARE_EQUAL(2345, settings._profiles.at(0)._historySize);
+            VERIFY_ARE_EQUAL(1234, settings._profiles.at(1)._historySize);
+        }
+    }
+
+    void SettingsTests::TestDontLayerGuidFromUserDefaults()
+    {
+        // Test for microsoft/terminal#2325. We don't want the user to put a
+        // "guid" in the "defaultSettings", and have that apply to all the other
+        // profiles
+
+        const std::string settings0String{ R"(
+        {
+            "defaultProfile": "{6239a42c-1111-49a3-80bd-e8fdd045185c}",
+            "profiles": {
+                "defaults": {
+                    "guid": "{6239a42c-2222-49a3-80bd-e8fdd045185c}"
+                },
+                "list": [
+                    {
+                        "guid": "{6239a42c-1111-49a3-80bd-e8fdd045185c}",
+                        "name": "profile0",
+                        "historySize": 2345
+                    },
+                    {
+                        // Doesn't have a GUID, we'll auto-generate one
+                        "name": "profile1"
+                    }
+                ]
+            }
+        })" };
+        VerifyParseSucceeded(settings0String);
+
+        const auto guid1 = Microsoft::Console::Utils::GuidFromString(L"{6239a42c-1111-49a3-80bd-e8fdd045185c}");
+        const auto guid2 = Microsoft::Console::Utils::GuidFromString(L"{6239a42c-2222-49a3-80bd-e8fdd045185c}");
+
+        {
+            CascadiaSettings settings{ false };
+            settings._ParseJsonString(DefaultJson, true);
+            settings.LayerJson(settings._defaultSettings);
+            VERIFY_ARE_EQUAL(2u, settings._profiles.size());
+
+            settings._ParseJsonString(settings0String, false);
+            VERIFY_IS_TRUE(settings._userDefaultProfileSettings == Json::Value::null);
+            settings._ApplyDefaultsFromUserSettings();
+            VERIFY_IS_FALSE(settings._userDefaultProfileSettings == Json::Value::null);
+
+            Log::Comment(NoThrowString().Format(
+                L"Ensure that cmd and powershell don't get their GUIDs overwritten"));
+            VERIFY_ARE_NOT_EQUAL(guid2, settings._profiles.at(0)._guid);
+            VERIFY_ARE_NOT_EQUAL(guid2, settings._profiles.at(1)._guid);
+
+            settings.LayerJson(settings._userSettings);
+
+            VERIFY_ARE_EQUAL(guid1, settings._globals._defaultProfile);
+            VERIFY_ARE_EQUAL(4u, settings._profiles.size());
+
+            VERIFY_ARE_EQUAL(guid1, settings._profiles.at(2)._guid);
+            VERIFY_IS_FALSE(settings._profiles.at(3)._guid.has_value());
+        }
+    }
+
+    void SettingsTests::TestLayerUserDefaultsOnDynamics()
+    {
+        // Test for microsoft/terminal#2325. For this test, we'll be setting the
+        // "historySize" in the "defaultSettings", so it should apply to all
+        // profiles, unless they override it. The dynamic profiles will _also_
+        // set this value, but from discussion in GH#2325, we decided that
+        // settings in defaultSettings should apply _on top_ of settings from
+        // dynamic profiles.
+
+        GUID guid1 = Microsoft::Console::Utils::GuidFromString(L"{6239a42c-1111-49a3-80bd-e8fdd045185c}");
+        GUID guid2 = Microsoft::Console::Utils::GuidFromString(L"{6239a42c-2222-49a3-80bd-e8fdd045185c}");
+        GUID guid3 = Microsoft::Console::Utils::GuidFromString(L"{6239a42c-3333-49a3-80bd-e8fdd045185c}");
+
+        const std::string userProfiles{ R"(
+        {
+            "defaultProfile": "{6239a42c-1111-49a3-80bd-e8fdd045185c}",
+            "profiles": {
+                "defaults": {
+                    "historySize": 1234
+                },
+                "list": [
+                    {
+                        "name" : "profile0FromUserSettings", // this is _profiles.at(0)
+                        "guid": "{6239a42c-1111-49a3-80bd-e8fdd045185c}",
+                        "source": "Terminal.App.UnitTest.0"
+                    },
+                    {
+                        "name" : "profile1FromUserSettings", // this is _profiles.at(2)
+                        "guid": "{6239a42c-2222-49a3-80bd-e8fdd045185c}",
+                        "source": "Terminal.App.UnitTest.1",
+                        "historySize": 4444
+                    },
+                    {
+                        "name" : "profile2FromUserSettings", // this is _profiles.at(3)
+                        "guid": "{6239a42c-3333-49a3-80bd-e8fdd045185c}",
+                        "historySize": 5555
+                    }
+                ]
+            }
+        })" };
+
+        auto gen0 = std::make_unique<TerminalAppUnitTests::TestDynamicProfileGenerator>(L"Terminal.App.UnitTest.0");
+        gen0->pfnGenerate = [guid1, guid2]() {
+            std::vector<Profile> profiles;
+            Profile p0{ guid1 };
+            p0.SetName(L"profile0"); // this is _profiles.at(0)
+            p0._historySize = 1111;
+            profiles.push_back(p0);
+            return profiles;
+        };
+        auto gen1 = std::make_unique<TerminalAppUnitTests::TestDynamicProfileGenerator>(L"Terminal.App.UnitTest.1");
+        gen1->pfnGenerate = [guid1, guid2]() {
+            std::vector<Profile> profiles;
+            Profile p0{ guid1 }, p1{ guid2 };
+            p0.SetName(L"profile0"); // this is _profiles.at(1)
+            p1.SetName(L"profile1"); // this is _profiles.at(2)
+            p0._historySize = 2222;
+            profiles.push_back(p0);
+            p1._historySize = 3333;
+            profiles.push_back(p1);
+            return profiles;
+        };
+
+        CascadiaSettings settings{ false };
+        settings._profileGenerators.emplace_back(std::move(gen0));
+        settings._profileGenerators.emplace_back(std::move(gen1));
+
+        Log::Comment(NoThrowString().Format(
+            L"All profiles with the same name have the same GUID. However, they"
+            L" will not be layered, because they have different source's"));
+
+        // parse userProfiles as the user settings
+        settings._ParseJsonString(userProfiles, false);
+        VERIFY_ARE_EQUAL(0u, settings._profiles.size(), L"Just parsing the user settings doesn't actually layer them");
+        settings._LoadDynamicProfiles();
+        VERIFY_ARE_EQUAL(3u, settings._profiles.size());
+
+        VERIFY_ARE_EQUAL(1111, settings._profiles.at(0)._historySize);
+        VERIFY_ARE_EQUAL(2222, settings._profiles.at(1)._historySize);
+        VERIFY_ARE_EQUAL(3333, settings._profiles.at(2)._historySize);
+
+        settings._ApplyDefaultsFromUserSettings();
+
+        VERIFY_ARE_EQUAL(1234, settings._profiles.at(0)._historySize);
+        VERIFY_ARE_EQUAL(1234, settings._profiles.at(1)._historySize);
+        VERIFY_ARE_EQUAL(1234, settings._profiles.at(2)._historySize);
+
+        settings.LayerJson(settings._userSettings);
+        VERIFY_ARE_EQUAL(4u, settings._profiles.size());
+
+        VERIFY_IS_TRUE(settings._profiles.at(0)._source.has_value());
+        VERIFY_IS_TRUE(settings._profiles.at(1)._source.has_value());
+        VERIFY_IS_TRUE(settings._profiles.at(2)._source.has_value());
+        VERIFY_IS_FALSE(settings._profiles.at(3)._source.has_value());
+
+        VERIFY_ARE_EQUAL(L"Terminal.App.UnitTest.0", settings._profiles.at(0)._source.value());
+        VERIFY_ARE_EQUAL(L"Terminal.App.UnitTest.1", settings._profiles.at(1)._source.value());
+        VERIFY_ARE_EQUAL(L"Terminal.App.UnitTest.1", settings._profiles.at(2)._source.value());
+
+        VERIFY_IS_TRUE(settings._profiles.at(0)._guid.has_value());
+        VERIFY_IS_TRUE(settings._profiles.at(1)._guid.has_value());
+        VERIFY_IS_TRUE(settings._profiles.at(2)._guid.has_value());
+
+        VERIFY_ARE_EQUAL(guid1, settings._profiles.at(0)._guid.value());
+        VERIFY_ARE_EQUAL(guid1, settings._profiles.at(1)._guid.value());
+        VERIFY_ARE_EQUAL(guid2, settings._profiles.at(2)._guid.value());
+
+        VERIFY_ARE_EQUAL(L"profile0FromUserSettings", settings._profiles.at(0)._name);
+        VERIFY_ARE_EQUAL(L"profile0", settings._profiles.at(1)._name);
+        VERIFY_ARE_EQUAL(L"profile1FromUserSettings", settings._profiles.at(2)._name);
+        VERIFY_ARE_EQUAL(L"profile2FromUserSettings", settings._profiles.at(3)._name);
+
+        Log::Comment(NoThrowString().Format(
+            L"This is the real meat of the test: The two dynamic profiles that "
+            L"_didn't_ have historySize set in the userSettings should have "
+            L"1234 as their historySize(from the defaultSettings).The other two"
+            L" profiles should have their custom historySize value."));
+
+        VERIFY_ARE_EQUAL(1234, settings._profiles.at(0)._historySize);
+        VERIFY_ARE_EQUAL(1234, settings._profiles.at(1)._historySize);
+        VERIFY_ARE_EQUAL(4444, settings._profiles.at(2)._historySize);
+        VERIFY_ARE_EQUAL(5555, settings._profiles.at(3)._historySize);
+    }
+
+    void SettingsTests::TestTerminalArgsForBinding()
+    {
+        const std::string settingsJson{ R"(
+        {
+            "defaultProfile": "{6239a42c-0000-49a3-80bd-e8fdd045185c}",
+            "profiles": [
+                {
+                    "name": "profile0",
+                    "guid": "{6239a42c-0000-49a3-80bd-e8fdd045185c}",
+                    "historySize": 1,
+                    "commandline": "cmd.exe"
+                },
+                {
+                    "name": "profile1",
+                    "guid": "{6239a42c-1111-49a3-80bd-e8fdd045185c}",
+                    "historySize": 2,
+                    "commandline": "pwsh.exe"
+                },
+                {
+                    "name": "profile2",
+                    "historySize": 3,
+                    "commandline": "wsl.exe"
+                }
+            ],
+            "keybindings": [
+                { "keys": ["ctrl+a"], "command": { "action": "splitPane", "split": "vertical" } },
+                { "keys": ["ctrl+b"], "command": { "action": "splitPane", "split": "vertical", "profile": "{6239a42c-1111-49a3-80bd-e8fdd045185c}" } },
+                { "keys": ["ctrl+c"], "command": { "action": "splitPane", "split": "vertical", "profile": "profile1" } },
+                { "keys": ["ctrl+d"], "command": { "action": "splitPane", "split": "vertical", "profile": "profile2" } },
+                { "keys": ["ctrl+e"], "command": { "action": "splitPane", "split": "horizontal", "commandline": "foo.exe" } },
+                { "keys": ["ctrl+f"], "command": { "action": "splitPane", "split": "horizontal", "profile": "profile1", "commandline": "foo.exe" } },
+                { "keys": ["ctrl+g"], "command": { "action": "newTab" } },
+                { "keys": ["ctrl+h"], "command": { "action": "newTab", "startingDirectory": "c:\\foo" } },
+                { "keys": ["ctrl+i"], "command": { "action": "newTab", "profile": "profile2", "startingDirectory": "c:\\foo" } },
+                { "keys": ["ctrl+j"], "command": { "action": "newTab", "tabTitle": "bar" } },
+                { "keys": ["ctrl+k"], "command": { "action": "newTab", "profile": "profile2", "tabTitle": "bar" } },
+                { "keys": ["ctrl+l"], "command": { "action": "newTab", "profile": "profile1", "tabTitle": "bar", "startingDirectory": "c:\\foo", "commandline":"foo.exe" } }
+            ]
+        })" };
+
+        const auto guid0 = Microsoft::Console::Utils::GuidFromString(L"{6239a42c-0000-49a3-80bd-e8fdd045185c}");
+        const auto guid1 = Microsoft::Console::Utils::GuidFromString(L"{6239a42c-1111-49a3-80bd-e8fdd045185c}");
+
+        VerifyParseSucceeded(settingsJson);
+        CascadiaSettings settings{};
+        settings._ParseJsonString(settingsJson, false);
+        settings.LayerJson(settings._userSettings);
+        settings._ValidateSettings();
+
+        auto appKeyBindings = settings._globals._keybindings;
+        VERIFY_ARE_EQUAL(3u, settings.GetProfiles().size());
+
+        const auto profile2Guid = settings._profiles.at(2).GetGuid();
+        VERIFY_ARE_NOT_EQUAL(GUID{ 0 }, profile2Guid);
+
+        VERIFY_ARE_EQUAL(12u, appKeyBindings->_keyShortcuts.size());
+
+        {
+            KeyChord kc{ true, false, false, static_cast<int32_t>('A') };
+            auto actionAndArgs = TestUtils::GetActionAndArgs(*appKeyBindings, kc);
+            VERIFY_ARE_EQUAL(ShortcutAction::SplitPane, actionAndArgs.Action());
+            const auto& realArgs = actionAndArgs.Args().try_as<SplitPaneArgs>();
+            VERIFY_IS_NOT_NULL(realArgs);
+            // Verify the args have the expected value
+            VERIFY_ARE_EQUAL(winrt::TerminalApp::SplitState::Vertical, realArgs.SplitStyle());
+            VERIFY_IS_NOT_NULL(realArgs.TerminalArgs());
+            VERIFY_IS_TRUE(realArgs.TerminalArgs().Commandline().empty());
+            VERIFY_IS_TRUE(realArgs.TerminalArgs().StartingDirectory().empty());
+            VERIFY_IS_TRUE(realArgs.TerminalArgs().TabTitle().empty());
+            VERIFY_IS_TRUE(realArgs.TerminalArgs().Profile().empty());
+
+            const auto [guid, termSettings] = settings.BuildSettings(realArgs.TerminalArgs());
+            VERIFY_ARE_EQUAL(guid0, guid);
+            VERIFY_ARE_EQUAL(L"cmd.exe", termSettings.Commandline());
+            VERIFY_ARE_EQUAL(1, termSettings.HistorySize());
+        }
+        {
+            KeyChord kc{ true, false, false, static_cast<int32_t>('B') };
+            auto actionAndArgs = TestUtils::GetActionAndArgs(*appKeyBindings, kc);
+            VERIFY_ARE_EQUAL(ShortcutAction::SplitPane, actionAndArgs.Action());
+            const auto& realArgs = actionAndArgs.Args().try_as<SplitPaneArgs>();
+            VERIFY_IS_NOT_NULL(realArgs);
+            // Verify the args have the expected value
+            VERIFY_ARE_EQUAL(winrt::TerminalApp::SplitState::Vertical, realArgs.SplitStyle());
+            VERIFY_IS_NOT_NULL(realArgs.TerminalArgs());
+            VERIFY_IS_TRUE(realArgs.TerminalArgs().Commandline().empty());
+            VERIFY_IS_TRUE(realArgs.TerminalArgs().StartingDirectory().empty());
+            VERIFY_IS_TRUE(realArgs.TerminalArgs().TabTitle().empty());
+            VERIFY_IS_FALSE(realArgs.TerminalArgs().Profile().empty());
+            VERIFY_ARE_EQUAL(L"{6239a42c-1111-49a3-80bd-e8fdd045185c}", realArgs.TerminalArgs().Profile());
+
+            const auto [guid, termSettings] = settings.BuildSettings(realArgs.TerminalArgs());
+            VERIFY_ARE_EQUAL(guid1, guid);
+            VERIFY_ARE_EQUAL(L"pwsh.exe", termSettings.Commandline());
+            VERIFY_ARE_EQUAL(2, termSettings.HistorySize());
+        }
+        {
+            KeyChord kc{ true, false, false, static_cast<int32_t>('C') };
+            auto actionAndArgs = TestUtils::GetActionAndArgs(*appKeyBindings, kc);
+            VERIFY_ARE_EQUAL(ShortcutAction::SplitPane, actionAndArgs.Action());
+            const auto& realArgs = actionAndArgs.Args().try_as<SplitPaneArgs>();
+            VERIFY_IS_NOT_NULL(realArgs);
+            // Verify the args have the expected value
+            VERIFY_ARE_EQUAL(winrt::TerminalApp::SplitState::Vertical, realArgs.SplitStyle());
+            VERIFY_IS_NOT_NULL(realArgs.TerminalArgs());
+            VERIFY_IS_TRUE(realArgs.TerminalArgs().Commandline().empty());
+            VERIFY_IS_TRUE(realArgs.TerminalArgs().StartingDirectory().empty());
+            VERIFY_IS_TRUE(realArgs.TerminalArgs().TabTitle().empty());
+            VERIFY_IS_FALSE(realArgs.TerminalArgs().Profile().empty());
+            VERIFY_ARE_EQUAL(L"profile1", realArgs.TerminalArgs().Profile());
+
+            const auto [guid, termSettings] = settings.BuildSettings(realArgs.TerminalArgs());
+            VERIFY_ARE_EQUAL(guid1, guid);
+            VERIFY_ARE_EQUAL(L"pwsh.exe", termSettings.Commandline());
+            VERIFY_ARE_EQUAL(2, termSettings.HistorySize());
+        }
+        {
+            KeyChord kc{ true, false, false, static_cast<int32_t>('D') };
+            auto actionAndArgs = TestUtils::GetActionAndArgs(*appKeyBindings, kc);
+            VERIFY_ARE_EQUAL(ShortcutAction::SplitPane, actionAndArgs.Action());
+            const auto& realArgs = actionAndArgs.Args().try_as<SplitPaneArgs>();
+            VERIFY_IS_NOT_NULL(realArgs);
+            // Verify the args have the expected value
+            VERIFY_ARE_EQUAL(winrt::TerminalApp::SplitState::Vertical, realArgs.SplitStyle());
+            VERIFY_IS_NOT_NULL(realArgs.TerminalArgs());
+            VERIFY_IS_TRUE(realArgs.TerminalArgs().Commandline().empty());
+            VERIFY_IS_TRUE(realArgs.TerminalArgs().StartingDirectory().empty());
+            VERIFY_IS_TRUE(realArgs.TerminalArgs().TabTitle().empty());
+            VERIFY_IS_FALSE(realArgs.TerminalArgs().Profile().empty());
+            VERIFY_ARE_EQUAL(L"profile2", realArgs.TerminalArgs().Profile());
+
+            const auto [guid, termSettings] = settings.BuildSettings(realArgs.TerminalArgs());
+            VERIFY_ARE_EQUAL(profile2Guid, guid);
+            VERIFY_ARE_EQUAL(L"wsl.exe", termSettings.Commandline());
+            VERIFY_ARE_EQUAL(3, termSettings.HistorySize());
+        }
+        {
+            KeyChord kc{ true, false, false, static_cast<int32_t>('E') };
+            auto actionAndArgs = TestUtils::GetActionAndArgs(*appKeyBindings, kc);
+            VERIFY_ARE_EQUAL(ShortcutAction::SplitPane, actionAndArgs.Action());
+            const auto& realArgs = actionAndArgs.Args().try_as<SplitPaneArgs>();
+            VERIFY_IS_NOT_NULL(realArgs);
+            // Verify the args have the expected value
+            VERIFY_ARE_EQUAL(winrt::TerminalApp::SplitState::Horizontal, realArgs.SplitStyle());
+            VERIFY_IS_NOT_NULL(realArgs.TerminalArgs());
+            VERIFY_IS_FALSE(realArgs.TerminalArgs().Commandline().empty());
+            VERIFY_IS_TRUE(realArgs.TerminalArgs().StartingDirectory().empty());
+            VERIFY_IS_TRUE(realArgs.TerminalArgs().TabTitle().empty());
+            VERIFY_IS_TRUE(realArgs.TerminalArgs().Profile().empty());
+            VERIFY_ARE_EQUAL(L"foo.exe", realArgs.TerminalArgs().Commandline());
+
+            const auto [guid, termSettings] = settings.BuildSettings(realArgs.TerminalArgs());
+            VERIFY_ARE_EQUAL(guid0, guid);
+            VERIFY_ARE_EQUAL(L"foo.exe", termSettings.Commandline());
+            VERIFY_ARE_EQUAL(1, termSettings.HistorySize());
+        }
+        {
+            KeyChord kc{ true, false, false, static_cast<int32_t>('F') };
+            auto actionAndArgs = TestUtils::GetActionAndArgs(*appKeyBindings, kc);
+            VERIFY_ARE_EQUAL(ShortcutAction::SplitPane, actionAndArgs.Action());
+            const auto& realArgs = actionAndArgs.Args().try_as<SplitPaneArgs>();
+            VERIFY_IS_NOT_NULL(realArgs);
+            // Verify the args have the expected value
+            VERIFY_ARE_EQUAL(winrt::TerminalApp::SplitState::Horizontal, realArgs.SplitStyle());
+            VERIFY_IS_NOT_NULL(realArgs.TerminalArgs());
+            VERIFY_IS_FALSE(realArgs.TerminalArgs().Commandline().empty());
+            VERIFY_IS_TRUE(realArgs.TerminalArgs().StartingDirectory().empty());
+            VERIFY_IS_TRUE(realArgs.TerminalArgs().TabTitle().empty());
+            VERIFY_IS_FALSE(realArgs.TerminalArgs().Profile().empty());
+            VERIFY_ARE_EQUAL(L"profile1", realArgs.TerminalArgs().Profile());
+            VERIFY_ARE_EQUAL(L"foo.exe", realArgs.TerminalArgs().Commandline());
+
+            const auto [guid, termSettings] = settings.BuildSettings(realArgs.TerminalArgs());
+            VERIFY_ARE_EQUAL(guid1, guid);
+            VERIFY_ARE_EQUAL(L"foo.exe", termSettings.Commandline());
+            VERIFY_ARE_EQUAL(2, termSettings.HistorySize());
+        }
+        {
+            KeyChord kc{ true, false, false, static_cast<int32_t>('G') };
+            auto actionAndArgs = TestUtils::GetActionAndArgs(*appKeyBindings, kc);
+            VERIFY_ARE_EQUAL(ShortcutAction::NewTab, actionAndArgs.Action());
+            const auto& realArgs = actionAndArgs.Args().try_as<NewTabArgs>();
+            VERIFY_IS_NOT_NULL(realArgs);
+            // Verify the args have the expected value
+            VERIFY_IS_NOT_NULL(realArgs.TerminalArgs());
+            VERIFY_IS_TRUE(realArgs.TerminalArgs().Commandline().empty());
+            VERIFY_IS_TRUE(realArgs.TerminalArgs().StartingDirectory().empty());
+            VERIFY_IS_TRUE(realArgs.TerminalArgs().TabTitle().empty());
+            VERIFY_IS_TRUE(realArgs.TerminalArgs().Profile().empty());
+
+            const auto [guid, termSettings] = settings.BuildSettings(realArgs.TerminalArgs());
+            VERIFY_ARE_EQUAL(guid0, guid);
+            VERIFY_ARE_EQUAL(L"cmd.exe", termSettings.Commandline());
+            VERIFY_ARE_EQUAL(1, termSettings.HistorySize());
+        }
+        {
+            KeyChord kc{ true, false, false, static_cast<int32_t>('H') };
+            auto actionAndArgs = TestUtils::GetActionAndArgs(*appKeyBindings, kc);
+            VERIFY_ARE_EQUAL(ShortcutAction::NewTab, actionAndArgs.Action());
+            const auto& realArgs = actionAndArgs.Args().try_as<NewTabArgs>();
+            VERIFY_IS_NOT_NULL(realArgs);
+            // Verify the args have the expected value
+            VERIFY_IS_NOT_NULL(realArgs.TerminalArgs());
+            VERIFY_IS_TRUE(realArgs.TerminalArgs().Commandline().empty());
+            VERIFY_IS_FALSE(realArgs.TerminalArgs().StartingDirectory().empty());
+            VERIFY_IS_TRUE(realArgs.TerminalArgs().TabTitle().empty());
+            VERIFY_IS_TRUE(realArgs.TerminalArgs().Profile().empty());
+            VERIFY_ARE_EQUAL(L"c:\\foo", realArgs.TerminalArgs().StartingDirectory());
+
+            const auto [guid, termSettings] = settings.BuildSettings(realArgs.TerminalArgs());
+            VERIFY_ARE_EQUAL(guid0, guid);
+            VERIFY_ARE_EQUAL(L"cmd.exe", termSettings.Commandline());
+            VERIFY_ARE_EQUAL(L"c:\\foo", termSettings.StartingDirectory());
+            VERIFY_ARE_EQUAL(1, termSettings.HistorySize());
+        }
+        {
+            KeyChord kc{ true, false, false, static_cast<int32_t>('I') };
+            auto actionAndArgs = TestUtils::GetActionAndArgs(*appKeyBindings, kc);
+            VERIFY_ARE_EQUAL(ShortcutAction::NewTab, actionAndArgs.Action());
+            const auto& realArgs = actionAndArgs.Args().try_as<NewTabArgs>();
+            VERIFY_IS_NOT_NULL(realArgs);
+            // Verify the args have the expected value
+            VERIFY_IS_NOT_NULL(realArgs.TerminalArgs());
+            VERIFY_IS_TRUE(realArgs.TerminalArgs().Commandline().empty());
+            VERIFY_IS_FALSE(realArgs.TerminalArgs().StartingDirectory().empty());
+            VERIFY_IS_TRUE(realArgs.TerminalArgs().TabTitle().empty());
+            VERIFY_IS_FALSE(realArgs.TerminalArgs().Profile().empty());
+            VERIFY_ARE_EQUAL(L"c:\\foo", realArgs.TerminalArgs().StartingDirectory());
+            VERIFY_ARE_EQUAL(L"profile2", realArgs.TerminalArgs().Profile());
+
+            const auto [guid, termSettings] = settings.BuildSettings(realArgs.TerminalArgs());
+            VERIFY_ARE_EQUAL(profile2Guid, guid);
+            VERIFY_ARE_EQUAL(L"wsl.exe", termSettings.Commandline());
+            VERIFY_ARE_EQUAL(L"c:\\foo", termSettings.StartingDirectory());
+            VERIFY_ARE_EQUAL(3, termSettings.HistorySize());
+        }
+        {
+            KeyChord kc{ true, false, false, static_cast<int32_t>('J') };
+            auto actionAndArgs = TestUtils::GetActionAndArgs(*appKeyBindings, kc);
+            VERIFY_ARE_EQUAL(ShortcutAction::NewTab, actionAndArgs.Action());
+            const auto& realArgs = actionAndArgs.Args().try_as<NewTabArgs>();
+            VERIFY_IS_NOT_NULL(realArgs);
+            // Verify the args have the expected value
+            VERIFY_IS_NOT_NULL(realArgs.TerminalArgs());
+            VERIFY_IS_TRUE(realArgs.TerminalArgs().Commandline().empty());
+            VERIFY_IS_TRUE(realArgs.TerminalArgs().StartingDirectory().empty());
+            VERIFY_IS_FALSE(realArgs.TerminalArgs().TabTitle().empty());
+            VERIFY_IS_TRUE(realArgs.TerminalArgs().Profile().empty());
+            VERIFY_ARE_EQUAL(L"bar", realArgs.TerminalArgs().TabTitle());
+
+            const auto [guid, termSettings] = settings.BuildSettings(realArgs.TerminalArgs());
+            VERIFY_ARE_EQUAL(guid0, guid);
+            VERIFY_ARE_EQUAL(L"cmd.exe", termSettings.Commandline());
+            VERIFY_ARE_EQUAL(L"bar", termSettings.StartingTitle());
+            VERIFY_ARE_EQUAL(1, termSettings.HistorySize());
+        }
+        {
+            KeyChord kc{ true, false, false, static_cast<int32_t>('K') };
+            auto actionAndArgs = TestUtils::GetActionAndArgs(*appKeyBindings, kc);
+            VERIFY_ARE_EQUAL(ShortcutAction::NewTab, actionAndArgs.Action());
+            const auto& realArgs = actionAndArgs.Args().try_as<NewTabArgs>();
+            VERIFY_IS_NOT_NULL(realArgs);
+            // Verify the args have the expected value
+            VERIFY_IS_NOT_NULL(realArgs.TerminalArgs());
+            VERIFY_IS_TRUE(realArgs.TerminalArgs().Commandline().empty());
+            VERIFY_IS_TRUE(realArgs.TerminalArgs().StartingDirectory().empty());
+            VERIFY_IS_FALSE(realArgs.TerminalArgs().TabTitle().empty());
+            VERIFY_IS_FALSE(realArgs.TerminalArgs().Profile().empty());
+            VERIFY_ARE_EQUAL(L"bar", realArgs.TerminalArgs().TabTitle());
+            VERIFY_ARE_EQUAL(L"profile2", realArgs.TerminalArgs().Profile());
+
+            const auto [guid, termSettings] = settings.BuildSettings(realArgs.TerminalArgs());
+            VERIFY_ARE_EQUAL(profile2Guid, guid);
+            VERIFY_ARE_EQUAL(L"wsl.exe", termSettings.Commandline());
+            VERIFY_ARE_EQUAL(L"bar", termSettings.StartingTitle());
+            VERIFY_ARE_EQUAL(3, termSettings.HistorySize());
+        }
+        {
+            KeyChord kc{ true, false, false, static_cast<int32_t>('L') };
+            auto actionAndArgs = TestUtils::GetActionAndArgs(*appKeyBindings, kc);
+            VERIFY_ARE_EQUAL(ShortcutAction::NewTab, actionAndArgs.Action());
+            const auto& realArgs = actionAndArgs.Args().try_as<NewTabArgs>();
+            VERIFY_IS_NOT_NULL(realArgs);
+            // Verify the args have the expected value
+            VERIFY_IS_NOT_NULL(realArgs.TerminalArgs());
+            VERIFY_IS_FALSE(realArgs.TerminalArgs().Commandline().empty());
+            VERIFY_IS_FALSE(realArgs.TerminalArgs().StartingDirectory().empty());
+            VERIFY_IS_FALSE(realArgs.TerminalArgs().TabTitle().empty());
+            VERIFY_IS_FALSE(realArgs.TerminalArgs().Profile().empty());
+            VERIFY_ARE_EQUAL(L"foo.exe", realArgs.TerminalArgs().Commandline());
+            VERIFY_ARE_EQUAL(L"c:\\foo", realArgs.TerminalArgs().StartingDirectory());
+            VERIFY_ARE_EQUAL(L"bar", realArgs.TerminalArgs().TabTitle());
+            VERIFY_ARE_EQUAL(L"profile1", realArgs.TerminalArgs().Profile());
+
+            const auto [guid, termSettings] = settings.BuildSettings(realArgs.TerminalArgs());
+            VERIFY_ARE_EQUAL(guid1, guid);
+            VERIFY_ARE_EQUAL(L"foo.exe", termSettings.Commandline());
+            VERIFY_ARE_EQUAL(L"bar", termSettings.StartingTitle());
+            VERIFY_ARE_EQUAL(L"c:\\foo", termSettings.StartingDirectory());
+            VERIFY_ARE_EQUAL(2, termSettings.HistorySize());
+        }
+    }
+
+    void SettingsTests::TestLayerProfileOnColorScheme()
+    {
+        Log::Comment(NoThrowString().Format(
+            L"Ensure that setting (or not) a property in the profile that should override a property of the color scheme works correctly."));
+
+        const std::string settings0String{ R"(
+        {
+            "profiles": [
+                {
+                    "name" : "profile0",
+                    "colorScheme": "schemeWithCursorColor"
+                },
+                {
+                    "name" : "profile1",
+                    "colorScheme": "schemeWithoutCursorColor"
+                },
+                {
+                    "name" : "profile2",
+                    "colorScheme": "schemeWithCursorColor",
+                    "cursorColor": "#234567"
+                },
+                {
+                    "name" : "profile3",
+                    "colorScheme": "schemeWithoutCursorColor",
+                    "cursorColor": "#345678"
+                },
+                {
+                    "name" : "profile4",
+                    "cursorColor": "#456789"
+                },
+                {
+                    "name" : "profile5"
+                }
+            ],
+            "schemes": [
+                {
+                    "name": "schemeWithCursorColor",
+                    "cursorColor": "#123456"
+                },
+                {
+                    "name": "schemeWithoutCursorColor"
+                }
+            ]
+        })" };
+
+        VerifyParseSucceeded(settings0String);
+
+        CascadiaSettings settings;
+        settings._ParseJsonString(settings0String, false);
+        settings.LayerJson(settings._userSettings);
+
+        VERIFY_ARE_EQUAL(6u, settings._profiles.size());
+        VERIFY_ARE_EQUAL(2u, settings._globals._colorSchemes.size());
+
+        auto terminalSettings0 = settings._profiles[0].CreateTerminalSettings(settings._globals._colorSchemes);
+        auto terminalSettings1 = settings._profiles[1].CreateTerminalSettings(settings._globals._colorSchemes);
+        auto terminalSettings2 = settings._profiles[2].CreateTerminalSettings(settings._globals._colorSchemes);
+        auto terminalSettings3 = settings._profiles[3].CreateTerminalSettings(settings._globals._colorSchemes);
+        auto terminalSettings4 = settings._profiles[4].CreateTerminalSettings(settings._globals._colorSchemes);
+        auto terminalSettings5 = settings._profiles[5].CreateTerminalSettings(settings._globals._colorSchemes);
+
+        VERIFY_ARE_EQUAL(ARGB(0, 0x12, 0x34, 0x56), terminalSettings0.CursorColor()); // from color scheme
+        VERIFY_ARE_EQUAL(DEFAULT_CURSOR_COLOR, terminalSettings1.CursorColor()); // default
+        VERIFY_ARE_EQUAL(ARGB(0, 0x23, 0x45, 0x67), terminalSettings2.CursorColor()); // from profile (trumps color scheme)
+        VERIFY_ARE_EQUAL(ARGB(0, 0x34, 0x56, 0x78), terminalSettings3.CursorColor()); // from profile (not set in color scheme)
+        VERIFY_ARE_EQUAL(ARGB(0, 0x45, 0x67, 0x89), terminalSettings4.CursorColor()); // from profile (no color scheme)
+        VERIFY_ARE_EQUAL(DEFAULT_CURSOR_COLOR, terminalSettings5.CursorColor()); // default
+    }
+
+    void SettingsTests::ValidateKeybindingsWarnings()
+    {
+        const std::string badSettings{ R"(
+        {
+            "globals": {
+                "defaultProfile": "{6239a42c-2222-49a3-80bd-e8fdd045185c}"
+            },
+            "profiles": [
+                {
+                    "name" : "profile0",
+                    "guid": "{6239a42c-2222-49a3-80bd-e8fdd045185c}"
+                },
+                {
+                    "name" : "profile1",
+                    "guid": "{6239a42c-3333-49a3-80bd-e8fdd045185c}"
+                }
+            ],
+            "keybindings": [
+                { "command": { "action": "splitPane", "split":"auto" }, "keys": [ "ctrl+alt+t", "ctrl+a" ] },
+                { "command": { "action": "moveFocus" }, "keys": [ "ctrl+a" ] },
+                { "command": { "action": "resizePane" }, "keys": [ "ctrl+b" ] }
+            ]
+        })" };
+
+        const auto settingsObject = VerifyParseSucceeded(badSettings);
+        auto settings = CascadiaSettings::FromJson(settingsObject);
+
+        VERIFY_ARE_EQUAL(0u, settings->_globals._keybindings->_keyShortcuts.size());
+
+        VERIFY_ARE_EQUAL(3u, settings->_globals._keybindingsWarnings.size());
+        VERIFY_ARE_EQUAL(::TerminalApp::SettingsLoadWarnings::TooManyKeysForChord, settings->_globals._keybindingsWarnings.at(0));
+        VERIFY_ARE_EQUAL(::TerminalApp::SettingsLoadWarnings::MissingRequiredParameter, settings->_globals._keybindingsWarnings.at(1));
+        VERIFY_ARE_EQUAL(::TerminalApp::SettingsLoadWarnings::MissingRequiredParameter, settings->_globals._keybindingsWarnings.at(2));
+
+        settings->_ValidateKeybindings();
+
+        VERIFY_ARE_EQUAL(4u, settings->_warnings.size());
+        VERIFY_ARE_EQUAL(::TerminalApp::SettingsLoadWarnings::AtLeastOneKeybindingWarning, settings->_warnings.at(0));
+        VERIFY_ARE_EQUAL(::TerminalApp::SettingsLoadWarnings::TooManyKeysForChord, settings->_warnings.at(1));
+        VERIFY_ARE_EQUAL(::TerminalApp::SettingsLoadWarnings::MissingRequiredParameter, settings->_warnings.at(2));
+        VERIFY_ARE_EQUAL(::TerminalApp::SettingsLoadWarnings::MissingRequiredParameter, settings->_warnings.at(3));
+    }
+}