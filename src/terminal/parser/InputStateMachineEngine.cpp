// Copyright (c) Microsoft Corporation.
// Licensed under the MIT license.

#include "precomp.h"

#include "stateMachine.hpp"
#include "InputStateMachineEngine.hpp"

#include "../../inc/unicode.hpp"
#include "ascii.hpp"

#ifdef BUILD_ONECORE_INTERACTIVITY
#include "../../interactivity/inc/VtApiRedirection.hpp"
#endif

using namespace Microsoft::Console::VirtualTerminal;

// The values used by VkKeyScan to encode modifiers in the high order byte
const short KEYSCAN_SHIFT = 1;
const short KEYSCAN_CTRL = 2;
const short KEYSCAN_ALT = 4;

// The values with which VT encodes modifier values.
const short VT_SHIFT = 1;
const short VT_ALT = 2;
const short VT_CTRL = 4;

const size_t WRAPPED_SEQUENCE_MAX_LENGTH = 8;

// For reference, the equivalent INPUT_RECORD values are:
// RIGHT_ALT_PRESSED   0x0001
// LEFT_ALT_PRESSED    0x0002
// RIGHT_CTRL_PRESSED  0x0004
// LEFT_CTRL_PRESSED   0x0008
// SHIFT_PRESSED       0x0010
// NUMLOCK_ON          0x0020
// SCROLLLOCK_ON       0x0040
// CAPSLOCK_ON         0x0080
// ENHANCED_KEY        0x0100

enum class CsiActionCodes : wchar_t
{
    ArrowUp = L'A',
    ArrowDown = L'B',
    ArrowRight = L'C',
    ArrowLeft = L'D',
    Home = L'H',
    End = L'F',
    Generic = L'~', // Used for a whole bunch of possible keys
    CSI_F1 = L'P',
    CSI_F2 = L'Q',
    CSI_F3 = L'R', // Both F3 and DSR are on R.
    // DSR_DeviceStatusReportResponse = L'R',
    CSI_F4 = L'S',
    DTTERM_WindowManipulation = L't',
    CursorBackTab = L'Z',
};

struct CsiToVkey
{
    CsiActionCodes action;
    short vkey;
};

static constexpr std::array<CsiToVkey, 10> s_csiMap = {
    CsiToVkey{ CsiActionCodes::ArrowUp, VK_UP },
    CsiToVkey{ CsiActionCodes::ArrowDown, VK_DOWN },
    CsiToVkey{ CsiActionCodes::ArrowRight, VK_RIGHT },
    CsiToVkey{ CsiActionCodes::ArrowLeft, VK_LEFT },
    CsiToVkey{ CsiActionCodes::Home, VK_HOME },
    CsiToVkey{ CsiActionCodes::End, VK_END },
    CsiToVkey{ CsiActionCodes::CSI_F1, VK_F1 },
    CsiToVkey{ CsiActionCodes::CSI_F2, VK_F2 },
    CsiToVkey{ CsiActionCodes::CSI_F3, VK_F3 },
    CsiToVkey{ CsiActionCodes::CSI_F4, VK_F4 }
};

static bool operator==(const CsiToVkey& pair, const CsiActionCodes code) noexcept
{
    return pair.action == code;
}

// Sequences ending in '~' use these numbers as identifiers.
enum class GenericKeyIdentifiers : unsigned short
{
    GenericHome = 1,
    Insert = 2,
    Delete = 3,
    GenericEnd = 4,
    Prior = 5, //PgUp
    Next = 6, //PgDn
    F5 = 15,
    F6 = 17,
    F7 = 18,
    F8 = 19,
    F9 = 20,
    F10 = 21,
    F11 = 23,
    F12 = 24,
};

struct GenericToVkey
{
    GenericKeyIdentifiers identifier;
    short vkey;
};

static constexpr std::array<GenericToVkey, 14> s_genericMap = {
    GenericToVkey{ GenericKeyIdentifiers::GenericHome, VK_HOME },
    GenericToVkey{ GenericKeyIdentifiers::Insert, VK_INSERT },
    GenericToVkey{ GenericKeyIdentifiers::Delete, VK_DELETE },
    GenericToVkey{ GenericKeyIdentifiers::GenericEnd, VK_END },
    GenericToVkey{ GenericKeyIdentifiers::Prior, VK_PRIOR },
    GenericToVkey{ GenericKeyIdentifiers::Next, VK_NEXT },
    GenericToVkey{ GenericKeyIdentifiers::F5, VK_F5 },
    GenericToVkey{ GenericKeyIdentifiers::F6, VK_F6 },
    GenericToVkey{ GenericKeyIdentifiers::F7, VK_F7 },
    GenericToVkey{ GenericKeyIdentifiers::F8, VK_F8 },
    GenericToVkey{ GenericKeyIdentifiers::F9, VK_F9 },
    GenericToVkey{ GenericKeyIdentifiers::F10, VK_F10 },
    GenericToVkey{ GenericKeyIdentifiers::F11, VK_F11 },
    GenericToVkey{ GenericKeyIdentifiers::F12, VK_F12 },
};

static bool operator==(const GenericToVkey& pair, const GenericKeyIdentifiers identifier) noexcept
{
    return pair.identifier == identifier;
}

enum class Ss3ActionCodes : wchar_t
{
    // The "Cursor Keys" are sometimes sent as a SS3 in "application mode"
    //  But for now we'll only accept them as Normal Mode sequences, as CSI's.
    // ArrowUp = L'A',
    // ArrowDown = L'B',
    // ArrowRight = L'C',
    // ArrowLeft = L'D',
    // Home = L'H',
    // End = L'F',
    SS3_F1 = L'P',
    SS3_F2 = L'Q',
    SS3_F3 = L'R',
    SS3_F4 = L'S',
};

struct Ss3ToVkey
{
    Ss3ActionCodes action;
    short vkey;
};

static constexpr std::array<Ss3ToVkey, 4> s_ss3Map = {
    Ss3ToVkey{ Ss3ActionCodes::SS3_F1, VK_F1 },
    Ss3ToVkey{ Ss3ActionCodes::SS3_F2, VK_F2 },
    Ss3ToVkey{ Ss3ActionCodes::SS3_F3, VK_F3 },
    Ss3ToVkey{ Ss3ActionCodes::SS3_F4, VK_F4 },
};

static bool operator==(const Ss3ToVkey& pair, const Ss3ActionCodes code) noexcept
{
    return pair.action == code;
}

InputStateMachineEngine::InputStateMachineEngine(std::unique_ptr<IInteractDispatch> pDispatch) :
    InputStateMachineEngine(std::move(pDispatch), false)
{
}

InputStateMachineEngine::InputStateMachineEngine(std::unique_ptr<IInteractDispatch> pDispatch, const bool lookingForDSR) :
    _pDispatch(std::move(pDispatch)),
    _lookingForDSR(lookingForDSR)
{
    THROW_IF_NULL_ALLOC(_pDispatch.get());
}

// Method Description:
// - Triggers the Execute action to indicate that the listener should
//      immediately respond to a C0 control character.
// Arguments:
// - wch - Character to dispatch.
// Return Value:
// - true iff we successfully dispatched the sequence.
bool InputStateMachineEngine::ActionExecute(const wchar_t wch)
{
    return _DoControlCharacter(wch, false);
}

// Routine Description:
// - Writes a control character into the buffer. Think characters like tab, backspace, etc.
// Arguments:
// - wch - The character to write
// - writeAlt - Pass in the alt-state information here as it's not embedded
// Return Value:
// - True if successfully generated and written. False otherwise.
bool InputStateMachineEngine::_DoControlCharacter(const wchar_t wch, const bool writeAlt)
{
    bool success = false;
    if (wch == UNICODE_ETX && !writeAlt)
    {
        // This is Ctrl+C, which is handled specially by the host.
        success = _pDispatch->WriteCtrlC();
    }
    else if (wch >= '\x0' && wch < '\x20')
    {
        // This is a C0 Control Character.
        // This should be translated as Ctrl+(wch+x40)
        const wchar_t actualChar = wch;
        bool writeCtrl = true;

        short vkey = 0;
        DWORD modifierState = 0;

        switch (wch)
        {
        case L'\b':
            success = _GenerateKeyFromChar(wch + 0x40, vkey, modifierState);
            modifierState = 0;
            break;
        case L'\r':
            writeCtrl = false;
            success = _GenerateKeyFromChar(wch, vkey, modifierState);
            modifierState = 0;
            break;
        case L'\x1b':
            // Translate escape as the ESC key, NOT C-[.
            // This means that C-[ won't insert ^[ into the buffer anymore,
            //      which isn't the worst tradeoff.
            vkey = VK_ESCAPE;
            writeCtrl = false;
            success = true;
            break;
        case L'\t':
            writeCtrl = false;
            success = _GenerateKeyFromChar(actualChar, vkey, modifierState);
            break;
        default:
            success = _GenerateKeyFromChar(actualChar, vkey, modifierState);
            break;
        }

        if (success)
        {
            if (writeCtrl)
            {
                WI_SetFlag(modifierState, LEFT_CTRL_PRESSED);
            }
            if (writeAlt)
            {
                WI_SetFlag(modifierState, LEFT_ALT_PRESSED);
            }

            success = _WriteSingleKey(actualChar, vkey, modifierState);
        }
    }
    else if (wch == '\x7f')
    {
        // Note:
        //  The windows telnet expects to send x7f as DELETE, not backspace.
        //      However, the windows telnetd also wouldn't let you move the
        //      cursor back into the input line, so it wasn't possible to
        //      "delete" any input at all, only backspace.
        //  Because of this, we're treating x7f as backspace, like most
        //      terminals do.
        success = _WriteSingleKey('\x8', VK_BACK, writeAlt ? LEFT_ALT_PRESSED : 0);
    }
    else
    {
        success = ActionPrint(wch);
    }
    return success;
}

// Routine Description:
// - Triggers the Execute action to indicate that the listener should
//      immediately respond to a C0 control character.
// This is called from the Escape state in the state machine, indicating the
//      immediately previous character was an 0x1b.
// We need to override this method to properly treat 0x1b + C0 strings as
//      Ctrl+Alt+<char> input sequences.
// Arguments:
// - wch - Character to dispatch.
// Return Value:
// - true iff we successfully dispatched the sequence.
bool InputStateMachineEngine::ActionExecuteFromEscape(const wchar_t wch)
{
    return _DoControlCharacter(wch, true);
}

// Method Description:
// - Triggers the Print action to indicate that the listener should render the
//      character given.
// Arguments:
// - wch - Character to dispatch.
// Return Value:
// - true iff we successfully dispatched the sequence.
bool InputStateMachineEngine::ActionPrint(const wchar_t wch)
{
    short vkey = 0;
    DWORD modifierState = 0;
    bool success = _GenerateKeyFromChar(wch, vkey, modifierState);
    if (success)
    {
        success = _WriteSingleKey(wch, vkey, modifierState);
    }
    return success;
}

// Method Description:
// - Triggers the Print action to indicate that the listener should render the
//      string of characters given.
// Arguments:
// - string - string to dispatch.
// Return Value:
// - true iff we successfully dispatched the sequence.
bool InputStateMachineEngine::ActionPrintString(const std::wstring_view string)
{
    if (string.empty())
    {
        return true;
    }
    return _pDispatch->WriteString(string);
}

// Method Description:
// - Triggers the Print action to indicate that the listener should render the
//      string of characters given.
// Arguments:
// - string - string to dispatch.
// Return Value:
// - true iff we successfully dispatched the sequence.
bool InputStateMachineEngine::ActionPassThroughString(const std::wstring_view string)
{
    return ActionPrintString(string);
}

// Method Description:
// - Triggers the EscDispatch action to indicate that the listener should handle
//      a simple escape sequence. These sequences traditionally start with ESC
//      and a simple letter. No complicated parameters.
// Arguments:
// - wch - Character to dispatch.
<<<<<<< HEAD
// - intermediate - Intermediate character in the sequence, if there was one.
// Return Value:
// - true iff we successfully dispatched the sequence.
bool InputStateMachineEngine::ActionEscDispatch(const wchar_t wch,
                                                const std::optional<wchar_t> /*intermediate*/)
=======
// - intermediates - Intermediate characters in the sequence
// Return Value:
// - true iff we successfully dispatched the sequence.
bool InputStateMachineEngine::ActionEscDispatch(const wchar_t wch,
                                                const std::basic_string_view<wchar_t> /*intermediates*/)
>>>>>>> 322989d0
{
    bool success = false;

    // 0x7f is DEL, which we treat effectively the same as a ctrl character.
    if (wch == 0x7f)
    {
        success = _DoControlCharacter(wch, true);
    }
    else
    {
        DWORD modifierState = 0;
        short vk = 0;
        success = _GenerateKeyFromChar(wch, vk, modifierState);
        if (success)
        {
            // Alt is definitely pressed in the esc+key case.
            modifierState = WI_SetFlag(modifierState, LEFT_ALT_PRESSED);

            success = _WriteSingleKey(wch, vk, modifierState);
        }
    }

    return success;
}

// Method Description:
// - Triggers the CsiDispatch action to indicate that the listener should handle
//      a control sequence. These sequences perform various API-type commands
//      that can include many parameters.
// Arguments:
// - wch - Character to dispatch.
<<<<<<< HEAD
// - intermediate - Intermediate character in the sequence, if there was one.
=======
// - intermediates - Intermediate characters in the sequence
>>>>>>> 322989d0
// - parameters - set of numeric parameters collected while pasring the sequence.
// Return Value:
// - true iff we successfully dispatched the sequence.
bool InputStateMachineEngine::ActionCsiDispatch(const wchar_t wch,
<<<<<<< HEAD
                                                const std::optional<wchar_t> /*intermediate*/,
=======
                                                const std::basic_string_view<wchar_t> /*intermediates*/,
>>>>>>> 322989d0
                                                const std::basic_string_view<size_t> parameters)
{
    DWORD modifierState = 0;
    short vkey = 0;
    unsigned int function = 0;
    size_t col = 0;
    size_t row = 0;

    // This is all the args after the first arg, and the count of args not including the first one.
    const auto remainingArgs = parameters.size() > 1 ? parameters.substr(1) : std::basic_string_view<size_t>{};

    bool success = false;
    switch (static_cast<CsiActionCodes>(wch))
    {
    case CsiActionCodes::Generic:
        modifierState = _GetGenericKeysModifierState(parameters);
        success = _GetGenericVkey(parameters, vkey);
        break;
    // case CsiActionCodes::DSR_DeviceStatusReportResponse:
    case CsiActionCodes::CSI_F3:
        // The F3 case is special - it shares a code with the DeviceStatusResponse.
        // If we're looking for that response, then do that, and break out.
        // Else, fall though to the _GetCursorKeysModifierState handler.
        if (_lookingForDSR)
        {
            success = true;
            success = _GetXYPosition(parameters, row, col);
            break;
        }
    case CsiActionCodes::ArrowUp:
    case CsiActionCodes::ArrowDown:
    case CsiActionCodes::ArrowRight:
    case CsiActionCodes::ArrowLeft:
    case CsiActionCodes::Home:
    case CsiActionCodes::End:
    case CsiActionCodes::CSI_F1:
    case CsiActionCodes::CSI_F2:
    case CsiActionCodes::CSI_F4:
        modifierState = _GetCursorKeysModifierState(parameters);
        success = _GetCursorKeysVkey(wch, vkey);
        break;
    case CsiActionCodes::CursorBackTab:
        modifierState = SHIFT_PRESSED;
        vkey = VK_TAB;
        success = true;
        break;
    case CsiActionCodes::DTTERM_WindowManipulation:
        success = _GetWindowManipulationType(parameters, function);
        break;
    default:
        success = false;
        break;
    }

    if (success)
    {
        switch (static_cast<CsiActionCodes>(wch))
        {
        // case CsiActionCodes::DSR_DeviceStatusReportResponse:
        case CsiActionCodes::CSI_F3:
            // The F3 case is special - it shares a code with the DeviceStatusResponse.
            // If we're looking for that response, then do that, and break out.
            // Else, fall though to the _GetCursorKeysModifierState handler.
            if (_lookingForDSR)
            {
                success = _pDispatch->MoveCursor(row, col);
                // Right now we're only looking for on initial cursor
                //      position response. After that, only look for F3.
                _lookingForDSR = false;
                break;
            }
            __fallthrough;
        case CsiActionCodes::Generic:
        case CsiActionCodes::ArrowUp:
        case CsiActionCodes::ArrowDown:
        case CsiActionCodes::ArrowRight:
        case CsiActionCodes::ArrowLeft:
        case CsiActionCodes::Home:
        case CsiActionCodes::End:
        case CsiActionCodes::CSI_F1:
        case CsiActionCodes::CSI_F2:
        case CsiActionCodes::CSI_F4:
        case CsiActionCodes::CursorBackTab:
            success = _WriteSingleKey(vkey, modifierState);
            break;
        case CsiActionCodes::DTTERM_WindowManipulation:
            success = _pDispatch->WindowManipulation(static_cast<DispatchTypes::WindowManipulationType>(function),
                                                     remainingArgs);
            break;
        default:
            success = false;
            break;
        }
    }

    return success;
}

// Routine Description:
// - Triggers the Ss3Dispatch action to indicate that the listener should handle
//      a control sequence. These sequences perform various API-type commands
//      that can include many parameters.
// Arguments:
// - wch - Character to dispatch.
// - parameters - set of numeric parameters collected while pasring the sequence.
// Return Value:
// - true iff we successfully dispatched the sequence.
bool InputStateMachineEngine::ActionSs3Dispatch(const wchar_t wch,
                                                const std::basic_string_view<size_t> /*parameters*/)
{
    // Ss3 sequence keys aren't modified.
    // When F1-F4 *are* modified, they're sent as CSI sequences, not SS3's.
    const DWORD modifierState = 0;
    short vkey = 0;

    bool success = _GetSs3KeysVkey(wch, vkey);

    if (success)
    {
        success = _WriteSingleKey(vkey, modifierState);
    }

    return success;
}

// Method Description:
// - Triggers the Clear action to indicate that the state machine should erase
//      all internal state.
// Arguments:
// - <none>
// Return Value:
// - true iff we successfully dispatched the sequence.
bool InputStateMachineEngine::ActionClear() noexcept
{
    return true;
}

// Method Description:
// - Triggers the Ignore action to indicate that the state machine should eat
//      this character and say nothing.
// Arguments:
// - <none>
// Return Value:
// - true iff we successfully dispatched the sequence.
bool InputStateMachineEngine::ActionIgnore() noexcept
{
    return true;
}

// Method Description:
// - Triggers the OscDispatch action to indicate that the listener should handle a control sequence.
//   These sequences perform various API-type commands that can include many parameters.
// Arguments:
// - wch - Character to dispatch. This will be a BEL or ST char.
// - parameter - identifier of the OSC action to perform
// - string - OSC string we've collected. NOT null terminated.
// Return Value:
// - true if we handled the dsipatch.
bool InputStateMachineEngine::ActionOscDispatch(const wchar_t /*wch*/,
                                                const size_t /*parameter*/,
                                                const std::wstring_view /*string*/) noexcept
{
    return false;
}

// Method Description:
// - Writes a sequence of keypresses to the buffer based on the wch,
//      vkey and modifiers passed in. Will create both the appropriate key downs
//      and ups for that key for writing to the input. Will also generate
//      keypresses for pressing the modifier keys while typing that character.
//  If rgInput isn't big enough, then it will stop writing when it's filled.
// Arguments:
// - wch - the character to write to the input callback.
// - vkey - the VKEY of the key to write to the input callback.
// - modifierState - the modifier state to write with the key.
// - input - the buffer of characters to write the keypresses to. Can write
//      up to 8 records to this buffer.
// Return Value:
// - the number of records written, or 0 if the buffer wasn't big enough.
void InputStateMachineEngine::_GenerateWrappedSequence(const wchar_t wch,
                                                       const short vkey,
                                                       const DWORD modifierState,
                                                       std::vector<INPUT_RECORD>& input)
{
    input.reserve(input.size() + 8);

    // TODO: Reuse the clipboard functions for generating input for characters
    //       that aren't on the current keyboard.
    // MSFT:13994942

    const bool shift = WI_IsFlagSet(modifierState, SHIFT_PRESSED);
    const bool ctrl = WI_IsFlagSet(modifierState, LEFT_CTRL_PRESSED);
    const bool alt = WI_IsFlagSet(modifierState, LEFT_ALT_PRESSED);

    INPUT_RECORD next{ 0 };

    DWORD currentModifiers = 0;

    if (shift)
    {
        WI_SetFlag(currentModifiers, SHIFT_PRESSED);
        next.EventType = KEY_EVENT;
        next.Event.KeyEvent.bKeyDown = TRUE;
        next.Event.KeyEvent.dwControlKeyState = currentModifiers;
        next.Event.KeyEvent.wRepeatCount = 1;
        next.Event.KeyEvent.wVirtualKeyCode = VK_SHIFT;
        next.Event.KeyEvent.wVirtualScanCode = gsl::narrow_cast<WORD>(MapVirtualKey(VK_SHIFT, MAPVK_VK_TO_VSC));
        next.Event.KeyEvent.uChar.UnicodeChar = 0x0;
        input.push_back(next);
    }
    if (alt)
    {
        WI_SetFlag(currentModifiers, LEFT_ALT_PRESSED);
        next.EventType = KEY_EVENT;
        next.Event.KeyEvent.bKeyDown = TRUE;
        next.Event.KeyEvent.dwControlKeyState = currentModifiers;
        next.Event.KeyEvent.wRepeatCount = 1;
        next.Event.KeyEvent.wVirtualKeyCode = VK_MENU;
        next.Event.KeyEvent.wVirtualScanCode = gsl::narrow_cast<WORD>(MapVirtualKey(VK_MENU, MAPVK_VK_TO_VSC));
        next.Event.KeyEvent.uChar.UnicodeChar = 0x0;
        input.push_back(next);
    }
    if (ctrl)
    {
        WI_SetFlag(currentModifiers, LEFT_CTRL_PRESSED);
        next.EventType = KEY_EVENT;
        next.Event.KeyEvent.bKeyDown = TRUE;
        next.Event.KeyEvent.dwControlKeyState = currentModifiers;
        next.Event.KeyEvent.wRepeatCount = 1;
        next.Event.KeyEvent.wVirtualKeyCode = VK_CONTROL;
        next.Event.KeyEvent.wVirtualScanCode = gsl::narrow_cast<WORD>(MapVirtualKey(VK_CONTROL, MAPVK_VK_TO_VSC));
        next.Event.KeyEvent.uChar.UnicodeChar = 0x0;
        input.push_back(next);
    }

    _GetSingleKeypress(wch, vkey, currentModifiers, input);

    if (ctrl)
    {
        WI_ClearFlag(currentModifiers, LEFT_CTRL_PRESSED);
        next.EventType = KEY_EVENT;
        next.Event.KeyEvent.bKeyDown = FALSE;
        next.Event.KeyEvent.dwControlKeyState = currentModifiers;
        next.Event.KeyEvent.wRepeatCount = 1;
        next.Event.KeyEvent.wVirtualKeyCode = VK_CONTROL;
        next.Event.KeyEvent.wVirtualScanCode = gsl::narrow_cast<WORD>(MapVirtualKey(VK_CONTROL, MAPVK_VK_TO_VSC));
        next.Event.KeyEvent.uChar.UnicodeChar = 0x0;
        input.push_back(next);
    }
    if (alt)
    {
        WI_ClearFlag(currentModifiers, LEFT_ALT_PRESSED);
        next.EventType = KEY_EVENT;
        next.Event.KeyEvent.bKeyDown = FALSE;
        next.Event.KeyEvent.dwControlKeyState = currentModifiers;
        next.Event.KeyEvent.wRepeatCount = 1;
        next.Event.KeyEvent.wVirtualKeyCode = VK_MENU;
        next.Event.KeyEvent.wVirtualScanCode = gsl::narrow_cast<WORD>(MapVirtualKey(VK_MENU, MAPVK_VK_TO_VSC));
        next.Event.KeyEvent.uChar.UnicodeChar = 0x0;
        input.push_back(next);
    }
    if (shift)
    {
        WI_ClearFlag(currentModifiers, SHIFT_PRESSED);
        next.EventType = KEY_EVENT;
        next.Event.KeyEvent.bKeyDown = FALSE;
        next.Event.KeyEvent.dwControlKeyState = currentModifiers;
        next.Event.KeyEvent.wRepeatCount = 1;
        next.Event.KeyEvent.wVirtualKeyCode = VK_SHIFT;
        next.Event.KeyEvent.wVirtualScanCode = gsl::narrow_cast<WORD>(MapVirtualKey(VK_SHIFT, MAPVK_VK_TO_VSC));
        next.Event.KeyEvent.uChar.UnicodeChar = 0x0;
        input.push_back(next);
    }
}

// Method Description:
// - Writes a single character keypress to the input buffer. This writes both
//      the keydown and keyup events.
// Arguments:
// - wch - the character to write to the buffer.
// - vkey - the VKEY of the key to write to the buffer.
// - modifierState - the modifier state to write with the key.
// - input - the buffer of characters to write the keypress to. Will always
//      write to the first two positions in the buffer.
// Return Value:
// - the number of input records written.
void InputStateMachineEngine::_GetSingleKeypress(const wchar_t wch,
                                                 const short vkey,
                                                 const DWORD modifierState,
                                                 std::vector<INPUT_RECORD>& input)
{
    input.reserve(input.size() + 2);

    INPUT_RECORD rec;

    rec.EventType = KEY_EVENT;
    rec.Event.KeyEvent.bKeyDown = TRUE;
    rec.Event.KeyEvent.dwControlKeyState = modifierState;
    rec.Event.KeyEvent.wRepeatCount = 1;
    rec.Event.KeyEvent.wVirtualKeyCode = vkey;
    rec.Event.KeyEvent.wVirtualScanCode = gsl::narrow_cast<WORD>(MapVirtualKey(vkey, MAPVK_VK_TO_VSC));
    rec.Event.KeyEvent.uChar.UnicodeChar = wch;
    input.push_back(rec);

    rec.Event.KeyEvent.bKeyDown = FALSE;
    input.push_back(rec);
}

// Method Description:
// - Writes a sequence of keypresses to the input callback based on the wch,
//      vkey and modifiers passed in. Will create both the appropriate key downs
//      and ups for that key for writing to the input. Will also generate
//      keypresses for pressing the modifier keys while typing that character.
// Arguments:
// - wch - the character to write to the input callback.
// - vkey - the VKEY of the key to write to the input callback.
// - modifierState - the modifier state to write with the key.
// Return Value:
// - true iff we successfully wrote the keypress to the input callback.
bool InputStateMachineEngine::_WriteSingleKey(const wchar_t wch, const short vkey, const DWORD modifierState)
{
    // At most 8 records - 2 for each of shift,ctrl,alt up and down, and 2 for the actual key up and down.
    std::vector<INPUT_RECORD> input;
    _GenerateWrappedSequence(wch, vkey, modifierState, input);
    std::deque<std::unique_ptr<IInputEvent>> inputEvents = IInputEvent::Create(gsl::make_span(input));

    return _pDispatch->WriteInput(inputEvents);
}

// Method Description:
// - Helper for writing a single key to the input when you only know the vkey.
//      Will automatically get the wchar_t associated with that vkey.
// Arguments:
// - vkey - the VKEY of the key to write to the input callback.
// - modifierState - the modifier state to write with the key.
// Return Value:
// - true iff we successfully wrote the keypress to the input callback.
bool InputStateMachineEngine::_WriteSingleKey(const short vkey, const DWORD dwModifierState)
{
    const wchar_t wch = gsl::narrow_cast<wchar_t>(MapVirtualKey(vkey, MAPVK_VK_TO_CHAR));
    return _WriteSingleKey(wch, vkey, dwModifierState);
}

// Method Description:
// - Retrieves the modifier state from a set of parameters for a cursor keys
//      sequence. This is for Arrow keys, Home, End, etc.
// Arguments:
// - rgusParams - the set of parameters to get the modifier state from.
// - cParams - the number of elements in rgusParams
// Return Value:
// - the INPUT_RECORD comaptible modifier state.
DWORD InputStateMachineEngine::_GetCursorKeysModifierState(const std::basic_string_view<size_t> parameters) noexcept
{
    // Both Cursor keys and generic keys keep their modifiers in the same index.
    return _GetGenericKeysModifierState(parameters);
}

// Method Description:
// - Retrieves the modifier state from a set of parameters for a "Generic"
//      keypress - one who's sequence is terminated with a '~'.
// Arguments:
// - rgusParams - the set of parameters to get the modifier state from.
// - cParams - the number of elements in rgusParams
// Return Value:
// - the INPUT_RECORD compatible modifier state.
DWORD InputStateMachineEngine::_GetGenericKeysModifierState(const std::basic_string_view<size_t> parameters) noexcept
{
    DWORD modifiers = 0;
    if (_IsModified(parameters.size()) && parameters.size() >= 2)
    {
        modifiers = _GetModifier(parameters.at(1));
    }
    return modifiers;
}

// Method Description:
// - Determines if a set of parameters indicates a modified keypress
// Arguments:
// - paramCount - the nummber of parameters we've collected in this sequence
// Return Value:
// - true iff the sequence is a modified sequence.
bool InputStateMachineEngine::_IsModified(const size_t paramCount) noexcept
{
    // modified input either looks like
    // \x1b[1;mA or \x1b[17;m~
    // Both have two parameters
    return paramCount == 2;
}

// Method Description:
// - Converts a VT encoded modifier param into a INPUT_RECORD compatible one.
// Arguments:
// - modifierParam - the VT modifier value to convert
// Return Value:
// - The equivalent INPUT_RECORD modifier value.
DWORD InputStateMachineEngine::_GetModifier(const size_t modifierParam) noexcept
{
    // VT Modifiers are 1+(modifier flags)
    const auto vtParam = modifierParam - 1;
    DWORD modifierState = 0;
    WI_SetFlagIf(modifierState, ENHANCED_KEY, modifierParam > 0);
    WI_SetFlagIf(modifierState, SHIFT_PRESSED, WI_IsFlagSet(vtParam, VT_SHIFT));
    WI_SetFlagIf(modifierState, LEFT_ALT_PRESSED, WI_IsFlagSet(vtParam, VT_ALT));
    WI_SetFlagIf(modifierState, LEFT_CTRL_PRESSED, WI_IsFlagSet(vtParam, VT_CTRL));
    return modifierState;
}

// Method Description:
// - Gets the Vkey form the generic keys table associated with a particular
//   identifier code. The identifier code will be the first param in rgusParams.
// Arguments:
// - parameters: an array of shorts where the first is the identifier of the key
//      we're looking for.
// - vkey: Recieves the vkey
// Return Value:
// true iff we found the key
bool InputStateMachineEngine::_GetGenericVkey(const std::basic_string_view<size_t> parameters, short& vkey) const
{
    vkey = 0;
    if (parameters.empty())
    {
        return false;
    }

<<<<<<< HEAD
    const auto identifier = (GenericKeyIdentifiers)parameters.front();
=======
    const auto identifier = (GenericKeyIdentifiers)til::at(parameters, 0);
>>>>>>> 322989d0

    const auto mapping = std::find(s_genericMap.cbegin(), s_genericMap.cend(), identifier);
    if (mapping != s_genericMap.end())
    {
        vkey = mapping->vkey;
        return true;
    }

    return false;
}

// Method Description:
// - Gets the Vkey from the CSI codes table associated with a particular character.
// Arguments:
// - wch: the wchar_t to get the mapped vkey of.
// - vkey: Recieves the vkey
// Return Value:
// true iff we found the key
bool InputStateMachineEngine::_GetCursorKeysVkey(const wchar_t wch, short& vkey) const
{
    vkey = 0;

    const auto mapping = std::find(s_csiMap.cbegin(), s_csiMap.cend(), (CsiActionCodes)wch);
    if (mapping != s_csiMap.end())
    {
        vkey = mapping->vkey;
        return true;
    }

    return false;
}

// Method Description:
// - Gets the Vkey from the SS3 codes table associated with a particular character.
// Arguments:
// - wch: the wchar_t to get the mapped vkey of.
// - pVkey: Recieves the vkey
// Return Value:
// true iff we found the key
bool InputStateMachineEngine::_GetSs3KeysVkey(const wchar_t wch, short& vkey) const
{
    vkey = 0;

    const auto mapping = std::find(s_ss3Map.cbegin(), s_ss3Map.cend(), (Ss3ActionCodes)wch);
    if (mapping != s_ss3Map.end())
    {
        vkey = mapping->vkey;
        return true;
    }

    return false;
}

// Method Description:
// - Gets the Vkey and modifier state that's associated with a particular char.
// Arguments:
// - wch: the wchar_t to get the vkey and modifier state of.
// - vkey: Recieves the vkey
// - modifierState: Recieves the modifier state
// Return Value:
// <none>
bool InputStateMachineEngine::_GenerateKeyFromChar(const wchar_t wch,
                                                   short& vkey,
                                                   DWORD& modifierState) noexcept
{
    // Low order byte is key, high order is modifiers
    const short keyscan = VkKeyScanW(wch);

    short key = LOBYTE(keyscan);

    const short keyscanModifiers = HIBYTE(keyscan);

    if (key == -1 && keyscanModifiers == -1)
    {
        return false;
    }

    // Because of course, these are not the same flags.
    short modifierFlags = 0 |
                          (WI_IsFlagSet(keyscanModifiers, KEYSCAN_SHIFT) ? SHIFT_PRESSED : 0) |
                          (WI_IsFlagSet(keyscanModifiers, KEYSCAN_CTRL) ? LEFT_CTRL_PRESSED : 0) |
                          (WI_IsFlagSet(keyscanModifiers, KEYSCAN_ALT) ? LEFT_ALT_PRESSED : 0);

    vkey = key;
    modifierState = modifierFlags;

    return true;
}

// Method Description:
// - Returns true if the engine should dispatch on the last charater of a string
//      always, even if the sequence hasn't normally dispatched.
//   If this is false, the engine will persist its state across calls to
//      ProcessString, and dispatch only at the end of the sequence.
// Return Value:
// - True iff we should manually dispatch on the last character of a string.
bool InputStateMachineEngine::FlushAtEndOfString() const noexcept
{
    return true;
}

// Routine Description:
// - Returns true if the engine should dispatch control characters in the Escape
//      state. Typically, control characters are immediately executed in the
//      Escape state without returning to ground. If this returns true, the
//      state machine will instead call ActionExecuteFromEscape and then enter
//      the Ground state when a control character is encountered in the escape
//      state.
// Return Value:
// - True iff we should return to the Ground state when the state machine
//      encounters a Control (C0) character in the Escape state.
bool InputStateMachineEngine::DispatchControlCharsFromEscape() const noexcept
{
    return true;
}

// Routine Description:
// - Returns false if the engine wants to be able to collect intermediate
//   characters in the Escape state. We do _not_ want to buffer any characters
//   as intermediates, because we use ESC as a prefix to indicate a key was
//   pressed while Alt was pressed.
// Return Value:
// - True iff we should dispatch in the Escape state when we encounter a
//   Intermediate character.
bool InputStateMachineEngine::DispatchIntermediatesFromEscape() const noexcept
{
    return true;
}

// Method Description:
// - Retrieves the type of window manipulation operation from the parameter pool
//      stored during Param actions.
//  This is kept seperate from the output version, as there may be
//      codes that are supported in one direction but not the other.
// Arguments:
// - parameters - Array of parameters collected
// - function - Receives the function type
// Return Value:
// - True iff we successfully pulled the function type from the parameters
bool InputStateMachineEngine::_GetWindowManipulationType(const std::basic_string_view<size_t> parameters,
                                                         unsigned int& function) const noexcept
{
    bool success = false;
    function = DispatchTypes::WindowManipulationType::Invalid;

    if (!parameters.empty())
    {
<<<<<<< HEAD
        switch (parameters.front())
=======
        switch (til::at(parameters, 0))
>>>>>>> 322989d0
        {
        case DispatchTypes::WindowManipulationType::RefreshWindow:
            function = DispatchTypes::WindowManipulationType::RefreshWindow;
            success = true;
            break;
        case DispatchTypes::WindowManipulationType::ResizeWindowInCharacters:
            function = DispatchTypes::WindowManipulationType::ResizeWindowInCharacters;
            success = true;
            break;
        default:
            success = false;
        }
    }

    return success;
}

// Routine Description:
// - Retrieves an X/Y coordinate pair for a cursor operation from the parameter pool stored during Param actions.
// Arguments:
// - parameters - set of numeric parameters collected while pasring the sequence.
// - line - Receives the Y/Line/Row position
// - column - Receives the X/Column position
// Return Value:
// - True if we successfully pulled the cursor coordinates from the parameters we've stored. False otherwise.
bool InputStateMachineEngine::_GetXYPosition(const std::basic_string_view<size_t> parameters,
                                             size_t& line,
                                             size_t& column) const noexcept
{
    bool success = true;
    line = DefaultLine;
    column = DefaultColumn;

    if (parameters.empty())
    {
        // Empty parameter sequences should use the default
    }
    else if (parameters.size() == 1)
    {
        // If there's only one param, leave the default for the column, and retrieve the specified row.
<<<<<<< HEAD
        line = parameters.front();
=======
        line = til::at(parameters, 0);
>>>>>>> 322989d0
    }
    else if (parameters.size() == 2)
    {
        // If there are exactly two parameters, use them.
<<<<<<< HEAD
        line = parameters.front();
        column = parameters.back();
=======
        line = til::at(parameters, 0);
        column = til::at(parameters, 1);
>>>>>>> 322989d0
    }
    else
    {
        success = false;
    }

    // Distances of 0 should be changed to 1.
    if (line == 0)
    {
        line = DefaultLine;
    }

    if (column == 0)
    {
        column = DefaultColumn;
    }

    return success;
}
<|MERGE_RESOLUTION|>--- conflicted
+++ resolved
@@ -1,1055 +1,1022 @@
-// Copyright (c) Microsoft Corporation.
-// Licensed under the MIT license.
-
-#include "precomp.h"
-
-#include "stateMachine.hpp"
-#include "InputStateMachineEngine.hpp"
-
-#include "../../inc/unicode.hpp"
-#include "ascii.hpp"
-
-#ifdef BUILD_ONECORE_INTERACTIVITY
-#include "../../interactivity/inc/VtApiRedirection.hpp"
-#endif
-
-using namespace Microsoft::Console::VirtualTerminal;
-
-// The values used by VkKeyScan to encode modifiers in the high order byte
-const short KEYSCAN_SHIFT = 1;
-const short KEYSCAN_CTRL = 2;
-const short KEYSCAN_ALT = 4;
-
-// The values with which VT encodes modifier values.
-const short VT_SHIFT = 1;
-const short VT_ALT = 2;
-const short VT_CTRL = 4;
-
-const size_t WRAPPED_SEQUENCE_MAX_LENGTH = 8;
-
-// For reference, the equivalent INPUT_RECORD values are:
-// RIGHT_ALT_PRESSED   0x0001
-// LEFT_ALT_PRESSED    0x0002
-// RIGHT_CTRL_PRESSED  0x0004
-// LEFT_CTRL_PRESSED   0x0008
-// SHIFT_PRESSED       0x0010
-// NUMLOCK_ON          0x0020
-// SCROLLLOCK_ON       0x0040
-// CAPSLOCK_ON         0x0080
-// ENHANCED_KEY        0x0100
-
-enum class CsiActionCodes : wchar_t
-{
-    ArrowUp = L'A',
-    ArrowDown = L'B',
-    ArrowRight = L'C',
-    ArrowLeft = L'D',
-    Home = L'H',
-    End = L'F',
-    Generic = L'~', // Used for a whole bunch of possible keys
-    CSI_F1 = L'P',
-    CSI_F2 = L'Q',
-    CSI_F3 = L'R', // Both F3 and DSR are on R.
-    // DSR_DeviceStatusReportResponse = L'R',
-    CSI_F4 = L'S',
-    DTTERM_WindowManipulation = L't',
-    CursorBackTab = L'Z',
-};
-
-struct CsiToVkey
-{
-    CsiActionCodes action;
-    short vkey;
-};
-
-static constexpr std::array<CsiToVkey, 10> s_csiMap = {
-    CsiToVkey{ CsiActionCodes::ArrowUp, VK_UP },
-    CsiToVkey{ CsiActionCodes::ArrowDown, VK_DOWN },
-    CsiToVkey{ CsiActionCodes::ArrowRight, VK_RIGHT },
-    CsiToVkey{ CsiActionCodes::ArrowLeft, VK_LEFT },
-    CsiToVkey{ CsiActionCodes::Home, VK_HOME },
-    CsiToVkey{ CsiActionCodes::End, VK_END },
-    CsiToVkey{ CsiActionCodes::CSI_F1, VK_F1 },
-    CsiToVkey{ CsiActionCodes::CSI_F2, VK_F2 },
-    CsiToVkey{ CsiActionCodes::CSI_F3, VK_F3 },
-    CsiToVkey{ CsiActionCodes::CSI_F4, VK_F4 }
-};
-
-static bool operator==(const CsiToVkey& pair, const CsiActionCodes code) noexcept
-{
-    return pair.action == code;
-}
-
-// Sequences ending in '~' use these numbers as identifiers.
-enum class GenericKeyIdentifiers : unsigned short
-{
-    GenericHome = 1,
-    Insert = 2,
-    Delete = 3,
-    GenericEnd = 4,
-    Prior = 5, //PgUp
-    Next = 6, //PgDn
-    F5 = 15,
-    F6 = 17,
-    F7 = 18,
-    F8 = 19,
-    F9 = 20,
-    F10 = 21,
-    F11 = 23,
-    F12 = 24,
-};
-
-struct GenericToVkey
-{
-    GenericKeyIdentifiers identifier;
-    short vkey;
-};
-
-static constexpr std::array<GenericToVkey, 14> s_genericMap = {
-    GenericToVkey{ GenericKeyIdentifiers::GenericHome, VK_HOME },
-    GenericToVkey{ GenericKeyIdentifiers::Insert, VK_INSERT },
-    GenericToVkey{ GenericKeyIdentifiers::Delete, VK_DELETE },
-    GenericToVkey{ GenericKeyIdentifiers::GenericEnd, VK_END },
-    GenericToVkey{ GenericKeyIdentifiers::Prior, VK_PRIOR },
-    GenericToVkey{ GenericKeyIdentifiers::Next, VK_NEXT },
-    GenericToVkey{ GenericKeyIdentifiers::F5, VK_F5 },
-    GenericToVkey{ GenericKeyIdentifiers::F6, VK_F6 },
-    GenericToVkey{ GenericKeyIdentifiers::F7, VK_F7 },
-    GenericToVkey{ GenericKeyIdentifiers::F8, VK_F8 },
-    GenericToVkey{ GenericKeyIdentifiers::F9, VK_F9 },
-    GenericToVkey{ GenericKeyIdentifiers::F10, VK_F10 },
-    GenericToVkey{ GenericKeyIdentifiers::F11, VK_F11 },
-    GenericToVkey{ GenericKeyIdentifiers::F12, VK_F12 },
-};
-
-static bool operator==(const GenericToVkey& pair, const GenericKeyIdentifiers identifier) noexcept
-{
-    return pair.identifier == identifier;
-}
-
-enum class Ss3ActionCodes : wchar_t
-{
-    // The "Cursor Keys" are sometimes sent as a SS3 in "application mode"
-    //  But for now we'll only accept them as Normal Mode sequences, as CSI's.
-    // ArrowUp = L'A',
-    // ArrowDown = L'B',
-    // ArrowRight = L'C',
-    // ArrowLeft = L'D',
-    // Home = L'H',
-    // End = L'F',
-    SS3_F1 = L'P',
-    SS3_F2 = L'Q',
-    SS3_F3 = L'R',
-    SS3_F4 = L'S',
-};
-
-struct Ss3ToVkey
-{
-    Ss3ActionCodes action;
-    short vkey;
-};
-
-static constexpr std::array<Ss3ToVkey, 4> s_ss3Map = {
-    Ss3ToVkey{ Ss3ActionCodes::SS3_F1, VK_F1 },
-    Ss3ToVkey{ Ss3ActionCodes::SS3_F2, VK_F2 },
-    Ss3ToVkey{ Ss3ActionCodes::SS3_F3, VK_F3 },
-    Ss3ToVkey{ Ss3ActionCodes::SS3_F4, VK_F4 },
-};
-
-static bool operator==(const Ss3ToVkey& pair, const Ss3ActionCodes code) noexcept
-{
-    return pair.action == code;
-}
-
-InputStateMachineEngine::InputStateMachineEngine(std::unique_ptr<IInteractDispatch> pDispatch) :
-    InputStateMachineEngine(std::move(pDispatch), false)
-{
-}
-
-InputStateMachineEngine::InputStateMachineEngine(std::unique_ptr<IInteractDispatch> pDispatch, const bool lookingForDSR) :
-    _pDispatch(std::move(pDispatch)),
-    _lookingForDSR(lookingForDSR)
-{
-    THROW_IF_NULL_ALLOC(_pDispatch.get());
-}
-
-// Method Description:
-// - Triggers the Execute action to indicate that the listener should
-//      immediately respond to a C0 control character.
-// Arguments:
-// - wch - Character to dispatch.
-// Return Value:
-// - true iff we successfully dispatched the sequence.
-bool InputStateMachineEngine::ActionExecute(const wchar_t wch)
-{
-    return _DoControlCharacter(wch, false);
-}
-
-// Routine Description:
-// - Writes a control character into the buffer. Think characters like tab, backspace, etc.
-// Arguments:
-// - wch - The character to write
-// - writeAlt - Pass in the alt-state information here as it's not embedded
-// Return Value:
-// - True if successfully generated and written. False otherwise.
-bool InputStateMachineEngine::_DoControlCharacter(const wchar_t wch, const bool writeAlt)
-{
-    bool success = false;
-    if (wch == UNICODE_ETX && !writeAlt)
-    {
-        // This is Ctrl+C, which is handled specially by the host.
-        success = _pDispatch->WriteCtrlC();
-    }
-    else if (wch >= '\x0' && wch < '\x20')
-    {
-        // This is a C0 Control Character.
-        // This should be translated as Ctrl+(wch+x40)
-        const wchar_t actualChar = wch;
-        bool writeCtrl = true;
-
-        short vkey = 0;
-        DWORD modifierState = 0;
-
-        switch (wch)
-        {
-        case L'\b':
-            success = _GenerateKeyFromChar(wch + 0x40, vkey, modifierState);
-            modifierState = 0;
-            break;
-        case L'\r':
-            writeCtrl = false;
-            success = _GenerateKeyFromChar(wch, vkey, modifierState);
-            modifierState = 0;
-            break;
-        case L'\x1b':
-            // Translate escape as the ESC key, NOT C-[.
-            // This means that C-[ won't insert ^[ into the buffer anymore,
-            //      which isn't the worst tradeoff.
-            vkey = VK_ESCAPE;
-            writeCtrl = false;
-            success = true;
-            break;
-        case L'\t':
-            writeCtrl = false;
-            success = _GenerateKeyFromChar(actualChar, vkey, modifierState);
-            break;
-        default:
-            success = _GenerateKeyFromChar(actualChar, vkey, modifierState);
-            break;
-        }
-
-        if (success)
-        {
-            if (writeCtrl)
-            {
-                WI_SetFlag(modifierState, LEFT_CTRL_PRESSED);
-            }
-            if (writeAlt)
-            {
-                WI_SetFlag(modifierState, LEFT_ALT_PRESSED);
-            }
-
-            success = _WriteSingleKey(actualChar, vkey, modifierState);
-        }
-    }
-    else if (wch == '\x7f')
-    {
-        // Note:
-        //  The windows telnet expects to send x7f as DELETE, not backspace.
-        //      However, the windows telnetd also wouldn't let you move the
-        //      cursor back into the input line, so it wasn't possible to
-        //      "delete" any input at all, only backspace.
-        //  Because of this, we're treating x7f as backspace, like most
-        //      terminals do.
-        success = _WriteSingleKey('\x8', VK_BACK, writeAlt ? LEFT_ALT_PRESSED : 0);
-    }
-    else
-    {
-        success = ActionPrint(wch);
-    }
-    return success;
-}
-
-// Routine Description:
-// - Triggers the Execute action to indicate that the listener should
-//      immediately respond to a C0 control character.
-// This is called from the Escape state in the state machine, indicating the
-//      immediately previous character was an 0x1b.
-// We need to override this method to properly treat 0x1b + C0 strings as
-//      Ctrl+Alt+<char> input sequences.
-// Arguments:
-// - wch - Character to dispatch.
-// Return Value:
-// - true iff we successfully dispatched the sequence.
-bool InputStateMachineEngine::ActionExecuteFromEscape(const wchar_t wch)
-{
-    return _DoControlCharacter(wch, true);
-}
-
-// Method Description:
-// - Triggers the Print action to indicate that the listener should render the
-//      character given.
-// Arguments:
-// - wch - Character to dispatch.
-// Return Value:
-// - true iff we successfully dispatched the sequence.
-bool InputStateMachineEngine::ActionPrint(const wchar_t wch)
-{
-    short vkey = 0;
-    DWORD modifierState = 0;
-    bool success = _GenerateKeyFromChar(wch, vkey, modifierState);
-    if (success)
-    {
-        success = _WriteSingleKey(wch, vkey, modifierState);
-    }
-    return success;
-}
-
-// Method Description:
-// - Triggers the Print action to indicate that the listener should render the
-//      string of characters given.
-// Arguments:
-// - string - string to dispatch.
-// Return Value:
-// - true iff we successfully dispatched the sequence.
-bool InputStateMachineEngine::ActionPrintString(const std::wstring_view string)
-{
-    if (string.empty())
-    {
-        return true;
-    }
-    return _pDispatch->WriteString(string);
-}
-
-// Method Description:
-// - Triggers the Print action to indicate that the listener should render the
-//      string of characters given.
-// Arguments:
-// - string - string to dispatch.
-// Return Value:
-// - true iff we successfully dispatched the sequence.
-bool InputStateMachineEngine::ActionPassThroughString(const std::wstring_view string)
-{
-    return ActionPrintString(string);
-}
-
-// Method Description:
-// - Triggers the EscDispatch action to indicate that the listener should handle
-//      a simple escape sequence. These sequences traditionally start with ESC
-//      and a simple letter. No complicated parameters.
-// Arguments:
-// - wch - Character to dispatch.
-<<<<<<< HEAD
-// - intermediate - Intermediate character in the sequence, if there was one.
-// Return Value:
-// - true iff we successfully dispatched the sequence.
-bool InputStateMachineEngine::ActionEscDispatch(const wchar_t wch,
-                                                const std::optional<wchar_t> /*intermediate*/)
-=======
-// - intermediates - Intermediate characters in the sequence
-// Return Value:
-// - true iff we successfully dispatched the sequence.
-bool InputStateMachineEngine::ActionEscDispatch(const wchar_t wch,
-                                                const std::basic_string_view<wchar_t> /*intermediates*/)
->>>>>>> 322989d0
-{
-    bool success = false;
-
-    // 0x7f is DEL, which we treat effectively the same as a ctrl character.
-    if (wch == 0x7f)
-    {
-        success = _DoControlCharacter(wch, true);
-    }
-    else
-    {
-        DWORD modifierState = 0;
-        short vk = 0;
-        success = _GenerateKeyFromChar(wch, vk, modifierState);
-        if (success)
-        {
-            // Alt is definitely pressed in the esc+key case.
-            modifierState = WI_SetFlag(modifierState, LEFT_ALT_PRESSED);
-
-            success = _WriteSingleKey(wch, vk, modifierState);
-        }
-    }
-
-    return success;
-}
-
-// Method Description:
-// - Triggers the CsiDispatch action to indicate that the listener should handle
-//      a control sequence. These sequences perform various API-type commands
-//      that can include many parameters.
-// Arguments:
-// - wch - Character to dispatch.
-<<<<<<< HEAD
-// - intermediate - Intermediate character in the sequence, if there was one.
-=======
-// - intermediates - Intermediate characters in the sequence
->>>>>>> 322989d0
-// - parameters - set of numeric parameters collected while pasring the sequence.
-// Return Value:
-// - true iff we successfully dispatched the sequence.
-bool InputStateMachineEngine::ActionCsiDispatch(const wchar_t wch,
-<<<<<<< HEAD
-                                                const std::optional<wchar_t> /*intermediate*/,
-=======
-                                                const std::basic_string_view<wchar_t> /*intermediates*/,
->>>>>>> 322989d0
-                                                const std::basic_string_view<size_t> parameters)
-{
-    DWORD modifierState = 0;
-    short vkey = 0;
-    unsigned int function = 0;
-    size_t col = 0;
-    size_t row = 0;
-
-    // This is all the args after the first arg, and the count of args not including the first one.
-    const auto remainingArgs = parameters.size() > 1 ? parameters.substr(1) : std::basic_string_view<size_t>{};
-
-    bool success = false;
-    switch (static_cast<CsiActionCodes>(wch))
-    {
-    case CsiActionCodes::Generic:
-        modifierState = _GetGenericKeysModifierState(parameters);
-        success = _GetGenericVkey(parameters, vkey);
-        break;
-    // case CsiActionCodes::DSR_DeviceStatusReportResponse:
-    case CsiActionCodes::CSI_F3:
-        // The F3 case is special - it shares a code with the DeviceStatusResponse.
-        // If we're looking for that response, then do that, and break out.
-        // Else, fall though to the _GetCursorKeysModifierState handler.
-        if (_lookingForDSR)
-        {
-            success = true;
-            success = _GetXYPosition(parameters, row, col);
-            break;
-        }
-    case CsiActionCodes::ArrowUp:
-    case CsiActionCodes::ArrowDown:
-    case CsiActionCodes::ArrowRight:
-    case CsiActionCodes::ArrowLeft:
-    case CsiActionCodes::Home:
-    case CsiActionCodes::End:
-    case CsiActionCodes::CSI_F1:
-    case CsiActionCodes::CSI_F2:
-    case CsiActionCodes::CSI_F4:
-        modifierState = _GetCursorKeysModifierState(parameters);
-        success = _GetCursorKeysVkey(wch, vkey);
-        break;
-    case CsiActionCodes::CursorBackTab:
-        modifierState = SHIFT_PRESSED;
-        vkey = VK_TAB;
-        success = true;
-        break;
-    case CsiActionCodes::DTTERM_WindowManipulation:
-        success = _GetWindowManipulationType(parameters, function);
-        break;
-    default:
-        success = false;
-        break;
-    }
-
-    if (success)
-    {
-        switch (static_cast<CsiActionCodes>(wch))
-        {
-        // case CsiActionCodes::DSR_DeviceStatusReportResponse:
-        case CsiActionCodes::CSI_F3:
-            // The F3 case is special - it shares a code with the DeviceStatusResponse.
-            // If we're looking for that response, then do that, and break out.
-            // Else, fall though to the _GetCursorKeysModifierState handler.
-            if (_lookingForDSR)
-            {
-                success = _pDispatch->MoveCursor(row, col);
-                // Right now we're only looking for on initial cursor
-                //      position response. After that, only look for F3.
-                _lookingForDSR = false;
-                break;
-            }
-            __fallthrough;
-        case CsiActionCodes::Generic:
-        case CsiActionCodes::ArrowUp:
-        case CsiActionCodes::ArrowDown:
-        case CsiActionCodes::ArrowRight:
-        case CsiActionCodes::ArrowLeft:
-        case CsiActionCodes::Home:
-        case CsiActionCodes::End:
-        case CsiActionCodes::CSI_F1:
-        case CsiActionCodes::CSI_F2:
-        case CsiActionCodes::CSI_F4:
-        case CsiActionCodes::CursorBackTab:
-            success = _WriteSingleKey(vkey, modifierState);
-            break;
-        case CsiActionCodes::DTTERM_WindowManipulation:
-            success = _pDispatch->WindowManipulation(static_cast<DispatchTypes::WindowManipulationType>(function),
-                                                     remainingArgs);
-            break;
-        default:
-            success = false;
-            break;
-        }
-    }
-
-    return success;
-}
-
-// Routine Description:
-// - Triggers the Ss3Dispatch action to indicate that the listener should handle
-//      a control sequence. These sequences perform various API-type commands
-//      that can include many parameters.
-// Arguments:
-// - wch - Character to dispatch.
-// - parameters - set of numeric parameters collected while pasring the sequence.
-// Return Value:
-// - true iff we successfully dispatched the sequence.
-bool InputStateMachineEngine::ActionSs3Dispatch(const wchar_t wch,
-                                                const std::basic_string_view<size_t> /*parameters*/)
-{
-    // Ss3 sequence keys aren't modified.
-    // When F1-F4 *are* modified, they're sent as CSI sequences, not SS3's.
-    const DWORD modifierState = 0;
-    short vkey = 0;
-
-    bool success = _GetSs3KeysVkey(wch, vkey);
-
-    if (success)
-    {
-        success = _WriteSingleKey(vkey, modifierState);
-    }
-
-    return success;
-}
-
-// Method Description:
-// - Triggers the Clear action to indicate that the state machine should erase
-//      all internal state.
-// Arguments:
-// - <none>
-// Return Value:
-// - true iff we successfully dispatched the sequence.
-bool InputStateMachineEngine::ActionClear() noexcept
-{
-    return true;
-}
-
-// Method Description:
-// - Triggers the Ignore action to indicate that the state machine should eat
-//      this character and say nothing.
-// Arguments:
-// - <none>
-// Return Value:
-// - true iff we successfully dispatched the sequence.
-bool InputStateMachineEngine::ActionIgnore() noexcept
-{
-    return true;
-}
-
-// Method Description:
-// - Triggers the OscDispatch action to indicate that the listener should handle a control sequence.
-//   These sequences perform various API-type commands that can include many parameters.
-// Arguments:
-// - wch - Character to dispatch. This will be a BEL or ST char.
-// - parameter - identifier of the OSC action to perform
-// - string - OSC string we've collected. NOT null terminated.
-// Return Value:
-// - true if we handled the dsipatch.
-bool InputStateMachineEngine::ActionOscDispatch(const wchar_t /*wch*/,
-                                                const size_t /*parameter*/,
-                                                const std::wstring_view /*string*/) noexcept
-{
-    return false;
-}
-
-// Method Description:
-// - Writes a sequence of keypresses to the buffer based on the wch,
-//      vkey and modifiers passed in. Will create both the appropriate key downs
-//      and ups for that key for writing to the input. Will also generate
-//      keypresses for pressing the modifier keys while typing that character.
-//  If rgInput isn't big enough, then it will stop writing when it's filled.
-// Arguments:
-// - wch - the character to write to the input callback.
-// - vkey - the VKEY of the key to write to the input callback.
-// - modifierState - the modifier state to write with the key.
-// - input - the buffer of characters to write the keypresses to. Can write
-//      up to 8 records to this buffer.
-// Return Value:
-// - the number of records written, or 0 if the buffer wasn't big enough.
-void InputStateMachineEngine::_GenerateWrappedSequence(const wchar_t wch,
-                                                       const short vkey,
-                                                       const DWORD modifierState,
-                                                       std::vector<INPUT_RECORD>& input)
-{
-    input.reserve(input.size() + 8);
-
-    // TODO: Reuse the clipboard functions for generating input for characters
-    //       that aren't on the current keyboard.
-    // MSFT:13994942
-
-    const bool shift = WI_IsFlagSet(modifierState, SHIFT_PRESSED);
-    const bool ctrl = WI_IsFlagSet(modifierState, LEFT_CTRL_PRESSED);
-    const bool alt = WI_IsFlagSet(modifierState, LEFT_ALT_PRESSED);
-
-    INPUT_RECORD next{ 0 };
-
-    DWORD currentModifiers = 0;
-
-    if (shift)
-    {
-        WI_SetFlag(currentModifiers, SHIFT_PRESSED);
-        next.EventType = KEY_EVENT;
-        next.Event.KeyEvent.bKeyDown = TRUE;
-        next.Event.KeyEvent.dwControlKeyState = currentModifiers;
-        next.Event.KeyEvent.wRepeatCount = 1;
-        next.Event.KeyEvent.wVirtualKeyCode = VK_SHIFT;
-        next.Event.KeyEvent.wVirtualScanCode = gsl::narrow_cast<WORD>(MapVirtualKey(VK_SHIFT, MAPVK_VK_TO_VSC));
-        next.Event.KeyEvent.uChar.UnicodeChar = 0x0;
-        input.push_back(next);
-    }
-    if (alt)
-    {
-        WI_SetFlag(currentModifiers, LEFT_ALT_PRESSED);
-        next.EventType = KEY_EVENT;
-        next.Event.KeyEvent.bKeyDown = TRUE;
-        next.Event.KeyEvent.dwControlKeyState = currentModifiers;
-        next.Event.KeyEvent.wRepeatCount = 1;
-        next.Event.KeyEvent.wVirtualKeyCode = VK_MENU;
-        next.Event.KeyEvent.wVirtualScanCode = gsl::narrow_cast<WORD>(MapVirtualKey(VK_MENU, MAPVK_VK_TO_VSC));
-        next.Event.KeyEvent.uChar.UnicodeChar = 0x0;
-        input.push_back(next);
-    }
-    if (ctrl)
-    {
-        WI_SetFlag(currentModifiers, LEFT_CTRL_PRESSED);
-        next.EventType = KEY_EVENT;
-        next.Event.KeyEvent.bKeyDown = TRUE;
-        next.Event.KeyEvent.dwControlKeyState = currentModifiers;
-        next.Event.KeyEvent.wRepeatCount = 1;
-        next.Event.KeyEvent.wVirtualKeyCode = VK_CONTROL;
-        next.Event.KeyEvent.wVirtualScanCode = gsl::narrow_cast<WORD>(MapVirtualKey(VK_CONTROL, MAPVK_VK_TO_VSC));
-        next.Event.KeyEvent.uChar.UnicodeChar = 0x0;
-        input.push_back(next);
-    }
-
-    _GetSingleKeypress(wch, vkey, currentModifiers, input);
-
-    if (ctrl)
-    {
-        WI_ClearFlag(currentModifiers, LEFT_CTRL_PRESSED);
-        next.EventType = KEY_EVENT;
-        next.Event.KeyEvent.bKeyDown = FALSE;
-        next.Event.KeyEvent.dwControlKeyState = currentModifiers;
-        next.Event.KeyEvent.wRepeatCount = 1;
-        next.Event.KeyEvent.wVirtualKeyCode = VK_CONTROL;
-        next.Event.KeyEvent.wVirtualScanCode = gsl::narrow_cast<WORD>(MapVirtualKey(VK_CONTROL, MAPVK_VK_TO_VSC));
-        next.Event.KeyEvent.uChar.UnicodeChar = 0x0;
-        input.push_back(next);
-    }
-    if (alt)
-    {
-        WI_ClearFlag(currentModifiers, LEFT_ALT_PRESSED);
-        next.EventType = KEY_EVENT;
-        next.Event.KeyEvent.bKeyDown = FALSE;
-        next.Event.KeyEvent.dwControlKeyState = currentModifiers;
-        next.Event.KeyEvent.wRepeatCount = 1;
-        next.Event.KeyEvent.wVirtualKeyCode = VK_MENU;
-        next.Event.KeyEvent.wVirtualScanCode = gsl::narrow_cast<WORD>(MapVirtualKey(VK_MENU, MAPVK_VK_TO_VSC));
-        next.Event.KeyEvent.uChar.UnicodeChar = 0x0;
-        input.push_back(next);
-    }
-    if (shift)
-    {
-        WI_ClearFlag(currentModifiers, SHIFT_PRESSED);
-        next.EventType = KEY_EVENT;
-        next.Event.KeyEvent.bKeyDown = FALSE;
-        next.Event.KeyEvent.dwControlKeyState = currentModifiers;
-        next.Event.KeyEvent.wRepeatCount = 1;
-        next.Event.KeyEvent.wVirtualKeyCode = VK_SHIFT;
-        next.Event.KeyEvent.wVirtualScanCode = gsl::narrow_cast<WORD>(MapVirtualKey(VK_SHIFT, MAPVK_VK_TO_VSC));
-        next.Event.KeyEvent.uChar.UnicodeChar = 0x0;
-        input.push_back(next);
-    }
-}
-
-// Method Description:
-// - Writes a single character keypress to the input buffer. This writes both
-//      the keydown and keyup events.
-// Arguments:
-// - wch - the character to write to the buffer.
-// - vkey - the VKEY of the key to write to the buffer.
-// - modifierState - the modifier state to write with the key.
-// - input - the buffer of characters to write the keypress to. Will always
-//      write to the first two positions in the buffer.
-// Return Value:
-// - the number of input records written.
-void InputStateMachineEngine::_GetSingleKeypress(const wchar_t wch,
-                                                 const short vkey,
-                                                 const DWORD modifierState,
-                                                 std::vector<INPUT_RECORD>& input)
-{
-    input.reserve(input.size() + 2);
-
-    INPUT_RECORD rec;
-
-    rec.EventType = KEY_EVENT;
-    rec.Event.KeyEvent.bKeyDown = TRUE;
-    rec.Event.KeyEvent.dwControlKeyState = modifierState;
-    rec.Event.KeyEvent.wRepeatCount = 1;
-    rec.Event.KeyEvent.wVirtualKeyCode = vkey;
-    rec.Event.KeyEvent.wVirtualScanCode = gsl::narrow_cast<WORD>(MapVirtualKey(vkey, MAPVK_VK_TO_VSC));
-    rec.Event.KeyEvent.uChar.UnicodeChar = wch;
-    input.push_back(rec);
-
-    rec.Event.KeyEvent.bKeyDown = FALSE;
-    input.push_back(rec);
-}
-
-// Method Description:
-// - Writes a sequence of keypresses to the input callback based on the wch,
-//      vkey and modifiers passed in. Will create both the appropriate key downs
-//      and ups for that key for writing to the input. Will also generate
-//      keypresses for pressing the modifier keys while typing that character.
-// Arguments:
-// - wch - the character to write to the input callback.
-// - vkey - the VKEY of the key to write to the input callback.
-// - modifierState - the modifier state to write with the key.
-// Return Value:
-// - true iff we successfully wrote the keypress to the input callback.
-bool InputStateMachineEngine::_WriteSingleKey(const wchar_t wch, const short vkey, const DWORD modifierState)
-{
-    // At most 8 records - 2 for each of shift,ctrl,alt up and down, and 2 for the actual key up and down.
-    std::vector<INPUT_RECORD> input;
-    _GenerateWrappedSequence(wch, vkey, modifierState, input);
-    std::deque<std::unique_ptr<IInputEvent>> inputEvents = IInputEvent::Create(gsl::make_span(input));
-
-    return _pDispatch->WriteInput(inputEvents);
-}
-
-// Method Description:
-// - Helper for writing a single key to the input when you only know the vkey.
-//      Will automatically get the wchar_t associated with that vkey.
-// Arguments:
-// - vkey - the VKEY of the key to write to the input callback.
-// - modifierState - the modifier state to write with the key.
-// Return Value:
-// - true iff we successfully wrote the keypress to the input callback.
-bool InputStateMachineEngine::_WriteSingleKey(const short vkey, const DWORD dwModifierState)
-{
-    const wchar_t wch = gsl::narrow_cast<wchar_t>(MapVirtualKey(vkey, MAPVK_VK_TO_CHAR));
-    return _WriteSingleKey(wch, vkey, dwModifierState);
-}
-
-// Method Description:
-// - Retrieves the modifier state from a set of parameters for a cursor keys
-//      sequence. This is for Arrow keys, Home, End, etc.
-// Arguments:
-// - rgusParams - the set of parameters to get the modifier state from.
-// - cParams - the number of elements in rgusParams
-// Return Value:
-// - the INPUT_RECORD comaptible modifier state.
-DWORD InputStateMachineEngine::_GetCursorKeysModifierState(const std::basic_string_view<size_t> parameters) noexcept
-{
-    // Both Cursor keys and generic keys keep their modifiers in the same index.
-    return _GetGenericKeysModifierState(parameters);
-}
-
-// Method Description:
-// - Retrieves the modifier state from a set of parameters for a "Generic"
-//      keypress - one who's sequence is terminated with a '~'.
-// Arguments:
-// - rgusParams - the set of parameters to get the modifier state from.
-// - cParams - the number of elements in rgusParams
-// Return Value:
-// - the INPUT_RECORD compatible modifier state.
-DWORD InputStateMachineEngine::_GetGenericKeysModifierState(const std::basic_string_view<size_t> parameters) noexcept
-{
-    DWORD modifiers = 0;
-    if (_IsModified(parameters.size()) && parameters.size() >= 2)
-    {
-        modifiers = _GetModifier(parameters.at(1));
-    }
-    return modifiers;
-}
-
-// Method Description:
-// - Determines if a set of parameters indicates a modified keypress
-// Arguments:
-// - paramCount - the nummber of parameters we've collected in this sequence
-// Return Value:
-// - true iff the sequence is a modified sequence.
-bool InputStateMachineEngine::_IsModified(const size_t paramCount) noexcept
-{
-    // modified input either looks like
-    // \x1b[1;mA or \x1b[17;m~
-    // Both have two parameters
-    return paramCount == 2;
-}
-
-// Method Description:
-// - Converts a VT encoded modifier param into a INPUT_RECORD compatible one.
-// Arguments:
-// - modifierParam - the VT modifier value to convert
-// Return Value:
-// - The equivalent INPUT_RECORD modifier value.
-DWORD InputStateMachineEngine::_GetModifier(const size_t modifierParam) noexcept
-{
-    // VT Modifiers are 1+(modifier flags)
-    const auto vtParam = modifierParam - 1;
-    DWORD modifierState = 0;
-    WI_SetFlagIf(modifierState, ENHANCED_KEY, modifierParam > 0);
-    WI_SetFlagIf(modifierState, SHIFT_PRESSED, WI_IsFlagSet(vtParam, VT_SHIFT));
-    WI_SetFlagIf(modifierState, LEFT_ALT_PRESSED, WI_IsFlagSet(vtParam, VT_ALT));
-    WI_SetFlagIf(modifierState, LEFT_CTRL_PRESSED, WI_IsFlagSet(vtParam, VT_CTRL));
-    return modifierState;
-}
-
-// Method Description:
-// - Gets the Vkey form the generic keys table associated with a particular
-//   identifier code. The identifier code will be the first param in rgusParams.
-// Arguments:
-// - parameters: an array of shorts where the first is the identifier of the key
-//      we're looking for.
-// - vkey: Recieves the vkey
-// Return Value:
-// true iff we found the key
-bool InputStateMachineEngine::_GetGenericVkey(const std::basic_string_view<size_t> parameters, short& vkey) const
-{
-    vkey = 0;
-    if (parameters.empty())
-    {
-        return false;
-    }
-
-<<<<<<< HEAD
-    const auto identifier = (GenericKeyIdentifiers)parameters.front();
-=======
-    const auto identifier = (GenericKeyIdentifiers)til::at(parameters, 0);
->>>>>>> 322989d0
-
-    const auto mapping = std::find(s_genericMap.cbegin(), s_genericMap.cend(), identifier);
-    if (mapping != s_genericMap.end())
-    {
-        vkey = mapping->vkey;
-        return true;
-    }
-
-    return false;
-}
-
-// Method Description:
-// - Gets the Vkey from the CSI codes table associated with a particular character.
-// Arguments:
-// - wch: the wchar_t to get the mapped vkey of.
-// - vkey: Recieves the vkey
-// Return Value:
-// true iff we found the key
-bool InputStateMachineEngine::_GetCursorKeysVkey(const wchar_t wch, short& vkey) const
-{
-    vkey = 0;
-
-    const auto mapping = std::find(s_csiMap.cbegin(), s_csiMap.cend(), (CsiActionCodes)wch);
-    if (mapping != s_csiMap.end())
-    {
-        vkey = mapping->vkey;
-        return true;
-    }
-
-    return false;
-}
-
-// Method Description:
-// - Gets the Vkey from the SS3 codes table associated with a particular character.
-// Arguments:
-// - wch: the wchar_t to get the mapped vkey of.
-// - pVkey: Recieves the vkey
-// Return Value:
-// true iff we found the key
-bool InputStateMachineEngine::_GetSs3KeysVkey(const wchar_t wch, short& vkey) const
-{
-    vkey = 0;
-
-    const auto mapping = std::find(s_ss3Map.cbegin(), s_ss3Map.cend(), (Ss3ActionCodes)wch);
-    if (mapping != s_ss3Map.end())
-    {
-        vkey = mapping->vkey;
-        return true;
-    }
-
-    return false;
-}
-
-// Method Description:
-// - Gets the Vkey and modifier state that's associated with a particular char.
-// Arguments:
-// - wch: the wchar_t to get the vkey and modifier state of.
-// - vkey: Recieves the vkey
-// - modifierState: Recieves the modifier state
-// Return Value:
-// <none>
-bool InputStateMachineEngine::_GenerateKeyFromChar(const wchar_t wch,
-                                                   short& vkey,
-                                                   DWORD& modifierState) noexcept
-{
-    // Low order byte is key, high order is modifiers
-    const short keyscan = VkKeyScanW(wch);
-
-    short key = LOBYTE(keyscan);
-
-    const short keyscanModifiers = HIBYTE(keyscan);
-
-    if (key == -1 && keyscanModifiers == -1)
-    {
-        return false;
-    }
-
-    // Because of course, these are not the same flags.
-    short modifierFlags = 0 |
-                          (WI_IsFlagSet(keyscanModifiers, KEYSCAN_SHIFT) ? SHIFT_PRESSED : 0) |
-                          (WI_IsFlagSet(keyscanModifiers, KEYSCAN_CTRL) ? LEFT_CTRL_PRESSED : 0) |
-                          (WI_IsFlagSet(keyscanModifiers, KEYSCAN_ALT) ? LEFT_ALT_PRESSED : 0);
-
-    vkey = key;
-    modifierState = modifierFlags;
-
-    return true;
-}
-
-// Method Description:
-// - Returns true if the engine should dispatch on the last charater of a string
-//      always, even if the sequence hasn't normally dispatched.
-//   If this is false, the engine will persist its state across calls to
-//      ProcessString, and dispatch only at the end of the sequence.
-// Return Value:
-// - True iff we should manually dispatch on the last character of a string.
-bool InputStateMachineEngine::FlushAtEndOfString() const noexcept
-{
-    return true;
-}
-
-// Routine Description:
-// - Returns true if the engine should dispatch control characters in the Escape
-//      state. Typically, control characters are immediately executed in the
-//      Escape state without returning to ground. If this returns true, the
-//      state machine will instead call ActionExecuteFromEscape and then enter
-//      the Ground state when a control character is encountered in the escape
-//      state.
-// Return Value:
-// - True iff we should return to the Ground state when the state machine
-//      encounters a Control (C0) character in the Escape state.
-bool InputStateMachineEngine::DispatchControlCharsFromEscape() const noexcept
-{
-    return true;
-}
-
-// Routine Description:
-// - Returns false if the engine wants to be able to collect intermediate
-//   characters in the Escape state. We do _not_ want to buffer any characters
-//   as intermediates, because we use ESC as a prefix to indicate a key was
-//   pressed while Alt was pressed.
-// Return Value:
-// - True iff we should dispatch in the Escape state when we encounter a
-//   Intermediate character.
-bool InputStateMachineEngine::DispatchIntermediatesFromEscape() const noexcept
-{
-    return true;
-}
-
-// Method Description:
-// - Retrieves the type of window manipulation operation from the parameter pool
-//      stored during Param actions.
-//  This is kept seperate from the output version, as there may be
-//      codes that are supported in one direction but not the other.
-// Arguments:
-// - parameters - Array of parameters collected
-// - function - Receives the function type
-// Return Value:
-// - True iff we successfully pulled the function type from the parameters
-bool InputStateMachineEngine::_GetWindowManipulationType(const std::basic_string_view<size_t> parameters,
-                                                         unsigned int& function) const noexcept
-{
-    bool success = false;
-    function = DispatchTypes::WindowManipulationType::Invalid;
-
-    if (!parameters.empty())
-    {
-<<<<<<< HEAD
-        switch (parameters.front())
-=======
-        switch (til::at(parameters, 0))
->>>>>>> 322989d0
-        {
-        case DispatchTypes::WindowManipulationType::RefreshWindow:
-            function = DispatchTypes::WindowManipulationType::RefreshWindow;
-            success = true;
-            break;
-        case DispatchTypes::WindowManipulationType::ResizeWindowInCharacters:
-            function = DispatchTypes::WindowManipulationType::ResizeWindowInCharacters;
-            success = true;
-            break;
-        default:
-            success = false;
-        }
-    }
-
-    return success;
-}
-
-// Routine Description:
-// - Retrieves an X/Y coordinate pair for a cursor operation from the parameter pool stored during Param actions.
-// Arguments:
-// - parameters - set of numeric parameters collected while pasring the sequence.
-// - line - Receives the Y/Line/Row position
-// - column - Receives the X/Column position
-// Return Value:
-// - True if we successfully pulled the cursor coordinates from the parameters we've stored. False otherwise.
-bool InputStateMachineEngine::_GetXYPosition(const std::basic_string_view<size_t> parameters,
-                                             size_t& line,
-                                             size_t& column) const noexcept
-{
-    bool success = true;
-    line = DefaultLine;
-    column = DefaultColumn;
-
-    if (parameters.empty())
-    {
-        // Empty parameter sequences should use the default
-    }
-    else if (parameters.size() == 1)
-    {
-        // If there's only one param, leave the default for the column, and retrieve the specified row.
-<<<<<<< HEAD
-        line = parameters.front();
-=======
-        line = til::at(parameters, 0);
->>>>>>> 322989d0
-    }
-    else if (parameters.size() == 2)
-    {
-        // If there are exactly two parameters, use them.
-<<<<<<< HEAD
-        line = parameters.front();
-        column = parameters.back();
-=======
-        line = til::at(parameters, 0);
-        column = til::at(parameters, 1);
->>>>>>> 322989d0
-    }
-    else
-    {
-        success = false;
-    }
-
-    // Distances of 0 should be changed to 1.
-    if (line == 0)
-    {
-        line = DefaultLine;
-    }
-
-    if (column == 0)
-    {
-        column = DefaultColumn;
-    }
-
-    return success;
-}
+// Copyright (c) Microsoft Corporation.
+// Licensed under the MIT license.
+
+#include "precomp.h"
+
+#include "stateMachine.hpp"
+#include "InputStateMachineEngine.hpp"
+
+#include "../../inc/unicode.hpp"
+#include "ascii.hpp"
+
+#ifdef BUILD_ONECORE_INTERACTIVITY
+#include "../../interactivity/inc/VtApiRedirection.hpp"
+#endif
+
+using namespace Microsoft::Console::VirtualTerminal;
+
+// The values used by VkKeyScan to encode modifiers in the high order byte
+const short KEYSCAN_SHIFT = 1;
+const short KEYSCAN_CTRL = 2;
+const short KEYSCAN_ALT = 4;
+
+// The values with which VT encodes modifier values.
+const short VT_SHIFT = 1;
+const short VT_ALT = 2;
+const short VT_CTRL = 4;
+
+const size_t WRAPPED_SEQUENCE_MAX_LENGTH = 8;
+
+// For reference, the equivalent INPUT_RECORD values are:
+// RIGHT_ALT_PRESSED   0x0001
+// LEFT_ALT_PRESSED    0x0002
+// RIGHT_CTRL_PRESSED  0x0004
+// LEFT_CTRL_PRESSED   0x0008
+// SHIFT_PRESSED       0x0010
+// NUMLOCK_ON          0x0020
+// SCROLLLOCK_ON       0x0040
+// CAPSLOCK_ON         0x0080
+// ENHANCED_KEY        0x0100
+
+enum class CsiActionCodes : wchar_t
+{
+    ArrowUp = L'A',
+    ArrowDown = L'B',
+    ArrowRight = L'C',
+    ArrowLeft = L'D',
+    Home = L'H',
+    End = L'F',
+    Generic = L'~', // Used for a whole bunch of possible keys
+    CSI_F1 = L'P',
+    CSI_F2 = L'Q',
+    CSI_F3 = L'R', // Both F3 and DSR are on R.
+    // DSR_DeviceStatusReportResponse = L'R',
+    CSI_F4 = L'S',
+    DTTERM_WindowManipulation = L't',
+    CursorBackTab = L'Z',
+};
+
+struct CsiToVkey
+{
+    CsiActionCodes action;
+    short vkey;
+};
+
+static constexpr std::array<CsiToVkey, 10> s_csiMap = {
+    CsiToVkey{ CsiActionCodes::ArrowUp, VK_UP },
+    CsiToVkey{ CsiActionCodes::ArrowDown, VK_DOWN },
+    CsiToVkey{ CsiActionCodes::ArrowRight, VK_RIGHT },
+    CsiToVkey{ CsiActionCodes::ArrowLeft, VK_LEFT },
+    CsiToVkey{ CsiActionCodes::Home, VK_HOME },
+    CsiToVkey{ CsiActionCodes::End, VK_END },
+    CsiToVkey{ CsiActionCodes::CSI_F1, VK_F1 },
+    CsiToVkey{ CsiActionCodes::CSI_F2, VK_F2 },
+    CsiToVkey{ CsiActionCodes::CSI_F3, VK_F3 },
+    CsiToVkey{ CsiActionCodes::CSI_F4, VK_F4 }
+};
+
+static bool operator==(const CsiToVkey& pair, const CsiActionCodes code) noexcept
+{
+    return pair.action == code;
+}
+
+// Sequences ending in '~' use these numbers as identifiers.
+enum class GenericKeyIdentifiers : unsigned short
+{
+    GenericHome = 1,
+    Insert = 2,
+    Delete = 3,
+    GenericEnd = 4,
+    Prior = 5, //PgUp
+    Next = 6, //PgDn
+    F5 = 15,
+    F6 = 17,
+    F7 = 18,
+    F8 = 19,
+    F9 = 20,
+    F10 = 21,
+    F11 = 23,
+    F12 = 24,
+};
+
+struct GenericToVkey
+{
+    GenericKeyIdentifiers identifier;
+    short vkey;
+};
+
+static constexpr std::array<GenericToVkey, 14> s_genericMap = {
+    GenericToVkey{ GenericKeyIdentifiers::GenericHome, VK_HOME },
+    GenericToVkey{ GenericKeyIdentifiers::Insert, VK_INSERT },
+    GenericToVkey{ GenericKeyIdentifiers::Delete, VK_DELETE },
+    GenericToVkey{ GenericKeyIdentifiers::GenericEnd, VK_END },
+    GenericToVkey{ GenericKeyIdentifiers::Prior, VK_PRIOR },
+    GenericToVkey{ GenericKeyIdentifiers::Next, VK_NEXT },
+    GenericToVkey{ GenericKeyIdentifiers::F5, VK_F5 },
+    GenericToVkey{ GenericKeyIdentifiers::F6, VK_F6 },
+    GenericToVkey{ GenericKeyIdentifiers::F7, VK_F7 },
+    GenericToVkey{ GenericKeyIdentifiers::F8, VK_F8 },
+    GenericToVkey{ GenericKeyIdentifiers::F9, VK_F9 },
+    GenericToVkey{ GenericKeyIdentifiers::F10, VK_F10 },
+    GenericToVkey{ GenericKeyIdentifiers::F11, VK_F11 },
+    GenericToVkey{ GenericKeyIdentifiers::F12, VK_F12 },
+};
+
+static bool operator==(const GenericToVkey& pair, const GenericKeyIdentifiers identifier) noexcept
+{
+    return pair.identifier == identifier;
+}
+
+enum class Ss3ActionCodes : wchar_t
+{
+    // The "Cursor Keys" are sometimes sent as a SS3 in "application mode"
+    //  But for now we'll only accept them as Normal Mode sequences, as CSI's.
+    // ArrowUp = L'A',
+    // ArrowDown = L'B',
+    // ArrowRight = L'C',
+    // ArrowLeft = L'D',
+    // Home = L'H',
+    // End = L'F',
+    SS3_F1 = L'P',
+    SS3_F2 = L'Q',
+    SS3_F3 = L'R',
+    SS3_F4 = L'S',
+};
+
+struct Ss3ToVkey
+{
+    Ss3ActionCodes action;
+    short vkey;
+};
+
+static constexpr std::array<Ss3ToVkey, 4> s_ss3Map = {
+    Ss3ToVkey{ Ss3ActionCodes::SS3_F1, VK_F1 },
+    Ss3ToVkey{ Ss3ActionCodes::SS3_F2, VK_F2 },
+    Ss3ToVkey{ Ss3ActionCodes::SS3_F3, VK_F3 },
+    Ss3ToVkey{ Ss3ActionCodes::SS3_F4, VK_F4 },
+};
+
+static bool operator==(const Ss3ToVkey& pair, const Ss3ActionCodes code) noexcept
+{
+    return pair.action == code;
+}
+
+InputStateMachineEngine::InputStateMachineEngine(std::unique_ptr<IInteractDispatch> pDispatch) :
+    InputStateMachineEngine(std::move(pDispatch), false)
+{
+}
+
+InputStateMachineEngine::InputStateMachineEngine(std::unique_ptr<IInteractDispatch> pDispatch, const bool lookingForDSR) :
+    _pDispatch(std::move(pDispatch)),
+    _lookingForDSR(lookingForDSR)
+{
+    THROW_IF_NULL_ALLOC(_pDispatch.get());
+}
+
+// Method Description:
+// - Triggers the Execute action to indicate that the listener should
+//      immediately respond to a C0 control character.
+// Arguments:
+// - wch - Character to dispatch.
+// Return Value:
+// - true iff we successfully dispatched the sequence.
+bool InputStateMachineEngine::ActionExecute(const wchar_t wch)
+{
+    return _DoControlCharacter(wch, false);
+}
+
+// Routine Description:
+// - Writes a control character into the buffer. Think characters like tab, backspace, etc.
+// Arguments:
+// - wch - The character to write
+// - writeAlt - Pass in the alt-state information here as it's not embedded
+// Return Value:
+// - True if successfully generated and written. False otherwise.
+bool InputStateMachineEngine::_DoControlCharacter(const wchar_t wch, const bool writeAlt)
+{
+    bool success = false;
+    if (wch == UNICODE_ETX && !writeAlt)
+    {
+        // This is Ctrl+C, which is handled specially by the host.
+        success = _pDispatch->WriteCtrlC();
+    }
+    else if (wch >= '\x0' && wch < '\x20')
+    {
+        // This is a C0 Control Character.
+        // This should be translated as Ctrl+(wch+x40)
+        const wchar_t actualChar = wch;
+        bool writeCtrl = true;
+
+        short vkey = 0;
+        DWORD modifierState = 0;
+
+        switch (wch)
+        {
+        case L'\b':
+            success = _GenerateKeyFromChar(wch + 0x40, vkey, modifierState);
+            modifierState = 0;
+            break;
+        case L'\r':
+            writeCtrl = false;
+            success = _GenerateKeyFromChar(wch, vkey, modifierState);
+            modifierState = 0;
+            break;
+        case L'\x1b':
+            // Translate escape as the ESC key, NOT C-[.
+            // This means that C-[ won't insert ^[ into the buffer anymore,
+            //      which isn't the worst tradeoff.
+            vkey = VK_ESCAPE;
+            writeCtrl = false;
+            success = true;
+            break;
+        case L'\t':
+            writeCtrl = false;
+            success = _GenerateKeyFromChar(actualChar, vkey, modifierState);
+            break;
+        default:
+            success = _GenerateKeyFromChar(actualChar, vkey, modifierState);
+            break;
+        }
+
+        if (success)
+        {
+            if (writeCtrl)
+            {
+                WI_SetFlag(modifierState, LEFT_CTRL_PRESSED);
+            }
+            if (writeAlt)
+            {
+                WI_SetFlag(modifierState, LEFT_ALT_PRESSED);
+            }
+
+            success = _WriteSingleKey(actualChar, vkey, modifierState);
+        }
+    }
+    else if (wch == '\x7f')
+    {
+        // Note:
+        //  The windows telnet expects to send x7f as DELETE, not backspace.
+        //      However, the windows telnetd also wouldn't let you move the
+        //      cursor back into the input line, so it wasn't possible to
+        //      "delete" any input at all, only backspace.
+        //  Because of this, we're treating x7f as backspace, like most
+        //      terminals do.
+        success = _WriteSingleKey('\x8', VK_BACK, writeAlt ? LEFT_ALT_PRESSED : 0);
+    }
+    else
+    {
+        success = ActionPrint(wch);
+    }
+    return success;
+}
+
+// Routine Description:
+// - Triggers the Execute action to indicate that the listener should
+//      immediately respond to a C0 control character.
+// This is called from the Escape state in the state machine, indicating the
+//      immediately previous character was an 0x1b.
+// We need to override this method to properly treat 0x1b + C0 strings as
+//      Ctrl+Alt+<char> input sequences.
+// Arguments:
+// - wch - Character to dispatch.
+// Return Value:
+// - true iff we successfully dispatched the sequence.
+bool InputStateMachineEngine::ActionExecuteFromEscape(const wchar_t wch)
+{
+    return _DoControlCharacter(wch, true);
+}
+
+// Method Description:
+// - Triggers the Print action to indicate that the listener should render the
+//      character given.
+// Arguments:
+// - wch - Character to dispatch.
+// Return Value:
+// - true iff we successfully dispatched the sequence.
+bool InputStateMachineEngine::ActionPrint(const wchar_t wch)
+{
+    short vkey = 0;
+    DWORD modifierState = 0;
+    bool success = _GenerateKeyFromChar(wch, vkey, modifierState);
+    if (success)
+    {
+        success = _WriteSingleKey(wch, vkey, modifierState);
+    }
+    return success;
+}
+
+// Method Description:
+// - Triggers the Print action to indicate that the listener should render the
+//      string of characters given.
+// Arguments:
+// - string - string to dispatch.
+// Return Value:
+// - true iff we successfully dispatched the sequence.
+bool InputStateMachineEngine::ActionPrintString(const std::wstring_view string)
+{
+    if (string.empty())
+    {
+        return true;
+    }
+    return _pDispatch->WriteString(string);
+}
+
+// Method Description:
+// - Triggers the Print action to indicate that the listener should render the
+//      string of characters given.
+// Arguments:
+// - string - string to dispatch.
+// Return Value:
+// - true iff we successfully dispatched the sequence.
+bool InputStateMachineEngine::ActionPassThroughString(const std::wstring_view string)
+{
+    return ActionPrintString(string);
+}
+
+// Method Description:
+// - Triggers the EscDispatch action to indicate that the listener should handle
+//      a simple escape sequence. These sequences traditionally start with ESC
+//      and a simple letter. No complicated parameters.
+// Arguments:
+// - wch - Character to dispatch.
+// - intermediates - Intermediate characters in the sequence
+// Return Value:
+// - true iff we successfully dispatched the sequence.
+bool InputStateMachineEngine::ActionEscDispatch(const wchar_t wch,
+                                                const std::basic_string_view<wchar_t> /*intermediates*/)
+{
+    bool success = false;
+
+    // 0x7f is DEL, which we treat effectively the same as a ctrl character.
+    if (wch == 0x7f)
+    {
+        success = _DoControlCharacter(wch, true);
+    }
+    else
+    {
+        DWORD modifierState = 0;
+        short vk = 0;
+        success = _GenerateKeyFromChar(wch, vk, modifierState);
+        if (success)
+        {
+            // Alt is definitely pressed in the esc+key case.
+            modifierState = WI_SetFlag(modifierState, LEFT_ALT_PRESSED);
+
+            success = _WriteSingleKey(wch, vk, modifierState);
+        }
+    }
+
+    return success;
+}
+
+// Method Description:
+// - Triggers the CsiDispatch action to indicate that the listener should handle
+//      a control sequence. These sequences perform various API-type commands
+//      that can include many parameters.
+// Arguments:
+// - wch - Character to dispatch.
+// - intermediates - Intermediate characters in the sequence
+// - parameters - set of numeric parameters collected while pasring the sequence.
+// Return Value:
+// - true iff we successfully dispatched the sequence.
+bool InputStateMachineEngine::ActionCsiDispatch(const wchar_t wch,
+                                                const std::basic_string_view<wchar_t> /*intermediates*/,
+                                                const std::basic_string_view<size_t> parameters)
+{
+    DWORD modifierState = 0;
+    short vkey = 0;
+    unsigned int function = 0;
+    size_t col = 0;
+    size_t row = 0;
+
+    // This is all the args after the first arg, and the count of args not including the first one.
+    const auto remainingArgs = parameters.size() > 1 ? parameters.substr(1) : std::basic_string_view<size_t>{};
+
+    bool success = false;
+    switch (static_cast<CsiActionCodes>(wch))
+    {
+    case CsiActionCodes::Generic:
+        modifierState = _GetGenericKeysModifierState(parameters);
+        success = _GetGenericVkey(parameters, vkey);
+        break;
+    // case CsiActionCodes::DSR_DeviceStatusReportResponse:
+    case CsiActionCodes::CSI_F3:
+        // The F3 case is special - it shares a code with the DeviceStatusResponse.
+        // If we're looking for that response, then do that, and break out.
+        // Else, fall though to the _GetCursorKeysModifierState handler.
+        if (_lookingForDSR)
+        {
+            success = true;
+            success = _GetXYPosition(parameters, row, col);
+            break;
+        }
+    case CsiActionCodes::ArrowUp:
+    case CsiActionCodes::ArrowDown:
+    case CsiActionCodes::ArrowRight:
+    case CsiActionCodes::ArrowLeft:
+    case CsiActionCodes::Home:
+    case CsiActionCodes::End:
+    case CsiActionCodes::CSI_F1:
+    case CsiActionCodes::CSI_F2:
+    case CsiActionCodes::CSI_F4:
+        modifierState = _GetCursorKeysModifierState(parameters);
+        success = _GetCursorKeysVkey(wch, vkey);
+        break;
+    case CsiActionCodes::CursorBackTab:
+        modifierState = SHIFT_PRESSED;
+        vkey = VK_TAB;
+        success = true;
+        break;
+    case CsiActionCodes::DTTERM_WindowManipulation:
+        success = _GetWindowManipulationType(parameters, function);
+        break;
+    default:
+        success = false;
+        break;
+    }
+
+    if (success)
+    {
+        switch (static_cast<CsiActionCodes>(wch))
+        {
+        // case CsiActionCodes::DSR_DeviceStatusReportResponse:
+        case CsiActionCodes::CSI_F3:
+            // The F3 case is special - it shares a code with the DeviceStatusResponse.
+            // If we're looking for that response, then do that, and break out.
+            // Else, fall though to the _GetCursorKeysModifierState handler.
+            if (_lookingForDSR)
+            {
+                success = _pDispatch->MoveCursor(row, col);
+                // Right now we're only looking for on initial cursor
+                //      position response. After that, only look for F3.
+                _lookingForDSR = false;
+                break;
+            }
+            __fallthrough;
+        case CsiActionCodes::Generic:
+        case CsiActionCodes::ArrowUp:
+        case CsiActionCodes::ArrowDown:
+        case CsiActionCodes::ArrowRight:
+        case CsiActionCodes::ArrowLeft:
+        case CsiActionCodes::Home:
+        case CsiActionCodes::End:
+        case CsiActionCodes::CSI_F1:
+        case CsiActionCodes::CSI_F2:
+        case CsiActionCodes::CSI_F4:
+        case CsiActionCodes::CursorBackTab:
+            success = _WriteSingleKey(vkey, modifierState);
+            break;
+        case CsiActionCodes::DTTERM_WindowManipulation:
+            success = _pDispatch->WindowManipulation(static_cast<DispatchTypes::WindowManipulationType>(function),
+                                                     remainingArgs);
+            break;
+        default:
+            success = false;
+            break;
+        }
+    }
+
+    return success;
+}
+
+// Routine Description:
+// - Triggers the Ss3Dispatch action to indicate that the listener should handle
+//      a control sequence. These sequences perform various API-type commands
+//      that can include many parameters.
+// Arguments:
+// - wch - Character to dispatch.
+// - parameters - set of numeric parameters collected while pasring the sequence.
+// Return Value:
+// - true iff we successfully dispatched the sequence.
+bool InputStateMachineEngine::ActionSs3Dispatch(const wchar_t wch,
+                                                const std::basic_string_view<size_t> /*parameters*/)
+{
+    // Ss3 sequence keys aren't modified.
+    // When F1-F4 *are* modified, they're sent as CSI sequences, not SS3's.
+    const DWORD modifierState = 0;
+    short vkey = 0;
+
+    bool success = _GetSs3KeysVkey(wch, vkey);
+
+    if (success)
+    {
+        success = _WriteSingleKey(vkey, modifierState);
+    }
+
+    return success;
+}
+
+// Method Description:
+// - Triggers the Clear action to indicate that the state machine should erase
+//      all internal state.
+// Arguments:
+// - <none>
+// Return Value:
+// - true iff we successfully dispatched the sequence.
+bool InputStateMachineEngine::ActionClear() noexcept
+{
+    return true;
+}
+
+// Method Description:
+// - Triggers the Ignore action to indicate that the state machine should eat
+//      this character and say nothing.
+// Arguments:
+// - <none>
+// Return Value:
+// - true iff we successfully dispatched the sequence.
+bool InputStateMachineEngine::ActionIgnore() noexcept
+{
+    return true;
+}
+
+// Method Description:
+// - Triggers the OscDispatch action to indicate that the listener should handle a control sequence.
+//   These sequences perform various API-type commands that can include many parameters.
+// Arguments:
+// - wch - Character to dispatch. This will be a BEL or ST char.
+// - parameter - identifier of the OSC action to perform
+// - string - OSC string we've collected. NOT null terminated.
+// Return Value:
+// - true if we handled the dsipatch.
+bool InputStateMachineEngine::ActionOscDispatch(const wchar_t /*wch*/,
+                                                const size_t /*parameter*/,
+                                                const std::wstring_view /*string*/) noexcept
+{
+    return false;
+}
+
+// Method Description:
+// - Writes a sequence of keypresses to the buffer based on the wch,
+//      vkey and modifiers passed in. Will create both the appropriate key downs
+//      and ups for that key for writing to the input. Will also generate
+//      keypresses for pressing the modifier keys while typing that character.
+//  If rgInput isn't big enough, then it will stop writing when it's filled.
+// Arguments:
+// - wch - the character to write to the input callback.
+// - vkey - the VKEY of the key to write to the input callback.
+// - modifierState - the modifier state to write with the key.
+// - input - the buffer of characters to write the keypresses to. Can write
+//      up to 8 records to this buffer.
+// Return Value:
+// - the number of records written, or 0 if the buffer wasn't big enough.
+void InputStateMachineEngine::_GenerateWrappedSequence(const wchar_t wch,
+                                                       const short vkey,
+                                                       const DWORD modifierState,
+                                                       std::vector<INPUT_RECORD>& input)
+{
+    input.reserve(input.size() + 8);
+
+    // TODO: Reuse the clipboard functions for generating input for characters
+    //       that aren't on the current keyboard.
+    // MSFT:13994942
+
+    const bool shift = WI_IsFlagSet(modifierState, SHIFT_PRESSED);
+    const bool ctrl = WI_IsFlagSet(modifierState, LEFT_CTRL_PRESSED);
+    const bool alt = WI_IsFlagSet(modifierState, LEFT_ALT_PRESSED);
+
+    INPUT_RECORD next{ 0 };
+
+    DWORD currentModifiers = 0;
+
+    if (shift)
+    {
+        WI_SetFlag(currentModifiers, SHIFT_PRESSED);
+        next.EventType = KEY_EVENT;
+        next.Event.KeyEvent.bKeyDown = TRUE;
+        next.Event.KeyEvent.dwControlKeyState = currentModifiers;
+        next.Event.KeyEvent.wRepeatCount = 1;
+        next.Event.KeyEvent.wVirtualKeyCode = VK_SHIFT;
+        next.Event.KeyEvent.wVirtualScanCode = gsl::narrow_cast<WORD>(MapVirtualKey(VK_SHIFT, MAPVK_VK_TO_VSC));
+        next.Event.KeyEvent.uChar.UnicodeChar = 0x0;
+        input.push_back(next);
+    }
+    if (alt)
+    {
+        WI_SetFlag(currentModifiers, LEFT_ALT_PRESSED);
+        next.EventType = KEY_EVENT;
+        next.Event.KeyEvent.bKeyDown = TRUE;
+        next.Event.KeyEvent.dwControlKeyState = currentModifiers;
+        next.Event.KeyEvent.wRepeatCount = 1;
+        next.Event.KeyEvent.wVirtualKeyCode = VK_MENU;
+        next.Event.KeyEvent.wVirtualScanCode = gsl::narrow_cast<WORD>(MapVirtualKey(VK_MENU, MAPVK_VK_TO_VSC));
+        next.Event.KeyEvent.uChar.UnicodeChar = 0x0;
+        input.push_back(next);
+    }
+    if (ctrl)
+    {
+        WI_SetFlag(currentModifiers, LEFT_CTRL_PRESSED);
+        next.EventType = KEY_EVENT;
+        next.Event.KeyEvent.bKeyDown = TRUE;
+        next.Event.KeyEvent.dwControlKeyState = currentModifiers;
+        next.Event.KeyEvent.wRepeatCount = 1;
+        next.Event.KeyEvent.wVirtualKeyCode = VK_CONTROL;
+        next.Event.KeyEvent.wVirtualScanCode = gsl::narrow_cast<WORD>(MapVirtualKey(VK_CONTROL, MAPVK_VK_TO_VSC));
+        next.Event.KeyEvent.uChar.UnicodeChar = 0x0;
+        input.push_back(next);
+    }
+
+    _GetSingleKeypress(wch, vkey, currentModifiers, input);
+
+    if (ctrl)
+    {
+        WI_ClearFlag(currentModifiers, LEFT_CTRL_PRESSED);
+        next.EventType = KEY_EVENT;
+        next.Event.KeyEvent.bKeyDown = FALSE;
+        next.Event.KeyEvent.dwControlKeyState = currentModifiers;
+        next.Event.KeyEvent.wRepeatCount = 1;
+        next.Event.KeyEvent.wVirtualKeyCode = VK_CONTROL;
+        next.Event.KeyEvent.wVirtualScanCode = gsl::narrow_cast<WORD>(MapVirtualKey(VK_CONTROL, MAPVK_VK_TO_VSC));
+        next.Event.KeyEvent.uChar.UnicodeChar = 0x0;
+        input.push_back(next);
+    }
+    if (alt)
+    {
+        WI_ClearFlag(currentModifiers, LEFT_ALT_PRESSED);
+        next.EventType = KEY_EVENT;
+        next.Event.KeyEvent.bKeyDown = FALSE;
+        next.Event.KeyEvent.dwControlKeyState = currentModifiers;
+        next.Event.KeyEvent.wRepeatCount = 1;
+        next.Event.KeyEvent.wVirtualKeyCode = VK_MENU;
+        next.Event.KeyEvent.wVirtualScanCode = gsl::narrow_cast<WORD>(MapVirtualKey(VK_MENU, MAPVK_VK_TO_VSC));
+        next.Event.KeyEvent.uChar.UnicodeChar = 0x0;
+        input.push_back(next);
+    }
+    if (shift)
+    {
+        WI_ClearFlag(currentModifiers, SHIFT_PRESSED);
+        next.EventType = KEY_EVENT;
+        next.Event.KeyEvent.bKeyDown = FALSE;
+        next.Event.KeyEvent.dwControlKeyState = currentModifiers;
+        next.Event.KeyEvent.wRepeatCount = 1;
+        next.Event.KeyEvent.wVirtualKeyCode = VK_SHIFT;
+        next.Event.KeyEvent.wVirtualScanCode = gsl::narrow_cast<WORD>(MapVirtualKey(VK_SHIFT, MAPVK_VK_TO_VSC));
+        next.Event.KeyEvent.uChar.UnicodeChar = 0x0;
+        input.push_back(next);
+    }
+}
+
+// Method Description:
+// - Writes a single character keypress to the input buffer. This writes both
+//      the keydown and keyup events.
+// Arguments:
+// - wch - the character to write to the buffer.
+// - vkey - the VKEY of the key to write to the buffer.
+// - modifierState - the modifier state to write with the key.
+// - input - the buffer of characters to write the keypress to. Will always
+//      write to the first two positions in the buffer.
+// Return Value:
+// - the number of input records written.
+void InputStateMachineEngine::_GetSingleKeypress(const wchar_t wch,
+                                                 const short vkey,
+                                                 const DWORD modifierState,
+                                                 std::vector<INPUT_RECORD>& input)
+{
+    input.reserve(input.size() + 2);
+
+    INPUT_RECORD rec;
+
+    rec.EventType = KEY_EVENT;
+    rec.Event.KeyEvent.bKeyDown = TRUE;
+    rec.Event.KeyEvent.dwControlKeyState = modifierState;
+    rec.Event.KeyEvent.wRepeatCount = 1;
+    rec.Event.KeyEvent.wVirtualKeyCode = vkey;
+    rec.Event.KeyEvent.wVirtualScanCode = gsl::narrow_cast<WORD>(MapVirtualKey(vkey, MAPVK_VK_TO_VSC));
+    rec.Event.KeyEvent.uChar.UnicodeChar = wch;
+    input.push_back(rec);
+
+    rec.Event.KeyEvent.bKeyDown = FALSE;
+    input.push_back(rec);
+}
+
+// Method Description:
+// - Writes a sequence of keypresses to the input callback based on the wch,
+//      vkey and modifiers passed in. Will create both the appropriate key downs
+//      and ups for that key for writing to the input. Will also generate
+//      keypresses for pressing the modifier keys while typing that character.
+// Arguments:
+// - wch - the character to write to the input callback.
+// - vkey - the VKEY of the key to write to the input callback.
+// - modifierState - the modifier state to write with the key.
+// Return Value:
+// - true iff we successfully wrote the keypress to the input callback.
+bool InputStateMachineEngine::_WriteSingleKey(const wchar_t wch, const short vkey, const DWORD modifierState)
+{
+    // At most 8 records - 2 for each of shift,ctrl,alt up and down, and 2 for the actual key up and down.
+    std::vector<INPUT_RECORD> input;
+    _GenerateWrappedSequence(wch, vkey, modifierState, input);
+    std::deque<std::unique_ptr<IInputEvent>> inputEvents = IInputEvent::Create(gsl::make_span(input));
+
+    return _pDispatch->WriteInput(inputEvents);
+}
+
+// Method Description:
+// - Helper for writing a single key to the input when you only know the vkey.
+//      Will automatically get the wchar_t associated with that vkey.
+// Arguments:
+// - vkey - the VKEY of the key to write to the input callback.
+// - modifierState - the modifier state to write with the key.
+// Return Value:
+// - true iff we successfully wrote the keypress to the input callback.
+bool InputStateMachineEngine::_WriteSingleKey(const short vkey, const DWORD dwModifierState)
+{
+    const wchar_t wch = gsl::narrow_cast<wchar_t>(MapVirtualKey(vkey, MAPVK_VK_TO_CHAR));
+    return _WriteSingleKey(wch, vkey, dwModifierState);
+}
+
+// Method Description:
+// - Retrieves the modifier state from a set of parameters for a cursor keys
+//      sequence. This is for Arrow keys, Home, End, etc.
+// Arguments:
+// - rgusParams - the set of parameters to get the modifier state from.
+// - cParams - the number of elements in rgusParams
+// Return Value:
+// - the INPUT_RECORD comaptible modifier state.
+DWORD InputStateMachineEngine::_GetCursorKeysModifierState(const std::basic_string_view<size_t> parameters) noexcept
+{
+    // Both Cursor keys and generic keys keep their modifiers in the same index.
+    return _GetGenericKeysModifierState(parameters);
+}
+
+// Method Description:
+// - Retrieves the modifier state from a set of parameters for a "Generic"
+//      keypress - one who's sequence is terminated with a '~'.
+// Arguments:
+// - rgusParams - the set of parameters to get the modifier state from.
+// - cParams - the number of elements in rgusParams
+// Return Value:
+// - the INPUT_RECORD compatible modifier state.
+DWORD InputStateMachineEngine::_GetGenericKeysModifierState(const std::basic_string_view<size_t> parameters) noexcept
+{
+    DWORD modifiers = 0;
+    if (_IsModified(parameters.size()) && parameters.size() >= 2)
+    {
+        modifiers = _GetModifier(parameters.at(1));
+    }
+    return modifiers;
+}
+
+// Method Description:
+// - Determines if a set of parameters indicates a modified keypress
+// Arguments:
+// - paramCount - the nummber of parameters we've collected in this sequence
+// Return Value:
+// - true iff the sequence is a modified sequence.
+bool InputStateMachineEngine::_IsModified(const size_t paramCount) noexcept
+{
+    // modified input either looks like
+    // \x1b[1;mA or \x1b[17;m~
+    // Both have two parameters
+    return paramCount == 2;
+}
+
+// Method Description:
+// - Converts a VT encoded modifier param into a INPUT_RECORD compatible one.
+// Arguments:
+// - modifierParam - the VT modifier value to convert
+// Return Value:
+// - The equivalent INPUT_RECORD modifier value.
+DWORD InputStateMachineEngine::_GetModifier(const size_t modifierParam) noexcept
+{
+    // VT Modifiers are 1+(modifier flags)
+    const auto vtParam = modifierParam - 1;
+    DWORD modifierState = 0;
+    WI_SetFlagIf(modifierState, ENHANCED_KEY, modifierParam > 0);
+    WI_SetFlagIf(modifierState, SHIFT_PRESSED, WI_IsFlagSet(vtParam, VT_SHIFT));
+    WI_SetFlagIf(modifierState, LEFT_ALT_PRESSED, WI_IsFlagSet(vtParam, VT_ALT));
+    WI_SetFlagIf(modifierState, LEFT_CTRL_PRESSED, WI_IsFlagSet(vtParam, VT_CTRL));
+    return modifierState;
+}
+
+// Method Description:
+// - Gets the Vkey form the generic keys table associated with a particular
+//   identifier code. The identifier code will be the first param in rgusParams.
+// Arguments:
+// - parameters: an array of shorts where the first is the identifier of the key
+//      we're looking for.
+// - vkey: Recieves the vkey
+// Return Value:
+// true iff we found the key
+bool InputStateMachineEngine::_GetGenericVkey(const std::basic_string_view<size_t> parameters, short& vkey) const
+{
+    vkey = 0;
+    if (parameters.empty())
+    {
+        return false;
+    }
+
+    const auto identifier = (GenericKeyIdentifiers)til::at(parameters, 0);
+
+    const auto mapping = std::find(s_genericMap.cbegin(), s_genericMap.cend(), identifier);
+    if (mapping != s_genericMap.end())
+    {
+        vkey = mapping->vkey;
+        return true;
+    }
+
+    return false;
+}
+
+// Method Description:
+// - Gets the Vkey from the CSI codes table associated with a particular character.
+// Arguments:
+// - wch: the wchar_t to get the mapped vkey of.
+// - vkey: Recieves the vkey
+// Return Value:
+// true iff we found the key
+bool InputStateMachineEngine::_GetCursorKeysVkey(const wchar_t wch, short& vkey) const
+{
+    vkey = 0;
+
+    const auto mapping = std::find(s_csiMap.cbegin(), s_csiMap.cend(), (CsiActionCodes)wch);
+    if (mapping != s_csiMap.end())
+    {
+        vkey = mapping->vkey;
+        return true;
+    }
+
+    return false;
+}
+
+// Method Description:
+// - Gets the Vkey from the SS3 codes table associated with a particular character.
+// Arguments:
+// - wch: the wchar_t to get the mapped vkey of.
+// - pVkey: Recieves the vkey
+// Return Value:
+// true iff we found the key
+bool InputStateMachineEngine::_GetSs3KeysVkey(const wchar_t wch, short& vkey) const
+{
+    vkey = 0;
+
+    const auto mapping = std::find(s_ss3Map.cbegin(), s_ss3Map.cend(), (Ss3ActionCodes)wch);
+    if (mapping != s_ss3Map.end())
+    {
+        vkey = mapping->vkey;
+        return true;
+    }
+
+    return false;
+}
+
+// Method Description:
+// - Gets the Vkey and modifier state that's associated with a particular char.
+// Arguments:
+// - wch: the wchar_t to get the vkey and modifier state of.
+// - vkey: Recieves the vkey
+// - modifierState: Recieves the modifier state
+// Return Value:
+// <none>
+bool InputStateMachineEngine::_GenerateKeyFromChar(const wchar_t wch,
+                                                   short& vkey,
+                                                   DWORD& modifierState) noexcept
+{
+    // Low order byte is key, high order is modifiers
+    const short keyscan = VkKeyScanW(wch);
+
+    short key = LOBYTE(keyscan);
+
+    const short keyscanModifiers = HIBYTE(keyscan);
+
+    if (key == -1 && keyscanModifiers == -1)
+    {
+        return false;
+    }
+
+    // Because of course, these are not the same flags.
+    short modifierFlags = 0 |
+                          (WI_IsFlagSet(keyscanModifiers, KEYSCAN_SHIFT) ? SHIFT_PRESSED : 0) |
+                          (WI_IsFlagSet(keyscanModifiers, KEYSCAN_CTRL) ? LEFT_CTRL_PRESSED : 0) |
+                          (WI_IsFlagSet(keyscanModifiers, KEYSCAN_ALT) ? LEFT_ALT_PRESSED : 0);
+
+    vkey = key;
+    modifierState = modifierFlags;
+
+    return true;
+}
+
+// Method Description:
+// - Returns true if the engine should dispatch on the last charater of a string
+//      always, even if the sequence hasn't normally dispatched.
+//   If this is false, the engine will persist its state across calls to
+//      ProcessString, and dispatch only at the end of the sequence.
+// Return Value:
+// - True iff we should manually dispatch on the last character of a string.
+bool InputStateMachineEngine::FlushAtEndOfString() const noexcept
+{
+    return true;
+}
+
+// Routine Description:
+// - Returns true if the engine should dispatch control characters in the Escape
+//      state. Typically, control characters are immediately executed in the
+//      Escape state without returning to ground. If this returns true, the
+//      state machine will instead call ActionExecuteFromEscape and then enter
+//      the Ground state when a control character is encountered in the escape
+//      state.
+// Return Value:
+// - True iff we should return to the Ground state when the state machine
+//      encounters a Control (C0) character in the Escape state.
+bool InputStateMachineEngine::DispatchControlCharsFromEscape() const noexcept
+{
+    return true;
+}
+
+// Routine Description:
+// - Returns false if the engine wants to be able to collect intermediate
+//   characters in the Escape state. We do _not_ want to buffer any characters
+//   as intermediates, because we use ESC as a prefix to indicate a key was
+//   pressed while Alt was pressed.
+// Return Value:
+// - True iff we should dispatch in the Escape state when we encounter a
+//   Intermediate character.
+bool InputStateMachineEngine::DispatchIntermediatesFromEscape() const noexcept
+{
+    return true;
+}
+
+// Method Description:
+// - Retrieves the type of window manipulation operation from the parameter pool
+//      stored during Param actions.
+//  This is kept seperate from the output version, as there may be
+//      codes that are supported in one direction but not the other.
+// Arguments:
+// - parameters - Array of parameters collected
+// - function - Receives the function type
+// Return Value:
+// - True iff we successfully pulled the function type from the parameters
+bool InputStateMachineEngine::_GetWindowManipulationType(const std::basic_string_view<size_t> parameters,
+                                                         unsigned int& function) const noexcept
+{
+    bool success = false;
+    function = DispatchTypes::WindowManipulationType::Invalid;
+
+    if (!parameters.empty())
+    {
+        switch (til::at(parameters, 0))
+        {
+        case DispatchTypes::WindowManipulationType::RefreshWindow:
+            function = DispatchTypes::WindowManipulationType::RefreshWindow;
+            success = true;
+            break;
+        case DispatchTypes::WindowManipulationType::ResizeWindowInCharacters:
+            function = DispatchTypes::WindowManipulationType::ResizeWindowInCharacters;
+            success = true;
+            break;
+        default:
+            success = false;
+        }
+    }
+
+    return success;
+}
+
+// Routine Description:
+// - Retrieves an X/Y coordinate pair for a cursor operation from the parameter pool stored during Param actions.
+// Arguments:
+// - parameters - set of numeric parameters collected while pasring the sequence.
+// - line - Receives the Y/Line/Row position
+// - column - Receives the X/Column position
+// Return Value:
+// - True if we successfully pulled the cursor coordinates from the parameters we've stored. False otherwise.
+bool InputStateMachineEngine::_GetXYPosition(const std::basic_string_view<size_t> parameters,
+                                             size_t& line,
+                                             size_t& column) const noexcept
+{
+    bool success = true;
+    line = DefaultLine;
+    column = DefaultColumn;
+
+    if (parameters.empty())
+    {
+        // Empty parameter sequences should use the default
+    }
+    else if (parameters.size() == 1)
+    {
+        // If there's only one param, leave the default for the column, and retrieve the specified row.
+        line = til::at(parameters, 0);
+    }
+    else if (parameters.size() == 2)
+    {
+        // If there are exactly two parameters, use them.
+        line = til::at(parameters, 0);
+        column = til::at(parameters, 1);
+    }
+    else
+    {
+        success = false;
+    }
+
+    // Distances of 0 should be changed to 1.
+    if (line == 0)
+    {
+        line = DefaultLine;
+    }
+
+    if (column == 0)
+    {
+        column = DefaultColumn;
+    }
+
+    return success;
+}