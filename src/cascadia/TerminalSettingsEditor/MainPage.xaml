--- conflicted
+++ resolved
@@ -1,150 +1,139 @@
-<!--
-    Copyright (c) Microsoft Corporation. All rights reserved. Licensed under
-    the MIT License. See LICENSE in the project root for license information.
--->
-<Page x:Class="Microsoft.Terminal.Settings.Editor.MainPage"
-      xmlns="http://schemas.microsoft.com/winfx/2006/xaml/presentation"
-      xmlns:x="http://schemas.microsoft.com/winfx/2006/xaml"
-      xmlns:d="http://schemas.microsoft.com/expression/blend/2008"
-      xmlns:mc="http://schemas.openxmlformats.org/markup-compatibility/2006"
-      xmlns:muxc="using:Microsoft.UI.Xaml.Controls"
-      mc:Ignorable="d">
-
-    <Page.Resources>
-        <ResourceDictionary>
-            <ResourceDictionary.MergedDictionaries>
-                <ResourceDictionary Source="CommonResources.xaml" />
-            </ResourceDictionary.MergedDictionaries>
-
-            <AcrylicBrush x:Key="NavigationViewDefaultPaneBackground"
-                          BackgroundSource="Backdrop"
-                          TintColor="{ThemeResource SystemChromeMediumColor}"
-                          TintOpacity="0.5" />
-            <AcrylicBrush x:Key="NavigationViewTopPaneBackground"
-                          BackgroundSource="Backdrop"
-                          TintColor="{ThemeResource SystemChromeMediumColor}"
-                          TintOpacity="0.5" />
-            <AcrylicBrush x:Key="NavigationViewExpandedPaneBackground"
-                          BackgroundSource="HostBackdrop"
-                          TintColor="{ThemeResource SystemChromeMediumColor}"
-                          TintOpacity="0.7" />
-        </ResourceDictionary>
-    </Page.Resources>
-
-    <muxc:NavigationView x:Name="SettingsNav"
-                         Header="{Binding ElementName=SettingsNav, Path=SelectedItem.Content, Mode=OneWay}"
-                         IsBackButtonVisible="Collapsed"
-                         IsSettingsVisible="False"
-                         ItemInvoked="SettingsNav_ItemInvoked"
-                         Loaded="SettingsNav_Loaded"
-                         TabFocusNavigation="Cycle">
-
-        <muxc:NavigationView.MenuItems>
-
-            <muxc:NavigationViewItem x:Uid="Nav_Launch"
-                                     Tag="Launch_Nav">
-                <muxc:NavigationViewItem.Icon>
-                    <FontIcon Glyph="&#xE7B5;" />
-                </muxc:NavigationViewItem.Icon>
-            </muxc:NavigationViewItem>
-
-            <muxc:NavigationViewItem x:Uid="Nav_Interaction"
-                                     Tag="Interaction_Nav">
-                <muxc:NavigationViewItem.Icon>
-                    <FontIcon Glyph="&#xE7C9;" />
-                </muxc:NavigationViewItem.Icon>
-            </muxc:NavigationViewItem>
-
-            <muxc:NavigationViewItem x:Uid="Nav_Appearance"
-                                     Tag="GlobalAppearance_Nav">
-                <muxc:NavigationViewItem.Icon>
-                    <FontIcon Glyph="&#xE771;" />
-                </muxc:NavigationViewItem.Icon>
-            </muxc:NavigationViewItem>
-
-            <muxc:NavigationViewItem x:Uid="Nav_ColorSchemes"
-                                     Tag="ColorSchemes_Nav">
-                <muxc:NavigationViewItem.Icon>
-                    <FontIcon Glyph="&#xE790;" />
-                </muxc:NavigationViewItem.Icon>
-            </muxc:NavigationViewItem>
-
-            <muxc:NavigationViewItem x:Uid="Nav_Rendering"
-                                     Tag="Rendering_Nav">
-                <muxc:NavigationViewItem.Icon>
-                    <FontIcon Glyph="&#xE7F8;" />
-                </muxc:NavigationViewItem.Icon>
-            </muxc:NavigationViewItem>
-
-            <muxc:NavigationViewItem x:Uid="Nav_Actions"
-                                     Tag="Actions_Nav">
-                <muxc:NavigationViewItem.Icon>
-                    <FontIcon Glyph="&#xE765;" />
-                </muxc:NavigationViewItem.Icon>
-            </muxc:NavigationViewItem>
-
-            <muxc:NavigationViewItemHeader x:Uid="Nav_Profiles" />
-
-<<<<<<< HEAD
-=======
-            <muxc:NavigationViewItem x:Name="BaseLayerMenuItem"
-                                     x:Uid="Nav_ProfileDefaults"
-                                     Tag="GlobalProfile_Nav">
-                <muxc:NavigationViewItem.Icon>
-                    <FontIcon Glyph="&#xE81E;" />
-                </muxc:NavigationViewItem.Icon>
-            </muxc:NavigationViewItem>
-
->>>>>>> 3323dc57
-        </muxc:NavigationView.MenuItems>
-
-        <muxc:NavigationView.PaneFooter>
-            <!--  The OpenJson item needs both Tapped and KeyDown handler  -->
-            <muxc:NavigationViewItem x:Name="OpenJsonNavItem"
-                                     x:Uid="Nav_OpenJSON"
-                                     KeyDown="OpenJsonKeyDown"
-                                     Tapped="OpenJsonTapped">
-                <muxc:NavigationViewItem.Icon>
-                    <FontIcon Glyph="&#xE713;" />
-                </muxc:NavigationViewItem.Icon>
-            </muxc:NavigationViewItem>
-        </muxc:NavigationView.PaneFooter>
-
-        <Grid>
-            <Grid.RowDefinitions>
-                <RowDefinition Height="*" />
-                <RowDefinition Height="Auto" />
-            </Grid.RowDefinitions>
-            <Frame x:Name="contentFrame"
-                   Grid.Row="0" />
-            <Grid Grid.Row="1"
-                  Height="100"
-                  BorderBrush="{ThemeResource SystemBaseLowColor}"
-                  BorderThickness="0,1,0,0">
-                <Grid.ColumnDefinitions>
-                    <ColumnDefinition Width="*" />
-                </Grid.ColumnDefinitions>
-                <TextBlock x:Uid="Settings_UnsavedSettingsWarning"
-                           Margin="30,0,0,0"
-                           HorizontalAlignment="Left"
-                           VerticalAlignment="Center"
-                           Foreground="Goldenrod"
-                           TextAlignment="Left"
-                           Visibility="Collapsed" />
-                <StackPanel Margin="0,0,30,0"
-                            HorizontalAlignment="Right"
-                            VerticalAlignment="Center"
-                            Orientation="Horizontal">
-                    <Button x:Name="ResetButton"
-                            x:Uid="Settings_ResetSettingsButton"
-                            Click="ResetButton_Click" />
-                    <Button x:Name="SaveButton"
-                            x:Uid="Settings_SaveSettingsButton"
-                            Margin="10,0,0,0"
-                            Click="SaveButton_Click"
-                            Style="{StaticResource AccentButtonStyle}" />
-                </StackPanel>
-            </Grid>
-        </Grid>
-    </muxc:NavigationView>
-</Page>
+<!--
+    Copyright (c) Microsoft Corporation. All rights reserved. Licensed under
+    the MIT License. See LICENSE in the project root for license information.
+-->
+<Page x:Class="Microsoft.Terminal.Settings.Editor.MainPage"
+      xmlns="http://schemas.microsoft.com/winfx/2006/xaml/presentation"
+      xmlns:x="http://schemas.microsoft.com/winfx/2006/xaml"
+      xmlns:d="http://schemas.microsoft.com/expression/blend/2008"
+      xmlns:mc="http://schemas.openxmlformats.org/markup-compatibility/2006"
+      xmlns:muxc="using:Microsoft.UI.Xaml.Controls"
+      mc:Ignorable="d">
+
+    <Page.Resources>
+        <ResourceDictionary>
+            <ResourceDictionary.MergedDictionaries>
+                <ResourceDictionary Source="CommonResources.xaml" />
+            </ResourceDictionary.MergedDictionaries>
+
+            <AcrylicBrush x:Key="NavigationViewDefaultPaneBackground"
+                          BackgroundSource="Backdrop"
+                          TintColor="{ThemeResource SystemChromeMediumColor}"
+                          TintOpacity="0.5" />
+            <AcrylicBrush x:Key="NavigationViewTopPaneBackground"
+                          BackgroundSource="Backdrop"
+                          TintColor="{ThemeResource SystemChromeMediumColor}"
+                          TintOpacity="0.5" />
+            <AcrylicBrush x:Key="NavigationViewExpandedPaneBackground"
+                          BackgroundSource="HostBackdrop"
+                          TintColor="{ThemeResource SystemChromeMediumColor}"
+                          TintOpacity="0.7" />
+        </ResourceDictionary>
+    </Page.Resources>
+
+    <muxc:NavigationView x:Name="SettingsNav"
+                         Header="{Binding ElementName=SettingsNav, Path=SelectedItem.Content, Mode=OneWay}"
+                         IsBackButtonVisible="Collapsed"
+                         IsSettingsVisible="False"
+                         ItemInvoked="SettingsNav_ItemInvoked"
+                         Loaded="SettingsNav_Loaded"
+                         TabFocusNavigation="Cycle">
+
+        <muxc:NavigationView.MenuItems>
+
+            <muxc:NavigationViewItem x:Uid="Nav_Launch"
+                                     Tag="Launch_Nav">
+                <muxc:NavigationViewItem.Icon>
+                    <FontIcon Glyph="&#xE7B5;" />
+                </muxc:NavigationViewItem.Icon>
+            </muxc:NavigationViewItem>
+
+            <muxc:NavigationViewItem x:Uid="Nav_Interaction"
+                                     Tag="Interaction_Nav">
+                <muxc:NavigationViewItem.Icon>
+                    <FontIcon Glyph="&#xE7C9;" />
+                </muxc:NavigationViewItem.Icon>
+            </muxc:NavigationViewItem>
+
+            <muxc:NavigationViewItem x:Uid="Nav_Appearance"
+                                     Tag="GlobalAppearance_Nav">
+                <muxc:NavigationViewItem.Icon>
+                    <FontIcon Glyph="&#xE771;" />
+                </muxc:NavigationViewItem.Icon>
+            </muxc:NavigationViewItem>
+
+            <muxc:NavigationViewItem x:Uid="Nav_ColorSchemes"
+                                     Tag="ColorSchemes_Nav">
+                <muxc:NavigationViewItem.Icon>
+                    <FontIcon Glyph="&#xE790;" />
+                </muxc:NavigationViewItem.Icon>
+            </muxc:NavigationViewItem>
+
+            <muxc:NavigationViewItem x:Uid="Nav_Rendering"
+                                     Tag="Rendering_Nav">
+                <muxc:NavigationViewItem.Icon>
+                    <FontIcon Glyph="&#xE7F8;" />
+                </muxc:NavigationViewItem.Icon>
+            </muxc:NavigationViewItem>
+
+            <muxc:NavigationViewItem x:Uid="Nav_Actions"
+                                     Tag="Actions_Nav">
+                <muxc:NavigationViewItem.Icon>
+                    <FontIcon Glyph="&#xE765;" />
+                </muxc:NavigationViewItem.Icon>
+            </muxc:NavigationViewItem>
+
+            <muxc:NavigationViewItemHeader x:Uid="Nav_Profiles" />
+
+        </muxc:NavigationView.MenuItems>
+
+        <muxc:NavigationView.PaneFooter>
+            <!--  The OpenJson item needs both Tapped and KeyDown handler  -->
+            <muxc:NavigationViewItem x:Name="OpenJsonNavItem"
+                                     x:Uid="Nav_OpenJSON"
+                                     KeyDown="OpenJsonKeyDown"
+                                     Tapped="OpenJsonTapped">
+                <muxc:NavigationViewItem.Icon>
+                    <FontIcon Glyph="&#xE713;" />
+                </muxc:NavigationViewItem.Icon>
+            </muxc:NavigationViewItem>
+        </muxc:NavigationView.PaneFooter>
+
+        <Grid>
+            <Grid.RowDefinitions>
+                <RowDefinition Height="*" />
+                <RowDefinition Height="Auto" />
+            </Grid.RowDefinitions>
+            <Frame x:Name="contentFrame"
+                   Grid.Row="0" />
+            <Grid Grid.Row="1"
+                  Height="100"
+                  BorderBrush="{ThemeResource SystemBaseLowColor}"
+                  BorderThickness="0,1,0,0">
+                <Grid.ColumnDefinitions>
+                    <ColumnDefinition Width="*" />
+                </Grid.ColumnDefinitions>
+                <TextBlock x:Uid="Settings_UnsavedSettingsWarning"
+                           Margin="30,0,0,0"
+                           HorizontalAlignment="Left"
+                           VerticalAlignment="Center"
+                           Foreground="Goldenrod"
+                           TextAlignment="Left"
+                           Visibility="Collapsed" />
+                <StackPanel Margin="0,0,30,0"
+                            HorizontalAlignment="Right"
+                            VerticalAlignment="Center"
+                            Orientation="Horizontal">
+                    <Button x:Name="ResetButton"
+                            x:Uid="Settings_ResetSettingsButton"
+                            Click="ResetButton_Click" />
+                    <Button x:Name="SaveButton"
+                            x:Uid="Settings_SaveSettingsButton"
+                            Margin="10,0,0,0"
+                            Click="SaveButton_Click"
+                            Style="{StaticResource AccentButtonStyle}" />
+                </StackPanel>
+            </Grid>
+        </Grid>
+    </muxc:NavigationView>
+</Page>