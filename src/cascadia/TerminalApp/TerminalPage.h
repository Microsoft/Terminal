// Copyright (c) Microsoft Corporation.
// Licensed under the MIT license.

#pragma once

#include "TerminalPage.g.h"
#include "TerminalTab.h"
#include "AppKeyBindings.h"
#include "TerminalSettings.h"

#include <winrt/Microsoft.Terminal.TerminalControl.h>

#include "AppCommandlineArgs.h"

static constexpr uint32_t DefaultRowsToScroll{ 3 };
static constexpr std::wstring_view TabletInputServiceKey{ L"TabletInputService" };
// fwdecl unittest classes
namespace TerminalAppLocalTests
{
    class TabTests;
    class SettingsTests;
};

namespace winrt::TerminalApp::implementation
{
    enum StartupState : int
    {
        NotInitialized = 0,
        InStartup = 1,
        Initialized = 2
    };

    enum ScrollDirection : int
    {
        ScrollUp = 0,
        ScrollDown = 1
    };

    struct TerminalPage : TerminalPageT<TerminalPage>
    {
    public:
        TerminalPage();

        // This implements shobjidl's IInitializeWithWindow, but due to a XAML Compiler bug we cannot
        // put it in our inheritance graph. https://github.com/microsoft/microsoft-ui-xaml/issues/3331
        STDMETHODIMP Initialize(HWND hwnd);

        winrt::fire_and_forget SetSettings(Microsoft::Terminal::Settings::Model::CascadiaSettings settings, bool needRefreshUI);

        void Create();

        hstring Title();

        void TitlebarClicked();

        float CalcSnappedDimension(const bool widthOrHeight, const float dimension) const;

        winrt::hstring ApplicationDisplayName();
        winrt::hstring ApplicationVersion();

        winrt::hstring ThirdPartyNoticesLink();

        winrt::fire_and_forget CloseWindow();

        void ToggleFocusMode();
        void ToggleFullscreen();
        void ToggleAlwaysOnTop();
        void ToggleInboundPty();
        bool FocusMode() const;
        bool Fullscreen() const;
        bool AlwaysOnTop() const;
        bool InboundPty() const;

        void SetStartupActions(std::vector<Microsoft::Terminal::Settings::Model::ActionAndArgs>& actions);
        static std::vector<Microsoft::Terminal::Settings::Model::ActionAndArgs> ConvertExecuteCommandlineToActions(const Microsoft::Terminal::Settings::Model::ExecuteCommandlineArgs& args);

        winrt::TerminalApp::IDialogPresenter DialogPresenter() const;
        void DialogPresenter(winrt::TerminalApp::IDialogPresenter dialogPresenter);

        size_t GetLastActiveControlTaskbarState();
        size_t GetLastActiveControlTaskbarProgress();

        void ShowKeyboardServiceWarning();
        winrt::hstring KeyboardServiceDisabledText();

        winrt::fire_and_forget ProcessStartupActions(Windows::Foundation::Collections::IVector<Microsoft::Terminal::Settings::Model::ActionAndArgs> actions,
                                                     const bool initial,
                                                     const winrt::hstring cwd = L"");

        // -------------------------------- WinRT Events ---------------------------------
        DECLARE_EVENT_WITH_TYPED_EVENT_HANDLER(TitleChanged, _titleChangeHandlers, winrt::Windows::Foundation::IInspectable, winrt::hstring);
        DECLARE_EVENT_WITH_TYPED_EVENT_HANDLER(LastTabClosed, _lastTabClosedHandlers, winrt::Windows::Foundation::IInspectable, winrt::TerminalApp::LastTabClosedEventArgs);
        DECLARE_EVENT_WITH_TYPED_EVENT_HANDLER(SetTitleBarContent, _setTitleBarContentHandlers, winrt::Windows::Foundation::IInspectable, winrt::Windows::UI::Xaml::UIElement);
        DECLARE_EVENT_WITH_TYPED_EVENT_HANDLER(FocusModeChanged, _focusModeChangedHandlers, winrt::Windows::Foundation::IInspectable, winrt::Windows::Foundation::IInspectable);
        DECLARE_EVENT_WITH_TYPED_EVENT_HANDLER(FullscreenChanged, _fullscreenChangedHandlers, winrt::Windows::Foundation::IInspectable, winrt::Windows::Foundation::IInspectable);
        DECLARE_EVENT_WITH_TYPED_EVENT_HANDLER(AlwaysOnTopChanged, _alwaysOnTopChangedHandlers, winrt::Windows::Foundation::IInspectable, winrt::Windows::Foundation::IInspectable);
<<<<<<< HEAD
        DECLARE_EVENT_WITH_TYPED_EVENT_HANDLER(InboundPtyChanged, _inboundPtyChangedHandlers, winrt::Windows::Foundation::IInspectable, winrt::Windows::Foundation::IInspectable);
=======
        DECLARE_EVENT_WITH_TYPED_EVENT_HANDLER(RaiseVisualBell, _raiseVisualBellHandlers, winrt::Windows::Foundation::IInspectable, winrt::Windows::Foundation::IInspectable);
        DECLARE_EVENT_WITH_TYPED_EVENT_HANDLER(SetTaskbarProgress, _setTaskbarProgressHandlers, winrt::Windows::Foundation::IInspectable, winrt::Windows::Foundation::IInspectable);
>>>>>>> 7b1a660e
        TYPED_EVENT(Initialized, winrt::Windows::Foundation::IInspectable, winrt::Windows::UI::Xaml::RoutedEventArgs);

    private:
        friend struct TerminalPageT<TerminalPage>; // for Xaml to bind events
        std::optional<HWND> _hostingHwnd;

        // If you add controls here, but forget to null them either here or in
        // the ctor, you're going to have a bad time. It'll mysteriously fail to
        // activate the app.
        // ALSO: If you add any UIElements as roots here, make sure they're
        // updated in App::_ApplyTheme. The roots currently is _tabRow
        // (which is a root when the tabs are in the titlebar.)
        Microsoft::UI::Xaml::Controls::TabView _tabView{ nullptr };
        TerminalApp::TabRowControl _tabRow{ nullptr };
        Windows::UI::Xaml::Controls::Grid _tabContent{ nullptr };
        Microsoft::UI::Xaml::Controls::SplitButton _newTabButton{ nullptr };

        Microsoft::Terminal::Settings::Model::CascadiaSettings _settings{ nullptr };

        Windows::Foundation::Collections::IObservableVector<TerminalApp::TabBase> _tabs;
        Windows::Foundation::Collections::IObservableVector<TerminalApp::TabBase> _mruTabs;
        static winrt::com_ptr<TerminalTab> _GetTerminalTabImpl(const TerminalApp::TabBase& tab);

        void _UpdateTabIndices();

        TerminalApp::SettingsTab _settingsTab{ nullptr };

        bool _isInFocusMode{ false };
        bool _isFullscreen{ false };
        bool _isAlwaysOnTop{ false };
        bool _isInboundPty{ false };

        bool _rearranging;
        std::optional<int> _rearrangeFrom;
        std::optional<int> _rearrangeTo;
        bool _removing{ false };

        uint32_t _systemRowsToScroll{ DefaultRowsToScroll };

        // use a weak reference to prevent circular dependency with AppLogic
        winrt::weak_ref<winrt::TerminalApp::IDialogPresenter> _dialogPresenter;

        winrt::com_ptr<AppKeyBindings> _bindings{ winrt::make_self<implementation::AppKeyBindings>() };
        winrt::com_ptr<ShortcutActionDispatch> _actionDispatch{ winrt::make_self<implementation::ShortcutActionDispatch>() };

        winrt::Windows::UI::Xaml::Controls::Grid::LayoutUpdated_revoker _layoutUpdatedRevoker;
        StartupState _startupState{ StartupState::NotInitialized };

        Windows::Foundation::Collections::IVector<Microsoft::Terminal::Settings::Model::ActionAndArgs> _startupActions;

        void _ShowAboutDialog();
        winrt::Windows::Foundation::IAsyncOperation<winrt::Windows::UI::Xaml::Controls::ContentDialogResult> _ShowCloseWarningDialog();
        winrt::Windows::Foundation::IAsyncOperation<winrt::Windows::UI::Xaml::Controls::ContentDialogResult> _ShowCloseReadOnlyDialog();
        winrt::Windows::Foundation::IAsyncOperation<winrt::Windows::UI::Xaml::Controls::ContentDialogResult> _ShowMultiLinePasteWarningDialog();
        winrt::Windows::Foundation::IAsyncOperation<winrt::Windows::UI::Xaml::Controls::ContentDialogResult> _ShowLargePasteWarningDialog();

        void _CreateNewTabFlyout();
        void _OpenNewTabDropdown();
<<<<<<< HEAD
        void _OpenNewTab(const winrt::TerminalApp::NewTerminalArgs& newTerminalArgs, winrt::Microsoft::Terminal::TerminalConnection::ITerminalConnection existingConnection = nullptr);
        void _CreateNewTabFromSettings(GUID profileGuid, TerminalApp::TerminalSettings settings, winrt::Microsoft::Terminal::TerminalConnection::ITerminalConnection existingConnection = nullptr);
=======
        void _OpenNewTab(const Microsoft::Terminal::Settings::Model::NewTerminalArgs& newTerminalArgs);
        void _CreateNewTabFromSettings(GUID profileGuid, TerminalApp::TerminalSettings settings);
>>>>>>> 7b1a660e
        winrt::Microsoft::Terminal::TerminalConnection::ITerminalConnection _CreateConnectionFromSettings(GUID profileGuid, TerminalApp::TerminalSettings settings);

        bool _displayingCloseDialog{ false };
        void _SettingsButtonOnClick(const IInspectable& sender, const Windows::UI::Xaml::RoutedEventArgs& eventArgs);
        void _FeedbackButtonOnClick(const IInspectable& sender, const Windows::UI::Xaml::RoutedEventArgs& eventArgs);
        void _AboutButtonOnClick(const IInspectable& sender, const Windows::UI::Xaml::RoutedEventArgs& eventArgs);
        void _ThirdPartyNoticesOnClick(const IInspectable& sender, const Windows::UI::Xaml::RoutedEventArgs& eventArgs);

        void _KeyDownHandler(Windows::Foundation::IInspectable const& sender, Windows::UI::Xaml::Input::KeyRoutedEventArgs const& e);
        void _SUIPreviewKeyDownHandler(Windows::Foundation::IInspectable const& sender, Windows::UI::Xaml::Input::KeyRoutedEventArgs const& e);
        void _HookupKeyBindings(const Microsoft::Terminal::Settings::Model::KeyMapping& keymap) noexcept;
        void _RegisterActionCallbacks();

        void _UpdateTitle(const TerminalTab& tab);
        void _UpdateTabIcon(TerminalTab& tab);
        void _UpdateTabView();
        void _UpdateTabWidthMode();
        void _UpdateCommandsForPalette();

        static winrt::Windows::Foundation::Collections::IMap<winrt::hstring, Microsoft::Terminal::Settings::Model::Command> _ExpandCommands(Windows::Foundation::Collections::IMapView<winrt::hstring, Microsoft::Terminal::Settings::Model::Command> commandsToExpand,
                                                                                                                                            Windows::Foundation::Collections::IVectorView<Microsoft::Terminal::Settings::Model::Profile> profiles,
                                                                                                                                            Windows::Foundation::Collections::IMapView<winrt::hstring, Microsoft::Terminal::Settings::Model::ColorScheme> schemes);

        void _DuplicateTabViewItem();
        void _RemoveTabViewItem(const Microsoft::UI::Xaml::Controls::TabViewItem& tabViewItem);
        winrt::Windows::Foundation::IAsyncAction _RemoveTab(winrt::TerminalApp::TabBase tab);
        winrt::fire_and_forget _RemoveTabs(const std::vector<winrt::TerminalApp::TabBase> tabs);

        void _RegisterTerminalEvents(Microsoft::Terminal::TerminalControl::TermControl term, TerminalTab& hostingTab);

        void _SelectNextTab(const bool bMoveRight);
        bool _SelectTab(const uint32_t tabIndex);
        void _MoveFocus(const Microsoft::Terminal::Settings::Model::FocusDirection& direction);

        winrt::Microsoft::Terminal::TerminalControl::TermControl _GetActiveControl();
        std::optional<uint32_t> _GetFocusedTabIndex() const noexcept;
        TerminalApp::TabBase _GetFocusedTab() const noexcept;
        winrt::com_ptr<TerminalTab> _GetFocusedTabImpl() const noexcept;

        winrt::fire_and_forget _SetFocusedTabIndex(const uint32_t tabIndex);
        void _CloseFocusedTab();
        winrt::fire_and_forget _CloseFocusedPane();

        winrt::fire_and_forget _RemoveOnCloseRoutine(Microsoft::UI::Xaml::Controls::TabViewItem tabViewItem, winrt::com_ptr<TerminalPage> page);

        // Todo: add more event implementations here
        // MSFT:20641986: Add keybindings for New Window
        void _Scroll(ScrollDirection scrollDirection, const Windows::Foundation::IReference<uint32_t>& rowsToScroll);

        void _SplitPane(const Microsoft::Terminal::Settings::Model::SplitState splitType,
                        const Microsoft::Terminal::Settings::Model::SplitType splitMode = Microsoft::Terminal::Settings::Model::SplitType::Manual,
                        const float splitSize = 0.5f,
                        const Microsoft::Terminal::Settings::Model::NewTerminalArgs& newTerminalArgs = nullptr);
        void _ResizePane(const Microsoft::Terminal::Settings::Model::ResizeDirection& direction);

        void _ScrollPage(ScrollDirection scrollDirection);
        void _ScrollToBufferEdge(ScrollDirection scrollDirection);
        void _SetAcceleratorForMenuItem(Windows::UI::Xaml::Controls::MenuFlyoutItem& menuItem, const winrt::Microsoft::Terminal::TerminalControl::KeyChord& keyChord);

        winrt::fire_and_forget _CopyToClipboardHandler(const IInspectable sender, const winrt::Microsoft::Terminal::TerminalControl::CopyToClipboardEventArgs copiedData);
        winrt::fire_and_forget _PasteFromClipboardHandler(const IInspectable sender,
                                                          const Microsoft::Terminal::TerminalControl::PasteFromClipboardEventArgs eventArgs);

        void _OpenHyperlinkHandler(const IInspectable sender, const Microsoft::Terminal::TerminalControl::OpenHyperlinkEventArgs eventArgs);
        bool _IsUriSupported(const winrt::Windows::Foundation::Uri& parsedUri);

        void _ShowCouldNotOpenDialog(winrt::hstring reason, winrt::hstring uri);
        bool _CopyText(const bool singleLine, const Windows::Foundation::IReference<Microsoft::Terminal::TerminalControl::CopyFormat>& formats);

        void _SetTaskbarProgressHandler(const IInspectable sender, const IInspectable eventArgs);

        void _PasteText();

        void _ControlNoticeRaisedHandler(const IInspectable sender, const Microsoft::Terminal::TerminalControl::NoticeEventArgs eventArgs);
        void _ShowControlNoticeDialog(const winrt::hstring& title, const winrt::hstring& message);

        fire_and_forget _LaunchSettings(const Microsoft::Terminal::Settings::Model::SettingsTarget target);

        void _OnTabClick(const IInspectable& sender, const Windows::UI::Xaml::Input::PointerRoutedEventArgs& eventArgs);
        void _OnTabSelectionChanged(const IInspectable& sender, const Windows::UI::Xaml::Controls::SelectionChangedEventArgs& eventArgs);
        void _OnTabItemsChanged(const IInspectable& sender, const Windows::Foundation::Collections::IVectorChangedEventArgs& eventArgs);
        void _OnContentSizeChanged(const IInspectable& /*sender*/, Windows::UI::Xaml::SizeChangedEventArgs const& e);
        void _OnTabCloseRequested(const IInspectable& sender, const Microsoft::UI::Xaml::Controls::TabViewTabCloseRequestedEventArgs& eventArgs);
        void _OnFirstLayout(const IInspectable& sender, const IInspectable& eventArgs);
        void _UpdatedSelectedTab(const int32_t index);

        void _OnDispatchCommandRequested(const IInspectable& sender, const Microsoft::Terminal::Settings::Model::Command& command);
        void _OnCommandLineExecutionRequested(const IInspectable& sender, const winrt::hstring& commandLine);
        void _OnSwitchToTabRequested(const IInspectable& sender, const winrt::TerminalApp::TabBase& tab);

        void _Find();

        winrt::fire_and_forget _RefreshUIForSettingsReload();

        void _SetNonClientAreaColors(const Windows::UI::Color& selectedTabColor);
        void _ClearNonClientAreaColors();
        void _SetNewTabButtonColor(const Windows::UI::Color& color, const Windows::UI::Color& accentColor);
        void _ClearNewTabButtonColor();

        void _CompleteInitialization();

        void _CommandPaletteClosed(const IInspectable& sender, const Windows::UI::Xaml::RoutedEventArgs& eventArgs);

        void _UnZoomIfNeeded();

<<<<<<< HEAD
        void _OnInboundPtyChanged(const IInspectable& sender, const IInspectable& eventArgs);
        void _OnNewConnection(winrt::Microsoft::Terminal::TerminalConnection::ITerminalConnection connection);

#pragma region ActionHandlers
        // These are all defined in AppActionHandlers.cpp
        void _HandleOpenNewTabDropdown(const IInspectable& sender, const TerminalApp::ActionEventArgs& args);
        void _HandleDuplicateTab(const IInspectable& sender, const TerminalApp::ActionEventArgs& args);
        void _HandleCloseTab(const IInspectable& sender, const TerminalApp::ActionEventArgs& args);
        void _HandleClosePane(const IInspectable& sender, const TerminalApp::ActionEventArgs& args);
        void _HandleScrollUp(const IInspectable& sender, const TerminalApp::ActionEventArgs& args);
        void _HandleScrollDown(const IInspectable& sender, const TerminalApp::ActionEventArgs& args);
        void _HandleNextTab(const IInspectable& sender, const TerminalApp::ActionEventArgs& args);
        void _HandlePrevTab(const IInspectable& sender, const TerminalApp::ActionEventArgs& args);
        void _HandleSendInput(const IInspectable& sender, const TerminalApp::ActionEventArgs& args);
        void _HandleSplitPane(const IInspectable& sender, const TerminalApp::ActionEventArgs& args);
        void _HandleTogglePaneZoom(const IInspectable& sender, const TerminalApp::ActionEventArgs& args);
        void _HandleScrollUpPage(const IInspectable& sender, const TerminalApp::ActionEventArgs& args);
        void _HandleScrollDownPage(const IInspectable& sender, const TerminalApp::ActionEventArgs& args);
        void _HandleOpenSettings(const IInspectable& sender, const TerminalApp::ActionEventArgs& args);
        void _HandlePasteText(const IInspectable& sender, const TerminalApp::ActionEventArgs& args);
        void _HandleNewTab(const IInspectable& sender, const TerminalApp::ActionEventArgs& args);
        void _HandleSwitchToTab(const IInspectable& sender, const TerminalApp::ActionEventArgs& args);
        void _HandleResizePane(const IInspectable& sender, const TerminalApp::ActionEventArgs& args);
        void _HandleMoveFocus(const IInspectable& sender, const TerminalApp::ActionEventArgs& args);
        void _HandleCopyText(const IInspectable& sender, const TerminalApp::ActionEventArgs& args);
        void _HandleCloseWindow(const IInspectable&, const TerminalApp::ActionEventArgs& args);
        void _HandleAdjustFontSize(const IInspectable& sender, const TerminalApp::ActionEventArgs& args);
        void _HandleFind(const IInspectable& sender, const TerminalApp::ActionEventArgs& args);
        void _HandleResetFontSize(const IInspectable& sender, const TerminalApp::ActionEventArgs& args);
        void _HandleToggleRetroEffect(const IInspectable& sender, const TerminalApp::ActionEventArgs& args);
        void _HandleToggleFocusMode(const IInspectable& sender, const TerminalApp::ActionEventArgs& args);
        void _HandleToggleFullscreen(const IInspectable& sender, const TerminalApp::ActionEventArgs& args);
        void _HandleToggleAlwaysOnTop(const IInspectable& sender, const TerminalApp::ActionEventArgs& args);
        void _HandleSetColorScheme(const IInspectable& sender, const TerminalApp::ActionEventArgs& args);
        void _HandleSetTabColor(const IInspectable& sender, const TerminalApp::ActionEventArgs& args);
        void _HandleOpenTabColorPicker(const IInspectable& sender, const TerminalApp::ActionEventArgs& args);
        void _HandleRenameTab(const IInspectable& sender, const TerminalApp::ActionEventArgs& args);
        void _HandleExecuteCommandline(const IInspectable& sender, const TerminalApp::ActionEventArgs& args);
        void _HandleToggleCommandPalette(const IInspectable& sender, const TerminalApp::ActionEventArgs& args);
        void _HandleCloseOtherTabs(const IInspectable& sender, const TerminalApp::ActionEventArgs& args);
        void _HandleCloseTabsAfter(const IInspectable& sender, const TerminalApp::ActionEventArgs& args);
        void _HandleOpenTabSearch(const IInspectable& sender, const TerminalApp::ActionEventArgs& args);
        void _HandleToggleInboundPty(const IInspectable& sender, const TerminalApp::ActionEventArgs& args);
=======
        void _OpenSettingsUI();

        static int _ComputeScrollDelta(ScrollDirection scrollDirection, const uint32_t rowsToScroll);
        static uint32_t _ReadSystemRowsToScroll();

        void _UpdateMRUTab(const uint32_t index);

        void _TryMoveTab(const uint32_t currentTabIndex, const int32_t suggestedNewTabIndex);

        bool _shouldMouseVanish{ false };
        bool _isMouseHidden{ false };
        Windows::UI::Core::CoreCursor _defaultPointerCursor{ nullptr };
        void _HidePointerCursorHandler(const IInspectable& sender, const IInspectable& eventArgs);
        void _RestorePointerCursorHandler(const IInspectable& sender, const IInspectable& eventArgs);

#pragma region ActionHandlers
        // These are all defined in AppActionHandlers.cpp
        void _HandleOpenNewTabDropdown(const IInspectable& sender, const Microsoft::Terminal::Settings::Model::ActionEventArgs& args);
        void _HandleDuplicateTab(const IInspectable& sender, const Microsoft::Terminal::Settings::Model::ActionEventArgs& args);
        void _HandleCloseTab(const IInspectable& sender, const Microsoft::Terminal::Settings::Model::ActionEventArgs& args);
        void _HandleClosePane(const IInspectable& sender, const Microsoft::Terminal::Settings::Model::ActionEventArgs& args);
        void _HandleScrollUp(const IInspectable& sender, const Microsoft::Terminal::Settings::Model::ActionEventArgs& args);
        void _HandleScrollDown(const IInspectable& sender, const Microsoft::Terminal::Settings::Model::ActionEventArgs& args);
        void _HandleNextTab(const IInspectable& sender, const Microsoft::Terminal::Settings::Model::ActionEventArgs& args);
        void _HandlePrevTab(const IInspectable& sender, const Microsoft::Terminal::Settings::Model::ActionEventArgs& args);
        void _HandleSendInput(const IInspectable& sender, const Microsoft::Terminal::Settings::Model::ActionEventArgs& args);
        void _HandleSplitPane(const IInspectable& sender, const Microsoft::Terminal::Settings::Model::ActionEventArgs& args);
        void _HandleTogglePaneZoom(const IInspectable& sender, const Microsoft::Terminal::Settings::Model::ActionEventArgs& args);
        void _HandleScrollUpPage(const IInspectable& sender, const Microsoft::Terminal::Settings::Model::ActionEventArgs& args);
        void _HandleScrollDownPage(const IInspectable& sender, const Microsoft::Terminal::Settings::Model::ActionEventArgs& args);
        void _HandleScrollToTop(const IInspectable& sender, const Microsoft::Terminal::Settings::Model::ActionEventArgs& args);
        void _HandleScrollToBottom(const IInspectable& sender, const Microsoft::Terminal::Settings::Model::ActionEventArgs& args);
        void _HandleOpenSettings(const IInspectable& sender, const Microsoft::Terminal::Settings::Model::ActionEventArgs& args);
        void _HandlePasteText(const IInspectable& sender, const Microsoft::Terminal::Settings::Model::ActionEventArgs& args);
        void _HandleNewTab(const IInspectable& sender, const Microsoft::Terminal::Settings::Model::ActionEventArgs& args);
        void _HandleSwitchToTab(const IInspectable& sender, const Microsoft::Terminal::Settings::Model::ActionEventArgs& args);
        void _HandleResizePane(const IInspectable& sender, const Microsoft::Terminal::Settings::Model::ActionEventArgs& args);
        void _HandleMoveFocus(const IInspectable& sender, const Microsoft::Terminal::Settings::Model::ActionEventArgs& args);
        void _HandleCopyText(const IInspectable& sender, const Microsoft::Terminal::Settings::Model::ActionEventArgs& args);
        void _HandleCloseWindow(const IInspectable&, const Microsoft::Terminal::Settings::Model::ActionEventArgs& args);
        void _HandleAdjustFontSize(const IInspectable& sender, const Microsoft::Terminal::Settings::Model::ActionEventArgs& args);
        void _HandleFind(const IInspectable& sender, const Microsoft::Terminal::Settings::Model::ActionEventArgs& args);
        void _HandleResetFontSize(const IInspectable& sender, const Microsoft::Terminal::Settings::Model::ActionEventArgs& args);
        void _HandleToggleShaderEffects(const IInspectable& sender, const Microsoft::Terminal::Settings::Model::ActionEventArgs& args);
        void _HandleToggleFocusMode(const IInspectable& sender, const Microsoft::Terminal::Settings::Model::ActionEventArgs& args);
        void _HandleToggleFullscreen(const IInspectable& sender, const Microsoft::Terminal::Settings::Model::ActionEventArgs& args);
        void _HandleToggleAlwaysOnTop(const IInspectable& sender, const Microsoft::Terminal::Settings::Model::ActionEventArgs& args);
        void _HandleSetColorScheme(const IInspectable& sender, const Microsoft::Terminal::Settings::Model::ActionEventArgs& args);
        void _HandleSetTabColor(const IInspectable& sender, const Microsoft::Terminal::Settings::Model::ActionEventArgs& args);
        void _HandleOpenTabColorPicker(const IInspectable& sender, const Microsoft::Terminal::Settings::Model::ActionEventArgs& args);
        void _HandleRenameTab(const IInspectable& sender, const Microsoft::Terminal::Settings::Model::ActionEventArgs& args);
        void _HandleOpenTabRenamer(const IInspectable& sender, const Microsoft::Terminal::Settings::Model::ActionEventArgs& args);
        void _HandleExecuteCommandline(const IInspectable& sender, const Microsoft::Terminal::Settings::Model::ActionEventArgs& args);
        void _HandleToggleCommandPalette(const IInspectable& sender, const Microsoft::Terminal::Settings::Model::ActionEventArgs& args);
        void _HandleCloseOtherTabs(const IInspectable& sender, const Microsoft::Terminal::Settings::Model::ActionEventArgs& args);
        void _HandleCloseTabsAfter(const IInspectable& sender, const Microsoft::Terminal::Settings::Model::ActionEventArgs& args);
        void _HandleOpenTabSearch(const IInspectable& sender, const Microsoft::Terminal::Settings::Model::ActionEventArgs& args);
        void _HandleMoveTab(const IInspectable& sender, const Microsoft::Terminal::Settings::Model::ActionEventArgs& args);
        void _HandleBreakIntoDebugger(const IInspectable& sender, const Microsoft::Terminal::Settings::Model::ActionEventArgs& args);
        void _HandleFindMatch(const IInspectable& sender, const Microsoft::Terminal::Settings::Model::ActionEventArgs& args);
        void _HandleTogglePaneReadOnly(const IInspectable& sender, const Microsoft::Terminal::Settings::Model::ActionEventArgs& args);
        void _HandleNewWindow(const IInspectable& sender, const Microsoft::Terminal::Settings::Model::ActionEventArgs& args);

>>>>>>> 7b1a660e
        // Make sure to hook new actions up in _RegisterActionCallbacks!
#pragma endregion

        friend class TerminalAppLocalTests::TabTests;
        friend class TerminalAppLocalTests::SettingsTests;
    };
}

namespace winrt::TerminalApp::factory_implementation
{
    struct TerminalPage : TerminalPageT<TerminalPage, implementation::TerminalPage>
    {
    };
}<|MERGE_RESOLUTION|>--- conflicted
+++ resolved
@@ -94,12 +94,9 @@
         DECLARE_EVENT_WITH_TYPED_EVENT_HANDLER(FocusModeChanged, _focusModeChangedHandlers, winrt::Windows::Foundation::IInspectable, winrt::Windows::Foundation::IInspectable);
         DECLARE_EVENT_WITH_TYPED_EVENT_HANDLER(FullscreenChanged, _fullscreenChangedHandlers, winrt::Windows::Foundation::IInspectable, winrt::Windows::Foundation::IInspectable);
         DECLARE_EVENT_WITH_TYPED_EVENT_HANDLER(AlwaysOnTopChanged, _alwaysOnTopChangedHandlers, winrt::Windows::Foundation::IInspectable, winrt::Windows::Foundation::IInspectable);
-<<<<<<< HEAD
-        DECLARE_EVENT_WITH_TYPED_EVENT_HANDLER(InboundPtyChanged, _inboundPtyChangedHandlers, winrt::Windows::Foundation::IInspectable, winrt::Windows::Foundation::IInspectable);
-=======
         DECLARE_EVENT_WITH_TYPED_EVENT_HANDLER(RaiseVisualBell, _raiseVisualBellHandlers, winrt::Windows::Foundation::IInspectable, winrt::Windows::Foundation::IInspectable);
         DECLARE_EVENT_WITH_TYPED_EVENT_HANDLER(SetTaskbarProgress, _setTaskbarProgressHandlers, winrt::Windows::Foundation::IInspectable, winrt::Windows::Foundation::IInspectable);
->>>>>>> 7b1a660e
+        DECLARE_EVENT_WITH_TYPED_EVENT_HANDLER(InboundPtyChanged, _inboundPtyChangedHandlers, winrt::Windows::Foundation::IInspectable, winrt::Windows::Foundation::IInspectable);
         TYPED_EVENT(Initialized, winrt::Windows::Foundation::IInspectable, winrt::Windows::UI::Xaml::RoutedEventArgs);
 
     private:
@@ -158,13 +155,8 @@
 
         void _CreateNewTabFlyout();
         void _OpenNewTabDropdown();
-<<<<<<< HEAD
-        void _OpenNewTab(const winrt::TerminalApp::NewTerminalArgs& newTerminalArgs, winrt::Microsoft::Terminal::TerminalConnection::ITerminalConnection existingConnection = nullptr);
+        void _OpenNewTab(const Microsoft::Terminal::Settings::Model::NewTerminalArgs& newTerminalArgs, winrt::Microsoft::Terminal::TerminalConnection::ITerminalConnection existingConnection = nullptr);
         void _CreateNewTabFromSettings(GUID profileGuid, TerminalApp::TerminalSettings settings, winrt::Microsoft::Terminal::TerminalConnection::ITerminalConnection existingConnection = nullptr);
-=======
-        void _OpenNewTab(const Microsoft::Terminal::Settings::Model::NewTerminalArgs& newTerminalArgs);
-        void _CreateNewTabFromSettings(GUID profileGuid, TerminalApp::TerminalSettings settings);
->>>>>>> 7b1a660e
         winrt::Microsoft::Terminal::TerminalConnection::ITerminalConnection _CreateConnectionFromSettings(GUID profileGuid, TerminalApp::TerminalSettings settings);
 
         bool _displayingCloseDialog{ false };
@@ -270,51 +262,6 @@
 
         void _UnZoomIfNeeded();
 
-<<<<<<< HEAD
-        void _OnInboundPtyChanged(const IInspectable& sender, const IInspectable& eventArgs);
-        void _OnNewConnection(winrt::Microsoft::Terminal::TerminalConnection::ITerminalConnection connection);
-
-#pragma region ActionHandlers
-        // These are all defined in AppActionHandlers.cpp
-        void _HandleOpenNewTabDropdown(const IInspectable& sender, const TerminalApp::ActionEventArgs& args);
-        void _HandleDuplicateTab(const IInspectable& sender, const TerminalApp::ActionEventArgs& args);
-        void _HandleCloseTab(const IInspectable& sender, const TerminalApp::ActionEventArgs& args);
-        void _HandleClosePane(const IInspectable& sender, const TerminalApp::ActionEventArgs& args);
-        void _HandleScrollUp(const IInspectable& sender, const TerminalApp::ActionEventArgs& args);
-        void _HandleScrollDown(const IInspectable& sender, const TerminalApp::ActionEventArgs& args);
-        void _HandleNextTab(const IInspectable& sender, const TerminalApp::ActionEventArgs& args);
-        void _HandlePrevTab(const IInspectable& sender, const TerminalApp::ActionEventArgs& args);
-        void _HandleSendInput(const IInspectable& sender, const TerminalApp::ActionEventArgs& args);
-        void _HandleSplitPane(const IInspectable& sender, const TerminalApp::ActionEventArgs& args);
-        void _HandleTogglePaneZoom(const IInspectable& sender, const TerminalApp::ActionEventArgs& args);
-        void _HandleScrollUpPage(const IInspectable& sender, const TerminalApp::ActionEventArgs& args);
-        void _HandleScrollDownPage(const IInspectable& sender, const TerminalApp::ActionEventArgs& args);
-        void _HandleOpenSettings(const IInspectable& sender, const TerminalApp::ActionEventArgs& args);
-        void _HandlePasteText(const IInspectable& sender, const TerminalApp::ActionEventArgs& args);
-        void _HandleNewTab(const IInspectable& sender, const TerminalApp::ActionEventArgs& args);
-        void _HandleSwitchToTab(const IInspectable& sender, const TerminalApp::ActionEventArgs& args);
-        void _HandleResizePane(const IInspectable& sender, const TerminalApp::ActionEventArgs& args);
-        void _HandleMoveFocus(const IInspectable& sender, const TerminalApp::ActionEventArgs& args);
-        void _HandleCopyText(const IInspectable& sender, const TerminalApp::ActionEventArgs& args);
-        void _HandleCloseWindow(const IInspectable&, const TerminalApp::ActionEventArgs& args);
-        void _HandleAdjustFontSize(const IInspectable& sender, const TerminalApp::ActionEventArgs& args);
-        void _HandleFind(const IInspectable& sender, const TerminalApp::ActionEventArgs& args);
-        void _HandleResetFontSize(const IInspectable& sender, const TerminalApp::ActionEventArgs& args);
-        void _HandleToggleRetroEffect(const IInspectable& sender, const TerminalApp::ActionEventArgs& args);
-        void _HandleToggleFocusMode(const IInspectable& sender, const TerminalApp::ActionEventArgs& args);
-        void _HandleToggleFullscreen(const IInspectable& sender, const TerminalApp::ActionEventArgs& args);
-        void _HandleToggleAlwaysOnTop(const IInspectable& sender, const TerminalApp::ActionEventArgs& args);
-        void _HandleSetColorScheme(const IInspectable& sender, const TerminalApp::ActionEventArgs& args);
-        void _HandleSetTabColor(const IInspectable& sender, const TerminalApp::ActionEventArgs& args);
-        void _HandleOpenTabColorPicker(const IInspectable& sender, const TerminalApp::ActionEventArgs& args);
-        void _HandleRenameTab(const IInspectable& sender, const TerminalApp::ActionEventArgs& args);
-        void _HandleExecuteCommandline(const IInspectable& sender, const TerminalApp::ActionEventArgs& args);
-        void _HandleToggleCommandPalette(const IInspectable& sender, const TerminalApp::ActionEventArgs& args);
-        void _HandleCloseOtherTabs(const IInspectable& sender, const TerminalApp::ActionEventArgs& args);
-        void _HandleCloseTabsAfter(const IInspectable& sender, const TerminalApp::ActionEventArgs& args);
-        void _HandleOpenTabSearch(const IInspectable& sender, const TerminalApp::ActionEventArgs& args);
-        void _HandleToggleInboundPty(const IInspectable& sender, const TerminalApp::ActionEventArgs& args);
-=======
         void _OpenSettingsUI();
 
         static int _ComputeScrollDelta(ScrollDirection scrollDirection, const uint32_t rowsToScroll);
@@ -329,6 +276,9 @@
         Windows::UI::Core::CoreCursor _defaultPointerCursor{ nullptr };
         void _HidePointerCursorHandler(const IInspectable& sender, const IInspectable& eventArgs);
         void _RestorePointerCursorHandler(const IInspectable& sender, const IInspectable& eventArgs);
+
+        void _OnInboundPtyChanged(const IInspectable& sender, const IInspectable& eventArgs);
+        void _OnNewConnection(winrt::Microsoft::Terminal::TerminalConnection::ITerminalConnection connection);
 
 #pragma region ActionHandlers
         // These are all defined in AppActionHandlers.cpp
@@ -377,8 +327,8 @@
         void _HandleFindMatch(const IInspectable& sender, const Microsoft::Terminal::Settings::Model::ActionEventArgs& args);
         void _HandleTogglePaneReadOnly(const IInspectable& sender, const Microsoft::Terminal::Settings::Model::ActionEventArgs& args);
         void _HandleNewWindow(const IInspectable& sender, const Microsoft::Terminal::Settings::Model::ActionEventArgs& args);
-
->>>>>>> 7b1a660e
+        void _HandleToggleInboundPty(const IInspectable& sender, const Microsoft::Terminal::Settings::Model::ActionEventArgs& args);
+
         // Make sure to hook new actions up in _RegisterActionCallbacks!
 #pragma endregion
 
