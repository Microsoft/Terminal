﻿#include "pch.h"
#include "MainPage.h"
#include "MainPage.g.cpp"
#include "Globals.h"
#include "Launch.h"
#include "Interaction.h"
#include "Rendering.h"
#include "Profiles.h"
#include "GlobalAppearance.h"
#include "ColorSchemes.h"
#include "Keybindings.h"

namespace winrt
{
    namespace MUX = Microsoft::UI::Xaml;
}

using namespace winrt::Windows::UI::Xaml;
using namespace winrt::TerminalSettings::implementation;

namespace winrt::SettingsControl::implementation
{
    MainPage::MainPage()
    {
        InitializeComponent();

        // TODO: When we actually connect this to Windows Terminal,
        //       this section will clone the active AppSettings
        _settingsSource = AppSettings();
        _settingsClone = _settingsSource.Clone();
    }

    void MainPage::ClickHandler(IInspectable const&, RoutedEventArgs const&)
    {
    }

    void MainPage::SettingsNav_SelectionChanged(const MUX::Controls::NavigationView, const MUX::Controls::NavigationViewSelectionChangedEventArgs)
    {
    }

    void MainPage::SettingsNav_Loaded(IInspectable const&, RoutedEventArgs const&)
    {
        //// set the initial selectedItem
        for (uint32_t i = 0; i < SettingsNav().MenuItems().Size(); i++)
        {
            const auto item = SettingsNav().MenuItems().GetAt(i).as<Controls::ContentControl>();
<<<<<<< HEAD
            const hstring generalPage = L"General_Nav";
            const hstring itemTag = unbox_value<hstring>(item.Tag());

            if (itemTag == generalPage)
=======
            const hstring launchNav = L"Launch_Nav";
            const hstring itemTag = unbox_value<hstring>(item.Tag());

            if (itemTag == launchNav)
>>>>>>> ab560313
            {
                // item.IsSelected(true); // have to investigate how to replace this
                SettingsNav().Header() = item.Tag();
                break;
            }
        }

        contentFrame().Navigate(xaml_typename<SettingsControl::Launch>());
    }

    void MainPage::SettingsNav_ItemInvoked(MUX::Controls::NavigationView const&, MUX::Controls::NavigationViewItemInvokedEventArgs const& args)
    {
        auto clickedItemContainer = args.InvokedItemContainer();

        if (clickedItemContainer != NULL)
        {
            const hstring generalPage = L"General_Nav";
            const hstring launchSubpage = L"Launch_Nav";
            const hstring interactionSubpage = L"Interaction_Nav";
            const hstring renderingSubpage = L"Rendering_Nav";

            const hstring profilesPage = L"Profiles_Nav";
            const hstring globalprofileSubpage = L"GlobalProfile_Nav";
            const hstring addnewSubpage = L"AddNew_Nav";

            const hstring appearancePage = L"Appearance_Nav";
            const hstring colorSchemesPage = L"ColorSchemes_Nav";
            const hstring globalAppearancePage = L"GlobalAppearance_Nav";

            const hstring keybindingsPage = L"Keyboard_Nav";
            

            hstring clickedItemTag = unbox_value<hstring>(clickedItemContainer.Tag());

            if (clickedItemTag == launchSubpage)
            {
                contentFrame().Navigate(xaml_typename<SettingsControl::Launch>());
            }
            else if (clickedItemTag == interactionSubpage)
            {
                contentFrame().Navigate(xaml_typename<SettingsControl::Interaction>());
            }
            else if (clickedItemTag == renderingSubpage)
            {
                contentFrame().Navigate(xaml_typename<SettingsControl::Rendering>());
            }
            else if (clickedItemTag == globalprofileSubpage)
            {
                contentFrame().Navigate(xaml_typename<SettingsControl::Profiles>());
            }
            else if (clickedItemTag == addnewSubpage)
            {
                contentFrame().Navigate(xaml_typename<SettingsControl::Profiles>());
            }
            else if (clickedItemTag == colorSchemesPage)
            {
                contentFrame().Navigate(xaml_typename<SettingsControl::ColorSchemes>());
            }
            else if (clickedItemTag == globalAppearancePage)
            {
                contentFrame().Navigate(xaml_typename<SettingsControl::GlobalAppearance>());
            }
            else if (clickedItemTag == keybindingsPage)
            {
                contentFrame().Navigate(xaml_typename<SettingsControl::Keybindings>());
            }
        }
    }
}
<|MERGE_RESOLUTION|>--- conflicted
+++ resolved
@@ -44,17 +44,10 @@
         for (uint32_t i = 0; i < SettingsNav().MenuItems().Size(); i++)
         {
             const auto item = SettingsNav().MenuItems().GetAt(i).as<Controls::ContentControl>();
-<<<<<<< HEAD
-            const hstring generalPage = L"General_Nav";
-            const hstring itemTag = unbox_value<hstring>(item.Tag());
-
-            if (itemTag == generalPage)
-=======
             const hstring launchNav = L"Launch_Nav";
             const hstring itemTag = unbox_value<hstring>(item.Tag());
 
             if (itemTag == launchNav)
->>>>>>> ab560313
             {
                 // item.IsSelected(true); // have to investigate how to replace this
                 SettingsNav().Header() = item.Tag();
@@ -123,4 +116,4 @@
             }
         }
     }
-}
+}