// Copyright (c) Microsoft Corporation.
// Licensed under the MIT license.

#include "pch.h"
#include "Terminal.hpp"
#include "../../terminal/parser/OutputStateMachineEngine.hpp"
#include "TerminalDispatch.hpp"
#include "../../inc/unicode.hpp"
#include "../../inc/DefaultSettings.h"
#include "../../inc/argb.h"
#include "../../types/inc/utils.hpp"

#include "winrt/Microsoft.Terminal.Settings.h"

using namespace winrt::Microsoft::Terminal::Settings;
using namespace Microsoft::Terminal::Core;
using namespace Microsoft::Console;
using namespace Microsoft::Console::Render;
using namespace Microsoft::Console::Types;
using namespace Microsoft::Console::VirtualTerminal;

static std::wstring _KeyEventsToText(std::deque<std::unique_ptr<IInputEvent>>& inEventsToWrite)
{
    std::wstring wstr = L"";
    for (auto& ev : inEventsToWrite)
    {
        if (ev->EventType() == InputEventType::KeyEvent)
        {
            auto& k = static_cast<KeyEvent&>(*ev);
            auto wch = k.GetCharData();
            wstr += wch;
        }
    }
    return wstr;
}

Terminal::Terminal() :
    _mutableViewport{ Viewport::Empty() },
    _title{ L"" },
    _colorTable{},
    _defaultFg{ RGB(255, 255, 255) },
    _defaultBg{ ARGB(0, 0, 0, 0) },
    _pfnWriteInput{ nullptr },
    _scrollOffset{ 0 },
    _snapOnInput{ true },
    _boxSelection{ false },
    _selectionActive{ false },
    _selectionAnchor{ 0, 0 },
    _endSelectionPosition{ 0, 0 }
{
    _stateMachine = std::make_unique<StateMachine>(new OutputStateMachineEngine(new TerminalDispatch(*this)));

    auto passAlongInput = [&](std::deque<std::unique_ptr<IInputEvent>>& inEventsToWrite) {
        if (!_pfnWriteInput)
        {
            return;
        }
        std::wstring wstr = _KeyEventsToText(inEventsToWrite);
        _pfnWriteInput(wstr);
    };

    _terminalInput = std::make_unique<TerminalInput>(passAlongInput);

    _InitializeColorTable();
}

void Terminal::Create(COORD viewportSize, SHORT scrollbackLines, IRenderTarget& renderTarget)
{
    _mutableViewport = Viewport::FromDimensions({ 0, 0 }, viewportSize);
    _scrollbackLines = scrollbackLines;
    const COORD bufferSize{ viewportSize.X,
                            Utils::ClampToShortMax(viewportSize.Y + scrollbackLines, 1) };
    const TextAttribute attr{};
    const UINT cursorSize = 12;
    _buffer = std::make_unique<TextBuffer>(bufferSize, attr, cursorSize, renderTarget);
}

// Method Description:
// - Initializes the Terminal from the given set of settings.
// Arguments:
// - settings: the set of CoreSettings we need to use to initialize the terminal
// - renderTarget: A render target the terminal can use for paint invalidation.
void Terminal::CreateFromSettings(winrt::Microsoft::Terminal::Settings::ICoreSettings settings,
                                  Microsoft::Console::Render::IRenderTarget& renderTarget)
{
    const COORD viewportSize{ Utils::ClampToShortMax(settings.InitialCols(), 1),
                              Utils::ClampToShortMax(settings.InitialRows(), 1) };
    // TODO:MSFT:20642297 - Support infinite scrollback here, if HistorySize is -1
    Create(viewportSize, Utils::ClampToShortMax(settings.HistorySize(), 0), renderTarget);

    UpdateSettings(settings);
}

// Method Description:
// - Update our internal properties to match the new values in the provided
//   CoreSettings object.
// Arguments:
// - settings: an ICoreSettings with new settings values for us to use.
void Terminal::UpdateSettings(winrt::Microsoft::Terminal::Settings::ICoreSettings settings)
{
    _defaultFg = settings.DefaultForeground();
    _defaultBg = settings.DefaultBackground();

    CursorType cursorShape = CursorType::VerticalBar;
    switch (settings.CursorShape())
    {
    case CursorStyle::Underscore:
        cursorShape = CursorType::Underscore;
        break;
    case CursorStyle::FilledBox:
        cursorShape = CursorType::FullBox;
        break;
    case CursorStyle::EmptyBox:
        cursorShape = CursorType::EmptyBox;
        break;
    case CursorStyle::Vintage:
        cursorShape = CursorType::Legacy;
        break;
    default:
    case CursorStyle::Bar:
        cursorShape = CursorType::VerticalBar;
        break;
    }

    _buffer->GetCursor().SetStyle(settings.CursorHeight(),
                                  settings.CursorColor(),
                                  cursorShape);

    for (int i = 0; i < 16; i++)
    {
        _colorTable[i] = settings.GetColorTableEntry(i);
    }

    _snapOnInput = settings.SnapOnInput();

    _wordDelimiters = settings.WordDelimiters();

    // TODO:MSFT:21327402 - if HistorySize has changed, resize the buffer so we
    // have a smaller scrollback. We should do this carefully - if the new buffer
    // size is smaller than where the mutable viewport currently is, we'll want
    // to make sure to rotate the buffer contents upwards, so the mutable viewport
    // remains at the bottom of the buffer.
}

// Method Description:
// - Resize the terminal as the result of some user interaction.
// Arguments:
// - viewportSize: the new size of the viewport, in chars
// Return Value:
// - S_OK if we successfully resized the terminal, S_FALSE if there was
//      nothing to do (the viewportSize is the same as our current size), or an
//      appropriate HRESULT for failing to resize.
[[nodiscard]] HRESULT Terminal::UserResize(const COORD viewportSize) noexcept
{
    const auto oldDimensions = _mutableViewport.Dimensions();
    if (viewportSize == oldDimensions)
    {
        return S_FALSE;
    }

    const auto oldTop = _mutableViewport.Top();

    const short newBufferHeight = viewportSize.Y + _scrollbackLines;
    COORD bufferSize{ viewportSize.X, newBufferHeight };
    RETURN_IF_FAILED(_buffer->ResizeTraditional(bufferSize));

    auto proposedTop = oldTop;
    const auto newView = Viewport::FromDimensions({ 0, proposedTop }, viewportSize);
    const auto proposedBottom = newView.BottomExclusive();
    // If the new bottom would be below the bottom of the buffer, then slide the
    // top up so that we'll still fit within the buffer.
    if (proposedBottom > bufferSize.Y)
    {
        proposedTop -= (proposedBottom - bufferSize.Y);
    }

    _mutableViewport = Viewport::FromDimensions({ 0, proposedTop }, viewportSize);
    _scrollOffset = 0;
    _NotifyScrollEvent();

    return S_OK;
}

void Terminal::Write(std::wstring_view stringView)
{
    auto lock = LockForWriting();

    _stateMachine->ProcessString(stringView.data(), stringView.size());
}

// Method Description:
// - Send this particular key event to the terminal. The terminal will translate
//   the key and the modifiers pressed into the appropriate VT sequence for that
//   key chord. If we do translate the key, we'll return true. In that case, the
//   event should NOT br processed any further. If we return false, the event
//   was NOT translated, and we should instead use the event to try and get the
//   real character out of the event.
// Arguments:
// - vkey: The vkey of the key pressed.
// - states: The Microsoft::Terminal::Core::ControlKeyStates representing the modifier key states.
// Return Value:
// - true if we translated the key event, and it should not be processed any further.
// - false if we did not translate the key, and it should be processed into a character.
bool Terminal::SendKeyEvent(const WORD vkey, const ControlKeyStates states)
{
    if (_snapOnInput && _scrollOffset != 0)
    {
        auto lock = LockForWriting();
        _scrollOffset = 0;
        _NotifyScrollEvent();
    }

    // AltGr key combinations don't always contain any meaningful,
    // pretranslated unicode character during WM_KEYDOWN.
    // E.g. on a German keyboard AltGr+Q should result in a "@" character,
    // but actually results in "Q" with Alt and Ctrl modifier states.
    // By returning false though, we can abort handling this WM_KEYDOWN
    // event and let the WM_CHAR handler kick in, which will be
    // provided with an appropriate unicode character.
    if (states.IsAltGrPressed())
    {
        return false;
    }

    // Alt key sequences _require_ the char to be in the keyevent. If alt is
    // pressed, manually get the character that's being typed, and put it in the
    // KeyEvent.
    // DON'T manually handle Alt+Space - the system will use this to bring up
    // the system menu for restore, min/maximimize, size, move, close
    wchar_t ch = UNICODE_NULL;
    if (states.IsAltPressed() && vkey != VK_SPACE)
    {
        ch = static_cast<wchar_t>(LOWORD(MapVirtualKey(vkey, MAPVK_VK_TO_CHAR)));
        // MapVirtualKey will give us the capitalized version of the char.
        // However, if shift isn't pressed, we want to send the lowercase version.
        // (See GH#637)
        if (!states.IsShiftPressed())
        {
            ch = towlower(ch);
        }
    }

    if (states.IsCtrlPressed())
    {
        switch (vkey)
        {
        case 0x48:
            // Manually handle Ctrl+H. Ctrl+H should be handled as Backspace. To do this
            // correctly, the keyEvents's char needs to be set to Backspace.
            // 0x48 is the VKEY for 'H', which isn't named
            ch = UNICODE_BACKSPACE;
            break;
        case VK_SPACE:
            // Manually handle Ctrl+Space here. The terminalInput translator requires
            // the char to be set to Space for space handling to work correctly.
            ch = UNICODE_SPACE;
            break;
        }
    }

<<<<<<< HEAD
    // Manually handle Escape here. If we let it fall through, it'll come
    // back up through the character handler. It's registered as a translation
    // in TerminalInput, so we'll let TerminalInput control it.
    if (vkey == VK_ESCAPE)
    {
        ch = UNICODE_ESC;
    }

    keyEv.SetCharData(ch);

=======
>>>>>>> fa5b9b06
    const bool manuallyHandled = ch != UNICODE_NULL;

    KeyEvent keyEv{ true, 0, vkey, 0, ch, states.Value() };
    const bool translated = _terminalInput->HandleKey(&keyEv);

    return translated && manuallyHandled;
}

// Method Description:
// - Aquire a read lock on the terminal.
// Return Value:
// - a shared_lock which can be used to unlock the terminal. The shared_lock
//      will release this lock when it's destructed.
[[nodiscard]] std::shared_lock<std::shared_mutex> Terminal::LockForReading()
{
    return std::shared_lock<std::shared_mutex>(_readWriteLock);
}

// Method Description:
// - Aquire a write lock on the terminal.
// Return Value:
// - a unique_lock which can be used to unlock the terminal. The unique_lock
//      will release this lock when it's destructed.
[[nodiscard]] std::unique_lock<std::shared_mutex> Terminal::LockForWriting()
{
    return std::unique_lock<std::shared_mutex>(_readWriteLock);
}

Viewport Terminal::_GetMutableViewport() const noexcept
{
    return _mutableViewport;
}

short Terminal::GetBufferHeight() const noexcept
{
    return _mutableViewport.BottomExclusive();
}

// _ViewStartIndex is also the length of the scrollback
int Terminal::_ViewStartIndex() const noexcept
{
    return _mutableViewport.Top();
}

// _VisibleStartIndex is the first visible line of the buffer
int Terminal::_VisibleStartIndex() const noexcept
{
    return std::max(0, _ViewStartIndex() - _scrollOffset);
}

Viewport Terminal::_GetVisibleViewport() const noexcept
{
    const COORD origin{ 0, gsl::narrow<short>(_VisibleStartIndex()) };
    return Viewport::FromDimensions(origin,
                                    _mutableViewport.Dimensions());
}

// Writes a string of text to the buffer, then moves the cursor (and viewport)
//      in accordance with the written text.
// This method is our proverbial `WriteCharsLegacy`, and great care should be made to
//      keep it minimal and orderly, lest it become WriteCharsLegacy2ElectricBoogaloo
// TODO: MSFT 21006766
//       This needs to become stream logic on the buffer itself sooner rather than later
//       because it's otherwise impossible to avoid the Electric Boogaloo-ness here.
//       I had to make a bunch of hacks to get Japanese and emoji to work-ish.
void Terminal::_WriteBuffer(const std::wstring_view& stringView)
{
    auto& cursor = _buffer->GetCursor();
    const Viewport bufferSize = _buffer->GetSize();

    for (size_t i = 0; i < stringView.size(); i++)
    {
        wchar_t wch = stringView[i];
        const COORD cursorPosBefore = cursor.GetPosition();
        COORD proposedCursorPosition = cursorPosBefore;
        bool notifyScroll = false;

        if (wch == UNICODE_LINEFEED)
        {
            proposedCursorPosition.Y++;
        }
        else if (wch == UNICODE_CARRIAGERETURN)
        {
            proposedCursorPosition.X = 0;
        }
        else if (wch == UNICODE_BACKSPACE)
        {
            if (cursorPosBefore.X == 0)
            {
                proposedCursorPosition.X = bufferSize.Width() - 1;
                proposedCursorPosition.Y--;
            }
            else
            {
                proposedCursorPosition.X--;
            }
        }
        else
        {
            // TODO: MSFT 21006766
            // This is not great but I need it demoable. Fix by making a buffer stream writer.
            if (wch >= 0xD800 && wch <= 0xDFFF)
            {
                OutputCellIterator it{ stringView.substr(i, 2), _buffer->GetCurrentAttributes() };
                const auto end = _buffer->Write(it);
                const auto cellDistance = end.GetCellDistance(it);
                i += cellDistance - 1;
                proposedCursorPosition.X += gsl::narrow<SHORT>(cellDistance);
            }
            else
            {
                OutputCellIterator it{ stringView.substr(i, 1), _buffer->GetCurrentAttributes() };
                const auto end = _buffer->Write(it);
                const auto cellDistance = end.GetCellDistance(it);
                proposedCursorPosition.X += gsl::narrow<SHORT>(cellDistance);
            }
        }

        // If we're about to scroll past the bottom of the buffer, instead cycle the buffer.
        const auto newRows = proposedCursorPosition.Y - bufferSize.Height() + 1;
        if (newRows > 0)
        {
            for (auto dy = 0; dy < newRows; dy++)
            {
                _buffer->IncrementCircularBuffer();
                proposedCursorPosition.Y--;
            }
            notifyScroll = true;
        }

        // This section is essentially equivalent to `AdjustCursorPosition`
        // Update Cursor Position
        cursor.SetPosition(proposedCursorPosition);

        const COORD cursorPosAfter = cursor.GetPosition();

        // Move the viewport down if the cursor moved below the viewport.
        if (cursorPosAfter.Y > _mutableViewport.BottomInclusive())
        {
            const auto newViewTop = std::max(0, cursorPosAfter.Y - (_mutableViewport.Height() - 1));
            if (newViewTop != _mutableViewport.Top())
            {
                _mutableViewport = Viewport::FromDimensions({ 0, gsl::narrow<short>(newViewTop) }, _mutableViewport.Dimensions());
                notifyScroll = true;
            }
        }

        if (notifyScroll)
        {
            _buffer->GetRenderTarget().TriggerRedrawAll();
            _NotifyScrollEvent();
        }
    }
}

void Terminal::UserScrollViewport(const int viewTop)
{
    const auto clampedNewTop = std::max(0, viewTop);
    const auto realTop = _ViewStartIndex();
    const auto newDelta = realTop - clampedNewTop;
    // if viewTop > realTop, we want the offset to be 0.

    _scrollOffset = std::max(0, newDelta);
    _buffer->GetRenderTarget().TriggerRedrawAll();
}

int Terminal::GetScrollOffset()
{
    return _VisibleStartIndex();
}

void Terminal::_NotifyScrollEvent()
{
    if (_pfnScrollPositionChanged)
    {
        const auto visible = _GetVisibleViewport();
        const auto top = visible.Top();
        const auto height = visible.Height();
        const auto bottom = this->GetBufferHeight();
        _pfnScrollPositionChanged(top, height, bottom);
    }
}

void Terminal::SetWriteInputCallback(std::function<void(std::wstring&)> pfn) noexcept
{
    _pfnWriteInput = pfn;
}

void Terminal::SetTitleChangedCallback(std::function<void(const std::wstring_view&)> pfn) noexcept
{
    _pfnTitleChanged = pfn;
}

void Terminal::SetScrollPositionChangedCallback(std::function<void(const int, const int, const int)> pfn) noexcept
{
    _pfnScrollPositionChanged = pfn;
}

// Method Description:
// - Allows setting a callback for when the background color is changed
// Arguments:
// - pfn: a function callback that takes a uint32 (DWORD COLORREF) color in the format 0x00BBGGRR
void Terminal::SetBackgroundCallback(std::function<void(const uint32_t)> pfn) noexcept
{
    _pfnBackgroundColorChanged = pfn;
}

void Terminal::_InitializeColorTable()
{
    gsl::span<COLORREF> tableView = { &_colorTable[0], gsl::narrow<ptrdiff_t>(_colorTable.size()) };
    // First set up the basic 256 colors
    Utils::Initialize256ColorTable(tableView);
    // Then use fill the first 16 values with the Campbell scheme
    Utils::InitializeCampbellColorTable(tableView);
    // Then make sure all the values have an alpha of 255
    Utils::SetColorTableAlpha(tableView, 0xff);
}

// Method Description:
// - Sets the visibility of the text cursor.
// Arguments:
// - isVisible: whether the cursor should be visible
void Terminal::SetCursorVisible(const bool isVisible) noexcept
{
    auto& cursor = _buffer->GetCursor();
    cursor.SetIsVisible(isVisible);
}

bool Terminal::IsCursorBlinkingAllowed() const noexcept
{
    const auto& cursor = _buffer->GetCursor();
    return cursor.IsBlinkingAllowed();
}
<|MERGE_RESOLUTION|>--- conflicted
+++ resolved
@@ -258,7 +258,6 @@
         }
     }
 
-<<<<<<< HEAD
     // Manually handle Escape here. If we let it fall through, it'll come
     // back up through the character handler. It's registered as a translation
     // in TerminalInput, so we'll let TerminalInput control it.
@@ -267,10 +266,6 @@
         ch = UNICODE_ESC;
     }
 
-    keyEv.SetCharData(ch);
-
-=======
->>>>>>> fa5b9b06
     const bool manuallyHandled = ch != UNICODE_NULL;
 
     KeyEvent keyEv{ true, 0, vkey, 0, ch, states.Value() };
@@ -503,4 +498,4 @@
 {
     const auto& cursor = _buffer->GetCursor();
     return cursor.IsBlinkingAllowed();
-}
+}