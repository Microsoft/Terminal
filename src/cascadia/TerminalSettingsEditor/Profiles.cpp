--- conflicted
+++ resolved
@@ -32,12 +32,8 @@
         _profile{ profile },
         _defaultAppearanceViewModel{ winrt::make<implementation::AppearanceViewModel>(profile.DefaultAppearance().try_as<AppearanceConfig>()) },
         _originalProfileGuid{ profile.Guid() },
-<<<<<<< HEAD
         _appSettings{ appSettings },
         _unfocusedAppearanceViewModel{ nullptr }
-=======
-        _appSettings{ appSettings }
->>>>>>> 6d7723e3
     {
         // Add a property changed handler to our own property changed event.
         // This propagates changes from the settings model to anybody listening to our
@@ -249,7 +245,6 @@
     Editor::AppearanceViewModel ProfileViewModel::DefaultAppearance()
     {
         return _defaultAppearanceViewModel;
-<<<<<<< HEAD
     }
 
     bool ProfileViewModel::HasUnfocusedAppearance()
@@ -282,8 +277,6 @@
     Editor::AppearanceViewModel ProfileViewModel::UnfocusedAppearance()
     {
         return _unfocusedAppearanceViewModel;
-=======
->>>>>>> 6d7723e3
     }
 
     bool ProfileViewModel::UseParentProcessDirectory()
@@ -480,7 +473,6 @@
         state->DeleteProfile();
     }
 
-<<<<<<< HEAD
     void Profiles::CreateUnfocusedAppearance_Click(IInspectable const& /*sender*/, RoutedEventArgs const& /*e*/)
     {
         _State.CreateUnfocusedAppearance();
@@ -491,8 +483,6 @@
         _State.DeleteUnfocusedAppearance();
     }
 
-=======
->>>>>>> 6d7723e3
     fire_and_forget Profiles::Icon_Click(IInspectable const&, RoutedEventArgs const&)
     {
         auto lifetime = get_strong();
