// Copyright (c) Microsoft Corporation.
// Licensed under the MIT license.

#pragma once

#include "TerminalPage.g.h"
#include "TerminalTab.h"
#include "AppKeyBindings.h"
#include "AppCommandlineArgs.h"
#include "RenameWindowRequestedArgs.g.h"
#include "Toast.h"

#define DECLARE_ACTION_HANDLER(action) void _Handle##action(const IInspectable& sender, const Microsoft::Terminal::Settings::Model::ActionEventArgs& args);

static constexpr uint32_t DefaultRowsToScroll{ 3 };
static constexpr std::wstring_view TabletInputServiceKey{ L"TabletInputService" };
// fwdecl unittest classes
namespace TerminalAppLocalTests
{
    class TabTests;
    class SettingsTests;
};

namespace winrt::TerminalApp::implementation
{
    enum StartupState : int
    {
        NotInitialized = 0,
        InStartup = 1,
        Initialized = 2
    };

    enum ScrollDirection : int
    {
        ScrollUp = 0,
        ScrollDown = 1
    };

    struct RenameWindowRequestedArgs : RenameWindowRequestedArgsT<RenameWindowRequestedArgs>
    {
        WINRT_PROPERTY(winrt::hstring, ProposedName);

    public:
        RenameWindowRequestedArgs(const winrt::hstring& name) :
            _ProposedName{ name } {};
    };

    struct TerminalPage : TerminalPageT<TerminalPage>
    {
    public:
        TerminalPage();

        // This implements shobjidl's IInitializeWithWindow, but due to a XAML Compiler bug we cannot
        // put it in our inheritance graph. https://github.com/microsoft/microsoft-ui-xaml/issues/3331
        STDMETHODIMP Initialize(HWND hwnd);

        winrt::fire_and_forget SetSettings(Microsoft::Terminal::Settings::Model::CascadiaSettings settings, bool needRefreshUI);

        void Create();

        hstring Title();

        void TitlebarClicked();

        float CalcSnappedDimension(const bool widthOrHeight, const float dimension) const;

        winrt::hstring ApplicationDisplayName();
        winrt::hstring ApplicationVersion();

        winrt::hstring ThirdPartyNoticesLink();

        winrt::fire_and_forget CloseWindow();

        void ToggleFocusMode();
        void ToggleFullscreen();
        void ToggleAlwaysOnTop();
        bool FocusMode() const;
        bool Fullscreen() const;
        bool AlwaysOnTop() const;

        void SetStartupActions(std::vector<Microsoft::Terminal::Settings::Model::ActionAndArgs>& actions);
        void SetInboundListener();
        static std::vector<Microsoft::Terminal::Settings::Model::ActionAndArgs> ConvertExecuteCommandlineToActions(const Microsoft::Terminal::Settings::Model::ExecuteCommandlineArgs& args);

        winrt::TerminalApp::IDialogPresenter DialogPresenter() const;
        void DialogPresenter(winrt::TerminalApp::IDialogPresenter dialogPresenter);

        size_t GetLastActiveControlTaskbarState();
        size_t GetLastActiveControlTaskbarProgress();

        void ShowKeyboardServiceWarning();
        winrt::hstring KeyboardServiceDisabledText();

        winrt::fire_and_forget IdentifyWindow();
        winrt::fire_and_forget RenameFailed();

        winrt::fire_and_forget ProcessStartupActions(Windows::Foundation::Collections::IVector<Microsoft::Terminal::Settings::Model::ActionAndArgs> actions,
                                                     const bool initial,
                                                     const winrt::hstring cwd = L"");

        // Normally, WindowName and WindowId would be
        // WINRT_OBSERVABLE_PROPERTY's, but we want them to raise
        // WindowNameForDisplay and WindowIdForDisplay instead
        winrt::hstring WindowName() const noexcept;
        void WindowName(const winrt::hstring& value);
        uint64_t WindowId() const noexcept;
        void WindowId(const uint64_t& value);
        winrt::hstring WindowIdForDisplay() const noexcept;
        winrt::hstring WindowNameForDisplay() const noexcept;

        WINRT_CALLBACK(PropertyChanged, Windows::UI::Xaml::Data::PropertyChangedEventHandler);

        // -------------------------------- WinRT Events ---------------------------------
        TYPED_EVENT(TitleChanged, IInspectable, winrt::hstring);
        TYPED_EVENT(LastTabClosed, IInspectable, winrt::TerminalApp::LastTabClosedEventArgs);
        TYPED_EVENT(SetTitleBarContent, IInspectable, winrt::Windows::UI::Xaml::UIElement);
        TYPED_EVENT(FocusModeChanged, IInspectable, IInspectable);
        TYPED_EVENT(FullscreenChanged, IInspectable, IInspectable);
        TYPED_EVENT(AlwaysOnTopChanged, IInspectable, IInspectable);
        TYPED_EVENT(RaiseVisualBell, IInspectable, IInspectable);
        TYPED_EVENT(SetTaskbarProgress, IInspectable, IInspectable);
        TYPED_EVENT(Initialized, IInspectable, winrt::Windows::UI::Xaml::RoutedEventArgs);
        TYPED_EVENT(IdentifyWindowsRequested, IInspectable, IInspectable);
        TYPED_EVENT(RenameWindowRequested, Windows::Foundation::IInspectable, winrt::TerminalApp::RenameWindowRequestedArgs);

    private:
        friend struct TerminalPageT<TerminalPage>; // for Xaml to bind events
        std::optional<HWND> _hostingHwnd;

        // If you add controls here, but forget to null them either here or in
        // the ctor, you're going to have a bad time. It'll mysteriously fail to
        // activate the app.
        // ALSO: If you add any UIElements as roots here, make sure they're
        // updated in App::_ApplyTheme. The roots currently is _tabRow
        // (which is a root when the tabs are in the titlebar.)
        Microsoft::UI::Xaml::Controls::TabView _tabView{ nullptr };
        TerminalApp::TabRowControl _tabRow{ nullptr };
        Windows::UI::Xaml::Controls::Grid _tabContent{ nullptr };
        Microsoft::UI::Xaml::Controls::SplitButton _newTabButton{ nullptr };

        Microsoft::Terminal::Settings::Model::CascadiaSettings _settings{ nullptr };

        Windows::Foundation::Collections::IObservableVector<TerminalApp::TabBase> _tabs;
        Windows::Foundation::Collections::IObservableVector<TerminalApp::TabBase> _mruTabs;
        static winrt::com_ptr<TerminalTab> _GetTerminalTabImpl(const TerminalApp::TabBase& tab);

        void _UpdateTabIndices();

        TerminalApp::SettingsTab _settingsTab{ nullptr };

        bool _isInFocusMode{ false };
        bool _isFullscreen{ false };
        bool _isAlwaysOnTop{ false };
        winrt::hstring _WindowName{};
        uint64_t _WindowId{ 0 };

        bool _rearranging;
        std::optional<int> _rearrangeFrom;
        std::optional<int> _rearrangeTo;
        bool _removing{ false };

        uint32_t _systemRowsToScroll{ DefaultRowsToScroll };

        // use a weak reference to prevent circular dependency with AppLogic
        winrt::weak_ref<winrt::TerminalApp::IDialogPresenter> _dialogPresenter;

        winrt::com_ptr<AppKeyBindings> _bindings{ winrt::make_self<implementation::AppKeyBindings>() };
        winrt::com_ptr<ShortcutActionDispatch> _actionDispatch{ winrt::make_self<implementation::ShortcutActionDispatch>() };

        winrt::Windows::UI::Xaml::Controls::Grid::LayoutUpdated_revoker _layoutUpdatedRevoker;
        StartupState _startupState{ StartupState::NotInitialized };

        Windows::Foundation::Collections::IVector<Microsoft::Terminal::Settings::Model::ActionAndArgs> _startupActions;
        bool _shouldStartInboundListener{ false };

        std::shared_ptr<Toast> _windowIdToast{ nullptr };
        std::shared_ptr<Toast> _windowRenameFailedToast{ nullptr };

        void _ShowAboutDialog();
        winrt::Windows::Foundation::IAsyncOperation<winrt::Windows::UI::Xaml::Controls::ContentDialogResult> _ShowCloseWarningDialog();
        winrt::Windows::Foundation::IAsyncOperation<winrt::Windows::UI::Xaml::Controls::ContentDialogResult> _ShowCloseReadOnlyDialog();
        winrt::Windows::Foundation::IAsyncOperation<winrt::Windows::UI::Xaml::Controls::ContentDialogResult> _ShowMultiLinePasteWarningDialog();
        winrt::Windows::Foundation::IAsyncOperation<winrt::Windows::UI::Xaml::Controls::ContentDialogResult> _ShowLargePasteWarningDialog();

        void _CreateNewTabFlyout();
        void _OpenNewTabDropdown();
<<<<<<< HEAD
        void _OpenNewTab(const Microsoft::Terminal::Settings::Model::NewTerminalArgs& newTerminalArgs);

        void _CreateNewTabFromSettings(GUID profileGuid, Microsoft::Terminal::Settings::Model::TerminalSettingsStruct settings);
=======
        void _OpenNewTab(const Microsoft::Terminal::Settings::Model::NewTerminalArgs& newTerminalArgs, winrt::Microsoft::Terminal::TerminalConnection::ITerminalConnection existingConnection = nullptr);
        void _CreateNewTabFromSettings(GUID profileGuid, const Microsoft::Terminal::Settings::Model::TerminalSettingsCreateResult& settings, winrt::Microsoft::Terminal::TerminalConnection::ITerminalConnection existingConnection = nullptr);
>>>>>>> b8e36bae
        winrt::Microsoft::Terminal::TerminalConnection::ITerminalConnection _CreateConnectionFromSettings(GUID profileGuid, Microsoft::Terminal::Settings::Model::TerminalSettings settings);

        winrt::fire_and_forget _OpenNewWindow(const bool elevate, const Microsoft::Terminal::Settings::Model::NewTerminalArgs newTerminalArgs);

        bool _displayingCloseDialog{ false };
        void _SettingsButtonOnClick(const IInspectable& sender, const Windows::UI::Xaml::RoutedEventArgs& eventArgs);
        void _FeedbackButtonOnClick(const IInspectable& sender, const Windows::UI::Xaml::RoutedEventArgs& eventArgs);
        void _AboutButtonOnClick(const IInspectable& sender, const Windows::UI::Xaml::RoutedEventArgs& eventArgs);
        void _ThirdPartyNoticesOnClick(const IInspectable& sender, const Windows::UI::Xaml::RoutedEventArgs& eventArgs);

        void _KeyDownHandler(Windows::Foundation::IInspectable const& sender, Windows::UI::Xaml::Input::KeyRoutedEventArgs const& e);
        void _SUIPreviewKeyDownHandler(Windows::Foundation::IInspectable const& sender, Windows::UI::Xaml::Input::KeyRoutedEventArgs const& e);
        void _HookupKeyBindings(const Microsoft::Terminal::Settings::Model::KeyMapping& keymap) noexcept;
        void _RegisterActionCallbacks();

        void _UpdateTitle(const TerminalTab& tab);
        void _UpdateTabIcon(TerminalTab& tab);
        void _UpdateTabView();
        void _UpdateTabWidthMode();
        void _UpdateCommandsForPalette();

        static winrt::Windows::Foundation::Collections::IMap<winrt::hstring, Microsoft::Terminal::Settings::Model::Command> _ExpandCommands(Windows::Foundation::Collections::IMapView<winrt::hstring, Microsoft::Terminal::Settings::Model::Command> commandsToExpand,
                                                                                                                                            Windows::Foundation::Collections::IVectorView<Microsoft::Terminal::Settings::Model::Profile> profiles,
                                                                                                                                            Windows::Foundation::Collections::IMapView<winrt::hstring, Microsoft::Terminal::Settings::Model::ColorScheme> schemes);

        void _DuplicateFocusedTab();
        void _DuplicateTab(const TerminalTab& tab);

        winrt::Windows::Foundation::IAsyncAction _HandleCloseTabRequested(winrt::TerminalApp::TabBase tab);
        void _RemoveTab(const winrt::TerminalApp::TabBase& tab);
        winrt::fire_and_forget _RemoveTabs(const std::vector<winrt::TerminalApp::TabBase> tabs);

        void _RegisterTerminalEvents(Microsoft::Terminal::Control::TermControl term, TerminalTab& hostingTab);

        void _DismissTabContextMenus();
        void _FocusCurrentTab(const bool focusAlways);
        bool _HasMultipleTabs() const;
        void _RemoveAllTabs();
        void _ResizeTabContent(const winrt::Windows::Foundation::Size& newSize);

        void _SelectNextTab(const bool bMoveRight, const Windows::Foundation::IReference<Microsoft::Terminal::Settings::Model::TabSwitcherMode>& customTabSwitcherMode);
        bool _SelectTab(const uint32_t tabIndex);
        void _MoveFocus(const Microsoft::Terminal::Settings::Model::FocusDirection& direction);

        winrt::Microsoft::Terminal::Control::TermControl _GetActiveControl();
        std::optional<uint32_t> _GetFocusedTabIndex() const noexcept;
        TerminalApp::TabBase _GetFocusedTab() const noexcept;
        winrt::com_ptr<TerminalTab> _GetFocusedTabImpl() const noexcept;
        TerminalApp::TabBase _GetTabByTabViewItem(const Microsoft::UI::Xaml::Controls::TabViewItem& tabViewItem) const noexcept;

        winrt::fire_and_forget _SetFocusedTabIndex(const uint32_t tabIndex);
        void _CloseFocusedTab();
        winrt::fire_and_forget _CloseFocusedPane();

        winrt::fire_and_forget _RemoveOnCloseRoutine(Microsoft::UI::Xaml::Controls::TabViewItem tabViewItem, winrt::com_ptr<TerminalPage> page);

        void _Scroll(ScrollDirection scrollDirection, const Windows::Foundation::IReference<uint32_t>& rowsToScroll);

        void _SplitPane(const Microsoft::Terminal::Settings::Model::SplitState splitType,
                        const Microsoft::Terminal::Settings::Model::SplitType splitMode = Microsoft::Terminal::Settings::Model::SplitType::Manual,
                        const float splitSize = 0.5f,
                        const Microsoft::Terminal::Settings::Model::NewTerminalArgs& newTerminalArgs = nullptr);
        void _ResizePane(const Microsoft::Terminal::Settings::Model::ResizeDirection& direction);

        void _ScrollPage(ScrollDirection scrollDirection);
        void _ScrollToBufferEdge(ScrollDirection scrollDirection);
        void _SetAcceleratorForMenuItem(Windows::UI::Xaml::Controls::MenuFlyoutItem& menuItem, const winrt::Microsoft::Terminal::Control::KeyChord& keyChord);

        winrt::fire_and_forget _CopyToClipboardHandler(const IInspectable sender, const winrt::Microsoft::Terminal::Control::CopyToClipboardEventArgs copiedData);
        winrt::fire_and_forget _PasteFromClipboardHandler(const IInspectable sender,
                                                          const Microsoft::Terminal::Control::PasteFromClipboardEventArgs eventArgs);

        void _OpenHyperlinkHandler(const IInspectable sender, const Microsoft::Terminal::Control::OpenHyperlinkEventArgs eventArgs);
        bool _IsUriSupported(const winrt::Windows::Foundation::Uri& parsedUri);

        void _ShowCouldNotOpenDialog(winrt::hstring reason, winrt::hstring uri);
        bool _CopyText(const bool singleLine, const Windows::Foundation::IReference<Microsoft::Terminal::Control::CopyFormat>& formats);

        void _SetTaskbarProgressHandler(const IInspectable sender, const IInspectable eventArgs);

        void _PasteText();

        void _ControlNoticeRaisedHandler(const IInspectable sender, const Microsoft::Terminal::Control::NoticeEventArgs eventArgs);
        void _ShowControlNoticeDialog(const winrt::hstring& title, const winrt::hstring& message);

        fire_and_forget _LaunchSettings(const Microsoft::Terminal::Settings::Model::SettingsTarget target);

        void _TabDragStarted(const IInspectable& sender, const IInspectable& eventArgs);
        void _TabDragCompleted(const IInspectable& sender, const IInspectable& eventArgs);

        void _OnTabClick(const IInspectable& sender, const Windows::UI::Xaml::Input::PointerRoutedEventArgs& eventArgs);
        void _OnTabSelectionChanged(const IInspectable& sender, const Windows::UI::Xaml::Controls::SelectionChangedEventArgs& eventArgs);
        void _OnTabItemsChanged(const IInspectable& sender, const Windows::Foundation::Collections::IVectorChangedEventArgs& eventArgs);
        void _OnContentSizeChanged(const IInspectable& /*sender*/, Windows::UI::Xaml::SizeChangedEventArgs const& e);
        void _OnTabCloseRequested(const IInspectable& sender, const Microsoft::UI::Xaml::Controls::TabViewTabCloseRequestedEventArgs& eventArgs);
        void _OnFirstLayout(const IInspectable& sender, const IInspectable& eventArgs);
        void _UpdatedSelectedTab(const int32_t index);

        void _OnDispatchCommandRequested(const IInspectable& sender, const Microsoft::Terminal::Settings::Model::Command& command);
        void _OnCommandLineExecutionRequested(const IInspectable& sender, const winrt::hstring& commandLine);
        void _OnSwitchToTabRequested(const IInspectable& sender, const winrt::TerminalApp::TabBase& tab);

        void _Find();

<<<<<<< HEAD
        winrt::Microsoft::Terminal::Control::TermControl _InitControl(const winrt::Microsoft::Terminal::Settings::Model::TerminalSettingsStruct& settings,
=======
        winrt::Microsoft::Terminal::Control::TermControl _InitControl(const winrt::Microsoft::Terminal::Settings::Model::TerminalSettingsCreateResult& settings,
>>>>>>> b8e36bae
                                                                      const winrt::Microsoft::Terminal::TerminalConnection::ITerminalConnection& connection);

        winrt::fire_and_forget _RefreshUIForSettingsReload();

        void _SetNonClientAreaColors(const Windows::UI::Color& selectedTabColor);
        void _ClearNonClientAreaColors();
        void _SetNewTabButtonColor(const Windows::UI::Color& color, const Windows::UI::Color& accentColor);
        void _ClearNewTabButtonColor();

        void _CompleteInitialization();

        void _FocusActiveControl(IInspectable sender, IInspectable eventArgs);

        void _UnZoomIfNeeded();

        void _OpenSettingsUI();

        static int _ComputeScrollDelta(ScrollDirection scrollDirection, const uint32_t rowsToScroll);
        static uint32_t _ReadSystemRowsToScroll();

        void _UpdateMRUTab(const uint32_t index);

        void _TryMoveTab(const uint32_t currentTabIndex, const int32_t suggestedNewTabIndex);

        bool _shouldMouseVanish{ false };
        bool _isMouseHidden{ false };
        Windows::UI::Core::CoreCursor _defaultPointerCursor{ nullptr };
        void _HidePointerCursorHandler(const IInspectable& sender, const IInspectable& eventArgs);
        void _RestorePointerCursorHandler(const IInspectable& sender, const IInspectable& eventArgs);

<<<<<<< HEAD
        void _PreviewActionHandler(const IInspectable& sender, const Microsoft::Terminal::Settings::Model::Command& args);
        void _EndPreview();
        void _EndPreviewColorScheme();
        void _PreviewColorScheme(const Microsoft::Terminal::Settings::Model::SetColorSchemeArgs& args);
        winrt::Microsoft::Terminal::Settings::Model::Command _lastPreviewedCommand{ nullptr };
        winrt::Microsoft::Terminal::Settings::Model::TerminalSettings _originalSettings{ nullptr };
=======
        void _OnNewConnection(winrt::Microsoft::Terminal::TerminalConnection::ITerminalConnection connection);
        void _HandleToggleInboundPty(const IInspectable& sender, const Microsoft::Terminal::Settings::Model::ActionEventArgs& args);

        void _WindowRenamerActionClick(const IInspectable& sender, const IInspectable& eventArgs);
        void _RequestWindowRename(const winrt::hstring& newName);
        void _WindowRenamerKeyUp(const IInspectable& sender, winrt::Windows::UI::Xaml::Input::KeyRoutedEventArgs const& e);

        void _UpdateTeachingTipTheme(winrt::Windows::UI::Xaml::FrameworkElement element);
>>>>>>> b8e36bae

#pragma region ActionHandlers
        // These are all defined in AppActionHandlers.cpp
#define ON_ALL_ACTIONS(action) DECLARE_ACTION_HANDLER(action);
        ALL_SHORTCUT_ACTIONS
#undef ON_ALL_ACTIONS
#pragma endregion

        friend class TerminalAppLocalTests::TabTests;
        friend class TerminalAppLocalTests::SettingsTests;
    };
}

namespace winrt::TerminalApp::factory_implementation
{
    BASIC_FACTORY(TerminalPage);
}<|MERGE_RESOLUTION|>--- conflicted
+++ resolved
@@ -184,14 +184,8 @@
 
         void _CreateNewTabFlyout();
         void _OpenNewTabDropdown();
-<<<<<<< HEAD
-        void _OpenNewTab(const Microsoft::Terminal::Settings::Model::NewTerminalArgs& newTerminalArgs);
-
-        void _CreateNewTabFromSettings(GUID profileGuid, Microsoft::Terminal::Settings::Model::TerminalSettingsStruct settings);
-=======
         void _OpenNewTab(const Microsoft::Terminal::Settings::Model::NewTerminalArgs& newTerminalArgs, winrt::Microsoft::Terminal::TerminalConnection::ITerminalConnection existingConnection = nullptr);
         void _CreateNewTabFromSettings(GUID profileGuid, const Microsoft::Terminal::Settings::Model::TerminalSettingsCreateResult& settings, winrt::Microsoft::Terminal::TerminalConnection::ITerminalConnection existingConnection = nullptr);
->>>>>>> b8e36bae
         winrt::Microsoft::Terminal::TerminalConnection::ITerminalConnection _CreateConnectionFromSettings(GUID profileGuid, Microsoft::Terminal::Settings::Model::TerminalSettings settings);
 
         winrt::fire_and_forget _OpenNewWindow(const bool elevate, const Microsoft::Terminal::Settings::Model::NewTerminalArgs newTerminalArgs);
@@ -296,11 +290,7 @@
 
         void _Find();
 
-<<<<<<< HEAD
-        winrt::Microsoft::Terminal::Control::TermControl _InitControl(const winrt::Microsoft::Terminal::Settings::Model::TerminalSettingsStruct& settings,
-=======
         winrt::Microsoft::Terminal::Control::TermControl _InitControl(const winrt::Microsoft::Terminal::Settings::Model::TerminalSettingsCreateResult& settings,
->>>>>>> b8e36bae
                                                                       const winrt::Microsoft::Terminal::TerminalConnection::ITerminalConnection& connection);
 
         winrt::fire_and_forget _RefreshUIForSettingsReload();
@@ -331,14 +321,13 @@
         void _HidePointerCursorHandler(const IInspectable& sender, const IInspectable& eventArgs);
         void _RestorePointerCursorHandler(const IInspectable& sender, const IInspectable& eventArgs);
 
-<<<<<<< HEAD
         void _PreviewActionHandler(const IInspectable& sender, const Microsoft::Terminal::Settings::Model::Command& args);
         void _EndPreview();
         void _EndPreviewColorScheme();
         void _PreviewColorScheme(const Microsoft::Terminal::Settings::Model::SetColorSchemeArgs& args);
         winrt::Microsoft::Terminal::Settings::Model::Command _lastPreviewedCommand{ nullptr };
         winrt::Microsoft::Terminal::Settings::Model::TerminalSettings _originalSettings{ nullptr };
-=======
+
         void _OnNewConnection(winrt::Microsoft::Terminal::TerminalConnection::ITerminalConnection connection);
         void _HandleToggleInboundPty(const IInspectable& sender, const Microsoft::Terminal::Settings::Model::ActionEventArgs& args);
 
@@ -347,7 +336,6 @@
         void _WindowRenamerKeyUp(const IInspectable& sender, winrt::Windows::UI::Xaml::Input::KeyRoutedEventArgs const& e);
 
         void _UpdateTeachingTipTheme(winrt::Windows::UI::Xaml::FrameworkElement element);
->>>>>>> b8e36bae
 
 #pragma region ActionHandlers
         // These are all defined in AppActionHandlers.cpp
