// Copyright (c) Microsoft Corporation.
// Licensed under the MIT license.

#pragma once

// HEY YOU: When adding ActionArgs types, make sure to add the corresponding
//          *.g.cpp to ActionArgs.cpp!
#include "ActionEventArgs.g.h"
#include "CopyTextArgs.g.h"
#include "NewTabArgs.g.h"
#include "SwitchToTabArgs.g.h"
#include "ResizePaneArgs.g.h"
#include "MoveFocusArgs.g.h"
#include "AdjustFontSizeArgs.g.h"

#include "../../cascadia/inc/cppwinrt_utils.h"
#include "Utils.h"

// Notes on defining ActionArgs and ActionEventArgs:
// * All properties specific to an action should be defined as an ActionArgs
//   class that implements IActionArgs
// * ActionEventArgs holds a single IActionArgs. For events that don't need
//   additional args, this can be nullptr.

namespace winrt::TerminalApp::implementation
{
    struct ActionEventArgs : public ActionEventArgsT<ActionEventArgs>
    {
        ActionEventArgs() = default;
        ActionEventArgs(const TerminalApp::IActionArgs& args) :
            _ActionArgs{ args } {};
        GETSET_PROPERTY(IActionArgs, ActionArgs, nullptr);
        GETSET_PROPERTY(bool, Handled, false);
    };

    struct CopyTextArgs : public CopyTextArgsT<CopyTextArgs>
    {
        CopyTextArgs() = default;
        GETSET_PROPERTY(bool, TrimWhitespace, false);

        static constexpr std::string_view TrimWhitespaceKey{ "trimWhitespace" };

    public:
        bool Equals(const IActionArgs& other)
        {
            auto otherAsUs = other.try_as<CopyTextArgs>();
            if (otherAsUs)
            {
                return otherAsUs->_TrimWhitespace == _TrimWhitespace;
            }
            return false;
        };
        static winrt::TerminalApp::IActionArgs FromJson(const Json::Value& json)
        {
            // LOAD BEARING: Not using make_self here _will_ break you in the future!
            auto args = winrt::make_self<CopyTextArgs>();
            if (auto trimWhitespace{ json[JsonKey(TrimWhitespaceKey)] })
            {
                args->_TrimWhitespace = trimWhitespace.asBool();
            }
            return *args;
        }
    };

    struct NewTabArgs : public NewTabArgsT<NewTabArgs>
    {
        NewTabArgs() = default;
        GETSET_PROPERTY(Windows::Foundation::IReference<int32_t>, ProfileIndex, nullptr);

        static constexpr std::string_view ProfileIndexKey{ "index" };

    public:
        bool Equals(const IActionArgs& other)
        {
            auto otherAsUs = other.try_as<NewTabArgs>();
            if (otherAsUs)
            {
                return otherAsUs->_ProfileIndex == _ProfileIndex;
            }
            return false;
        };
        static winrt::TerminalApp::IActionArgs FromJson(const Json::Value& json)
        {
            // LOAD BEARING: Not using make_self here _will_ break you in the future!
            auto args = winrt::make_self<NewTabArgs>();
            if (auto profileIndex{ json[JsonKey(ProfileIndexKey)] })
            {
                args->_ProfileIndex = profileIndex.asInt();
            }
            return *args;
        }
    };

    struct SwitchToTabArgs : public SwitchToTabArgsT<SwitchToTabArgs>
    {
        SwitchToTabArgs() = default;
        GETSET_PROPERTY(int32_t, TabIndex, 0);

        static constexpr std::string_view TabIndexKey{ "index" };

    public:
        bool Equals(const IActionArgs& other)
        {
            auto otherAsUs = other.try_as<SwitchToTabArgs>();
            if (otherAsUs)
            {
                return otherAsUs->_TabIndex == _TabIndex;
            }
            return false;
        };
        static winrt::TerminalApp::IActionArgs FromJson(const Json::Value& json)
        {
            // LOAD BEARING: Not using make_self here _will_ break you in the future!
            auto args = winrt::make_self<SwitchToTabArgs>();
            if (auto tabIndex{ json[JsonKey(TabIndexKey)] })
            {
                args->_TabIndex = tabIndex.asInt();
            }
            return *args;
        }
    };

    // Possible Direction values
    // TODO:GH#2550/#3475 - move these to a centralized deserializing place
    static constexpr std::string_view LeftString{ "left" };
    static constexpr std::string_view RightString{ "right" };
    static constexpr std::string_view UpString{ "up" };
    static constexpr std::string_view DownString{ "down" };

    // Function Description:
    // - Helper function for parsing a Direction from a string
    // Arguments:
    // - directionString: the string to attempt to parse
    // Return Value:
    // - The encoded Direction value, or Direction::None if it was an invalid string
    static TerminalApp::Direction ParseDirection(const std::string& directionString)
    {
        if (directionString == LeftString)
        {
            return TerminalApp::Direction::Left;
        }
        else if (directionString == RightString)
        {
            return TerminalApp::Direction::Right;
        }
        else if (directionString == UpString)
        {
            return TerminalApp::Direction::Up;
        }
        else if (directionString == DownString)
        {
            return TerminalApp::Direction::Down;
        }
        // default behavior for invalid data
        return TerminalApp::Direction::None;
    };

    struct ResizePaneArgs : public ResizePaneArgsT<ResizePaneArgs>
    {
        ResizePaneArgs() = default;
        GETSET_PROPERTY(TerminalApp::Direction, Direction, TerminalApp::Direction::None);

        static constexpr std::string_view DirectionKey{ "direction" };

    public:
        bool Equals(const IActionArgs& other)
        {
            auto otherAsUs = other.try_as<ResizePaneArgs>();
            if (otherAsUs)
            {
                return otherAsUs->_Direction == _Direction;
            }
            return false;
        };
        static winrt::TerminalApp::IActionArgs FromJson(const Json::Value& json)
        {
            // LOAD BEARING: Not using make_self here _will_ break you in the future!
            auto args = winrt::make_self<ResizePaneArgs>();
            if (auto directionString{ json[JsonKey(DirectionKey)] })
            {
                args->_Direction = ParseDirection(directionString.asString());
            }
            return *args;
        }
    };

    struct MoveFocusArgs : public MoveFocusArgsT<MoveFocusArgs>
    {
        MoveFocusArgs() = default;
        GETSET_PROPERTY(TerminalApp::Direction, Direction, TerminalApp::Direction::None);

        static constexpr std::string_view DirectionKey{ "direction" };

    public:
        bool Equals(const IActionArgs& other)
        {
            auto otherAsUs = other.try_as<MoveFocusArgs>();
            if (otherAsUs)
            {
                return otherAsUs->_Direction == _Direction;
            }
            return false;
        };
        static winrt::TerminalApp::IActionArgs FromJson(const Json::Value& json)
        {
            // LOAD BEARING: Not using make_self here _will_ break you in the future!
            auto args = winrt::make_self<MoveFocusArgs>();
            if (auto directionString{ json[JsonKey(DirectionKey)] })
            {
                args->_Direction = ParseDirection(directionString.asString());
            }
            return *args;
        }
    };

    struct AdjustFontSizeArgs : public AdjustFontSizeArgsT<AdjustFontSizeArgs>
    {
        AdjustFontSizeArgs() = default;
        GETSET_PROPERTY(int32_t, Delta, 0);

<<<<<<< HEAD
    public:
        bool Equals(const IActionArgs& other)
        {
            auto otherAsUs = other.try_as<AdjustFontSizeArgs>();
            if (otherAsUs)
            {
                return otherAsUs->_Delta == _Delta;
            }
            return false;
        };
=======
        static constexpr std::string_view AdjustFontSizeDelta{ "delta" };

    public:
        static winrt::TerminalApp::IActionArgs FromJson(const Json::Value& json)
        {
            // LOAD BEARING: Not using make_self here _will_ break you in the future!
            auto args = winrt::make_self<AdjustFontSizeArgs>();
            if (auto jsonDelta{ json[JsonKey(AdjustFontSizeDelta)] })
            {
                args->_Delta = jsonDelta.asInt();
            }
            return *args;
        }
>>>>>>> b3ecb739
    };
}

namespace winrt::TerminalApp::factory_implementation
{
    BASIC_FACTORY(ActionEventArgs);
}
<|MERGE_RESOLUTION|>--- conflicted
+++ resolved
@@ -1,253 +1,249 @@
-// Copyright (c) Microsoft Corporation.
-// Licensed under the MIT license.
-
-#pragma once
-
-// HEY YOU: When adding ActionArgs types, make sure to add the corresponding
-//          *.g.cpp to ActionArgs.cpp!
-#include "ActionEventArgs.g.h"
-#include "CopyTextArgs.g.h"
-#include "NewTabArgs.g.h"
-#include "SwitchToTabArgs.g.h"
-#include "ResizePaneArgs.g.h"
-#include "MoveFocusArgs.g.h"
-#include "AdjustFontSizeArgs.g.h"
-
-#include "../../cascadia/inc/cppwinrt_utils.h"
-#include "Utils.h"
-
-// Notes on defining ActionArgs and ActionEventArgs:
-// * All properties specific to an action should be defined as an ActionArgs
-//   class that implements IActionArgs
-// * ActionEventArgs holds a single IActionArgs. For events that don't need
-//   additional args, this can be nullptr.
-
-namespace winrt::TerminalApp::implementation
-{
-    struct ActionEventArgs : public ActionEventArgsT<ActionEventArgs>
-    {
-        ActionEventArgs() = default;
-        ActionEventArgs(const TerminalApp::IActionArgs& args) :
-            _ActionArgs{ args } {};
-        GETSET_PROPERTY(IActionArgs, ActionArgs, nullptr);
-        GETSET_PROPERTY(bool, Handled, false);
-    };
-
-    struct CopyTextArgs : public CopyTextArgsT<CopyTextArgs>
-    {
-        CopyTextArgs() = default;
-        GETSET_PROPERTY(bool, TrimWhitespace, false);
-
-        static constexpr std::string_view TrimWhitespaceKey{ "trimWhitespace" };
-
-    public:
-        bool Equals(const IActionArgs& other)
-        {
-            auto otherAsUs = other.try_as<CopyTextArgs>();
-            if (otherAsUs)
-            {
-                return otherAsUs->_TrimWhitespace == _TrimWhitespace;
-            }
-            return false;
-        };
-        static winrt::TerminalApp::IActionArgs FromJson(const Json::Value& json)
-        {
-            // LOAD BEARING: Not using make_self here _will_ break you in the future!
-            auto args = winrt::make_self<CopyTextArgs>();
-            if (auto trimWhitespace{ json[JsonKey(TrimWhitespaceKey)] })
-            {
-                args->_TrimWhitespace = trimWhitespace.asBool();
-            }
-            return *args;
-        }
-    };
-
-    struct NewTabArgs : public NewTabArgsT<NewTabArgs>
-    {
-        NewTabArgs() = default;
-        GETSET_PROPERTY(Windows::Foundation::IReference<int32_t>, ProfileIndex, nullptr);
-
-        static constexpr std::string_view ProfileIndexKey{ "index" };
-
-    public:
-        bool Equals(const IActionArgs& other)
-        {
-            auto otherAsUs = other.try_as<NewTabArgs>();
-            if (otherAsUs)
-            {
-                return otherAsUs->_ProfileIndex == _ProfileIndex;
-            }
-            return false;
-        };
-        static winrt::TerminalApp::IActionArgs FromJson(const Json::Value& json)
-        {
-            // LOAD BEARING: Not using make_self here _will_ break you in the future!
-            auto args = winrt::make_self<NewTabArgs>();
-            if (auto profileIndex{ json[JsonKey(ProfileIndexKey)] })
-            {
-                args->_ProfileIndex = profileIndex.asInt();
-            }
-            return *args;
-        }
-    };
-
-    struct SwitchToTabArgs : public SwitchToTabArgsT<SwitchToTabArgs>
-    {
-        SwitchToTabArgs() = default;
-        GETSET_PROPERTY(int32_t, TabIndex, 0);
-
-        static constexpr std::string_view TabIndexKey{ "index" };
-
-    public:
-        bool Equals(const IActionArgs& other)
-        {
-            auto otherAsUs = other.try_as<SwitchToTabArgs>();
-            if (otherAsUs)
-            {
-                return otherAsUs->_TabIndex == _TabIndex;
-            }
-            return false;
-        };
-        static winrt::TerminalApp::IActionArgs FromJson(const Json::Value& json)
-        {
-            // LOAD BEARING: Not using make_self here _will_ break you in the future!
-            auto args = winrt::make_self<SwitchToTabArgs>();
-            if (auto tabIndex{ json[JsonKey(TabIndexKey)] })
-            {
-                args->_TabIndex = tabIndex.asInt();
-            }
-            return *args;
-        }
-    };
-
-    // Possible Direction values
-    // TODO:GH#2550/#3475 - move these to a centralized deserializing place
-    static constexpr std::string_view LeftString{ "left" };
-    static constexpr std::string_view RightString{ "right" };
-    static constexpr std::string_view UpString{ "up" };
-    static constexpr std::string_view DownString{ "down" };
-
-    // Function Description:
-    // - Helper function for parsing a Direction from a string
-    // Arguments:
-    // - directionString: the string to attempt to parse
-    // Return Value:
-    // - The encoded Direction value, or Direction::None if it was an invalid string
-    static TerminalApp::Direction ParseDirection(const std::string& directionString)
-    {
-        if (directionString == LeftString)
-        {
-            return TerminalApp::Direction::Left;
-        }
-        else if (directionString == RightString)
-        {
-            return TerminalApp::Direction::Right;
-        }
-        else if (directionString == UpString)
-        {
-            return TerminalApp::Direction::Up;
-        }
-        else if (directionString == DownString)
-        {
-            return TerminalApp::Direction::Down;
-        }
-        // default behavior for invalid data
-        return TerminalApp::Direction::None;
-    };
-
-    struct ResizePaneArgs : public ResizePaneArgsT<ResizePaneArgs>
-    {
-        ResizePaneArgs() = default;
-        GETSET_PROPERTY(TerminalApp::Direction, Direction, TerminalApp::Direction::None);
-
-        static constexpr std::string_view DirectionKey{ "direction" };
-
-    public:
-        bool Equals(const IActionArgs& other)
-        {
-            auto otherAsUs = other.try_as<ResizePaneArgs>();
-            if (otherAsUs)
-            {
-                return otherAsUs->_Direction == _Direction;
-            }
-            return false;
-        };
-        static winrt::TerminalApp::IActionArgs FromJson(const Json::Value& json)
-        {
-            // LOAD BEARING: Not using make_self here _will_ break you in the future!
-            auto args = winrt::make_self<ResizePaneArgs>();
-            if (auto directionString{ json[JsonKey(DirectionKey)] })
-            {
-                args->_Direction = ParseDirection(directionString.asString());
-            }
-            return *args;
-        }
-    };
-
-    struct MoveFocusArgs : public MoveFocusArgsT<MoveFocusArgs>
-    {
-        MoveFocusArgs() = default;
-        GETSET_PROPERTY(TerminalApp::Direction, Direction, TerminalApp::Direction::None);
-
-        static constexpr std::string_view DirectionKey{ "direction" };
-
-    public:
-        bool Equals(const IActionArgs& other)
-        {
-            auto otherAsUs = other.try_as<MoveFocusArgs>();
-            if (otherAsUs)
-            {
-                return otherAsUs->_Direction == _Direction;
-            }
-            return false;
-        };
-        static winrt::TerminalApp::IActionArgs FromJson(const Json::Value& json)
-        {
-            // LOAD BEARING: Not using make_self here _will_ break you in the future!
-            auto args = winrt::make_self<MoveFocusArgs>();
-            if (auto directionString{ json[JsonKey(DirectionKey)] })
-            {
-                args->_Direction = ParseDirection(directionString.asString());
-            }
-            return *args;
-        }
-    };
-
-    struct AdjustFontSizeArgs : public AdjustFontSizeArgsT<AdjustFontSizeArgs>
-    {
-        AdjustFontSizeArgs() = default;
-        GETSET_PROPERTY(int32_t, Delta, 0);
-
-<<<<<<< HEAD
-    public:
-        bool Equals(const IActionArgs& other)
-        {
-            auto otherAsUs = other.try_as<AdjustFontSizeArgs>();
-            if (otherAsUs)
-            {
-                return otherAsUs->_Delta == _Delta;
-            }
-            return false;
-        };
-=======
-        static constexpr std::string_view AdjustFontSizeDelta{ "delta" };
-
-    public:
-        static winrt::TerminalApp::IActionArgs FromJson(const Json::Value& json)
-        {
-            // LOAD BEARING: Not using make_self here _will_ break you in the future!
-            auto args = winrt::make_self<AdjustFontSizeArgs>();
-            if (auto jsonDelta{ json[JsonKey(AdjustFontSizeDelta)] })
-            {
-                args->_Delta = jsonDelta.asInt();
-            }
-            return *args;
-        }
->>>>>>> b3ecb739
-    };
-}
-
-namespace winrt::TerminalApp::factory_implementation
-{
-    BASIC_FACTORY(ActionEventArgs);
-}
+// Copyright (c) Microsoft Corporation.
+// Licensed under the MIT license.
+
+#pragma once
+
+// HEY YOU: When adding ActionArgs types, make sure to add the corresponding
+//          *.g.cpp to ActionArgs.cpp!
+#include "ActionEventArgs.g.h"
+#include "CopyTextArgs.g.h"
+#include "NewTabArgs.g.h"
+#include "SwitchToTabArgs.g.h"
+#include "ResizePaneArgs.g.h"
+#include "MoveFocusArgs.g.h"
+#include "AdjustFontSizeArgs.g.h"
+
+#include "../../cascadia/inc/cppwinrt_utils.h"
+#include "Utils.h"
+
+// Notes on defining ActionArgs and ActionEventArgs:
+// * All properties specific to an action should be defined as an ActionArgs
+//   class that implements IActionArgs
+// * ActionEventArgs holds a single IActionArgs. For events that don't need
+//   additional args, this can be nullptr.
+
+namespace winrt::TerminalApp::implementation
+{
+    struct ActionEventArgs : public ActionEventArgsT<ActionEventArgs>
+    {
+        ActionEventArgs() = default;
+        ActionEventArgs(const TerminalApp::IActionArgs& args) :
+            _ActionArgs{ args } {};
+        GETSET_PROPERTY(IActionArgs, ActionArgs, nullptr);
+        GETSET_PROPERTY(bool, Handled, false);
+    };
+
+    struct CopyTextArgs : public CopyTextArgsT<CopyTextArgs>
+    {
+        CopyTextArgs() = default;
+        GETSET_PROPERTY(bool, TrimWhitespace, false);
+
+        static constexpr std::string_view TrimWhitespaceKey{ "trimWhitespace" };
+
+    public:
+        bool Equals(const IActionArgs& other)
+        {
+            auto otherAsUs = other.try_as<CopyTextArgs>();
+            if (otherAsUs)
+            {
+                return otherAsUs->_TrimWhitespace == _TrimWhitespace;
+            }
+            return false;
+        };
+        static winrt::TerminalApp::IActionArgs FromJson(const Json::Value& json)
+        {
+            // LOAD BEARING: Not using make_self here _will_ break you in the future!
+            auto args = winrt::make_self<CopyTextArgs>();
+            if (auto trimWhitespace{ json[JsonKey(TrimWhitespaceKey)] })
+            {
+                args->_TrimWhitespace = trimWhitespace.asBool();
+            }
+            return *args;
+        }
+    };
+
+    struct NewTabArgs : public NewTabArgsT<NewTabArgs>
+    {
+        NewTabArgs() = default;
+        GETSET_PROPERTY(Windows::Foundation::IReference<int32_t>, ProfileIndex, nullptr);
+
+        static constexpr std::string_view ProfileIndexKey{ "index" };
+
+    public:
+        bool Equals(const IActionArgs& other)
+        {
+            auto otherAsUs = other.try_as<NewTabArgs>();
+            if (otherAsUs)
+            {
+                return otherAsUs->_ProfileIndex == _ProfileIndex;
+            }
+            return false;
+        };
+        static winrt::TerminalApp::IActionArgs FromJson(const Json::Value& json)
+        {
+            // LOAD BEARING: Not using make_self here _will_ break you in the future!
+            auto args = winrt::make_self<NewTabArgs>();
+            if (auto profileIndex{ json[JsonKey(ProfileIndexKey)] })
+            {
+                args->_ProfileIndex = profileIndex.asInt();
+            }
+            return *args;
+        }
+    };
+
+    struct SwitchToTabArgs : public SwitchToTabArgsT<SwitchToTabArgs>
+    {
+        SwitchToTabArgs() = default;
+        GETSET_PROPERTY(int32_t, TabIndex, 0);
+
+        static constexpr std::string_view TabIndexKey{ "index" };
+
+    public:
+        bool Equals(const IActionArgs& other)
+        {
+            auto otherAsUs = other.try_as<SwitchToTabArgs>();
+            if (otherAsUs)
+            {
+                return otherAsUs->_TabIndex == _TabIndex;
+            }
+            return false;
+        };
+        static winrt::TerminalApp::IActionArgs FromJson(const Json::Value& json)
+        {
+            // LOAD BEARING: Not using make_self here _will_ break you in the future!
+            auto args = winrt::make_self<SwitchToTabArgs>();
+            if (auto tabIndex{ json[JsonKey(TabIndexKey)] })
+            {
+                args->_TabIndex = tabIndex.asInt();
+            }
+            return *args;
+        }
+    };
+
+    // Possible Direction values
+    // TODO:GH#2550/#3475 - move these to a centralized deserializing place
+    static constexpr std::string_view LeftString{ "left" };
+    static constexpr std::string_view RightString{ "right" };
+    static constexpr std::string_view UpString{ "up" };
+    static constexpr std::string_view DownString{ "down" };
+
+    // Function Description:
+    // - Helper function for parsing a Direction from a string
+    // Arguments:
+    // - directionString: the string to attempt to parse
+    // Return Value:
+    // - The encoded Direction value, or Direction::None if it was an invalid string
+    static TerminalApp::Direction ParseDirection(const std::string& directionString)
+    {
+        if (directionString == LeftString)
+        {
+            return TerminalApp::Direction::Left;
+        }
+        else if (directionString == RightString)
+        {
+            return TerminalApp::Direction::Right;
+        }
+        else if (directionString == UpString)
+        {
+            return TerminalApp::Direction::Up;
+        }
+        else if (directionString == DownString)
+        {
+            return TerminalApp::Direction::Down;
+        }
+        // default behavior for invalid data
+        return TerminalApp::Direction::None;
+    };
+
+    struct ResizePaneArgs : public ResizePaneArgsT<ResizePaneArgs>
+    {
+        ResizePaneArgs() = default;
+        GETSET_PROPERTY(TerminalApp::Direction, Direction, TerminalApp::Direction::None);
+
+        static constexpr std::string_view DirectionKey{ "direction" };
+
+    public:
+        bool Equals(const IActionArgs& other)
+        {
+            auto otherAsUs = other.try_as<ResizePaneArgs>();
+            if (otherAsUs)
+            {
+                return otherAsUs->_Direction == _Direction;
+            }
+            return false;
+        };
+        static winrt::TerminalApp::IActionArgs FromJson(const Json::Value& json)
+        {
+            // LOAD BEARING: Not using make_self here _will_ break you in the future!
+            auto args = winrt::make_self<ResizePaneArgs>();
+            if (auto directionString{ json[JsonKey(DirectionKey)] })
+            {
+                args->_Direction = ParseDirection(directionString.asString());
+            }
+            return *args;
+        }
+    };
+
+    struct MoveFocusArgs : public MoveFocusArgsT<MoveFocusArgs>
+    {
+        MoveFocusArgs() = default;
+        GETSET_PROPERTY(TerminalApp::Direction, Direction, TerminalApp::Direction::None);
+
+        static constexpr std::string_view DirectionKey{ "direction" };
+
+    public:
+        bool Equals(const IActionArgs& other)
+        {
+            auto otherAsUs = other.try_as<MoveFocusArgs>();
+            if (otherAsUs)
+            {
+                return otherAsUs->_Direction == _Direction;
+            }
+            return false;
+        };
+        static winrt::TerminalApp::IActionArgs FromJson(const Json::Value& json)
+        {
+            // LOAD BEARING: Not using make_self here _will_ break you in the future!
+            auto args = winrt::make_self<MoveFocusArgs>();
+            if (auto directionString{ json[JsonKey(DirectionKey)] })
+            {
+                args->_Direction = ParseDirection(directionString.asString());
+            }
+            return *args;
+        }
+    };
+
+    struct AdjustFontSizeArgs : public AdjustFontSizeArgsT<AdjustFontSizeArgs>
+    {
+        AdjustFontSizeArgs() = default;
+        GETSET_PROPERTY(int32_t, Delta, 0);
+
+        static constexpr std::string_view AdjustFontSizeDelta{ "delta" };
+
+    public:
+        bool Equals(const IActionArgs& other)
+        {
+            auto otherAsUs = other.try_as<AdjustFontSizeArgs>();
+            if (otherAsUs)
+            {
+                return otherAsUs->_Delta == _Delta;
+            }
+            return false;
+        };
+        static winrt::TerminalApp::IActionArgs FromJson(const Json::Value& json)
+        {
+            // LOAD BEARING: Not using make_self here _will_ break you in the future!
+            auto args = winrt::make_self<AdjustFontSizeArgs>();
+            if (auto jsonDelta{ json[JsonKey(AdjustFontSizeDelta)] })
+            {
+                args->_Delta = jsonDelta.asInt();
+            }
+            return *args;
+        }
+    };
+}
+
+namespace winrt::TerminalApp::factory_implementation
+{
+    BASIC_FACTORY(ActionEventArgs);
+}