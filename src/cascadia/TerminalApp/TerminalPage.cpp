--- conflicted
+++ resolved
@@ -223,8 +223,6 @@
             }
 
             _CompleteInitialization();
-<<<<<<< HEAD
-=======
         }
     }
 
@@ -232,30 +230,6 @@
     // - Perform and steps that need to be done once our initial state is all
     //   set up. This includes entering fullscreen mode and firing our
     //   Initialized event.
-    // Arguments:
-    // - <none>
-    // Return Value:
-    // - <none>
-    void TerminalPage::_CompleteInitialization()
-    {
-        // GH#288 - When we finish initialization, if the user wanted us
-        // launched _fullscreen_, toggle fullscreen mode. This will make sure
-        // that the window size is _first_ set up as something sensible, so
-        // leaving fullscreen returns to a reasonable size.
-        if (_settings->GlobalSettings().GetLaunchMode() == winrt::TerminalApp::LaunchMode::FullscreenMode)
-        {
-            _ToggleFullscreen();
->>>>>>> 601286ac
-        }
-        _startupState = StartupState::Initialized;
-        _InitializedHandlers(*this, nullptr);
-    }
-
-    // Method Description:
-    // - Perform and steps that need to be done once our initial state is all
-    //   set up. This includes firing our Initialized event.
-    // - AppLogic will handle this event, and if we're supposed to launch in
-    //   fullscreen mode, will toggle us into fullscreen mode.
     // Arguments:
     // - <none>
     // Return Value:
