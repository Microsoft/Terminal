// Copyright (c) Microsoft Corporation.
// Licensed under the MIT license.

#include "pch.h"
#include "TerminalPage.h"
#include "ActionAndArgs.h"
#include "Utils.h"
#include "AppLogic.h"
#include "../../types/inc/utils.hpp"

#include <LibraryResources.h>

#include "TerminalPage.g.cpp"
#include <winrt/Windows.Storage.h>
#include <winrt/Microsoft.UI.Xaml.XamlTypeInfo.h>

#include "KeyChordSerialization.h"
#include "AzureCloudShellGenerator.h" // For AzureConnectionType
#include "TelnetGenerator.h" // For TelnetConnectionType
#include "TabRowControl.h"
#include "ColorHelper.h"
#include "DebugTapConnection.h"

using namespace winrt;
using namespace winrt::Windows::Foundation::Collections;
using namespace winrt::Windows::UI::Xaml;
using namespace winrt::Windows::UI::Xaml::Controls;
using namespace winrt::Windows::UI::Core;
using namespace winrt::Windows::System;
using namespace winrt::Windows::ApplicationModel::DataTransfer;
using namespace winrt::Windows::UI::Text;
using namespace winrt::Microsoft::Terminal;
using namespace winrt::Microsoft::Terminal::TerminalControl;
using namespace winrt::Microsoft::Terminal::TerminalConnection;
using namespace ::TerminalApp;
using namespace ::Microsoft::Console;

namespace winrt
{
    namespace MUX = Microsoft::UI::Xaml;
    namespace WUX = Windows::UI::Xaml;
    using IInspectable = Windows::Foundation::IInspectable;
}

namespace winrt::TerminalApp::implementation
{
    // Method Description:
    // - Handles the special case of providing a text override for the UI shortcut due to VK_OEM issue.
    //      Looks at the flags from the KeyChord modifiers and provides a concatenated string value of all
    //      in the same order that XAML would put them as well.
    // Return Value:
    // - a string representation of the key modifiers for the shortcut
    //NOTE: This needs to be localized with https://github.com/microsoft/terminal/issues/794 if XAML framework issue not resolved before then
    static std::wstring _FormatOverrideShortcutText(Settings::KeyModifiers modifiers)
    {
        std::wstring buffer{ L"" };

        if (WI_IsFlagSet(modifiers, Settings::KeyModifiers::Ctrl))
        {
            buffer += L"Ctrl+";
        }

        if (WI_IsFlagSet(modifiers, Settings::KeyModifiers::Shift))
        {
            buffer += L"Shift+";
        }

        if (WI_IsFlagSet(modifiers, Settings::KeyModifiers::Alt))
        {
            buffer += L"Alt+";
        }

        return buffer;
    }

    TerminalPage::TerminalPage() :
        _tabs{ winrt::single_threaded_observable_vector<TerminalApp::Tab>() },
        _startupActions{ winrt::single_threaded_vector<winrt::TerminalApp::ActionAndArgs>() }
    {
        InitializeComponent();
    }

    // Function Description:
    // - Recursively check our commands to see if there's a keybinding for
    //   exactly their action. If there is, label that command with the text
    //   corresponding to that key chord.
    // - Will recurse into nested commands as well.
    // Arguments:
    // - settings: The settings who's keybindings we should use to look up the key chords from
    // - commands: The list fo commands to label.
    // Return Value:
    // - <none>
    static void _recursiveUpdateCommandKeybindingLabels(std::shared_ptr<::TerminalApp::CascadiaSettings> settings,
                                                        Windows::Foundation::Collections::IVector<TerminalApp::Command> const& commands)
    {
        for (auto command : commands)
        {
            // If there's a keybinding that's bound to exactly this command,
            // then get the string for that keychord and display it as a
            // part of the command in the UI. Each Command's KeyChordText is
            // unset by default, so we don't need to worry about clearing it
            // if there isn't a key associated with it.
            auto keyChord{ settings->GetKeybindings().GetKeyBindingForActionWithArgs(command.Action()) };

            if (keyChord)
            {
                command.KeyChordText(KeyChordSerialization::ToString(keyChord));
            }

            _recursiveUpdateCommandKeybindingLabels(settings, command.NestedCommands());
        }
    }

    winrt::fire_and_forget TerminalPage::SetSettings(std::shared_ptr<::TerminalApp::CascadiaSettings> settings,
                                                     bool needRefreshUI)
    {
        _settings = settings;
        if (needRefreshUI)
        {
            _RefreshUIForSettingsReload();
        }

        auto weakThis{ get_weak() };
        co_await winrt::resume_foreground(Dispatcher());
        if (auto page{ weakThis.get() })
        {
            _UpdateCommandsForPalette();
        }
    }

    void TerminalPage::Create()
    {
        // Hookup the key bindings
        _HookupKeyBindings(_settings->GetKeybindings());

        _tabContent = this->TabContent();
        _tabRow = this->TabRow();
        _tabView = _tabRow.TabView();
        _rearranging = false;

        // GH#2455 - Make sure to try/catch calls to Application::Current,
        // because that _won't_ be an instance of TerminalApp::App in the
        // LocalTests
        auto isElevated = false;
        try
        {
            // GH#3581 - There's a platform limitation that causes us to crash when we rearrange tabs.
            // Xaml tries to send a drag visual (to wit: a screenshot) to the drag hosting process,
            // but that process is running at a different IL than us.
            // For now, we're disabling elevated drag.
            isElevated = ::winrt::Windows::UI::Xaml::Application::Current().as<::winrt::TerminalApp::App>().Logic().IsElevated();
        }
        CATCH_LOG();

        _tabView.CanReorderTabs(!isElevated);
        _tabView.CanDragTabs(!isElevated);

        _tabView.TabDragStarting([weakThis{ get_weak() }](auto&& /*o*/, auto&& /*a*/) {
            if (auto page{ weakThis.get() })
            {
                page->_rearranging = true;
                page->_rearrangeFrom = std::nullopt;
                page->_rearrangeTo = std::nullopt;
            }
        });

        _tabView.TabDragCompleted([weakThis{ get_weak() }](auto&& /*o*/, auto&& /*a*/) {
            if (auto page{ weakThis.get() })
            {
                auto& from{ page->_rearrangeFrom };
                auto& to{ page->_rearrangeTo };

                if (from.has_value() && to.has_value() && to != from)
                {
                    auto& tabs{ page->_tabs };
                    auto tab = tabs.GetAt(from.value());
                    tabs.RemoveAt(from.value());
                    tabs.InsertAt(to.value(), tab);
                }

                page->_rearranging = false;
                from = std::nullopt;
                to = std::nullopt;
            }
        });

        auto tabRowImpl = winrt::get_self<implementation::TabRowControl>(_tabRow);
        _newTabButton = tabRowImpl->NewTabButton();

        if (_settings->GlobalSettings().ShowTabsInTitlebar())
        {
            // Remove the TabView from the page. We'll hang on to it, we need to
            // put it in the titlebar.
            uint32_t index = 0;
            if (this->Root().Children().IndexOf(_tabRow, index))
            {
                this->Root().Children().RemoveAt(index);
            }

            // Inform the host that our titlebar content has changed.
            _setTitleBarContentHandlers(*this, _tabRow);
        }

        // Hookup our event handlers to the ShortcutActionDispatch
        _RegisterActionCallbacks();

        //Event Bindings (Early)
        _newTabButton.Click([weakThis{ get_weak() }](auto&&, auto&&) {
            if (auto page{ weakThis.get() })
            {
                // if alt is pressed, open a pane
                const CoreWindow window = CoreWindow::GetForCurrentThread();
                const auto rAltState = window.GetKeyState(VirtualKey::RightMenu);
                const auto lAltState = window.GetKeyState(VirtualKey::LeftMenu);
                const bool altPressed = WI_IsFlagSet(lAltState, CoreVirtualKeyStates::Down) ||
                                        WI_IsFlagSet(rAltState, CoreVirtualKeyStates::Down);

                // Check for DebugTap
                bool debugTap = page->_settings->GlobalSettings().DebugFeaturesEnabled() &&
                                WI_IsFlagSet(lAltState, CoreVirtualKeyStates::Down) &&
                                WI_IsFlagSet(rAltState, CoreVirtualKeyStates::Down);

                if (altPressed && !debugTap)
                {
                    page->_SplitPane(TerminalApp::SplitState::Automatic,
                                     TerminalApp::SplitType::Manual,
                                     nullptr);
                }
                else
                {
                    page->_OpenNewTab(nullptr);
                }
            }
        });
        _tabView.SelectionChanged({ this, &TerminalPage::_OnTabSelectionChanged });
        _tabView.TabCloseRequested({ this, &TerminalPage::_OnTabCloseRequested });
        _tabView.TabItemsChanged({ this, &TerminalPage::_OnTabItemsChanged });

        _CreateNewTabFlyout();

        _UpdateTabWidthMode();

        _tabContent.SizeChanged({ this, &TerminalPage::_OnContentSizeChanged });

        CommandPalette().SetDispatch(*_actionDispatch);
        // When the visibility of the command palette changes to "collapsed",
        // the palette has been closed. Toss focus back to the currently active
        // control.
        CommandPalette().RegisterPropertyChangedCallback(UIElement::VisibilityProperty(), [this](auto&&, auto&&) {
            if (CommandPalette().Visibility() == Visibility::Collapsed)
            {
                _CommandPaletteClosed(nullptr, nullptr);
            }
        });

        // Once the page is actually laid out on the screen, trigger all our
        // startup actions. Things like Panes need to know at least how big the
        // window will be, so they can subdivide that space.
        //
        // _OnFirstLayout will remove this handler so it doesn't get called more than once.
        _layoutUpdatedRevoker = _tabContent.LayoutUpdated(winrt::auto_revoke, { this, &TerminalPage::_OnFirstLayout });
    }

    // Method Description:
    // - This method is called once on startup, on the first LayoutUpdated event.
    //   We'll use this event to know that we have an ActualWidth and
    //   ActualHeight, so we can now attempt to process our list of startup
    //   actions.
    // - We'll remove this event handler when the event is first handled.
    // - If there are no startup actions, we'll open a single tab with the
    //   default profile.
    // Arguments:
    // - <unused>
    // Return Value:
    // - <none>
    void TerminalPage::_OnFirstLayout(const IInspectable& /*sender*/, const IInspectable& /*eventArgs*/)
    {
        // Only let this succeed once.
        _layoutUpdatedRevoker.revoke();

        // This event fires every time the layout changes, but it is always the
        // last one to fire in any layout change chain. That gives us great
        // flexibility in finding the right point at which to initialize our
        // renderer (and our terminal). Any earlier than the last layout update
        // and we may not know the terminal's starting size.
        if (_startupState == StartupState::NotInitialized)
        {
            _startupState = StartupState::InStartup;
            if (_startupActions.Size() == 0)
            {
                _OpenNewTab(nullptr);

                _CompleteInitialization();
            }
            else
            {
                _ProcessStartupActions(_startupActions, true);
            }
        }
    }

    // Method Description:
    // - Process all the startup actions in the provided list of startup
    //   actions. We'll do this all at once here.
    // Arguments:
    // - actions: a winrt vector of actions to process. Note that this must NOT
    //   be an IVector&, because we need the collection to be accessible on the
    //   other side of the co_await.
    // - initial: if true, we're parsing these args during startup, and we
    //   should fire an Initialized event.
    // Return Value:
    // - <none>
    winrt::fire_and_forget TerminalPage::_ProcessStartupActions(Windows::Foundation::Collections::IVector<winrt::TerminalApp::ActionAndArgs> actions,
                                                                const bool initial)
    {
        // If there are no actions left, do nothing.
        if (actions.Size() == 0)
        {
            return;
        }
        auto weakThis{ get_weak() };

        // Handle it on a subsequent pass of the UI thread.
        co_await winrt::resume_foreground(Dispatcher(), CoreDispatcherPriority::Normal);
        if (auto page{ weakThis.get() })
        {
            for (const auto& action : actions)
            {
                if (auto page{ weakThis.get() })
                {
                    _actionDispatch->DoAction(action);
                }
                else
                {
                    return;
                }
            }
        }
        if (initial)
        {
            _CompleteInitialization();
        }
    }

    // Method Description:
    // - Perform and steps that need to be done once our initial state is all
    //   set up. This includes entering fullscreen mode and firing our
    //   Initialized event.
    // Arguments:
    // - <none>
    // Return Value:
    // - <none>
    void TerminalPage::_CompleteInitialization()
    {
        _startupState = StartupState::Initialized;
        _InitializedHandlers(*this, nullptr);
    }

    // Method Description:
    // - Show a dialog with "About" information. Displays the app's Display
    //   Name, version, getting started link, documentation link, release
    //   Notes link, and privacy policy link.
    void TerminalPage::_ShowAboutDialog()
    {
        if (auto presenter{ _dialogPresenter.get() })
        {
            presenter.ShowDialog(FindName(L"AboutDialog").try_as<WUX::Controls::ContentDialog>());
        }
    }

    winrt::hstring TerminalPage::ApplicationDisplayName()
    {
        if (const auto appLogic{ implementation::AppLogic::Current() })
        {
            return appLogic->ApplicationDisplayName();
        }

        return RS_(L"ApplicationDisplayNameUnpackaged");
    }

    winrt::hstring TerminalPage::ApplicationVersion()
    {
        if (const auto appLogic{ implementation::AppLogic::Current() })
        {
            return appLogic->ApplicationVersion();
        }

        return RS_(L"ApplicationVersionUnknown");
    }

    void TerminalPage::_ThirdPartyNoticesOnClick(const IInspectable& /*sender*/, const Windows::UI::Xaml::RoutedEventArgs& /*eventArgs*/)
    {
        std::filesystem::path currentPath{ wil::GetModuleFileNameW<std::wstring>(nullptr) };
        currentPath.replace_filename(L"NOTICE.html");
        ShellExecute(nullptr, nullptr, currentPath.c_str(), nullptr, nullptr, SW_SHOW);
    }

    // Method Description:
    // - Displays a dialog for warnings found while closing the terminal app using
    //   key binding with multiple tabs opened. Display messages to warn user
    //   that more than 1 tab is opened, and once the user clicks the OK button, remove
    //   all the tabs and shut down and app. If cancel is clicked, the dialog will close
    // - Only one dialog can be visible at a time. If another dialog is visible
    //   when this is called, nothing happens. See _ShowDialog for details
    void TerminalPage::_ShowCloseWarningDialog()
    {
        if (auto presenter{ _dialogPresenter.get() })
        {
            presenter.ShowDialog(FindName(L"CloseAllDialog").try_as<WUX::Controls::ContentDialog>());
        }
    }

    // Method Description:
    // - Displays a dialog to warn the user about the fact that the text that
    //   they are trying to paste contains the "new line" character which can
    //   have the effect of starting commands without the user's knowledge if
    //   it is pasted on a shell where the "new line" character marks the end
    //   of a command.
    // - Only one dialog can be visible at a time. If another dialog is visible
    //   when this is called, nothing happens. See _ShowDialog for details
    winrt::Windows::Foundation::IAsyncOperation<ContentDialogResult> TerminalPage::_ShowMultiLinePasteWarningDialog()
    {
        if (auto presenter{ _dialogPresenter.get() })
        {
            co_return co_await presenter.ShowDialog(FindName(L"MultiLinePasteDialog").try_as<WUX::Controls::ContentDialog>());
        }
        co_return ContentDialogResult::None;
    }

    // Method Description:
    // - Displays a dialog to warn the user about the fact that the text that
    //   they are trying to paste is very long, in case they did not mean to
    //   paste it but pressed the paste shortcut by accident.
    // - Only one dialog can be visible at a time. If another dialog is visible
    //   when this is called, nothing happens. See _ShowDialog for details
    winrt::Windows::Foundation::IAsyncOperation<ContentDialogResult> TerminalPage::_ShowLargePasteWarningDialog()
    {
        if (auto presenter{ _dialogPresenter.get() })
        {
            co_return co_await presenter.ShowDialog(FindName(L"LargePasteDialog").try_as<WUX::Controls::ContentDialog>());
        }
        co_return ContentDialogResult::None;
    }

    // Method Description:
    // - Builds the flyout (dropdown) attached to the new tab button, and
    //   attaches it to the button. Populates the flyout with one entry per
    //   Profile, displaying the profile's name. Clicking each flyout item will
    //   open a new tab with that profile.
    //   Below the profiles are the static menu items: settings, feedback
    void TerminalPage::_CreateNewTabFlyout()
    {
        auto newTabFlyout = WUX::Controls::MenuFlyout{};
        auto keyBindings = _settings->GetKeybindings();

        const GUID defaultProfileGuid = _settings->GlobalSettings().DefaultProfile();
        // the number of profiles should not change in the loop for this to work
        auto const profileCount = gsl::narrow_cast<int>(_settings->GetProfiles().size());
        for (int profileIndex = 0; profileIndex < profileCount; profileIndex++)
        {
            const auto& profile = _settings->GetProfiles()[profileIndex];
            auto profileMenuItem = WUX::Controls::MenuFlyoutItem{};

            // add the keyboard shortcuts for the first 9 profiles
            if (profileIndex < 9)
            {
                // Look for a keychord that is bound to the equivalent
                // NewTab(ProfileIndex=N) action
                auto actionAndArgs = winrt::make_self<winrt::TerminalApp::implementation::ActionAndArgs>();
                actionAndArgs->Action(ShortcutAction::NewTab);
                auto newTabArgs = winrt::make_self<winrt::TerminalApp::implementation::NewTabArgs>();
                auto newTerminalArgs = winrt::make_self<winrt::TerminalApp::implementation::NewTerminalArgs>();
                newTerminalArgs->ProfileIndex(profileIndex);
                newTabArgs->TerminalArgs(*newTerminalArgs);
                actionAndArgs->Args(*newTabArgs);
                auto profileKeyChord{ keyBindings.GetKeyBindingForActionWithArgs(*actionAndArgs) };

                // make sure we find one to display
                if (profileKeyChord)
                {
                    _SetAcceleratorForMenuItem(profileMenuItem, profileKeyChord);
                }
            }

            auto profileName = profile.GetName();
            winrt::hstring hName{ profileName };
            profileMenuItem.Text(hName);

            // If there's an icon set for this profile, set it as the icon for
            // this flyout item.
            if (profile.HasIcon())
            {
                auto iconSource = GetColoredIcon<WUX::Controls::IconSource>(profile.GetExpandedIconPath());

                WUX::Controls::IconSourceElement iconElement;
                iconElement.IconSource(iconSource);
                profileMenuItem.Icon(iconElement);
                Automation::AutomationProperties::SetAccessibilityView(iconElement, Automation::Peers::AccessibilityView::Raw);
            }

            if (profile.GetGuid() == defaultProfileGuid)
            {
                // Contrast the default profile with others in font weight.
                profileMenuItem.FontWeight(FontWeights::Bold());
            }

            profileMenuItem.Click([profileIndex, weakThis{ get_weak() }](auto&&, auto&&) {
                if (auto page{ weakThis.get() })
                {
                    auto newTerminalArgs = winrt::make_self<winrt::TerminalApp::implementation::NewTerminalArgs>();
                    newTerminalArgs->ProfileIndex(profileIndex);

                    // if alt is pressed, open a pane
                    const CoreWindow window = CoreWindow::GetForCurrentThread();
                    const auto rAltState = window.GetKeyState(VirtualKey::RightMenu);
                    const auto lAltState = window.GetKeyState(VirtualKey::LeftMenu);
                    const bool altPressed = WI_IsFlagSet(lAltState, CoreVirtualKeyStates::Down) ||
                                            WI_IsFlagSet(rAltState, CoreVirtualKeyStates::Down);

                    // Check for DebugTap
                    bool debugTap = page->_settings->GlobalSettings().DebugFeaturesEnabled() &&
                                    WI_IsFlagSet(lAltState, CoreVirtualKeyStates::Down) &&
                                    WI_IsFlagSet(rAltState, CoreVirtualKeyStates::Down);

                    if (altPressed && !debugTap)
                    {
                        page->_SplitPane(TerminalApp::SplitState::Automatic,
                                         TerminalApp::SplitType::Manual,
                                         *newTerminalArgs);
                    }
                    else
                    {
                        page->_OpenNewTab(*newTerminalArgs);
                    }
                }
            });
            newTabFlyout.Items().Append(profileMenuItem);
        }

        // add menu separator
        auto separatorItem = WUX::Controls::MenuFlyoutSeparator{};
        newTabFlyout.Items().Append(separatorItem);

        // add static items
        {
            // GH#2455 - Make sure to try/catch calls to Application::Current,
            // because that _won't_ be an instance of TerminalApp::App in the
            // LocalTests
            auto isUwp = false;
            try
            {
                isUwp = ::winrt::Windows::UI::Xaml::Application::Current().as<::winrt::TerminalApp::App>().Logic().IsUwp();
            }
            CATCH_LOG();

            if (!isUwp)
            {
                // Create the settings button.
                auto settingsItem = WUX::Controls::MenuFlyoutItem{};
                settingsItem.Text(RS_(L"SettingsMenuItem"));

                WUX::Controls::SymbolIcon ico{};
                ico.Symbol(WUX::Controls::Symbol::Setting);
                settingsItem.Icon(ico);

                settingsItem.Click({ this, &TerminalPage::_SettingsButtonOnClick });
                newTabFlyout.Items().Append(settingsItem);

                auto settingsKeyChord = keyBindings.GetKeyBindingForAction(ShortcutAction::OpenSettings);
                if (settingsKeyChord)
                {
                    _SetAcceleratorForMenuItem(settingsItem, settingsKeyChord);
                }

                // Create the feedback button.
                auto feedbackFlyout = WUX::Controls::MenuFlyoutItem{};
                feedbackFlyout.Text(RS_(L"FeedbackMenuItem"));

                WUX::Controls::FontIcon feedbackIcon{};
                feedbackIcon.Glyph(L"\xE939");
                feedbackIcon.FontFamily(Media::FontFamily{ L"Segoe MDL2 Assets" });
                feedbackFlyout.Icon(feedbackIcon);

                feedbackFlyout.Click({ this, &TerminalPage::_FeedbackButtonOnClick });
                newTabFlyout.Items().Append(feedbackFlyout);
            }

            // Create the about button.
            auto aboutFlyout = WUX::Controls::MenuFlyoutItem{};
            aboutFlyout.Text(RS_(L"AboutMenuItem"));

            WUX::Controls::SymbolIcon aboutIcon{};
            aboutIcon.Symbol(WUX::Controls::Symbol::Help);
            aboutFlyout.Icon(aboutIcon);

            aboutFlyout.Click({ this, &TerminalPage::_AboutButtonOnClick });
            newTabFlyout.Items().Append(aboutFlyout);
        }

        _newTabButton.Flyout(newTabFlyout);
    }

    // Function Description:
    // Called when the openNewTabDropdown keybinding is used.
    // Adds the flyout show option to left-align the dropdown with the split button.
    // Shows the dropdown flyout.
    void TerminalPage::_OpenNewTabDropdown()
    {
        WUX::Controls::Primitives::FlyoutShowOptions options{};
        options.Placement(WUX::Controls::Primitives::FlyoutPlacementMode::BottomEdgeAlignedLeft);
        _newTabButton.Flyout().ShowAt(_newTabButton, options);
    }

    // Method Description:
    // - Open a new tab. This will create the TerminalControl hosting the
    //   terminal, and add a new Tab to our list of tabs. The method can
    //   optionally be provided a NewTerminalArgs, which will be used to create
    //   a tab using the values in that object.
    // Arguments:
    // - newTerminalArgs: An object that may contain a blob of parameters to
    //   control which profile is created and with possible other
    //   configurations. See CascadiaSettings::BuildSettings for more details.
    void TerminalPage::_OpenNewTab(const winrt::TerminalApp::NewTerminalArgs& newTerminalArgs)
    try
    {
        const auto [profileGuid, settings] = _settings->BuildSettings(newTerminalArgs);

        _CreateNewTabFromSettings(profileGuid, settings);

        const uint32_t tabCount = _tabs.Size();
        const bool usedManualProfile = (newTerminalArgs != nullptr) &&
                                       (newTerminalArgs.ProfileIndex() != nullptr ||
                                        newTerminalArgs.Profile().empty());

        // Lookup the name of the color scheme used by this profile.
        const auto* scheme = _settings->GetColorSchemeForProfile(profileGuid);
        // If they explicitly specified `null` as the scheme (indicating _no_ scheme), log
        // that as the empty string.
        const auto schemeName = scheme ? scheme->GetName() : L"\0";

        TraceLoggingWrite(
            g_hTerminalAppProvider, // handle to TerminalApp tracelogging provider
            "TabInformation",
            TraceLoggingDescription("Event emitted upon new tab creation in TerminalApp"),
            TraceLoggingUInt32(1u, "EventVer", "Version of this event"),
            TraceLoggingUInt32(tabCount, "TabCount", "Count of tabs currently opened in TerminalApp"),
            TraceLoggingBool(usedManualProfile, "ProfileSpecified", "Whether the new tab specified a profile explicitly"),
            TraceLoggingGuid(profileGuid, "ProfileGuid", "The GUID of the profile spawned in the new tab"),
            TraceLoggingBool(settings.UseAcrylic(), "UseAcrylic", "The acrylic preference from the settings"),
            TraceLoggingFloat64(settings.TintOpacity(), "TintOpacity", "Opacity preference from the settings"),
            TraceLoggingWideString(settings.FontFace().c_str(), "FontFace", "Font face chosen in the settings"),
            TraceLoggingWideString(schemeName.data(), "SchemeName", "Color scheme set in the settings"),
            TraceLoggingKeyword(MICROSOFT_KEYWORD_MEASURES),
            TelemetryPrivacyDataTag(PDT_ProductAndServicePerformance));
    }
    CATCH_LOG();

    winrt::fire_and_forget TerminalPage::_RemoveOnCloseRoutine(Microsoft::UI::Xaml::Controls::TabViewItem tabViewItem, winrt::com_ptr<TerminalPage> page)
    {
        co_await winrt::resume_foreground(page->_tabView.Dispatcher());

        page->_RemoveTabViewItem(tabViewItem);
    }

    // Method Description:
    // - Creates a new tab with the given settings. If the tab bar is not being
    //      currently displayed, it will be shown.
    // Arguments:
    // - settings: the TerminalSettings object to use to create the TerminalControl with.
    void TerminalPage::_CreateNewTabFromSettings(GUID profileGuid, TerminalApp::TerminalSettings settings)
    {
        // Initialize the new tab

        // Create a connection based on the values in our settings object.
        auto connection = _CreateConnectionFromSettings(profileGuid, settings);

        TerminalConnection::ITerminalConnection debugConnection{ nullptr };
        if (_settings->GlobalSettings().DebugFeaturesEnabled())
        {
            const CoreWindow window = CoreWindow::GetForCurrentThread();
            const auto rAltState = window.GetKeyState(VirtualKey::RightMenu);
            const auto lAltState = window.GetKeyState(VirtualKey::LeftMenu);
            const bool bothAltsPressed = WI_IsFlagSet(lAltState, CoreVirtualKeyStates::Down) &&
                                         WI_IsFlagSet(rAltState, CoreVirtualKeyStates::Down);
            if (bothAltsPressed)
            {
                std::tie(connection, debugConnection) = OpenDebugTapConnection(connection);
            }
        }

        TermControl term{ settings, connection };

        // Add the new tab to the list of our tabs.
        auto newTabImpl = winrt::make_self<Tab>(profileGuid, term);
        _tabs.Append(*newTabImpl);

        // Hookup our event handlers to the new terminal
        _RegisterTerminalEvents(term, *newTabImpl);

        // Don't capture a strong ref to the tab. If the tab is removed as this
        // is called, we don't really care anymore about handling the event.
        auto weakTab = make_weak(newTabImpl);

        // When the tab's active pane changes, we'll want to lookup a new icon
        // for it, and possibly propagate the title up to the window.
        newTabImpl->ActivePaneChanged([weakTab, weakThis{ get_weak() }]() {
            auto page{ weakThis.get() };
            auto tab{ weakTab.get() };

            if (page && tab)
            {
                // Possibly update the icon of the tab.
                page->_UpdateTabIcon(*tab);
                // Possibly update the title of the tab, window to match the newly
                // focused pane.
                page->_UpdateTitle(*tab);
            }
        });

        auto tabViewItem = newTabImpl->GetTabViewItem();
        _tabView.TabItems().Append(tabViewItem);
        // GH#6570
        // The TabView does not apply compact sizing to items added after Compact is enabled.
        // By forcibly reapplying compact sizing every time we add a new tab, we'll make sure
        // that it works.
        // Workaround from https://github.com/microsoft/microsoft-ui-xaml/issues/2711
        if (_tabView.TabWidthMode() == MUX::Controls::TabViewWidthMode::Compact)
        {
            _tabView.UpdateLayout();
            _tabView.TabWidthMode(MUX::Controls::TabViewWidthMode::Compact);
        }

        // Set this tab's icon to the icon from the user's profile
        const auto* const profile = _settings->FindProfile(profileGuid);
        if (profile != nullptr && profile->HasIcon())
        {
            newTabImpl->UpdateIcon(profile->GetExpandedIconPath());
        }

        tabViewItem.PointerPressed({ this, &TerminalPage::_OnTabClick });

        // When the tab is closed, remove it from our list of tabs.
        newTabImpl->Closed([tabViewItem, weakThis{ get_weak() }](auto&& /*s*/, auto&& /*e*/) {
            if (auto page{ weakThis.get() })
            {
                page->_RemoveOnCloseRoutine(tabViewItem, page);
            }
        });

        if (debugConnection) // this will only be set if global debugging is on and tap is active
        {
            TermControl newControl{ settings, debugConnection };
            _RegisterTerminalEvents(newControl, *newTabImpl);
            // Split (auto) with the debug tap.
            newTabImpl->SplitPane(SplitState::Automatic, profileGuid, newControl);
        }

        // This kicks off TabView::SelectionChanged, in response to which
        // we'll attach the terminal's Xaml control to the Xaml root.
        _tabView.SelectedItem(tabViewItem);
    }

    // Method Description:
    // - Creates a new connection based on the profile settings
    // Arguments:
    // - the profile GUID we want the settings from
    // - the terminal settings
    // Return value:
    // - the desired connection
    TerminalConnection::ITerminalConnection TerminalPage::_CreateConnectionFromSettings(GUID profileGuid,
                                                                                        TerminalApp::TerminalSettings settings)
    {
        const auto* const profile = _settings->FindProfile(profileGuid);

        TerminalConnection::ITerminalConnection connection{ nullptr };

        GUID connectionType{ 0 };
        GUID sessionGuid{ 0 };

        if (profile->HasConnectionType())
        {
            connectionType = profile->GetConnectionType();
        }

        if (profile->HasConnectionType() &&
            profile->GetConnectionType() == AzureConnectionType &&
            TerminalConnection::AzureConnection::IsAzureConnectionAvailable())
        {
            // TODO GH#4661: Replace this with directly using the AzCon when our VT is better
            std::filesystem::path azBridgePath{ wil::GetModuleFileNameW<std::wstring>(nullptr) };
            azBridgePath.replace_filename(L"TerminalAzBridge.exe");
            connection = TerminalConnection::ConptyConnection(azBridgePath.wstring(),
                                                              L".",
                                                              L"Azure",
                                                              nullptr,
                                                              settings.InitialRows(),
                                                              settings.InitialCols(),
                                                              winrt::guid());
        }

        else if (profile->HasConnectionType() &&
                 profile->GetConnectionType() == TelnetConnectionType)
        {
            connection = TerminalConnection::TelnetConnection(settings.Commandline());
        }

        else
        {
            std::wstring guidWString = Utils::GuidToString(profileGuid);

            StringMap envMap{};
            envMap.Insert(L"WT_PROFILE_ID", guidWString);
            envMap.Insert(L"WSLENV", L"WT_PROFILE_ID");

            auto conhostConn = TerminalConnection::ConptyConnection(
                settings.Commandline(),
                settings.StartingDirectory(),
                settings.StartingTitle(),
                envMap.GetView(),
                settings.InitialRows(),
                settings.InitialCols(),
                winrt::guid());

            sessionGuid = conhostConn.Guid();
            connection = conhostConn;
        }

        TraceLoggingWrite(
            g_hTerminalAppProvider,
            "ConnectionCreated",
            TraceLoggingDescription("Event emitted upon the creation of a connection"),
            TraceLoggingGuid(connectionType, "ConnectionTypeGuid", "The type of the connection"),
            TraceLoggingGuid(profileGuid, "ProfileGuid", "The profile's GUID"),
            TraceLoggingGuid(sessionGuid, "SessionGuid", "The WT_SESSION's GUID"),
            TraceLoggingKeyword(MICROSOFT_KEYWORD_MEASURES),
            TelemetryPrivacyDataTag(PDT_ProductAndServicePerformance));

        return connection;
    }

    // Method Description:
    // - Called when the settings button is clicked. Launches a background
    //   thread to open the settings file in the default JSON editor.
    // Arguments:
    // - <none>
    // Return Value:
    // - <none>
    void TerminalPage::_SettingsButtonOnClick(const IInspectable&,
                                              const RoutedEventArgs&)
    {
        const CoreWindow window = CoreWindow::GetForCurrentThread();
        const auto rAltState = window.GetKeyState(VirtualKey::RightMenu);
        const auto lAltState = window.GetKeyState(VirtualKey::LeftMenu);
        const bool altPressed = WI_IsFlagSet(lAltState, CoreVirtualKeyStates::Down) ||
                                WI_IsFlagSet(rAltState, CoreVirtualKeyStates::Down);

        const auto target = altPressed ? SettingsTarget::DefaultsFile : SettingsTarget::SettingsFile;
        _LaunchSettings(target);
    }

    // Method Description:
    // - Called when the feedback button is clicked. Launches github in your
    //   default browser, navigated to the "issues" page of the Terminal repo.
    void TerminalPage::_FeedbackButtonOnClick(const IInspectable&,
                                              const RoutedEventArgs&)
    {
        const auto feedbackUriValue = RS_(L"FeedbackUriValue");
        winrt::Windows::Foundation::Uri feedbackUri{ feedbackUriValue };

        winrt::Windows::System::Launcher::LaunchUriAsync(feedbackUri);
    }

    // Method Description:
    // - Called when the about button is clicked. See _ShowAboutDialog for more info.
    // Arguments:
    // - <unused>
    // Return Value:
    // - <none>
    void TerminalPage::_AboutButtonOnClick(const IInspectable&,
                                           const RoutedEventArgs&)
    {
        _ShowAboutDialog();
    }

    // Method Description:
    // - Configure the AppKeyBindings to use our ShortcutActionDispatch as the
    //   object to handle dispatching ShortcutAction events.
    // Arguments:
    // - bindings: A AppKeyBindings object to wire up with our event handlers
    void TerminalPage::_HookupKeyBindings(TerminalApp::AppKeyBindings bindings) noexcept
    {
        bindings.SetDispatch(*_actionDispatch);
    }

    // Method Description:
    // - Register our event handlers with our ShortcutActionDispatch. The
    //   ShortcutActionDispatch is responsible for raising the appropriate
    //   events for an ActionAndArgs. WE'll handle each possible event in our
    //   own way.
    // Arguments:
    // - <none>
    void TerminalPage::_RegisterActionCallbacks()
    {
        // Hook up the ShortcutActionDispatch object's events to our handlers.
        // They should all be hooked up here, regardless of whether or not
        // there's an actual keychord for them.
        _actionDispatch->OpenNewTabDropdown({ this, &TerminalPage::_HandleOpenNewTabDropdown });
        _actionDispatch->DuplicateTab({ this, &TerminalPage::_HandleDuplicateTab });
        _actionDispatch->CloseTab({ this, &TerminalPage::_HandleCloseTab });
        _actionDispatch->ClosePane({ this, &TerminalPage::_HandleClosePane });
        _actionDispatch->CloseWindow({ this, &TerminalPage::_HandleCloseWindow });
        _actionDispatch->ScrollUp({ this, &TerminalPage::_HandleScrollUp });
        _actionDispatch->ScrollDown({ this, &TerminalPage::_HandleScrollDown });
        _actionDispatch->NextTab({ this, &TerminalPage::_HandleNextTab });
        _actionDispatch->PrevTab({ this, &TerminalPage::_HandlePrevTab });
        _actionDispatch->SplitPane({ this, &TerminalPage::_HandleSplitPane });
        _actionDispatch->TogglePaneZoom({ this, &TerminalPage::_HandleTogglePaneZoom });
        _actionDispatch->ScrollUpPage({ this, &TerminalPage::_HandleScrollUpPage });
        _actionDispatch->ScrollDownPage({ this, &TerminalPage::_HandleScrollDownPage });
        _actionDispatch->OpenSettings({ this, &TerminalPage::_HandleOpenSettings });
        _actionDispatch->PasteText({ this, &TerminalPage::_HandlePasteText });
        _actionDispatch->NewTab({ this, &TerminalPage::_HandleNewTab });
        _actionDispatch->SwitchToTab({ this, &TerminalPage::_HandleSwitchToTab });
        _actionDispatch->ResizePane({ this, &TerminalPage::_HandleResizePane });
        _actionDispatch->MoveFocus({ this, &TerminalPage::_HandleMoveFocus });
        _actionDispatch->CopyText({ this, &TerminalPage::_HandleCopyText });
        _actionDispatch->AdjustFontSize({ this, &TerminalPage::_HandleAdjustFontSize });
        _actionDispatch->Find({ this, &TerminalPage::_HandleFind });
        _actionDispatch->ResetFontSize({ this, &TerminalPage::_HandleResetFontSize });
        _actionDispatch->ToggleRetroEffect({ this, &TerminalPage::_HandleToggleRetroEffect });
        _actionDispatch->ToggleFocusMode({ this, &TerminalPage::_HandleToggleFocusMode });
        _actionDispatch->ToggleFullscreen({ this, &TerminalPage::_HandleToggleFullscreen });
        _actionDispatch->ToggleAlwaysOnTop({ this, &TerminalPage::_HandleToggleAlwaysOnTop });
        _actionDispatch->ToggleCommandPalette({ this, &TerminalPage::_HandleToggleCommandPalette });
        _actionDispatch->SetColorScheme({ this, &TerminalPage::_HandleSetColorScheme });
        _actionDispatch->SetTabColor({ this, &TerminalPage::_HandleSetTabColor });
        _actionDispatch->OpenTabColorPicker({ this, &TerminalPage::_HandleOpenTabColorPicker });
        _actionDispatch->RenameTab({ this, &TerminalPage::_HandleRenameTab });
        _actionDispatch->ExecuteCommandline({ this, &TerminalPage::_HandleExecuteCommandline });
        _actionDispatch->CloseOtherTabs({ this, &TerminalPage::_HandleCloseOtherTabs });
        _actionDispatch->CloseTabsAfter({ this, &TerminalPage::_HandleCloseTabsAfter });
    }

    // Method Description:
    // - Get the title of the currently focused terminal control. If this tab is
    //   the focused tab, then also bubble this title to any listeners of our
    //   TitleChanged event.
    // Arguments:
    // - tab: the Tab to update the title for.
    void TerminalPage::_UpdateTitle(const Tab& tab)
    {
        auto newTabTitle = tab.GetActiveTitle();

        if (_settings->GlobalSettings().ShowTitleInTitlebar() &&
            tab.IsFocused())
        {
            _titleChangeHandlers(*this, newTabTitle);
        }
    }

    // Method Description:
    // - Get the icon of the currently focused terminal control, and set its
    //   tab's icon to that icon.
    // Arguments:
    // - tab: the Tab to update the title for.
    void TerminalPage::_UpdateTabIcon(Tab& tab)
    {
        const auto lastFocusedProfileOpt = tab.GetFocusedProfile();
        if (lastFocusedProfileOpt.has_value())
        {
            const auto lastFocusedProfile = lastFocusedProfileOpt.value();
            const auto* const matchingProfile = _settings->FindProfile(lastFocusedProfile);
            if (matchingProfile)
            {
                tab.UpdateIcon(matchingProfile->GetExpandedIconPath());
            }
            else
            {
                tab.UpdateIcon({});
            }
        }
    }

    // Method Description:
    // - Handle changes to the tab width set by the user
    void TerminalPage::_UpdateTabWidthMode()
    {
        _tabView.TabWidthMode(_settings->GlobalSettings().TabWidthMode());
    }

    // Method Description:
    // - Handle changes in tab layout.
    void TerminalPage::_UpdateTabView()
    {
        // Never show the tab row when we're fullscreen. Otherwise:
        // Show tabs when there's more than 1, or the user has chosen to always
        // show the tab bar.
        const bool isVisible = (!_isFullscreen && !_isInFocusMode) &&
                               (_settings->GlobalSettings().ShowTabsInTitlebar() ||
                                (_tabs.Size() > 1) ||
                                _settings->GlobalSettings().AlwaysShowTabs());

        // collapse/show the tabs themselves
        _tabView.Visibility(isVisible ? Visibility::Visible : Visibility::Collapsed);

        // collapse/show the row that the tabs are in.
        // NaN is the special value XAML uses for "Auto" sizing.
        _tabRow.Height(isVisible ? NAN : 0);
    }

    // Method Description:
    // - Duplicates the current focused tab
    void TerminalPage::_DuplicateTabViewItem()
    {
        if (auto index{ _GetFocusedTabIndex() })
        {
            try
            {
                auto focusedTab = _GetStrongTabImpl(*index);
                // TODO: GH#5047 - In the future, we should get the Profile of
                // the focused pane, and use that to build a new instance of the
                // settings so we can duplicate this tab/pane.
                //
                // Currently, if the profile doesn't exist anymore in our
                // settings, we'll silently do nothing.
                //
                // In the future, it will be preferable to just duplicate the
                // current control's settings, but we can't do that currently,
                // because we won't be able to create a new instance of the
                // connection without keeping an instance of the original Profile
                // object around.

                const auto& profileGuid = focusedTab->GetFocusedProfile();
                if (profileGuid.has_value())
                {
                    const auto settings = _settings->BuildSettings(profileGuid.value());
                    _CreateNewTabFromSettings(profileGuid.value(), settings);
                }
            }
            CATCH_LOG();
        }
    }

    // Method Description:
    // - Look for the index of the input tabView in the tabs vector,
    //   and call _RemoveTabViewItemByIndex
    // Arguments:
    // - tabViewItem: the TabViewItem in the TabView that is being removed.
    void TerminalPage::_RemoveTabViewItem(const MUX::Controls::TabViewItem& tabViewItem)
    {
        uint32_t tabIndexFromControl = 0;
        if (_tabView.TabItems().IndexOf(tabViewItem, tabIndexFromControl))
        {
            // If IndexOf returns true, we've actually got an index
            _RemoveTabViewItemByIndex(tabIndexFromControl);
        }
    }

    // Method Description:
    // - Removes the tab (both TerminalControl and XAML)
    // Arguments:
    // - tabIndex: the index of the tab to be removed
    void TerminalPage::_RemoveTabViewItemByIndex(uint32_t tabIndex)
    {
        // Removing the tab from the collection should destroy its control and disconnect its connection,
        // but it doesn't always do so. The UI tree may still be holding the control and preventing its destruction.
        auto tab{ _GetStrongTabImpl(tabIndex) };
        tab->Shutdown();

        _tabs.RemoveAt(tabIndex);
        _tabView.TabItems().RemoveAt(tabIndex);

        // To close the window here, we need to close the hosting window.
        if (_tabs.Size() == 0)
        {
            _lastTabClosedHandlers(*this, nullptr);
        }
        else if (_isFullscreen || _rearranging)
        {
            // GH#5799 - If we're fullscreen, the TabView isn't visible. If it's
            // not Visible, it's _not_ going to raise a SelectionChanged event,
            // which is what we usually use to focus another tab. Instead, we'll
            // have to do it manually here.
            //
            // GH#5559 Similarly, we suppress _OnTabItemsChanged events during a
            // rearrange, so if a tab is closed while we're rearranging tabs, do
            // this manually.
            //
            // We can't use
            //   auto selectedIndex = _tabView.SelectedIndex();
            // Because this will always return -1 in this scenario unfortunately.
            //
            // So, what we're going to try to do is move the focus to the tab
            // to the left, within the bounds of how many tabs we have.
            //
            // EX: we have 4 tabs: [A, B, C, D]. If we close:
            // * A (tabIndex=0): We'll want to focus tab B (now in index 0)
            // * B (tabIndex=1): We'll want to focus tab A (now in index 0)
            // * C (tabIndex=2): We'll want to focus tab B (now in index 1)
            // * D (tabIndex=3): We'll want to focus tab C (now in index 2)
            const auto newSelectedIndex = std::clamp<int32_t>(tabIndex - 1, 0, _tabs.Size());
            // _UpdatedSelectedTab will do the work of setting up the new tab as
            // the focused one, and unfocusing all the others.
            _UpdatedSelectedTab(newSelectedIndex);

            // Also, we need to _manually_ set the SelectedItem of the tabView
            // here. If we don't, then the TabView will technically not have a
            // selected item at all, which can make things like ClosePane not
            // work correctly.
            auto newSelectedTab{ _GetStrongTabImpl(newSelectedIndex) };
            _tabView.SelectedItem(newSelectedTab->GetTabViewItem());
        }

        // GH#5559 - If we were in the middle of a drag/drop, end it by clearing
        // out our state.
        if (_rearranging)
        {
            _rearranging = false;
            _rearrangeFrom = std::nullopt;
            _rearrangeTo = std::nullopt;
        }
    }

    // Method Description:
    // - Connects event handlers to the TermControl for events that we want to
    //   handle. This includes:
    //    * the Copy and Paste events, for setting and retrieving clipboard data
    //      on the right thread
    //    * the TitleChanged event, for changing the text of the tab
    // Arguments:
    // - term: The newly created TermControl to connect the events for
    // - hostingTab: The Tab that's hosting this TermControl instance
    void TerminalPage::_RegisterTerminalEvents(TermControl term, Tab& hostingTab)
    {
        // Add an event handler when the terminal's selection wants to be copied.
        // When the text buffer data is retrieved, we'll copy the data into the Clipboard
        term.CopyToClipboard({ this, &TerminalPage::_CopyToClipboardHandler });

        // Add an event handler when the terminal wants to paste data from the Clipboard.
        term.PasteFromClipboard({ this, &TerminalPage::_PasteFromClipboardHandler });

        // Bind Tab events to the TermControl and the Tab's Pane
        hostingTab.Initialize(term);

        auto weakTab{ hostingTab.get_weak() };
        auto weakThis{ get_weak() };
        // PropertyChanged is the generic mechanism by which the Tab
        // communicates changes to any of its observable properties, including
        // the Title
        hostingTab.PropertyChanged([weakTab, weakThis](auto&&, const WUX::Data::PropertyChangedEventArgs& args) {
            auto page{ weakThis.get() };
            auto tab{ weakTab.get() };
            if (page && tab)
            {
                if (args.PropertyName() == L"Title")
                {
                    page->_UpdateTitle(*tab);
                }
            }
        });

        // react on color changed events
        hostingTab.ColorSelected([weakTab, weakThis](auto&& color) {
            auto page{ weakThis.get() };
            auto tab{ weakTab.get() };

            if (page && tab && tab->IsFocused())
            {
                page->_SetNonClientAreaColors(color);
            }
        });

        hostingTab.ColorCleared([weakTab, weakThis]() {
            auto page{ weakThis.get() };
            auto tab{ weakTab.get() };

            if (page && tab && tab->IsFocused())
            {
                page->_ClearNonClientAreaColors();
            }
        });

        // TODO GH#3327: Once we support colorizing the NewTab button based on
        // the color of the tab, we'll want to make sure to call
        // _ClearNewTabButtonColor here, to reset it to the default (for the
        // newly created tab).
        // remove any colors left by other colored tabs
        // _ClearNewTabButtonColor();
    }

    // Method Description:
    // - Sets focus to the tab to the right or left the currently selected tab.
    void TerminalPage::_SelectNextTab(const bool bMoveRight)
    {
        if (auto index{ _GetFocusedTabIndex() })
        {
            uint32_t tabCount = _tabs.Size();
            // Wraparound math. By adding tabCount and then calculating modulo tabCount,
            // we clamp the values to the range [0, tabCount) while still supporting moving
            // leftward from 0 to tabCount - 1.
            const auto newTabIndex = ((tabCount + *index + (bMoveRight ? 1 : -1)) % tabCount);
            _SelectTab(newTabIndex);
        }
    }

    // Method Description:
    // - Sets focus to the desired tab. Returns false if the provided tabIndex
    //   is greater than the number of tabs we have.
    // - During startup, we'll immediately set the selected tab as focused.
    // - After startup, we'll dispatch an async method to set the the selected
    //   item of the TabView, which will then also trigger a
    //   TabView::SelectionChanged, handled in
    //   TerminalPage::_OnTabSelectionChanged
    // Return Value:
    // true iff we were able to select that tab index, false otherwise
    bool TerminalPage::_SelectTab(const uint32_t tabIndex)
    {
        if (tabIndex >= 0 && tabIndex < _tabs.Size())
        {
            if (_startupState == StartupState::InStartup)
            {
                auto tab{ _GetStrongTabImpl(tabIndex) };
                _tabView.SelectedItem(tab->GetTabViewItem());
                _UpdatedSelectedTab(tabIndex);
            }
            else
            {
                _SetFocusedTabIndex(tabIndex);
            }

            return true;
        }
        return false;
    }

    // Method Description:
    // - Helper to manually exit "zoom" when certain actions take place.
    //   Anything that modifies the state of the pane tree should probably
    //   un-zoom the focused pane first, so that the user can see the full pane
    //   tree again. These actions include:
    //   * Splitting a new pane
    //   * Closing a pane
    //   * Moving focus between panes
    //   * Resizing a pane
    // Arguments:
    // - <none>
    // Return Value:
    // - <none>
    void TerminalPage::_UnZoomIfNeeded()
    {
        auto activeTab = _GetFocusedTab();
        if (activeTab && activeTab->IsZoomed())
        {
            // Remove the content from the tab first, so Pane::UnZoom can
            // re-attach the content to the tree w/in the pane
            _tabContent.Children().Clear();
            activeTab->ExitZoom();
            // Re-attach the tab's content to the UI tree.
            _tabContent.Children().Append(activeTab->GetRootElement());
        }
    }

    // Method Description:
    // - Attempt to move focus between panes, as to focus the child on
    //   the other side of the separator. See Pane::NavigateFocus for details.
    // - Moves the focus of the currently focused tab.
    // Arguments:
    // - direction: The direction to move the focus in.
    // Return Value:
    // - <none>
    void TerminalPage::_MoveFocus(const Direction& direction)
    {
        if (auto index{ _GetFocusedTabIndex() })
        {
            auto focusedTab{ _GetStrongTabImpl(*index) };
            _UnZoomIfNeeded();
            focusedTab->NavigateFocus(direction);
        }
    }

    TermControl TerminalPage::_GetActiveControl()
    {
        if (auto index{ _GetFocusedTabIndex() })
        {
            auto focusedTab{ _GetStrongTabImpl(*index) };
            return focusedTab->GetActiveTerminalControl();
        }
        else
        {
            return nullptr;
        }
    }

    // Method Description:
    // - Returns the index in our list of tabs of the currently focused tab. If
    //      no tab is currently selected, returns -1.
    // Return Value:
    // - the index of the currently focused tab if there is one, else -1
    std::optional<uint32_t> TerminalPage::_GetFocusedTabIndex() const noexcept
    {
        // GH#1117: This is a workaround because _tabView.SelectedIndex()
        //          sometimes return incorrect result after removing some tabs
        uint32_t focusedIndex;
        if (_tabView.TabItems().IndexOf(_tabView.SelectedItem(), focusedIndex))
        {
            return focusedIndex;
        }
        return std::nullopt;
    }

    // Method Description:
    // - returns a com_ptr to the currently focused tab. This might return null,
    //   so make sure to check the result!
    winrt::com_ptr<Tab> TerminalPage::_GetFocusedTab()
    {
        if (auto index{ _GetFocusedTabIndex() })
        {
            return _GetStrongTabImpl(*index);
        }
        return nullptr;
    }

    // Method Description:
    // - An async method for changing the focused tab on the UI thread. This
    //   method will _only_ set the selected item of the TabView, which will
    //   then also trigger a TabView::SelectionChanged event, which we'll handle
    //   in TerminalPage::_OnTabSelectionChanged, where we'll mark the new tab
    //   as focused.
    // Arguments:
    // - tabIndex: the index in the list of tabs to focus.
    // Return Value:
    // - <none>
    winrt::fire_and_forget TerminalPage::_SetFocusedTabIndex(const uint32_t tabIndex)
    {
        // GH#1117: This is a workaround because _tabView.SelectedIndex(tabIndex)
        //          sometimes set focus to an incorrect tab after removing some tabs
        auto weakThis{ get_weak() };

        co_await winrt::resume_foreground(_tabView.Dispatcher());

        if (auto page{ weakThis.get() })
        {
            auto tab{ _GetStrongTabImpl(tabIndex) };
            _tabView.SelectedItem(tab->GetTabViewItem());
        }
    }

    // Method Description:
    // - Close the currently focused tab. Focus will move to the left, if possible.
    void TerminalPage::_CloseFocusedTab()
    {
        if (auto index{ _GetFocusedTabIndex() })
        {
            _RemoveTabViewItemByIndex(*index);
        }
    }

    // Method Description:
    // - Close the currently focused pane. If the pane is the last pane in the
    //   tab, the tab will also be closed. This will happen when we handle the
    //   tab's Closed event.
    void TerminalPage::_CloseFocusedPane()
    {
        if (auto index{ _GetFocusedTabIndex() })
        {
            auto focusedTab{ _GetStrongTabImpl(*index) };
            _UnZoomIfNeeded();
            focusedTab->ClosePane();
        }
    }

    // Method Description:
    // - Close the terminal app. If there is more
    //   than one tab opened, show a warning dialog.
    void TerminalPage::CloseWindow()
    {
        if (_tabs.Size() > 1 && _settings->GlobalSettings().ConfirmCloseAllTabs())
        {
            _ShowCloseWarningDialog();
        }
        else
        {
            _CloseAllTabs();
        }
    }

    // Method Description:
    // - Remove all the tabs opened and the terminal will terminate
    //   on its own when the last tab is closed.
    void TerminalPage::_CloseAllTabs()
    {
        while (_tabs.Size() != 0)
        {
            _RemoveTabViewItemByIndex(0);
        }
    }

    // Method Description:
    // - Move the viewport of the terminal of the currently focused tab up or
    //      down a number of lines. Negative values of `delta` will move the
    //      view up, and positive values will move the viewport down.
    // Arguments:
    // - delta: a number of lines to move the viewport relative to the current viewport.
    void TerminalPage::_Scroll(int delta)
    {
        if (auto index{ _GetFocusedTabIndex() })
        {
            auto focusedTab{ _GetStrongTabImpl(*index) };
            focusedTab->Scroll(delta);
        }
    }

    // Method Description:
    // - Split the focused pane either horizontally or vertically, and place the
    //   given TermControl into the newly created pane.
    // - If splitType == SplitState::None, this method does nothing.
    // Arguments:
    // - splitType: one value from the TerminalApp::SplitState enum, indicating how the
    //   new pane should be split from its parent.
    // - splitMode: value from TerminalApp::SplitType enum, indicating the profile to be used in the newly split pane.
    // - newTerminalArgs: An object that may contain a blob of parameters to
    //   control which profile is created and with possible other
    //   configurations. See CascadiaSettings::BuildSettings for more details.
    void TerminalPage::_SplitPane(const TerminalApp::SplitState splitType,
                                  const TerminalApp::SplitType splitMode,
                                  const winrt::TerminalApp::NewTerminalArgs& newTerminalArgs)
    {
        // Do nothing if we're requesting no split.
        if (splitType == TerminalApp::SplitState::None)
        {
            return;
        }

        auto indexOpt = _GetFocusedTabIndex();

        // Do nothing if for some reason, there's no tab in focus. We don't want to crash.
        if (!indexOpt)
        {
            return;
        }

        try
        {
            auto focusedTab = _GetStrongTabImpl(*indexOpt);
            TerminalApp::TerminalSettings controlSettings;
            GUID realGuid;
            bool profileFound = false;

            if (splitMode == TerminalApp::SplitType::Duplicate)
            {
                std::optional<GUID> current_guid = focusedTab->GetFocusedProfile();
                if (current_guid)
                {
                    profileFound = true;
                    controlSettings = _settings->BuildSettings(current_guid.value());
                    realGuid = current_guid.value();
                }
                // TODO: GH#5047 - In the future, we should get the Profile of
                // the focused pane, and use that to build a new instance of the
                // settings so we can duplicate this tab/pane.
                //
                // Currently, if the profile doesn't exist anymore in our
                // settings, we'll silently do nothing.
                //
                // In the future, it will be preferable to just duplicate the
                // current control's settings, but we can't do that currently,
                // because we won't be able to create a new instance of the
                // connection without keeping an instance of the original Profile
                // object around.
            }
            if (!profileFound)
            {
                std::tie(realGuid, controlSettings) = _settings->BuildSettings(newTerminalArgs);
            }

            const auto controlConnection = _CreateConnectionFromSettings(realGuid, controlSettings);

            const float contentWidth = ::base::saturated_cast<float>(_tabContent.ActualWidth());
            const float contentHeight = ::base::saturated_cast<float>(_tabContent.ActualHeight());
            const winrt::Windows::Foundation::Size availableSpace{ contentWidth, contentHeight };

            auto realSplitType = splitType;
            if (realSplitType == SplitState::Automatic)
            {
                realSplitType = focusedTab->PreCalculateAutoSplit(availableSpace);
            }

            const auto canSplit = focusedTab->PreCalculateCanSplit(realSplitType, availableSpace);
            if (!canSplit)
            {
                return;
            }

            TermControl newControl{ controlSettings, controlConnection };

            // Hookup our event handlers to the new terminal
            _RegisterTerminalEvents(newControl, *focusedTab);

            _UnZoomIfNeeded();

            focusedTab->SplitPane(realSplitType, realGuid, newControl);
        }
        CATCH_LOG();
    }

    // Method Description:
    // - Attempt to move a separator between panes, as to resize each child on
    //   either size of the separator. See Pane::ResizePane for details.
    // - Moves a separator on the currently focused tab.
    // Arguments:
    // - direction: The direction to move the separator in.
    // Return Value:
    // - <none>
    void TerminalPage::_ResizePane(const Direction& direction)
    {
        if (auto index{ _GetFocusedTabIndex() })
        {
            auto focusedTab{ _GetStrongTabImpl(*index) };
            _UnZoomIfNeeded();
            focusedTab->ResizePane(direction);
        }
    }

    // Method Description:
    // - Move the viewport of the terminal of the currently focused tab up or
    //      down a page. The page length will be dependent on the terminal view height.
    //      Negative values of `delta` will move the view up by one page, and positive values
    //      will move the viewport down by one page.
    // Arguments:
    // - delta: The direction to move the view relative to the current viewport(it
    //      is clamped between -1 and 1)
    void TerminalPage::_ScrollPage(int delta)
    {
        auto indexOpt = _GetFocusedTabIndex();
        // Do nothing if for some reason, there's no tab in focus. We don't want to crash.
        if (!indexOpt)
        {
            return;
        }

        delta = std::clamp(delta, -1, 1);
        const auto control = _GetActiveControl();
        const auto termHeight = control.GetViewHeight();
        auto focusedTab{ _GetStrongTabImpl(*indexOpt) };
        focusedTab->Scroll(termHeight * delta);
    }

    // Method Description:
    // - Gets the title of the currently focused terminal control. If there
    //   isn't a control selected for any reason, returns "Windows Terminal"
    // Arguments:
    // - <none>
    // Return Value:
    // - the title of the focused control if there is one, else "Windows Terminal"
    hstring TerminalPage::Title()
    {
        if (_settings->GlobalSettings().ShowTitleInTitlebar())
        {
            auto selectedIndex = _tabView.SelectedIndex();
            if (selectedIndex >= 0)
            {
                try
                {
                    if (auto focusedControl{ _GetActiveControl() })
                    {
                        return focusedControl.Title();
                    }
                }
                CATCH_LOG();
            }
        }
        return { L"Windows Terminal" };
    }

    // Method Description:
<<<<<<< HEAD
=======
    // - Handles the special case of providing a text override for the UI shortcut due to VK_OEM issue.
    //      Looks at the flags from the KeyChord modifiers and provides a concatenated string value of all
    //      in the same order that XAML would put them as well.
    // Return Value:
    // - a string representation of the key modifiers for the shortcut
    //NOTE: This needs to be localized with https://github.com/microsoft/terminal/issues/794 if XAML framework issue not resolved before then
    static std::wstring _FormatOverrideShortcutText(KeyModifiers modifiers)
    {
        std::wstring buffer{ L"" };

        if (WI_IsFlagSet(modifiers, KeyModifiers::Ctrl))
        {
            buffer += L"Ctrl+";
        }

        if (WI_IsFlagSet(modifiers, KeyModifiers::Shift))
        {
            buffer += L"Shift+";
        }

        if (WI_IsFlagSet(modifiers, KeyModifiers::Alt))
        {
            buffer += L"Alt+";
        }

        return buffer;
    }

    // Method Description:
>>>>>>> c03677b0
    // - Takes a MenuFlyoutItem and a corresponding KeyChord value and creates the accelerator for UI display.
    //   Takes into account a special case for an error condition for a comma
    // Arguments:
    // - MenuFlyoutItem that will be displayed, and a KeyChord to map an accelerator
    void TerminalPage::_SetAcceleratorForMenuItem(WUX::Controls::MenuFlyoutItem& menuItem,
                                                  const KeyChord& keyChord)
    {
#ifdef DEP_MICROSOFT_UI_XAML_708_FIXED
        // work around https://github.com/microsoft/microsoft-ui-xaml/issues/708 in case of VK_OEM_COMMA
        if (keyChord.Vkey() != VK_OEM_COMMA)
        {
            // use the XAML shortcut to give us the automatic capabilities
            auto menuShortcut = Windows::UI::Xaml::Input::KeyboardAccelerator{};

            // TODO: Modify this when https://github.com/microsoft/terminal/issues/877 is resolved
            menuShortcut.Key(static_cast<Windows::System::VirtualKey>(keyChord.Vkey()));

            // inspect the modifiers from the KeyChord and set the flags int he XAML value
            auto modifiers = AppKeyBindings::ConvertVKModifiers(keyChord.Modifiers());

            // add the modifiers to the shortcut
            menuShortcut.Modifiers(modifiers);

            // add to the menu
            menuItem.KeyboardAccelerators().Append(menuShortcut);
        }
        else // we've got a comma, so need to just use the alternate method
#endif
        {
            // extract the modifier and key to a nice format
            auto overrideString = _FormatOverrideShortcutText(keyChord.Modifiers());
            auto mappedCh = MapVirtualKeyW(keyChord.Vkey(), MAPVK_VK_TO_CHAR);
            if (mappedCh != 0)
            {
                menuItem.KeyboardAcceleratorTextOverride(overrideString + gsl::narrow_cast<wchar_t>(mappedCh));
            }
        }
    }

    // Method Description:
    // - Calculates the appropriate size to snap to in the given direction, for
    //   the given dimension. If the global setting `snapToGridOnResize` is set
    //   to `false`, this will just immediately return the provided dimension,
    //   effectively disabling snapping.
    // - See Pane::CalcSnappedDimension
    float TerminalPage::CalcSnappedDimension(const bool widthOrHeight, const float dimension) const
    {
        if (_settings->GlobalSettings().SnapToGridOnResize())
        {
            if (auto index{ _GetFocusedTabIndex() })
            {
                auto focusedTab{ _GetStrongTabImpl(*index) };
                return focusedTab->CalcSnappedDimension(widthOrHeight, dimension);
            }
        }
        return dimension;
    }

    // Method Description:
    // - Place `copiedData` into the clipboard as text. Triggered when a
    //   terminal control raises it's CopyToClipboard event.
    // Arguments:
    // - copiedData: the new string content to place on the clipboard.
    winrt::fire_and_forget TerminalPage::_CopyToClipboardHandler(const IInspectable /*sender*/,
                                                                 const CopyToClipboardEventArgs copiedData)
    {
        co_await winrt::resume_foreground(Dispatcher(), CoreDispatcherPriority::High);

        DataPackage dataPack = DataPackage();
        dataPack.RequestedOperation(DataPackageOperation::Copy);

        // copy text to dataPack
        dataPack.SetText(copiedData.Text());

        if (_settings->GlobalSettings().CopyFormatting())
        {
            // copy html to dataPack
            const auto htmlData = copiedData.Html();
            if (!htmlData.empty())
            {
                dataPack.SetHtmlFormat(htmlData);
            }

            // copy rtf data to dataPack
            const auto rtfData = copiedData.Rtf();
            if (!rtfData.empty())
            {
                dataPack.SetRtf(rtfData);
            }
        }

        try
        {
            Clipboard::SetContent(dataPack);
            Clipboard::Flush();
        }
        CATCH_LOG();
    }

    // Function Description:
    // - This function is called when the `TermControl` requests that we send
    //   it the clipboard's content.
    // - Retrieves the data from the Windows Clipboard and converts it to text.
    // - Shows warnings if the clipboard is too big or contains multiple lines
    //   of text.
    // - Sends the text back to the TermControl through the event's
    //   `HandleClipboardData` member function.
    // - Does some of this in a background thread, as to not hang/crash the UI thread.
    // Arguments:
    // - eventArgs: the PasteFromClipboard event sent from the TermControl
    fire_and_forget TerminalPage::_PasteFromClipboardHandler(const IInspectable /*sender*/,
                                                             const PasteFromClipboardEventArgs eventArgs)
    {
        const DataPackageView data = Clipboard::GetContent();

        // This will switch the execution of the function to a background (not
        // UI) thread. This is IMPORTANT, because the getting the clipboard data
        // will crash on the UI thread, because the main thread is a STA.
        co_await winrt::resume_background();

        try
        {
            hstring text = L"";
            if (data.Contains(StandardDataFormats::Text()))
            {
                text = co_await data.GetTextAsync();
            }
            // Windows Explorer's "Copy address" menu item stores a StorageItem in the clipboard, and no text.
            else if (data.Contains(StandardDataFormats::StorageItems()))
            {
                Windows::Foundation::Collections::IVectorView<Windows::Storage::IStorageItem> items = co_await data.GetStorageItemsAsync();
                if (items.Size() > 0)
                {
                    Windows::Storage::IStorageItem item = items.GetAt(0);
                    text = item.Path();
                }
            }

            const bool hasNewLine = std::find(text.cbegin(), text.cend(), L'\n') != text.cend();
            const bool warnMultiLine = hasNewLine && _settings->GlobalSettings().WarnAboutMultiLinePaste();

            constexpr const std::size_t minimumSizeForWarning = 1024 * 5; // 5 KiB
            const bool warnLargeText = text.size() > minimumSizeForWarning &&
                                       _settings->GlobalSettings().WarnAboutLargePaste();

            if (warnMultiLine || warnLargeText)
            {
                co_await winrt::resume_foreground(Dispatcher());

                ContentDialogResult warningResult;
                if (warnMultiLine)
                {
                    warningResult = co_await _ShowMultiLinePasteWarningDialog();
                }
                else if (warnLargeText)
                {
                    warningResult = co_await _ShowLargePasteWarningDialog();
                }

                if (warningResult != ContentDialogResult::Primary)
                {
                    // user rejected the paste
                    co_return;
                }
            }

            eventArgs.HandleClipboardData(text);
        }
        CATCH_LOG();
    }

    // Method Description:
    // - Copy text from the focused terminal to the Windows Clipboard
    // Arguments:
    // - singleLine: if enabled, copy contents as a single line of text
    // Return Value:
    // - true iff we we able to copy text (if a selection was active)
    bool TerminalPage::_CopyText(const bool singleLine)
    {
        const auto control = _GetActiveControl();
        return control.CopySelectionToClipboard(singleLine);
    }

    // Method Description:
    // - Paste text from the Windows Clipboard to the focused terminal
    void TerminalPage::_PasteText()
    {
        const auto control = _GetActiveControl();
        control.PasteTextFromClipboard();
    }

    // Function Description:
    // - Called when the settings button is clicked. ShellExecutes the settings
    //   file, as to open it in the default editor for .json files. Does this in
    //   a background thread, as to not hang/crash the UI thread.
    fire_and_forget TerminalPage::_LaunchSettings(const SettingsTarget target)
    {
        // This will switch the execution of the function to a background (not
        // UI) thread. This is IMPORTANT, because the Windows.Storage API's
        // (used for retrieving the path to the file) will crash on the UI
        // thread, because the main thread is a STA.
        co_await winrt::resume_background();

        auto openFile = [](const auto& filePath) {
            HINSTANCE res = ShellExecute(nullptr, nullptr, filePath.c_str(), nullptr, nullptr, SW_SHOW);
            if (static_cast<int>(reinterpret_cast<uintptr_t>(res)) <= 32)
            {
                ShellExecute(nullptr, nullptr, L"notepad", filePath.c_str(), nullptr, SW_SHOW);
            }
        };

        switch (target)
        {
        case SettingsTarget::DefaultsFile:
            openFile(CascadiaSettings::GetDefaultSettingsPath());
            break;
        case SettingsTarget::SettingsFile:
            openFile(CascadiaSettings::GetSettingsPath());
            break;
        case SettingsTarget::AllFiles:
            openFile(CascadiaSettings::GetDefaultSettingsPath());
            openFile(CascadiaSettings::GetSettingsPath());
            break;
        }
    }

    // Method Description:
    // - Responds to changes in the TabView's item list by changing the tabview's
    //      visibility.  This method is also invoked when tabs are dragged / dropped as part of tab reordering
    //      and this method hands that case as well in concert with TabDragStarting and TabDragCompleted handlers
    //      that are set up in TerminalPage::Create()
    // Arguments:
    // - sender: the control that originated this event
    // - eventArgs: the event's constituent arguments
    void TerminalPage::_OnTabItemsChanged(const IInspectable& /*sender*/, const Windows::Foundation::Collections::IVectorChangedEventArgs& eventArgs)
    {
        if (_rearranging)
        {
            if (eventArgs.CollectionChange() == Windows::Foundation::Collections::CollectionChange::ItemRemoved)
            {
                _rearrangeFrom = eventArgs.Index();
            }

            if (eventArgs.CollectionChange() == Windows::Foundation::Collections::CollectionChange::ItemInserted)
            {
                _rearrangeTo = eventArgs.Index();
            }
        }

        _UpdateTabView();
    }

    // Method Description:
    // - Additional responses to clicking on a TabView's item. Currently, just remove tab with middle click
    // Arguments:
    // - sender: the control that originated this event (TabViewItem)
    // - eventArgs: the event's constituent arguments
    void TerminalPage::_OnTabClick(const IInspectable& sender, const Windows::UI::Xaml::Input::PointerRoutedEventArgs& eventArgs)
    {
        if (eventArgs.GetCurrentPoint(*this).Properties().IsMiddleButtonPressed())
        {
            _RemoveTabViewItem(sender.as<MUX::Controls::TabViewItem>());
            eventArgs.Handled(true);
        }
        else if (eventArgs.GetCurrentPoint(*this).Properties().IsRightButtonPressed())
        {
            eventArgs.Handled(true);
        }
    }

    void TerminalPage::_UpdatedSelectedTab(const int32_t index)
    {
        // Unfocus all the tabs.
        for (auto tab : _tabs)
        {
            auto tabImpl{ _GetStrongTabImpl(tab) };
            tabImpl->SetFocused(false);
        }

        if (index >= 0)
        {
            try
            {
                auto tab{ _GetStrongTabImpl(index) };

                _tabContent.Children().Clear();
                _tabContent.Children().Append(tab->GetRootElement());

                tab->SetFocused(true);

                // Raise an event that our title changed
                _titleChangeHandlers(*this, tab->GetActiveTitle());
            }
            CATCH_LOG();
        }
    }

    // Method Description:
    // - Responds to the TabView control's Selection Changed event (to move a
    //      new terminal control into focus) when not in in the middle of a tab rearrangement.
    // Arguments:
    // - sender: the control that originated this event
    // - eventArgs: the event's constituent arguments
    void TerminalPage::_OnTabSelectionChanged(const IInspectable& sender, const WUX::Controls::SelectionChangedEventArgs& /*eventArgs*/)
    {
        if (!_rearranging)
        {
            auto tabView = sender.as<MUX::Controls::TabView>();
            auto selectedIndex = tabView.SelectedIndex();
            _UpdatedSelectedTab(selectedIndex);
        }
    }

    // Method Description:
    // - Called when our tab content size changes. This updates each tab with
    //   the new size, so they have a chance to update each of their panes with
    //   the new size.
    // Arguments:
    // - e: the SizeChangedEventArgs with the new size of the tab content area.
    // Return Value:
    // - <none>
    void TerminalPage::_OnContentSizeChanged(const IInspectable& /*sender*/, Windows::UI::Xaml::SizeChangedEventArgs const& e)
    {
        const auto newSize = e.NewSize();
        for (auto tab : _tabs)
        {
            auto tabImpl{ _GetStrongTabImpl(tab) };
            tabImpl->ResizeContent(newSize);
        }
    }

    // Method Description:
    // - Responds to the TabView control's Tab Closing event by removing
    //      the indicated tab from the set and focusing another one.
    //      The event is cancelled so App maintains control over the
    //      items in the tabview.
    // Arguments:
    // - sender: the control that originated this event
    // - eventArgs: the event's constituent arguments
    void TerminalPage::_OnTabCloseRequested(const IInspectable& /*sender*/, const MUX::Controls::TabViewTabCloseRequestedEventArgs& eventArgs)
    {
        const auto tabViewItem = eventArgs.Tab();
        _RemoveTabViewItem(tabViewItem);
    }

    // Method Description:
    // - Called when the primary button of the content dialog is clicked.
    //   This calls _CloseAllTabs(), which closes all the tabs currently
    //   opened and then the Terminal app. This method will be called if
    //   the user confirms to close all the tabs.
    // Arguments:
    // - sender: unused
    // - ContentDialogButtonClickEventArgs: unused
    void TerminalPage::_CloseWarningPrimaryButtonOnClick(WUX::Controls::ContentDialog /* sender */,
                                                         WUX::Controls::ContentDialogButtonClickEventArgs /* eventArgs*/)
    {
        _CloseAllTabs();
    }

    // Method Description:
    // - Hook up keybindings, and refresh the UI of the terminal.
    //   This includes update the settings of all the tabs according
    //   to their profiles, update the title and icon of each tab, and
    //   finally create the tab flyout
    winrt::fire_and_forget TerminalPage::_RefreshUIForSettingsReload()
    {
        // Re-wire the keybindings to their handlers, as we'll have created a
        // new AppKeyBindings object.
        _HookupKeyBindings(_settings->GetKeybindings());

        // Refresh UI elements
        auto profiles = _settings->GetProfiles();
        for (auto& profile : profiles)
        {
            const GUID profileGuid = profile.GetGuid();

            try
            {
                // BuildSettings can throw an exception if the profileGuid does
                // not belong to an actual profile in the list of profiles.
                const auto settings = _settings->BuildSettings(profileGuid);

                for (auto tab : _tabs)
                {
                    // Attempt to reload the settings of any panes with this profile
                    auto tabImpl{ _GetStrongTabImpl(tab) };
                    tabImpl->UpdateSettings(settings, profileGuid);
                }
            }
            CATCH_LOG();
        }

        // GH#2455: If there are any panes with controls that had been
        // initialized with a Profile that no longer exists in our list of
        // profiles, we'll leave it unmodified. The profile doesn't exist
        // anymore, so we can't possibly update its settings.

        // Update the icon of the tab for the currently focused profile in that tab.
        for (auto tab : _tabs)
        {
            auto tabImpl{ _GetStrongTabImpl(tab) };
            _UpdateTabIcon(*tabImpl);
            _UpdateTitle(*tabImpl);
        }

        auto weakThis{ get_weak() };

        co_await winrt::resume_foreground(Dispatcher());

        // repopulate the new tab button's flyout with entries for each
        // profile, which might have changed
        if (auto page{ weakThis.get() })
        {
            _UpdateTabWidthMode();
            _CreateNewTabFlyout();
        }

        // Reload the current value of alwaysOnTop from the settings file. This
        // will let the user hot-reload this setting, but any runtime changes to
        // the alwaysOnTop setting will be lost.
        _isAlwaysOnTop = _settings->GlobalSettings().AlwaysOnTop();
        _alwaysOnTopChangedHandlers(*this, nullptr);
    }

    // Method Description:
    // - Repopulates the list of commands in the command palette with the
    //   current commands in the settings. Also updates the keybinding labels to
    //   reflect any matching keybindings.
    // Arguments:
    // - <none>
    // Return Value:
    // - <none>
    void TerminalPage::_UpdateCommandsForPalette()
    {
        // Update the command palette when settings reload
        auto commandsCollection = winrt::single_threaded_vector<winrt::TerminalApp::Command>();
        for (auto& nameAndCommand : _settings->GlobalSettings().GetCommands())
        {
            commandsCollection.Append(nameAndCommand.second);
        }

        _recursiveUpdateCommandKeybindingLabels(_settings, commandsCollection);

        CommandPalette().SetActions(commandsCollection);
    }

    // Method Description:
    // - Sets the initial actions to process on startup. We'll make a copy of
    //   this list, and process these actions when we're loaded.
    // - This function will have no effective result after Create() is called.
    // Arguments:
    // - actions: a list of Actions to process on startup.
    // Return Value:
    // - <none>
    void TerminalPage::SetStartupActions(std::vector<winrt::TerminalApp::ActionAndArgs>& actions)
    {
        // The fastest way to copy all the actions out of the std::vector and
        // put them into a winrt::IVector is by making a copy, then moving the
        // copy into the winrt vector ctor.
        auto listCopy = actions;
        _startupActions = winrt::single_threaded_vector<winrt::TerminalApp::ActionAndArgs>(std::move(listCopy));
    }

    winrt::TerminalApp::IDialogPresenter TerminalPage::DialogPresenter() const
    {
        return _dialogPresenter.get();
    }

    void TerminalPage::DialogPresenter(winrt::TerminalApp::IDialogPresenter dialogPresenter)
    {
        _dialogPresenter = dialogPresenter;
    }

    // Method Description:
    // - This is the method that App will call when the titlebar
    //   has been clicked. It dismisses any open flyouts.
    // Arguments:
    // - <none>
    // Return Value:
    // - <none>
    void TerminalPage::TitlebarClicked()
    {
        if (_newTabButton && _newTabButton.Flyout())
        {
            _newTabButton.Flyout().Hide();
        }
    }

    // Method Description:
    // - Called when the user tries to do a search using keybindings.
    //   This will tell the current focused terminal control to create
    //   a search box and enable find process.
    // Arguments:
    // - <none>
    // Return Value:
    // - <none>
    void TerminalPage::_Find()
    {
        const auto termControl = _GetActiveControl();
        termControl.CreateSearchBoxControl();
    }

    // Method Description:
    // - Toggles borderless mode. Hides the tab row, and raises our
    //   FocusModeChanged event.
    // Arguments:
    // - <none>
    // Return Value:
    // - <none>
    void TerminalPage::ToggleFocusMode()
    {
        _isInFocusMode = !_isInFocusMode;
        _UpdateTabView();
        _focusModeChangedHandlers(*this, nullptr);
    }

    // Method Description:
    // - Toggles fullscreen mode. Hides the tab row, and raises our
    //   FullscreenChanged event.
    // Arguments:
    // - <none>
    // Return Value:
    // - <none>
    void TerminalPage::ToggleFullscreen()
    {
        _isFullscreen = !_isFullscreen;
        _UpdateTabView();
        _fullscreenChangedHandlers(*this, nullptr);
    }

    // Method Description:
    // - Toggles always on top mode. Raises our AlwaysOnTopChanged event.
    // Arguments:
    // - <none>
    // Return Value:
    // - <none>
    void TerminalPage::ToggleAlwaysOnTop()
    {
        _isAlwaysOnTop = !_isAlwaysOnTop;
        _alwaysOnTopChangedHandlers(*this, nullptr);
    }

    // Method Description:
    // - Returns a com_ptr to the implementation type of the tab at the given index
    // Arguments:
    // - index: an unsigned integer index to a tab in _tabs
    // Return Value:
    // - a com_ptr to the implementation type of the Tab
    winrt::com_ptr<Tab> TerminalPage::_GetStrongTabImpl(const uint32_t index) const
    {
        winrt::com_ptr<Tab> tabImpl;
        tabImpl.copy_from(winrt::get_self<Tab>(_tabs.GetAt(index)));
        return tabImpl;
    }

    // Method Description:
    // - Returns a com_ptr to the implementation type of the given projected Tab
    // Arguments:
    // - tab: the projected type of a Tab
    // Return Value:
    // - a com_ptr to the implementation type of the Tab
    winrt::com_ptr<Tab> TerminalPage::_GetStrongTabImpl(const ::winrt::TerminalApp::Tab& tab) const
    {
        winrt::com_ptr<Tab> tabImpl;
        tabImpl.copy_from(winrt::get_self<Tab>(tab));
        return tabImpl;
    }

    // Method Description:
    // - Sets the tab split button color when a new tab color is selected
    // Arguments:
    // - color: The color of the newly selected tab, used to properly calculate
    //          the foreground color of the split button (to match the font
    //          color of the tab)
    // - accentColor: the actual color we are going to use to paint the tab row and
    //                split button, so that there is some contrast between the tab
    //                and the non-client are behind it
    // Return Value:
    // - <none>
    void TerminalPage::_SetNewTabButtonColor(const Windows::UI::Color& color, const Windows::UI::Color& accentColor)
    {
        // TODO GH#3327: Look at what to do with the tab button when we have XAML theming
        bool IsBrightColor = ColorHelper::IsBrightColor(color);
        bool isLightAccentColor = ColorHelper::IsBrightColor(accentColor);
        winrt::Windows::UI::Color pressedColor{};
        winrt::Windows::UI::Color hoverColor{};
        winrt::Windows::UI::Color foregroundColor{};
        const float hoverColorAdjustment = 5.f;
        const float pressedColorAdjustment = 7.f;

        if (IsBrightColor)
        {
            foregroundColor = winrt::Windows::UI::Colors::Black();
        }
        else
        {
            foregroundColor = winrt::Windows::UI::Colors::White();
        }

        if (isLightAccentColor)
        {
            hoverColor = ColorHelper::Darken(accentColor, hoverColorAdjustment);
            pressedColor = ColorHelper::Darken(accentColor, pressedColorAdjustment);
        }
        else
        {
            hoverColor = ColorHelper::Lighten(accentColor, hoverColorAdjustment);
            pressedColor = ColorHelper::Lighten(accentColor, pressedColorAdjustment);
        }

        Media::SolidColorBrush backgroundBrush{ accentColor };
        Media::SolidColorBrush backgroundHoverBrush{ hoverColor };
        Media::SolidColorBrush backgroundPressedBrush{ pressedColor };
        Media::SolidColorBrush foregroundBrush{ foregroundColor };

        _newTabButton.Resources().Insert(winrt::box_value(L"SplitButtonBackground"), backgroundBrush);
        _newTabButton.Resources().Insert(winrt::box_value(L"SplitButtonBackgroundPointerOver"), backgroundHoverBrush);
        _newTabButton.Resources().Insert(winrt::box_value(L"SplitButtonBackgroundPressed"), backgroundPressedBrush);

        _newTabButton.Resources().Insert(winrt::box_value(L"SplitButtonForeground"), foregroundBrush);
        _newTabButton.Resources().Insert(winrt::box_value(L"SplitButtonForegroundPointerOver"), foregroundBrush);
        _newTabButton.Resources().Insert(winrt::box_value(L"SplitButtonForegroundPressed"), foregroundBrush);

        _newTabButton.Background(backgroundBrush);
        _newTabButton.Foreground(foregroundBrush);
    }

    // Method Description:
    // - Clears the tab split button color to a system color
    //   (or white if none is found) when the tab's color is cleared
    // - Clears the tab row color to a system color
    //   (or white if none is found) when the tab's color is cleared
    // Arguments:
    // - <none>
    // Return Value:
    // - <none>
    void TerminalPage::_ClearNewTabButtonColor()
    {
        // TODO GH#3327: Look at what to do with the tab button when we have XAML theming
        winrt::hstring keys[] = {
            L"SplitButtonBackground",
            L"SplitButtonBackgroundPointerOver",
            L"SplitButtonBackgroundPressed",
            L"SplitButtonForeground",
            L"SplitButtonForegroundPointerOver",
            L"SplitButtonForegroundPressed"
        };

        // simply clear any of the colors in the split button's dict
        for (auto keyString : keys)
        {
            auto key = winrt::box_value(keyString);
            if (_newTabButton.Resources().HasKey(key))
            {
                _newTabButton.Resources().Remove(key);
            }
        }

        const auto res = Application::Current().Resources();

        const auto defaultBackgroundKey = winrt::box_value(L"TabViewItemHeaderBackground");
        const auto defaultForegroundKey = winrt::box_value(L"SystemControlForegroundBaseHighBrush");
        winrt::Windows::UI::Xaml::Media::SolidColorBrush backgroundBrush;
        winrt::Windows::UI::Xaml::Media::SolidColorBrush foregroundBrush;

        // TODO: Related to GH#3917 - I think if the system is set to "Dark"
        // theme, but the app is set to light theme, then this lookup still
        // returns to us the dark theme brushes. There's gotta be a way to get
        // the right brushes...
        // See also GH#5741
        if (res.HasKey(defaultBackgroundKey))
        {
            winrt::Windows::Foundation::IInspectable obj = res.Lookup(defaultBackgroundKey);
            backgroundBrush = obj.try_as<winrt::Windows::UI::Xaml::Media::SolidColorBrush>();
        }
        else
        {
            backgroundBrush = winrt::Windows::UI::Xaml::Media::SolidColorBrush{ winrt::Windows::UI::Colors::Black() };
        }

        if (res.HasKey(defaultForegroundKey))
        {
            winrt::Windows::Foundation::IInspectable obj = res.Lookup(defaultForegroundKey);
            foregroundBrush = obj.try_as<winrt::Windows::UI::Xaml::Media::SolidColorBrush>();
        }
        else
        {
            foregroundBrush = winrt::Windows::UI::Xaml::Media::SolidColorBrush{ winrt::Windows::UI::Colors::White() };
        }

        _newTabButton.Background(backgroundBrush);
        _newTabButton.Foreground(foregroundBrush);
    }

    // Method Description:
    // - Sets the tab split button color when a new tab color is selected
    // - This method could also set the color of the title bar and tab row
    // in the future
    // Arguments:
    // - selectedTabColor: The color of the newly selected tab
    // Return Value:
    // - <none>
    void TerminalPage::_SetNonClientAreaColors(const Windows::UI::Color& /*selectedTabColor*/)
    {
        // TODO GH#3327: Look at what to do with the NC area when we have XAML theming
    }

    // Method Description:
    // - Clears the tab split button color when the tab's color is cleared
    // - This method could also clear the color of the title bar and tab row
    // in the future
    // Arguments:
    // - <none>
    // Return Value:
    // - <none>
    void TerminalPage::_ClearNonClientAreaColors()
    {
        // TODO GH#3327: Look at what to do with the NC area when we have XAML theming
    }

    // Function Description:
    // - This is a helper method to get the commandline out of a
    //   ExecuteCommandline action, break it into subcommands, and attempt to
    //   parse it into actions. This is used by _HandleExecuteCommandline for
    //   processing commandlines in the current WT window.
    // Arguments:
    // - args: the ExecuteCommandlineArgs to synthesize a list of startup actions for.
    // Return Value:
    // - an empty list if we failed to parse, otherwise a list of actions to execute.
    std::vector<winrt::TerminalApp::ActionAndArgs> TerminalPage::ConvertExecuteCommandlineToActions(const TerminalApp::ExecuteCommandlineArgs& args)
    {
        if (!args || args.Commandline().empty())
        {
            return {};
        }
        // Convert the commandline into an array of args with
        // CommandLineToArgvW, similar to how the app typically does when
        // called from the commandline.
        int argc = 0;
        wil::unique_any<LPWSTR*, decltype(&::LocalFree), ::LocalFree> argv{ CommandLineToArgvW(args.Commandline().c_str(), &argc) };
        if (argv)
        {
            std::vector<winrt::hstring> args;

            // Make sure the first argument is wt.exe, because ParseArgs will
            // always skip the program name. The particular value of this first
            // string doesn't terribly matter.
            args.emplace_back(L"wt.exe");
            for (auto& elem : wil::make_range(argv.get(), argc))
            {
                args.emplace_back(elem);
            }
            winrt::array_view<const winrt::hstring> argsView{ args };

            ::TerminalApp::AppCommandlineArgs appArgs;
            if (appArgs.ParseArgs(argsView) == 0)
            {
                return appArgs.GetStartupActions();
            }
        }
        return {};
    }

    void TerminalPage::_CommandPaletteClosed(const IInspectable& /*sender*/,
                                             const RoutedEventArgs& /*eventArgs*/)
    {
        // Return focus to the active control
        if (auto index{ _GetFocusedTabIndex() })
        {
            _GetStrongTabImpl(index.value())->SetFocused(true);
        }
    }

    bool TerminalPage::FocusMode() const
    {
        return _isInFocusMode;
    }

    bool TerminalPage::Fullscreen() const
    {
        return _isFullscreen;
    }
    // Method Description:
    // - Returns true if we're currently in "Always on top" mode. When we're in
    //   always on top mode, the window should be on top of all other windows.
    //   If multiple windows are all "always on top", they'll maintain their own
    //   z-order, with all the windows on top of all other non-topmost windows.
    // Arguments:
    // - <none>
    // Return Value:
    // - true if we should be in "always on top" mode
    bool TerminalPage::AlwaysOnTop() const
    {
        return _isAlwaysOnTop;
    }

    // -------------------------------- WinRT Events ---------------------------------
    // Winrt events need a method for adding a callback to the event and removing the callback.
    // These macros will define them both for you.
    DEFINE_EVENT_WITH_TYPED_EVENT_HANDLER(TerminalPage, TitleChanged, _titleChangeHandlers, winrt::Windows::Foundation::IInspectable, winrt::hstring);
    DEFINE_EVENT_WITH_TYPED_EVENT_HANDLER(TerminalPage, LastTabClosed, _lastTabClosedHandlers, winrt::Windows::Foundation::IInspectable, winrt::TerminalApp::LastTabClosedEventArgs);
    DEFINE_EVENT_WITH_TYPED_EVENT_HANDLER(TerminalPage, SetTitleBarContent, _setTitleBarContentHandlers, winrt::Windows::Foundation::IInspectable, UIElement);
    DEFINE_EVENT_WITH_TYPED_EVENT_HANDLER(TerminalPage, FocusModeChanged, _focusModeChangedHandlers, winrt::Windows::Foundation::IInspectable, winrt::Windows::Foundation::IInspectable);
    DEFINE_EVENT_WITH_TYPED_EVENT_HANDLER(TerminalPage, FullscreenChanged, _fullscreenChangedHandlers, winrt::Windows::Foundation::IInspectable, winrt::Windows::Foundation::IInspectable);
    DEFINE_EVENT_WITH_TYPED_EVENT_HANDLER(TerminalPage, AlwaysOnTopChanged, _alwaysOnTopChangedHandlers, winrt::Windows::Foundation::IInspectable, winrt::Windows::Foundation::IInspectable);
}<|MERGE_RESOLUTION|>--- conflicted
+++ resolved
@@ -44,35 +44,6 @@
 
 namespace winrt::TerminalApp::implementation
 {
-    // Method Description:
-    // - Handles the special case of providing a text override for the UI shortcut due to VK_OEM issue.
-    //      Looks at the flags from the KeyChord modifiers and provides a concatenated string value of all
-    //      in the same order that XAML would put them as well.
-    // Return Value:
-    // - a string representation of the key modifiers for the shortcut
-    //NOTE: This needs to be localized with https://github.com/microsoft/terminal/issues/794 if XAML framework issue not resolved before then
-    static std::wstring _FormatOverrideShortcutText(Settings::KeyModifiers modifiers)
-    {
-        std::wstring buffer{ L"" };
-
-        if (WI_IsFlagSet(modifiers, Settings::KeyModifiers::Ctrl))
-        {
-            buffer += L"Ctrl+";
-        }
-
-        if (WI_IsFlagSet(modifiers, Settings::KeyModifiers::Shift))
-        {
-            buffer += L"Shift+";
-        }
-
-        if (WI_IsFlagSet(modifiers, Settings::KeyModifiers::Alt))
-        {
-            buffer += L"Alt+";
-        }
-
-        return buffer;
-    }
-
     TerminalPage::TerminalPage() :
         _tabs{ winrt::single_threaded_observable_vector<TerminalApp::Tab>() },
         _startupActions{ winrt::single_threaded_vector<winrt::TerminalApp::ActionAndArgs>() }
@@ -1573,8 +1544,6 @@
     }
 
     // Method Description:
-<<<<<<< HEAD
-=======
     // - Handles the special case of providing a text override for the UI shortcut due to VK_OEM issue.
     //      Looks at the flags from the KeyChord modifiers and provides a concatenated string value of all
     //      in the same order that XAML would put them as well.
@@ -1604,7 +1573,6 @@
     }
 
     // Method Description:
->>>>>>> c03677b0
     // - Takes a MenuFlyoutItem and a corresponding KeyChord value and creates the accelerator for UI display.
     //   Takes into account a special case for an error condition for a comma
     // Arguments:
