--- conflicted
+++ resolved
@@ -1,105 +1,96 @@
-/*++
-Copyright (c) Microsoft Corporation
-Licensed under the MIT license.
-
-Module Name:
-- Row.hpp
-
-Abstract:
-- data structure for information associated with one row of screen buffer
-
-Author(s):
-- Michael Niksa (miniksa) 10-Apr-2014
-- Paul Campbell (paulcam) 10-Apr-2014
-
-Revision History:
-- From components of output.h/.c
-  by Therese Stowell (ThereseS) 1990-1991
-- Pulled into its own file from textBuffer.hpp/cpp (AustDi, 2017)
---*/
-
-#pragma once
-
-#include "AttrRow.hpp"
-#include "OutputCell.hpp"
-#include "OutputCellIterator.hpp"
-#include "CharRow.hpp"
-#include "RowCellIterator.hpp"
-#include "UnicodeStorage.hpp"
-
-class TextBuffer;
-
-class ROW final
-{
-public:
-    ROW(const SHORT rowId, const unsigned short rowWidth, const TextAttribute fillAttribute, TextBuffer* const pParent)
-    noexcept;
-
-    size_t size() const noexcept { return _rowWidth; }
-
-<<<<<<< HEAD
-    void SetWrapForced(const bool wrap) noexcept;
-    bool WasWrapForced() const noexcept;
-
-    void SetDoubleBytePadded(const bool doubleBytePadded) noexcept;
-    bool WasDoubleBytePadded() const noexcept;
-
-    const CharRow& GetCharRow() const noexcept;
-    CharRow& GetCharRow() noexcept;
-=======
-    const CharRow& GetCharRow() const noexcept { return _charRow; }
-    CharRow& GetCharRow() noexcept { return _charRow; }
->>>>>>> 990e06b4
-
-    const ATTR_ROW& GetAttrRow() const noexcept { return _attrRow; }
-    ATTR_ROW& GetAttrRow() noexcept { return _attrRow; }
-
-    SHORT GetId() const noexcept { return _id; }
-    void SetId(const SHORT id) noexcept { _id = id; }
-
-    bool Reset(const TextAttribute Attr);
-    [[nodiscard]] HRESULT Resize(const unsigned short width);
-
-    void ClearColumn(const size_t column);
-    std::wstring GetText() const { return _charRow.GetText(); }
-
-    RowCellIterator AsCellIter(const size_t startIndex) const { return AsCellIter(startIndex, size() - startIndex); }
-    RowCellIterator AsCellIter(const size_t startIndex, const size_t count) const { return RowCellIterator(*this, startIndex, count); }
-
-    UnicodeStorage& GetUnicodeStorage() noexcept;
-    const UnicodeStorage& GetUnicodeStorage() const noexcept;
-
-    OutputCellIterator WriteCells(OutputCellIterator it, const size_t index, const std::optional<bool> wrap = std::nullopt, std::optional<size_t> limitRight = std::nullopt);
-
-    friend bool operator==(const ROW& a, const ROW& b) noexcept;
-
-#ifdef UNIT_TESTING
-    friend class RowTests;
-#endif
-
-private:
-    CharRow _charRow;
-    ATTR_ROW _attrRow;
-    SHORT _id;
-<<<<<<< HEAD
-    size_t _rowWidth;
-    // Occurs when the user runs out of text in a given row and we're forced to wrap the cursor to the next line
-    bool _wrapForced;
-    // Occurs when the user runs out of text to support a double byte character and we're forced to the next line
-    bool _doubleBytePadded;
-=======
-    unsigned short _rowWidth;
->>>>>>> 990e06b4
-    TextBuffer* _pParent; // non ownership pointer
-};
-
-inline bool operator==(const ROW& a, const ROW& b) noexcept
-{
-    return (a._charRow == b._charRow &&
-            a._attrRow == b._attrRow &&
-            a._rowWidth == b._rowWidth &&
-            a._pParent == b._pParent &&
-            a._wrapForced == b._wrapForced &&
-            a._doubleBytePadded == b._doubleBytePadded &&
-            a._id == b._id);
-}
+/*++
+Copyright (c) Microsoft Corporation
+Licensed under the MIT license.
+
+Module Name:
+- Row.hpp
+
+Abstract:
+- data structure for information associated with one row of screen buffer
+
+Author(s):
+- Michael Niksa (miniksa) 10-Apr-2014
+- Paul Campbell (paulcam) 10-Apr-2014
+
+Revision History:
+- From components of output.h/.c
+  by Therese Stowell (ThereseS) 1990-1991
+- Pulled into its own file from textBuffer.hpp/cpp (AustDi, 2017)
+--*/
+
+#pragma once
+
+#include "AttrRow.hpp"
+#include "OutputCell.hpp"
+#include "OutputCellIterator.hpp"
+#include "CharRow.hpp"
+#include "RowCellIterator.hpp"
+#include "UnicodeStorage.hpp"
+
+class TextBuffer;
+
+class ROW final
+{
+public:
+    ROW(const SHORT rowId, const unsigned short rowWidth, const TextAttribute fillAttribute, TextBuffer* const pParent)
+    noexcept;
+
+    size_t size() const noexcept { return _rowWidth; }
+
+    void SetWrapForced(const bool wrap) noexcept;
+    bool WasWrapForced() const noexcept;
+
+    void SetDoubleBytePadded(const bool doubleBytePadded) noexcept;
+    bool WasDoubleBytePadded() const noexcept;
+
+    const CharRow& GetCharRow() const noexcept { return _charRow; }
+    CharRow& GetCharRow() noexcept { return _charRow; }
+
+    const ATTR_ROW& GetAttrRow() const noexcept { return _attrRow; }
+    ATTR_ROW& GetAttrRow() noexcept { return _attrRow; }
+
+    SHORT GetId() const noexcept { return _id; }
+    void SetId(const SHORT id) noexcept { _id = id; }
+
+    bool Reset(const TextAttribute Attr);
+    [[nodiscard]] HRESULT Resize(const unsigned short width);
+
+    void ClearColumn(const size_t column);
+    std::wstring GetText() const { return _charRow.GetText(); }
+
+    RowCellIterator AsCellIter(const size_t startIndex) const { return AsCellIter(startIndex, size() - startIndex); }
+    RowCellIterator AsCellIter(const size_t startIndex, const size_t count) const { return RowCellIterator(*this, startIndex, count); }
+
+    UnicodeStorage& GetUnicodeStorage() noexcept;
+    const UnicodeStorage& GetUnicodeStorage() const noexcept;
+
+    OutputCellIterator WriteCells(OutputCellIterator it, const size_t index, const std::optional<bool> wrap = std::nullopt, std::optional<size_t> limitRight = std::nullopt);
+
+    friend bool operator==(const ROW& a, const ROW& b) noexcept;
+
+#ifdef UNIT_TESTING
+    friend class RowTests;
+#endif
+
+private:
+    CharRow _charRow;
+    ATTR_ROW _attrRow;
+    SHORT _id;
+    unsigned short _rowWidth;
+    // Occurs when the user runs out of text in a given row and we're forced to wrap the cursor to the next line
+    bool _wrapForced;
+    // Occurs when the user runs out of text to support a double byte character and we're forced to the next line
+    bool _doubleBytePadded;
+    TextBuffer* _pParent; // non ownership pointer
+};
+
+inline bool operator==(const ROW& a, const ROW& b) noexcept
+{
+    return (a._charRow == b._charRow &&
+            a._attrRow == b._attrRow &&
+            a._rowWidth == b._rowWidth &&
+            a._pParent == b._pParent &&
+            a._wrapForced == b._wrapForced &&
+            a._doubleBytePadded == b._doubleBytePadded &&
+            a._id == b._id);
+}