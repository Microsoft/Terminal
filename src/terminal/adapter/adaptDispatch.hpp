--- conflicted
+++ resolved
@@ -123,11 +123,7 @@
         bool AddHyperlink(const std::wstring_view uri, const std::wstring_view params) override;
         bool EndHyperlink() override;
 
-<<<<<<< HEAD
-        bool SetTaskbarProgress(const size_t state, const size_t progress) noexcept override;
-=======
         bool DoConEmuAction(const std::wstring_view string) noexcept override;
->>>>>>> 2a2f6b32
 
     private:
         enum class ScrollDirection
