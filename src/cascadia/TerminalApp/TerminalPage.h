// Copyright (c) Microsoft Corporation.
// Licensed under the MIT license.

#pragma once

#include "TerminalPage.g.h"
#include "Tab.h"
#include "CascadiaSettings.h"
#include "Profile.h"

#include <winrt/Microsoft.Terminal.TerminalControl.h>

#include "AppCommandlineArgs.h"

// fwdecl unittest classes
namespace TerminalAppLocalTests
{
    class TabTests;
};

namespace winrt::TerminalApp::implementation
{
    enum StartupState : int
    {
        NotInitialized = 0,
        InStartup = 1,
        Initialized = 2
    };

    struct TerminalPage : TerminalPageT<TerminalPage>
    {
    public:
        TerminalPage();

        winrt::fire_and_forget SetSettings(std::shared_ptr<::TerminalApp::CascadiaSettings> settings, bool needRefreshUI);

        void Create();

        hstring Title();

        void TitlebarClicked();

        float CalcSnappedDimension(const bool widthOrHeight, const float dimension) const;

        winrt::hstring ApplicationDisplayName();
        winrt::hstring ApplicationVersion();

        winrt::hstring ThirdPartyNoticesLink();

        void CloseWindow();

<<<<<<< HEAD
        void ToggleBorderless();
=======
        void ToggleFocusMode();
>>>>>>> 7d677c55
        void ToggleFullscreen();
        void ToggleAlwaysOnTop();
        bool AlwaysOnTop() const;

        void SetStartupActions(std::deque<winrt::TerminalApp::ActionAndArgs>& actions);

        winrt::TerminalApp::IDialogPresenter DialogPresenter() const;
        void DialogPresenter(winrt::TerminalApp::IDialogPresenter dialogPresenter);

        // -------------------------------- WinRT Events ---------------------------------
        DECLARE_EVENT_WITH_TYPED_EVENT_HANDLER(TitleChanged, _titleChangeHandlers, winrt::Windows::Foundation::IInspectable, winrt::hstring);
        DECLARE_EVENT_WITH_TYPED_EVENT_HANDLER(LastTabClosed, _lastTabClosedHandlers, winrt::Windows::Foundation::IInspectable, winrt::TerminalApp::LastTabClosedEventArgs);
        DECLARE_EVENT_WITH_TYPED_EVENT_HANDLER(SetTitleBarContent, _setTitleBarContentHandlers, winrt::Windows::Foundation::IInspectable, winrt::Windows::UI::Xaml::UIElement);
<<<<<<< HEAD
        DECLARE_EVENT_WITH_TYPED_EVENT_HANDLER(ToggleBorderless, _toggleBorderlessHandlers, winrt::Windows::Foundation::IInspectable, winrt::TerminalApp::ToggleBorderlessEventArgs);
=======
        DECLARE_EVENT_WITH_TYPED_EVENT_HANDLER(ToggleFocusMode, _toggleFocusModeHandlers, winrt::Windows::Foundation::IInspectable, winrt::TerminalApp::ToggleFocusModeEventArgs);
>>>>>>> 7d677c55
        DECLARE_EVENT_WITH_TYPED_EVENT_HANDLER(ToggleFullscreen, _toggleFullscreenHandlers, winrt::Windows::Foundation::IInspectable, winrt::TerminalApp::ToggleFullscreenEventArgs);
        DECLARE_EVENT_WITH_TYPED_EVENT_HANDLER(AlwaysOnTopChanged, _alwaysOnTopChangedHandlers, winrt::Windows::Foundation::IInspectable, winrt::TerminalApp::AlwaysOnTopChangedEventArgs);
        TYPED_EVENT(Initialized, winrt::Windows::Foundation::IInspectable, winrt::Windows::UI::Xaml::RoutedEventArgs);

    private:
        friend struct TerminalPageT<TerminalPage>; // for Xaml to bind events

        // If you add controls here, but forget to null them either here or in
        // the ctor, you're going to have a bad time. It'll mysteriously fail to
        // activate the app.
        // ALSO: If you add any UIElements as roots here, make sure they're
        // updated in App::_ApplyTheme. The roots currently is _tabRow
        // (which is a root when the tabs are in the titlebar.)
        Microsoft::UI::Xaml::Controls::TabView _tabView{ nullptr };
        TerminalApp::TabRowControl _tabRow{ nullptr };
        Windows::UI::Xaml::Controls::Grid _tabContent{ nullptr };
        Microsoft::UI::Xaml::Controls::SplitButton _newTabButton{ nullptr };

        std::shared_ptr<::TerminalApp::CascadiaSettings> _settings{ nullptr };

        Windows::Foundation::Collections::IObservableVector<TerminalApp::Tab> _tabs;
        winrt::com_ptr<Tab> _GetStrongTabImpl(const uint32_t index) const;
        winrt::com_ptr<Tab> _GetStrongTabImpl(const ::winrt::TerminalApp::Tab& tab) const;

<<<<<<< HEAD
        bool _isBorderless{ false };
=======
        bool _isInFocusMode{ false };
>>>>>>> 7d677c55
        bool _isFullscreen{ false };
        bool _isAlwayOnTop{ false };

        bool _rearranging;
        std::optional<int> _rearrangeFrom;
        std::optional<int> _rearrangeTo;

        // use a weak reference to prevent circular dependency with AppLogic
        winrt::weak_ref<winrt::TerminalApp::IDialogPresenter> _dialogPresenter;

        winrt::com_ptr<ShortcutActionDispatch> _actionDispatch{ winrt::make_self<ShortcutActionDispatch>() };

        winrt::Windows::UI::Xaml::Controls::Grid::LayoutUpdated_revoker _layoutUpdatedRevoker;
        StartupState _startupState{ StartupState::NotInitialized };

        std::deque<winrt::TerminalApp::ActionAndArgs> _startupActions;
        winrt::fire_and_forget _ProcessStartupActions();

        void _ShowAboutDialog();
        void _ShowCloseWarningDialog();
        winrt::Windows::Foundation::IAsyncOperation<winrt::Windows::UI::Xaml::Controls::ContentDialogResult> _ShowMultiLinePasteWarningDialog();
        winrt::Windows::Foundation::IAsyncOperation<winrt::Windows::UI::Xaml::Controls::ContentDialogResult> _ShowLargePasteWarningDialog();

        void _CreateNewTabFlyout();
        void _OpenNewTabDropdown();
        void _OpenNewTab(const winrt::TerminalApp::NewTerminalArgs& newTerminalArgs);
        void _CreateNewTabFromSettings(GUID profileGuid, winrt::Microsoft::Terminal::Settings::TerminalSettings settings);
        winrt::Microsoft::Terminal::TerminalConnection::ITerminalConnection _CreateConnectionFromSettings(GUID profileGuid, winrt::Microsoft::Terminal::Settings::TerminalSettings settings);

        void _SettingsButtonOnClick(const IInspectable& sender, const Windows::UI::Xaml::RoutedEventArgs& eventArgs);
        void _FeedbackButtonOnClick(const IInspectable& sender, const Windows::UI::Xaml::RoutedEventArgs& eventArgs);
        void _AboutButtonOnClick(const IInspectable& sender, const Windows::UI::Xaml::RoutedEventArgs& eventArgs);
        void _CloseWarningPrimaryButtonOnClick(Windows::UI::Xaml::Controls::ContentDialog sender, Windows::UI::Xaml::Controls::ContentDialogButtonClickEventArgs eventArgs);
        void _ThirdPartyNoticesOnClick(const IInspectable& sender, const Windows::UI::Xaml::RoutedEventArgs& eventArgs);

        void _HookupKeyBindings(TerminalApp::AppKeyBindings bindings) noexcept;
        void _RegisterActionCallbacks();

        void _UpdateTitle(const Tab& tab);
        void _UpdateTabIcon(Tab& tab);
        void _UpdateTabView();
        void _UpdateTabWidthMode();
        void _DuplicateTabViewItem();
        void _RemoveTabViewItem(const Microsoft::UI::Xaml::Controls::TabViewItem& tabViewItem);
        void _RemoveTabViewItemByIndex(uint32_t tabIndex);

        void _RegisterTerminalEvents(Microsoft::Terminal::TerminalControl::TermControl term, Tab& hostingTab);

        void _SelectNextTab(const bool bMoveRight);
        bool _SelectTab(const uint32_t tabIndex);
        void _MoveFocus(const Direction& direction);

        winrt::Microsoft::Terminal::TerminalControl::TermControl _GetActiveControl();
        std::optional<uint32_t> _GetFocusedTabIndex() const noexcept;
        winrt::com_ptr<Tab> _GetFocusedTab();
        winrt::fire_and_forget _SetFocusedTabIndex(const uint32_t tabIndex);
        void _CloseFocusedTab();
        void _CloseFocusedPane();
        void _CloseAllTabs();

        winrt::fire_and_forget _RemoveOnCloseRoutine(Microsoft::UI::Xaml::Controls::TabViewItem tabViewItem, winrt::com_ptr<TerminalPage> page);

        // Todo: add more event implementations here
        // MSFT:20641986: Add keybindings for New Window
        void _Scroll(int delta);
        void _SplitPane(const winrt::TerminalApp::SplitState splitType, const winrt::TerminalApp::SplitType splitMode = winrt::TerminalApp::SplitType::Manual, const winrt::TerminalApp::NewTerminalArgs& newTerminalArgs = nullptr);
        void _ResizePane(const Direction& direction);
        void _ScrollPage(int delta);
        void _SetAcceleratorForMenuItem(Windows::UI::Xaml::Controls::MenuFlyoutItem& menuItem, const winrt::Microsoft::Terminal::Settings::KeyChord& keyChord);

        winrt::fire_and_forget _CopyToClipboardHandler(const IInspectable sender, const winrt::Microsoft::Terminal::TerminalControl::CopyToClipboardEventArgs copiedData);
        winrt::fire_and_forget _PasteFromClipboardHandler(const IInspectable sender,
                                                          const Microsoft::Terminal::TerminalControl::PasteFromClipboardEventArgs eventArgs);
        bool _CopyText(const bool trimTrailingWhitespace);
        void _PasteText();

        fire_and_forget _LaunchSettings(const winrt::TerminalApp::SettingsTarget target);

        void _OnTabClick(const IInspectable& sender, const Windows::UI::Xaml::Input::PointerRoutedEventArgs& eventArgs);
        void _OnTabSelectionChanged(const IInspectable& sender, const Windows::UI::Xaml::Controls::SelectionChangedEventArgs& eventArgs);
        void _OnTabItemsChanged(const IInspectable& sender, const Windows::Foundation::Collections::IVectorChangedEventArgs& eventArgs);
        void _OnContentSizeChanged(const IInspectable& /*sender*/, Windows::UI::Xaml::SizeChangedEventArgs const& e);
        void _OnTabCloseRequested(const IInspectable& sender, const Microsoft::UI::Xaml::Controls::TabViewTabCloseRequestedEventArgs& eventArgs);
        void _OnFirstLayout(const IInspectable& sender, const IInspectable& eventArgs);
        void _UpdatedSelectedTab(const int32_t index);

        void _Find();

        winrt::fire_and_forget _RefreshUIForSettingsReload();

        void _SetNonClientAreaColors(const Windows::UI::Color& selectedTabColor);
        void _ClearNonClientAreaColors();
        void _SetNewTabButtonColor(const Windows::UI::Color& color, const Windows::UI::Color& accentColor);
        void _ClearNewTabButtonColor();

        void _CompleteInitialization();

        void _CommandPaletteClosed(const IInspectable& sender, const Windows::UI::Xaml::RoutedEventArgs& eventArgs);

#pragma region ActionHandlers
        // These are all defined in AppActionHandlers.cpp
        void _HandleOpenNewTabDropdown(const IInspectable& sender, const TerminalApp::ActionEventArgs& args);
        void _HandleDuplicateTab(const IInspectable& sender, const TerminalApp::ActionEventArgs& args);
        void _HandleCloseTab(const IInspectable& sender, const TerminalApp::ActionEventArgs& args);
        void _HandleClosePane(const IInspectable& sender, const TerminalApp::ActionEventArgs& args);
        void _HandleScrollUp(const IInspectable& sender, const TerminalApp::ActionEventArgs& args);
        void _HandleScrollDown(const IInspectable& sender, const TerminalApp::ActionEventArgs& args);
        void _HandleNextTab(const IInspectable& sender, const TerminalApp::ActionEventArgs& args);
        void _HandlePrevTab(const IInspectable& sender, const TerminalApp::ActionEventArgs& args);
        void _HandleSplitPane(const IInspectable& sender, const TerminalApp::ActionEventArgs& args);
        void _HandleScrollUpPage(const IInspectable& sender, const TerminalApp::ActionEventArgs& args);
        void _HandleScrollDownPage(const IInspectable& sender, const TerminalApp::ActionEventArgs& args);
        void _HandleOpenSettings(const IInspectable& sender, const TerminalApp::ActionEventArgs& args);
        void _HandlePasteText(const IInspectable& sender, const TerminalApp::ActionEventArgs& args);
        void _HandleNewTab(const IInspectable& sender, const TerminalApp::ActionEventArgs& args);
        void _HandleSwitchToTab(const IInspectable& sender, const TerminalApp::ActionEventArgs& args);
        void _HandleResizePane(const IInspectable& sender, const TerminalApp::ActionEventArgs& args);
        void _HandleMoveFocus(const IInspectable& sender, const TerminalApp::ActionEventArgs& args);
        void _HandleCopyText(const IInspectable& sender, const TerminalApp::ActionEventArgs& args);
        void _HandleCloseWindow(const IInspectable&, const TerminalApp::ActionEventArgs& args);
        void _HandleAdjustFontSize(const IInspectable& sender, const TerminalApp::ActionEventArgs& args);
        void _HandleFind(const IInspectable& sender, const TerminalApp::ActionEventArgs& args);
        void _HandleResetFontSize(const IInspectable& sender, const TerminalApp::ActionEventArgs& args);
        void _HandleToggleRetroEffect(const IInspectable& sender, const TerminalApp::ActionEventArgs& args);
<<<<<<< HEAD
        void _HandleToggleBorderless(const IInspectable& sender, const TerminalApp::ActionEventArgs& args);
=======
        void _HandleToggleFocusMode(const IInspectable& sender, const TerminalApp::ActionEventArgs& args);
>>>>>>> 7d677c55
        void _HandleToggleFullscreen(const IInspectable& sender, const TerminalApp::ActionEventArgs& args);
        void _HandleToggleAlwaysOnTop(const IInspectable& sender, const TerminalApp::ActionEventArgs& args);
        void _HandleSetTabColor(const IInspectable& sender, const TerminalApp::ActionEventArgs& args);
        void _HandleOpenTabColorPicker(const IInspectable& sender, const TerminalApp::ActionEventArgs& args);
        void _HandleRenameTab(const IInspectable& sender, const TerminalApp::ActionEventArgs& args);
        void _HandleToggleCommandPalette(const IInspectable& sender, const TerminalApp::ActionEventArgs& args);
        // Make sure to hook new actions up in _RegisterActionCallbacks!
#pragma endregion

        friend class TerminalAppLocalTests::TabTests;
    };
}

namespace winrt::TerminalApp::factory_implementation
{
    struct TerminalPage : TerminalPageT<TerminalPage, implementation::TerminalPage>
    {
    };
}<|MERGE_RESOLUTION|>--- conflicted
+++ resolved
@@ -49,11 +49,7 @@
 
         void CloseWindow();
 
-<<<<<<< HEAD
-        void ToggleBorderless();
-=======
         void ToggleFocusMode();
->>>>>>> 7d677c55
         void ToggleFullscreen();
         void ToggleAlwaysOnTop();
         bool AlwaysOnTop() const;
@@ -67,11 +63,7 @@
         DECLARE_EVENT_WITH_TYPED_EVENT_HANDLER(TitleChanged, _titleChangeHandlers, winrt::Windows::Foundation::IInspectable, winrt::hstring);
         DECLARE_EVENT_WITH_TYPED_EVENT_HANDLER(LastTabClosed, _lastTabClosedHandlers, winrt::Windows::Foundation::IInspectable, winrt::TerminalApp::LastTabClosedEventArgs);
         DECLARE_EVENT_WITH_TYPED_EVENT_HANDLER(SetTitleBarContent, _setTitleBarContentHandlers, winrt::Windows::Foundation::IInspectable, winrt::Windows::UI::Xaml::UIElement);
-<<<<<<< HEAD
-        DECLARE_EVENT_WITH_TYPED_EVENT_HANDLER(ToggleBorderless, _toggleBorderlessHandlers, winrt::Windows::Foundation::IInspectable, winrt::TerminalApp::ToggleBorderlessEventArgs);
-=======
         DECLARE_EVENT_WITH_TYPED_EVENT_HANDLER(ToggleFocusMode, _toggleFocusModeHandlers, winrt::Windows::Foundation::IInspectable, winrt::TerminalApp::ToggleFocusModeEventArgs);
->>>>>>> 7d677c55
         DECLARE_EVENT_WITH_TYPED_EVENT_HANDLER(ToggleFullscreen, _toggleFullscreenHandlers, winrt::Windows::Foundation::IInspectable, winrt::TerminalApp::ToggleFullscreenEventArgs);
         DECLARE_EVENT_WITH_TYPED_EVENT_HANDLER(AlwaysOnTopChanged, _alwaysOnTopChangedHandlers, winrt::Windows::Foundation::IInspectable, winrt::TerminalApp::AlwaysOnTopChangedEventArgs);
         TYPED_EVENT(Initialized, winrt::Windows::Foundation::IInspectable, winrt::Windows::UI::Xaml::RoutedEventArgs);
@@ -96,11 +88,7 @@
         winrt::com_ptr<Tab> _GetStrongTabImpl(const uint32_t index) const;
         winrt::com_ptr<Tab> _GetStrongTabImpl(const ::winrt::TerminalApp::Tab& tab) const;
 
-<<<<<<< HEAD
-        bool _isBorderless{ false };
-=======
         bool _isInFocusMode{ false };
->>>>>>> 7d677c55
         bool _isFullscreen{ false };
         bool _isAlwayOnTop{ false };
 
@@ -225,11 +213,7 @@
         void _HandleFind(const IInspectable& sender, const TerminalApp::ActionEventArgs& args);
         void _HandleResetFontSize(const IInspectable& sender, const TerminalApp::ActionEventArgs& args);
         void _HandleToggleRetroEffect(const IInspectable& sender, const TerminalApp::ActionEventArgs& args);
-<<<<<<< HEAD
-        void _HandleToggleBorderless(const IInspectable& sender, const TerminalApp::ActionEventArgs& args);
-=======
         void _HandleToggleFocusMode(const IInspectable& sender, const TerminalApp::ActionEventArgs& args);
->>>>>>> 7d677c55
         void _HandleToggleFullscreen(const IInspectable& sender, const TerminalApp::ActionEventArgs& args);
         void _HandleToggleAlwaysOnTop(const IInspectable& sender, const TerminalApp::ActionEventArgs& args);
         void _HandleSetTabColor(const IInspectable& sender, const TerminalApp::ActionEventArgs& args);
