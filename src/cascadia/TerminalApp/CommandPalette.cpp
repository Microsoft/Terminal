--- conflicted
+++ resolved
@@ -1196,51 +1196,6 @@
         _currentNestedCommands.Clear();
     }
 
-<<<<<<< HEAD
-    // Method Description:
-    // - Listens for changes to TerminalPage's _tabs vector. Updates our vector of
-    //   tab switching commands accordingly.
-    // Arguments:
-    // - s: The vector being listened to.
-    // - e: The vector changed args that tells us whether a change, insert, or removal was performed
-    //      on the listened-to vector.
-    // Return Value:
-    // - <none>
-    void CommandPalette::OnTabsChanged(const IInspectable& s, const IVectorChangedEventArgs& e)
-    {
-        if (auto tabList = s.try_as<IObservableVector<TerminalApp::Tab>>())
-        {
-            auto idx = e.Index();
-            auto changedEvent = e.CollectionChange();
-
-            switch (changedEvent)
-            {
-            case CollectionChange::ItemChanged:
-            {
-                break;
-            }
-            case CollectionChange::ItemInserted:
-            {
-                auto tab = tabList.GetAt(idx);
-
-                const auto action = tab.SwitchToTabCommand();
-                auto filteredCommand = winrt::make_self<FilteredCommand>(action);
-                _allTabActions.InsertAt(idx, *filteredCommand);
-                break;
-            }
-            case CollectionChange::ItemRemoved:
-            {
-                _allTabActions.RemoveAt(idx);
-                break;
-            }
-            }
-
-            _updateFilteredActions();
-        }
-    }
-
-=======
->>>>>>> 293ad275
     void CommandPalette::EnableTabSwitcherMode(const bool searchMode, const uint32_t startIdx)
     {
         _switcherStartIdx = startIdx;
