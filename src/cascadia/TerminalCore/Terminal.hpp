--- conflicted
+++ resolved
@@ -114,10 +114,7 @@
     void SetScrollPositionChangedCallback(std::function<void(const int, const int, const int)> pfn) noexcept;
 
     void SetCursorVisible(const bool isVisible) noexcept;
-<<<<<<< HEAD
     void SetCursorOn(const bool isOn) noexcept;
-=======
->>>>>>> 8c177fab
 
     #pragma region TextSelection
     const bool IsSelectionActive() const noexcept;
@@ -191,4 +188,3 @@
 
     std::vector<SMALL_RECT> _GetSelectionRects() const;
 };
-
