--- conflicted
+++ resolved
@@ -1,430 +1,246 @@
-﻿<!-- Copyright (c) Microsoft Corporation. All rights reserved. Licensed under
-the MIT License. See LICENSE in the project root for license information. -->
-<Page
-    x:Class="Microsoft.Terminal.Settings.Editor.Profiles"
-    xmlns="http://schemas.microsoft.com/winfx/2006/xaml/presentation"
-    xmlns:x="http://schemas.microsoft.com/winfx/2006/xaml"
-    xmlns:local="using:Microsoft.Terminal.Settings.Editor"
-    xmlns:model="using:Microsoft.Terminal.Settings.Model"
-    xmlns:d="http://schemas.microsoft.com/expression/blend/2008"
-    xmlns:mc="http://schemas.openxmlformats.org/markup-compatibility/2006"
-    xmlns:Controls="using:Microsoft.UI.Xaml.Controls"
-    mc:Ignorable="d">
-
-    <Page.Resources>
-        <ResourceDictionary>
-            <ResourceDictionary.MergedDictionaries>
-                <ResourceDictionary Source="CommonResources.xaml"/>
-            </ResourceDictionary.MergedDictionaries>
-
-<<<<<<< HEAD
-            <Style x:Key="SliderValueLabel" TargetType="TextBlock">
-                <Setter Property="Width" Value="35"/>
-                <Setter Property="Margin" Value="10,0,0,20"/>
-                <Setter Property="FontSize" Value="15"/>
-                <Setter Property="HorizontalAlignment" Value="Left"/>
-                <Setter Property="VerticalAlignment" Value="Center"/>
-                <Setter Property="ToolTipService.Placement" Value="Mouse"/>
-            </Style>
-
-            <Style x:Key="SliderHeader" TargetType="TextBlock">
-                <Setter Property="Margin" Value="0,0,0,20"/>
-                <Setter Property="FontSize" Value="15"/>
-                <Setter Property="HorizontalAlignment" Value="Left"/>
-                <Setter Property="ToolTipService.Placement" Value="Mouse"/>
-=======
-            <Style TargetType="ScrollViewer">
-                <Setter Property="Margin" Value="0,10,0,0"/>
->>>>>>> 5ca0db1d
-            </Style>
-
-            <DataTemplate x:DataType="local:EnumEntry" x:Key="EnumRadioButtonTemplate">
-                <RadioButton Content="{x:Bind EnumName, Mode=OneWay}"/>
-            </DataTemplate>
-
-            <DataTemplate x:DataType="local:EnumEntry" x:Key="EnumComboBoxItemTemplate">
-                <TextBlock Text="{x:Bind EnumName, Mode=OneWay}"/>
-            </DataTemplate>
-
-            <local:ColorToBrushConverter x:Key="ColorToBrushConverter"/>
-            <local:PercentageConverter x:Key="PercentageConverter"/>
-            <local:FontWeightConverter x:Key="FontWeightConverter"/>
-        </ResourceDictionary>
-    </Page.Resources>
-
-    <Pivot>
-        <!-- General Tab -->
-        <PivotItem x:Uid="Profile_General">
-            <ScrollViewer>
-                <StackPanel HorizontalAlignment="Left">
-                    <StackPanel Orientation="Horizontal">
-                        <TextBox x:Uid="Profile_Commandline"
-                             x:Name="Commandline"
-                             Text="{x:Bind State.Profile.Commandline, Mode=TwoWay}"/>
-                        <Button x:Uid="Profile_CommandlineBrowse"
-                            Click="Commandline_Click"
-                            Margin="10,0,0,0"/>
-                    </StackPanel>
-                    <StackPanel Orientation="Horizontal">
-                        <TextBox x:Uid="Profile_StartingDirectory"
-                                 x:Name="StartingDirectory"
-                                 Text="{x:Bind State.Profile.StartingDirectory, Mode=TwoWay}"/>
-                        <Button x:Uid="Profile_StartingDirectoryBrowse"
-                                Margin="10,0,0,0"/>
-                    </StackPanel>
-                    <StackPanel Orientation="Horizontal">
-                        <TextBox x:Uid="Profile_Icon"
-                                 Text="{x:Bind State.Profile.Icon, Mode=TwoWay}"/>
-                        <Button x:Uid="Profile_IconBrowse"
-                                Margin="10,0,0,0"/>
-                    </StackPanel>
-                    <TextBox x:Uid="Profile_TabTitle"
-                             Text="{x:Bind State.Profile.TabTitle, Mode=TwoWay}"
-                             HorizontalAlignment="Left"/>
-                    <Controls:RadioButtons x:Uid="Profile_ScrollbarVisibility"
-                                           ItemsSource="{x:Bind ScrollStateList, Mode=OneWay}"
-                                           SelectedItem="{x:Bind CurrentScrollState, Mode=TwoWay}"
-                                           ItemTemplate="{StaticResource EnumRadioButtonTemplate}"/>
-                </StackPanel>
-            </ScrollViewer>
-        </PivotItem>
-
-        <!-- Appearance Tab -->
-        <PivotItem x:Uid="Profile_Appearance">
-            <ScrollViewer>
-                <StackPanel HorizontalAlignment="Left">
-                    <TextBox x:Uid="Profile_FontFace"
-                             Text="{x:Bind State.Profile.FontFace, Mode=TwoWay}"/>
-                    <Controls:NumberBox x:Uid="Profile_FontSize"
-                                        Value="{x:Bind State.Profile.FontSize, Mode=TwoWay}"
-                                        SmallChange="1"
-                                        LargeChange="10"/>
-                    <TextBox x:Uid="Profile_FontWeight"/>
-                    <TextBox x:Uid="Profile_Padding"
-                             Text="{x:Bind State.Profile.Padding, Mode=TwoWay}"/>
-                    <Controls:RadioButtons x:Uid="Profile_CursorShape"
-                                           ItemsSource="{x:Bind CursorShapeList, Mode=OneWay}"
-                                           SelectedItem="{x:Bind CurrentCursorShape, Mode=TwoWay}"
-                                           ItemTemplate="{StaticResource EnumRadioButtonTemplate}"/>
-                    <Controls:NumberBox x:Uid="Profile_CursorHeight"
-                                        Value="100"
-                                        SmallChange="1"
-                                        LargeChange="10"/>
-                    <ComboBox x:Uid="Profile_ColorScheme">
-                        <ComboBox.Items>
-                            <ComboBoxItem Content="Campbell"/>
-                            <ComboBoxItem Content="Campbell Powershell"/>
-                            <ComboBoxItem Content="Vintage"/>
-                            <ComboBoxItem Content="One Half Dark"/>
-                            <ComboBoxItem Content="One Half Light"/>
-                            <ComboBoxItem Content="Tango Dark"/>
-                            <ComboBoxItem Content="Tango Light"/>
-                        </ComboBox.Items>
-                    </ComboBox>
-
-<<<<<<< HEAD
-                        <StackPanel Grid.Column="0" Grid.Row="0" Margin="0,0,100,0">
-                            <TextBox x:Uid="Profile_FontFace" Margin="0,0,0,20" FontSize="15" Text="{x:Bind State.Profile.FontFace, Mode=TwoWay}" ToolTipService.Placement="Mouse"/>
-                        </StackPanel>
-                        <StackPanel Grid.Column="0" Grid.Row="1" Margin="0,0,100,0">
-                            <Controls:NumberBox x:Uid="Profile_FontSize" Margin="0,0,0,20" FontSize="15" Value="{x:Bind State.Profile.FontSize, Mode=TwoWay}" SpinButtonPlacementMode="Compact" SmallChange="1" LargeChange="10" ToolTipService.Placement="Mouse" />
-                            <StackPanel>
-                                <ComboBox x:Uid="Profile_FontWeight"
-                                          x:Name="FontWeightComboBox"
-                                          Margin="0,0,0,20"
-                                          ItemsSource="{x:Bind FontWeightList, Mode=OneWay}"
-                                          SelectedItem="{x:Bind CurrentFontWeight, Mode=TwoWay}"
-                                          ItemTemplate="{StaticResource EnumComboBoxItemTemplate}"
-                                          FontSize="15"
-                                          ToolTipService.Placement="Mouse"/>
-                                <Grid x:Name="CustomFontWeightControl">
-                                    <Grid.ColumnDefinitions>
-                                        <ColumnDefinition Width="*"/>
-                                        <ColumnDefinition Width="Auto"/>
-                                    </Grid.ColumnDefinitions>
-                                    <Slider x:Name="FontWeightSlider"
-                                            Grid.Column="0"
-                                            Minimum="0" Maximum="1000"
-                                            TickFrequency="50" TickPlacement="Outside"
-                                            Value="{x:Bind State.Profile.FontWeight,
-                                                    Converter={StaticResource FontWeightConverter},
-                                                    Mode=TwoWay}"/>
-                                    <TextBlock Grid.Column="1"
-                                               Text="{Binding ElementName=FontWeightSlider, Path=Value, Mode=OneWay}"
-                                               Style="{StaticResource SliderValueLabel}"/>
-                                </Grid>
-                            </StackPanel>
-                            <TextBox x:Uid="Profile_Padding" Margin="0,0,0,20" FontSize="15" Text="{x:Bind State.Profile.Padding, Mode=TwoWay}" ToolTipService.Placement="Mouse"/>
-                            <Controls:RadioButtons x:Uid="Profile_CursorShape"
-                                                   ItemsSource="{x:Bind CursorShapeList, Mode=OneWay}"
-                                                   SelectedItem="{x:Bind CurrentCursorShape, Mode=TwoWay}"
-                                                   ItemTemplate="{StaticResource EnumRadioButtonTemplate}"/>
-                            <Controls:NumberBox x:Uid="Profile_CursorHeight" Margin="0,0,0,20" FontSize="15" Value="100" SpinButtonPlacementMode="Compact" SmallChange="1" LargeChange="10" ToolTipService.Placement="Mouse" />
-                            <StackPanel x:Uid="Profile_CursorColorToolTip"
-                                    Orientation="Horizontal"
-                                    Margin="0,0,0,20"
-                                    ToolTipService.Placement="Mouse">
-                                <TextBox x:Uid="Profile_CursorColor"
-                                     FontSize="15"
-                                     Text="#FFFFFF" />
-                                <Button Background="White"
-                                    BorderBrush="{StaticResource SystemBaseLowColor}"
-                                    Height="37"
-                                    Width="37"
-                                    Margin="10,22,0,0"
-                                    CornerRadius="2">
-                                    <Button.Flyout>
-                                        <Flyout>
-                                            <ColorPicker IsColorSliderVisible="False"
-                                                     IsColorChannelTextInputVisible="False"
-                                                     IsHexInputVisible="False"
-                                                     IsAlphaEnabled="False"
-                                                     IsAlphaSliderVisible="True"
-                                                     IsAlphaTextInputVisible="True" />
-                                        </Flyout>
-                                    </Button.Flyout>
-                                </Button>
-                            </StackPanel>
-                            <DropDownButton x:Uid="Profile_ColorScheme" Margin="0,0,0,20" FontSize="15" ToolTipService.Placement="Mouse">
-                                <DropDownButton.Flyout>
-                                    <MenuFlyout Placement="Bottom">
-                                        <MenuFlyoutItem Text="Campbell"/>
-                                        <MenuFlyoutItem Text="Campbell Powershell"/>
-                                        <MenuFlyoutItem Text="Vintage"/>
-                                        <MenuFlyoutItem Text="One Half Dark"/>
-                                        <MenuFlyoutItem Text="One Half Light"/>
-                                        <MenuFlyoutItem Text="Tango Dark"/>
-                                        <MenuFlyoutItem Text="Tango Light"/>
-                                    </MenuFlyout>
-                                </DropDownButton.Flyout>
-                            </DropDownButton>
-                            <StackPanel x:Uid="Profile_ForegroundColorToolTip"
-                                    Orientation="Horizontal"
-                                    Margin="0,0,0,20"
-                                    ToolTipService.Placement="Mouse">
-                                <TextBox x:Uid="Profile_ForegroundColor"
-                                     FontSize="15"
-                                     Text="#FFFFFF" />
-                                <Button Background="White"
-                                    BorderBrush="{StaticResource SystemBaseLowColor}"
-                                    Height="37"
-                                    Width="37"
-                                    Margin="10,22,0,0"
-                                    CornerRadius="2">
-                                    <Button.Flyout>
-                                        <Flyout>
-                                            <ColorPicker IsColorSliderVisible="False"
-                                                     IsColorChannelTextInputVisible="False"
-                                                     IsHexInputVisible="False"
-                                                     IsAlphaEnabled="False"
-                                                     IsAlphaSliderVisible="True"
-                                                     IsAlphaTextInputVisible="True" />
-                                        </Flyout>
-                                    </Button.Flyout>
-                                </Button>
-                            </StackPanel>
-                            <StackPanel x:Uid="Profile_BackgroundColorToolTip"
-                                    Orientation="Horizontal"
-                                    Margin="0,0,0,20"
-                                    ToolTipService.Placement="Mouse">
-                                <TextBox x:Uid="Profile_BackgroundColor"
-                                     FontSize="15"
-                                     Text="#000000" />
-                                <Button Background="Black"
-                                    BorderBrush="{StaticResource SystemBaseLowColor}"
-                                    Height="37"
-                                    Width="37"
-                                    Margin="10,22,0,0"
-                                    CornerRadius="2">
-                                    <Button.Flyout>
-                                        <Flyout>
-                                            <ColorPicker IsColorSliderVisible="False"
-                                                     IsColorChannelTextInputVisible="False"
-                                                     IsHexInputVisible="False"
-                                                     IsAlphaEnabled="False"
-                                                     IsAlphaSliderVisible="True"
-                                                     IsAlphaTextInputVisible="True" />
-                                        </Flyout>
-                                    </Button.Flyout>
-                                </Button>
-                            </StackPanel>
-                            <StackPanel x:Uid="Profile_SelectionBackgroundColorToolTip"
-                                    Orientation="Horizontal"
-                                    Margin="0,0,0,20"
-                                    ToolTipService.Placement="Mouse">
-                                <TextBox x:Uid="Profile_SelectionBackgroundColor"
-                                     FontSize="15"
-                                     Text="#808080" />
-                                <Button Background="Gray"
-                                    BorderBrush="{StaticResource SystemBaseLowColor}"
-                                    Height="37"
-                                    Width="37"
-                                    Margin="10,22,0,0"
-                                    CornerRadius="2">
-                                    <Button.Flyout>
-                                        <Flyout>
-                                            <ColorPicker IsColorSliderVisible="False"
-                                                     IsColorChannelTextInputVisible="False"
-                                                     IsHexInputVisible="False"
-                                                     IsAlphaEnabled="False"
-                                                     IsAlphaSliderVisible="True"
-                                                     IsAlphaTextInputVisible="True" />
-                                        </Flyout>
-                                    </Button.Flyout>
-                                </Button>
-                            </StackPanel>
-                        </StackPanel>
-                        <TextBox x:Uid="Profile_BackgroundImage" x:Name="BackgroundImage" Margin="0,0,0,20" FontSize="15" Grid.Column="1" Grid.Row="0" Text="{x:Bind State.Profile.BackgroundImagePath, Mode=TwoWay}" ToolTipService.Placement="Mouse"/>
-                        <Button x:Uid="Profile_BackgroundImageBrowse" Click="BackgroundImage_Click" Margin="5,0,0,0" Grid.Column="2" Grid.Row="0"/>
-                        <StackPanel Grid.Column="1" Grid.Row="1" Margin="0,0,100,0">
-                            <Controls:RadioButtons x:Uid="Profile_BackgroundImageStretchMode"
-                                                   ItemsSource="{x:Bind BackgroundImageStretchModeList, Mode=OneWay}"
-                                                   SelectedItem="{x:Bind CurrentBackgroundImageStretchMode, Mode=TwoWay}"
-                                                   ItemTemplate="{StaticResource EnumRadioButtonTemplate}"/>
-                            <DropDownButton x:Uid="Profile_BackgroundImageAlignment"
-                                            Margin="0,0,0,20"
-                                            FontSize="15"
-                                            ToolTipService.Placement="Mouse">
-                                <DropDownButton.Flyout>
-                                    <MenuFlyout Placement="Bottom">
-                                        <MenuFlyoutItem x:Uid="Profile_BackgroundImageAlignmentCenter"/>
-                                        <MenuFlyoutItem x:Uid="Profile_BackgroundImageAlignmentLeft"/>
-                                        <MenuFlyoutItem x:Uid="Profile_BackgroundImageAlignmentTop"/>
-                                        <MenuFlyoutItem x:Uid="Profile_BackgroundImageAlignmentRight"/>
-                                        <MenuFlyoutItem x:Uid="Profile_BackgroundImageAlignmentBottom"/>
-                                        <MenuFlyoutItem x:Uid="Profile_BackgroundImageAlignmentTopLeft"/>
-                                        <MenuFlyoutItem x:Uid="Profile_BackgroundImageAlignmentTopRight"/>
-                                        <MenuFlyoutItem x:Uid="Profile_BackgroundImageAlignmentBottomLeft"/>
-                                        <MenuFlyoutItem x:Uid="Profile_BackgroundImageAlignmentBottomRight"/>
-                                    </MenuFlyout>
-                                </DropDownButton.Flyout>
-                            </DropDownButton>
-                            <StackPanel>
-                                <TextBlock x:Uid="Profile_BackgroundImageOpacity"
-                                           Style="{StaticResource SliderHeader}"/>
-                                <Grid>
-                                    <Grid.ColumnDefinitions>
-                                        <ColumnDefinition Width="*"/>
-                                        <ColumnDefinition Width="Auto"/>
-                                    </Grid.ColumnDefinitions>
-                                    <Slider x:Name="BIOpacitySlider"
-                                            Grid.Column="0"
-                                            Value="{x:Bind State.Profile.BackgroundImageOpacity, Converter={StaticResource PercentageConverter}, Mode=TwoWay}"/>
-                                    <TextBlock Grid.Column="1"
-                                               Text="{Binding ElementName=BIOpacitySlider, Path=Value, Mode=OneWay}"
-                                               Style="{StaticResource SliderValueLabel}"/>
-                                </Grid>
-                            </StackPanel>
-                            <CheckBox x:Uid="Profile_UseAcrylic" IsChecked="{x:Bind State.Profile.UseAcrylic, Mode=TwoWay}"/>
-                            <StackPanel>
-                                <TextBlock x:Uid="Profile_AcrylicOpacity"
-                                           Style="{StaticResource SliderHeader}"/>
-                                <Grid>
-                                    <Grid.ColumnDefinitions>
-                                        <ColumnDefinition Width="*"/>
-                                        <ColumnDefinition Width="Auto"/>
-                                    </Grid.ColumnDefinitions>
-                                    <Slider x:Name="AcrylicOpacitySlider"
-                                            Grid.Column="0"
-                                            Value="{x:Bind State.Profile.AcrylicOpacity, Converter={StaticResource PercentageConverter}, Mode=TwoWay}"/>
-                                    <TextBlock Grid.Column="1"
-                                               Text="{Binding ElementName=AcrylicOpacitySlider, Path=Value, Mode=OneWay}"
-                                               Style="{StaticResource SliderValueLabel}"/>
-                                </Grid>
-                            </StackPanel>
-                            <CheckBox x:Uid="Profile_RetroTerminalEffect" IsChecked="{x:Bind State.Profile.RetroTerminalEffect, Mode=TwoWay}"/>
-                        </StackPanel>
-                    </Grid>
-                </ScrollViewer>
-            </PivotItem>
-            <PivotItem x:Uid="Profile_Advanced">
-                <Grid Background="{ThemeResource ApplicationPageBackgroundThemeBrush}"
-          Margin="0,12,0,0">
-                    <Grid.RowDefinitions>
-                        <RowDefinition Height="Auto" />
-                        <RowDefinition Height="*" />
-                    </Grid.RowDefinitions>
-                    <Grid.ColumnDefinitions>
-                        <ColumnDefinition Width="1*" />
-                        <ColumnDefinition Width="1*" />
-                    </Grid.ColumnDefinitions>
-                    <StackPanel Grid.Row="1" Grid.Column="0" Margin="0,0,100,0">
-                        <CheckBox x:Uid="Profile_Hidden" IsChecked="{x:Bind State.Profile.Hidden, Mode=TwoWay}"/>
-                        <CheckBox x:Uid="Profile_SuppressApplicationTitle" IsChecked="{x:Bind State.Profile.SuppressApplicationTitle, Mode=TwoWay}"/>
-                        <Controls:RadioButtons x:Uid="Profile_AntialiasingMode"
-=======
-                    <StackPanel Orientation="Horizontal">
-                        <TextBox x:Uid="Profile_BackgroundImage"
-                                 x:Name="BackgroundImage"
-                                 Text="{x:Bind State.Profile.BackgroundImagePath, Mode=TwoWay}"/>
-                        <Button x:Uid="Profile_BackgroundImageBrowse"
-                                Click="BackgroundImage_Click"
-                                Margin="10,0,0,0"/>
-                    </StackPanel>
-                    <Controls:RadioButtons x:Uid="Profile_BackgroundImageStretchMode"
-                                           ItemsSource="{x:Bind BackgroundImageStretchModeList, Mode=OneWay}"
-                                           SelectedItem="{x:Bind CurrentBackgroundImageStretchMode, Mode=TwoWay}"
-                                           ItemTemplate="{StaticResource EnumRadioButtonTemplate}"/>
-                    <ComboBox x:Uid="Profile_BackgroundImageAlignment">
-                        <ComboBox.Items>
-                            <ComboBoxItem x:Uid="Profile_BackgroundImageAlignmentCenter"/>
-                            <ComboBoxItem x:Uid="Profile_BackgroundImageAlignmentLeft"/>
-                            <ComboBoxItem x:Uid="Profile_BackgroundImageAlignmentTop"/>
-                            <ComboBoxItem x:Uid="Profile_BackgroundImageAlignmentRight"/>
-                            <ComboBoxItem x:Uid="Profile_BackgroundImageAlignmentBottom"/>
-                            <ComboBoxItem x:Uid="Profile_BackgroundImageAlignmentTopLeft"/>
-                            <ComboBoxItem x:Uid="Profile_BackgroundImageAlignmentTopRight"/>
-                            <ComboBoxItem x:Uid="Profile_BackgroundImageAlignmentBottomLeft"/>
-                            <ComboBoxItem x:Uid="Profile_BackgroundImageAlignmentBottomRight"/>
-                        </ComboBox.Items>
-                    </ComboBox>
-                    <Controls:NumberBox x:Uid="Profile_BackgroundImageOpacity"
-                                        Value="{x:Bind State.Profile.BackgroundImageOpacity, Mode=TwoWay}"
-                                        SmallChange="10"
-                                        LargeChange="25"/>
-                    <CheckBox x:Uid="Profile_UseAcrylic"
-                              IsChecked="{x:Bind State.Profile.UseAcrylic, Mode=TwoWay}"/>
-                    <Controls:NumberBox x:Uid="Profile_AcrylicOpacity"
-                                        Value="{x:Bind State.Profile.AcrylicOpacity, Mode=TwoWay}"
-                                        SmallChange="0.1"
-                                        LargeChange="0.25"/>
-                    <CheckBox x:Uid="Profile_RetroTerminalEffect"
-                              IsChecked="{x:Bind State.Profile.RetroTerminalEffect, Mode=TwoWay}"/>
-                </StackPanel>
-            </ScrollViewer>
-        </PivotItem>
-
-        <!-- Advanced Tab -->
-        <PivotItem x:Uid="Profile_Advanced">
-            <ScrollViewer>
-                <StackPanel HorizontalAlignment="Left">
-                    <CheckBox x:Uid="Profile_Hidden"
-                              IsChecked="{x:Bind State.Profile.Hidden, Mode=TwoWay}"/>
-                    <CheckBox x:Uid="Profile_SuppressApplicationTitle"
-                              IsChecked="{x:Bind State.Profile.SuppressApplicationTitle, Mode=TwoWay}"/>
-                    <Controls:RadioButtons x:Uid="Profile_AntialiasingMode"
->>>>>>> 5ca0db1d
-                                               ItemsSource="{x:Bind AntiAliasingModeList, Mode=OneWay}"
-                                               SelectedItem="{x:Bind CurrentAntiAliasingMode, Mode=TwoWay}"
-                                               ItemTemplate="{StaticResource EnumRadioButtonTemplate}"/>
-                    <CheckBox x:Uid="Profile_AltGrAliasing"
-                              IsChecked="{x:Bind State.Profile.AltGrAliasing, Mode=TwoWay}" />
-                    <CheckBox x:Uid="Profile_SnapOnInput"
-                              IsChecked="{x:Bind State.Profile.SnapOnInput, Mode=TwoWay}"/>
-                    <Controls:NumberBox x:Uid="Profile_HistorySize"
-                                        Value="{x:Bind State.Profile.HistorySize, Mode=TwoWay}"
-                                        SmallChange="10"
-                                        LargeChange="100"/>
-                    <Controls:RadioButtons x:Uid="Profile_CloseOnExit"
-                                           ItemsSource="{x:Bind CloseOnExitModeList, Mode=OneWay}"
-                                           SelectedItem="{x:Bind CurrentCloseOnExitMode, Mode=TwoWay}"
-                                           ItemTemplate="{StaticResource EnumRadioButtonTemplate}"/>
-                    <Controls:RadioButtons x:Uid="Profile_BellStyle"
-                                           ItemsSource="{x:Bind BellStyleList, Mode=OneWay}"
-                                           SelectedItem="{x:Bind CurrentBellStyle, Mode=TwoWay}"
-                                           ItemTemplate="{StaticResource EnumRadioButtonTemplate}"/>
-                </StackPanel>
-            </ScrollViewer>
-        </PivotItem>
-    </Pivot>
-</Page>
+﻿<!-- Copyright (c) Microsoft Corporation. All rights reserved. Licensed under
+the MIT License. See LICENSE in the project root for license information. -->
+<Page
+    x:Class="Microsoft.Terminal.Settings.Editor.Profiles"
+    xmlns="http://schemas.microsoft.com/winfx/2006/xaml/presentation"
+    xmlns:x="http://schemas.microsoft.com/winfx/2006/xaml"
+    xmlns:local="using:Microsoft.Terminal.Settings.Editor"
+    xmlns:model="using:Microsoft.Terminal.Settings.Model"
+    xmlns:d="http://schemas.microsoft.com/expression/blend/2008"
+    xmlns:mc="http://schemas.openxmlformats.org/markup-compatibility/2006"
+    xmlns:Controls="using:Microsoft.UI.Xaml.Controls"
+    mc:Ignorable="d">
+
+    <Page.Resources>
+        <ResourceDictionary>
+            <ResourceDictionary.MergedDictionaries>
+                <ResourceDictionary Source="CommonResources.xaml"/>
+            </ResourceDictionary.MergedDictionaries>
+
+            <Style x:Key="SliderValueLabel" TargetType="TextBlock">
+                <Setter Property="Width" Value="35"/>
+                <Setter Property="Margin" Value="10,0,0,20"/>
+                <Setter Property="FontSize" Value="15"/>
+                <Setter Property="HorizontalAlignment" Value="Left"/>
+                <Setter Property="VerticalAlignment" Value="Center"/>
+                <Setter Property="ToolTipService.Placement" Value="Mouse"/>
+            </Style>
+
+            <Style x:Key="SliderHeader" TargetType="TextBlock">
+                <Setter Property="Margin" Value="0,0,0,0"/>
+                <Setter Property="FontSize" Value="15"/>
+                <Setter Property="HorizontalAlignment" Value="Left"/>
+                <Setter Property="ToolTipService.Placement" Value="Mouse"/>
+            </Style>
+
+            <Style TargetType="ScrollViewer">
+                <Setter Property="Margin" Value="0,10,0,0"/>
+            </Style>
+
+            <DataTemplate x:DataType="local:EnumEntry" x:Key="EnumRadioButtonTemplate">
+                <RadioButton Content="{x:Bind EnumName, Mode=OneWay}"/>
+            </DataTemplate>
+
+            <DataTemplate x:DataType="local:EnumEntry" x:Key="EnumComboBoxItemTemplate">
+                <TextBlock Text="{x:Bind EnumName, Mode=OneWay}"/>
+            </DataTemplate>
+
+            <local:ColorToBrushConverter x:Key="ColorToBrushConverter"/>
+            <local:PercentageConverter x:Key="PercentageConverter"/>
+            <local:FontWeightConverter x:Key="FontWeightConverter"/>
+        </ResourceDictionary>
+    </Page.Resources>
+
+    <Pivot>
+        <!-- General Tab -->
+        <PivotItem x:Uid="Profile_General">
+            <ScrollViewer>
+                <StackPanel HorizontalAlignment="Left">
+                    <StackPanel Orientation="Horizontal">
+                        <TextBox x:Uid="Profile_Commandline"
+                             x:Name="Commandline"
+                             Text="{x:Bind State.Profile.Commandline, Mode=TwoWay}"/>
+                        <Button x:Uid="Profile_CommandlineBrowse"
+                            Click="Commandline_Click"
+                            Margin="10,0,0,0"/>
+                    </StackPanel>
+                    <StackPanel Orientation="Horizontal">
+                        <TextBox x:Uid="Profile_StartingDirectory"
+                                 x:Name="StartingDirectory"
+                                 Text="{x:Bind State.Profile.StartingDirectory, Mode=TwoWay}"/>
+                        <Button x:Uid="Profile_StartingDirectoryBrowse"
+                                Margin="10,0,0,0"/>
+                    </StackPanel>
+                    <StackPanel Orientation="Horizontal">
+                        <TextBox x:Uid="Profile_Icon"
+                                 Text="{x:Bind State.Profile.Icon, Mode=TwoWay}"/>
+                        <Button x:Uid="Profile_IconBrowse"
+                                Margin="10,0,0,0"/>
+                    </StackPanel>
+                    <TextBox x:Uid="Profile_TabTitle"
+                             Text="{x:Bind State.Profile.TabTitle, Mode=TwoWay}"
+                             HorizontalAlignment="Left"/>
+                    <Controls:RadioButtons x:Uid="Profile_ScrollbarVisibility"
+                                           ItemsSource="{x:Bind ScrollStateList, Mode=OneWay}"
+                                           SelectedItem="{x:Bind CurrentScrollState, Mode=TwoWay}"
+                                           ItemTemplate="{StaticResource EnumRadioButtonTemplate}"/>
+                </StackPanel>
+            </ScrollViewer>
+        </PivotItem>
+
+        <!-- Appearance Tab -->
+        <PivotItem x:Uid="Profile_Appearance">
+            <ScrollViewer>
+                <StackPanel HorizontalAlignment="Left">
+                    <TextBox x:Uid="Profile_FontFace"
+                             Text="{x:Bind State.Profile.FontFace, Mode=TwoWay}"/>
+                    <Controls:NumberBox x:Uid="Profile_FontSize"
+                                        Value="{x:Bind State.Profile.FontSize, Mode=TwoWay}"
+                                        SmallChange="1"
+                                        LargeChange="10"/>
+                    <StackPanel Margin="0,0,0,20">
+                        <ComboBox x:Uid="Profile_FontWeight"
+                                  x:Name="FontWeightComboBox"
+                                  Margin="0"
+                                  ItemsSource="{x:Bind FontWeightList, Mode=OneWay}"
+                                  SelectedItem="{x:Bind CurrentFontWeight, Mode=TwoWay}"
+                                  ItemTemplate="{StaticResource EnumComboBoxItemTemplate}"/>
+                        <Grid x:Name="CustomFontWeightControl"
+                              Margin="0,10,0,0">
+                            <Grid.ColumnDefinitions>
+                                <ColumnDefinition Width="*"/>
+                                <ColumnDefinition Width="Auto"/>
+                            </Grid.ColumnDefinitions>
+                            <Slider x:Name="FontWeightSlider"
+                                    Grid.Column="0"
+                                    Minimum="0" Maximum="1000"
+                                    TickFrequency="50" TickPlacement="Outside"
+                                    Margin="0"
+                                    Value="{x:Bind State.Profile.FontWeight,
+                                            Converter={StaticResource FontWeightConverter},
+                                            Mode=TwoWay}"/>
+                            <TextBlock Grid.Column="1"
+                                       Text="{Binding ElementName=FontWeightSlider, Path=Value, Mode=OneWay}"
+                                       Style="{StaticResource SliderValueLabel}"
+                                       Margin="10,0,0,0"/>
+                        </Grid>
+                    </StackPanel>
+                    <TextBox x:Uid="Profile_Padding"
+                             Text="{x:Bind State.Profile.Padding, Mode=TwoWay}"/>
+                    <Controls:RadioButtons x:Uid="Profile_CursorShape"
+                                           ItemsSource="{x:Bind CursorShapeList, Mode=OneWay}"
+                                           SelectedItem="{x:Bind CurrentCursorShape, Mode=TwoWay}"
+                                           ItemTemplate="{StaticResource EnumRadioButtonTemplate}"/>
+                    <Controls:NumberBox x:Uid="Profile_CursorHeight"
+                                        Value="100"
+                                        SmallChange="1"
+                                        LargeChange="10"/>
+                    <ComboBox x:Uid="Profile_ColorScheme">
+                        <ComboBox.Items>
+                            <ComboBoxItem Content="Campbell"/>
+                            <ComboBoxItem Content="Campbell Powershell"/>
+                            <ComboBoxItem Content="Vintage"/>
+                            <ComboBoxItem Content="One Half Dark"/>
+                            <ComboBoxItem Content="One Half Light"/>
+                            <ComboBoxItem Content="Tango Dark"/>
+                            <ComboBoxItem Content="Tango Light"/>
+                        </ComboBox.Items>
+                    </ComboBox>
+                    <StackPanel Orientation="Horizontal">
+                        <TextBox x:Uid="Profile_BackgroundImage"
+                                 x:Name="BackgroundImage"
+                                 Text="{x:Bind State.Profile.BackgroundImagePath, Mode=TwoWay}"/>
+                        <Button x:Uid="Profile_BackgroundImageBrowse"
+                                Click="BackgroundImage_Click"
+                                Margin="10,0,0,0"/>
+                    </StackPanel>
+                    <Controls:RadioButtons x:Uid="Profile_BackgroundImageStretchMode"
+                                           ItemsSource="{x:Bind BackgroundImageStretchModeList, Mode=OneWay}"
+                                           SelectedItem="{x:Bind CurrentBackgroundImageStretchMode, Mode=TwoWay}"
+                                           ItemTemplate="{StaticResource EnumRadioButtonTemplate}"/>
+                    <ComboBox x:Uid="Profile_BackgroundImageAlignment">
+                        <ComboBox.Items>
+                            <ComboBoxItem x:Uid="Profile_BackgroundImageAlignmentCenter"/>
+                            <ComboBoxItem x:Uid="Profile_BackgroundImageAlignmentLeft"/>
+                            <ComboBoxItem x:Uid="Profile_BackgroundImageAlignmentTop"/>
+                            <ComboBoxItem x:Uid="Profile_BackgroundImageAlignmentRight"/>
+                            <ComboBoxItem x:Uid="Profile_BackgroundImageAlignmentBottom"/>
+                            <ComboBoxItem x:Uid="Profile_BackgroundImageAlignmentTopLeft"/>
+                            <ComboBoxItem x:Uid="Profile_BackgroundImageAlignmentTopRight"/>
+                            <ComboBoxItem x:Uid="Profile_BackgroundImageAlignmentBottomLeft"/>
+                            <ComboBoxItem x:Uid="Profile_BackgroundImageAlignmentBottomRight"/>
+                        </ComboBox.Items>
+                    </ComboBox>
+                    <StackPanel>
+                        <TextBlock x:Uid="Profile_BackgroundImageOpacity"
+                                   Style="{StaticResource SliderHeader}"/>
+                        <Grid>
+                            <Grid.ColumnDefinitions>
+                                <ColumnDefinition Width="*"/>
+                                <ColumnDefinition Width="Auto"/>
+                            </Grid.ColumnDefinitions>
+                            <Slider x:Name="BIOpacitySlider"
+                                    Grid.Column="0"
+                                    Value="{x:Bind State.Profile.BackgroundImageOpacity, Converter={StaticResource PercentageConverter}, Mode=TwoWay}"/>
+                            <TextBlock Grid.Column="1"
+                                       Text="{Binding ElementName=BIOpacitySlider, Path=Value, Mode=OneWay}"
+                                       Style="{StaticResource SliderValueLabel}"/>
+                        </Grid>
+                    </StackPanel>
+                    <CheckBox x:Uid="Profile_UseAcrylic"
+                              IsChecked="{x:Bind State.Profile.UseAcrylic, Mode=TwoWay}"/>
+                    <StackPanel>
+                        <TextBlock x:Uid="Profile_AcrylicOpacity"
+                                   Style="{StaticResource SliderHeader}"/>
+                        <Grid>
+                            <Grid.ColumnDefinitions>
+                                <ColumnDefinition Width="*"/>
+                                <ColumnDefinition Width="Auto"/>
+                            </Grid.ColumnDefinitions>
+                            <Slider x:Name="AcrylicOpacitySlider"
+                                    Grid.Column="0"
+                                    Value="{x:Bind State.Profile.AcrylicOpacity, Converter={StaticResource PercentageConverter}, Mode=TwoWay}"/>
+                            <TextBlock Grid.Column="1"
+                                       Text="{Binding ElementName=AcrylicOpacitySlider, Path=Value, Mode=OneWay}"
+                                       Style="{StaticResource SliderValueLabel}"/>
+                        </Grid>
+                    </StackPanel>
+                    <CheckBox x:Uid="Profile_RetroTerminalEffect"
+                              IsChecked="{x:Bind State.Profile.RetroTerminalEffect, Mode=TwoWay}"/>
+                </StackPanel>
+            </ScrollViewer>
+        </PivotItem>
+
+        <!-- Advanced Tab -->
+        <PivotItem x:Uid="Profile_Advanced">
+            <ScrollViewer>
+                <StackPanel HorizontalAlignment="Left">
+                    <CheckBox x:Uid="Profile_Hidden"
+                              IsChecked="{x:Bind State.Profile.Hidden, Mode=TwoWay}"/>
+                    <CheckBox x:Uid="Profile_SuppressApplicationTitle"
+                              IsChecked="{x:Bind State.Profile.SuppressApplicationTitle, Mode=TwoWay}"/>
+                    <Controls:RadioButtons x:Uid="Profile_AntialiasingMode"
+                                               ItemsSource="{x:Bind AntiAliasingModeList, Mode=OneWay}"
+                                               SelectedItem="{x:Bind CurrentAntiAliasingMode, Mode=TwoWay}"
+                                               ItemTemplate="{StaticResource EnumRadioButtonTemplate}"/>
+                    <CheckBox x:Uid="Profile_AltGrAliasing"
+                              IsChecked="{x:Bind State.Profile.AltGrAliasing, Mode=TwoWay}" />
+                    <CheckBox x:Uid="Profile_SnapOnInput"
+                              IsChecked="{x:Bind State.Profile.SnapOnInput, Mode=TwoWay}"/>
+                    <Controls:NumberBox x:Uid="Profile_HistorySize"
+                                        Value="{x:Bind State.Profile.HistorySize, Mode=TwoWay}"
+                                        SmallChange="10"
+                                        LargeChange="100"/>
+                    <Controls:RadioButtons x:Uid="Profile_CloseOnExit"
+                                           ItemsSource="{x:Bind CloseOnExitModeList, Mode=OneWay}"
+                                           SelectedItem="{x:Bind CurrentCloseOnExitMode, Mode=TwoWay}"
+                                           ItemTemplate="{StaticResource EnumRadioButtonTemplate}"/>
+                    <Controls:RadioButtons x:Uid="Profile_BellStyle"
+                                           ItemsSource="{x:Bind BellStyleList, Mode=OneWay}"
+                                           SelectedItem="{x:Bind CurrentBellStyle, Mode=TwoWay}"
+                                           ItemTemplate="{StaticResource EnumRadioButtonTemplate}"/>
+                </StackPanel>
+            </ScrollViewer>
+        </PivotItem>
+    </Pivot>
+</Page>