// Copyright (c) Microsoft Corporation.
// Licensed under the MIT license.

#include "pch.h"
#include "TerminalPage.h"
#include "Utils.h"
#include "../../types/inc/utils.hpp"

#include <LibraryResources.h>

#include "TerminalPage.g.cpp"
#include <winrt/Windows.Storage.h>
#include <winrt/Microsoft.UI.Xaml.XamlTypeInfo.h>

#include "TabRowControl.h"
#include "ColorHelper.h"
#include "DebugTapConnection.h"
#include "SettingsTab.h"

using namespace winrt;
using namespace winrt::Windows::Foundation::Collections;
using namespace winrt::Windows::UI::Xaml;
using namespace winrt::Windows::UI::Xaml::Controls;
using namespace winrt::Windows::UI::Core;
using namespace winrt::Windows::System;
using namespace winrt::Windows::ApplicationModel::DataTransfer;
using namespace winrt::Windows::UI::Text;
using namespace winrt::Microsoft::Terminal;
using namespace winrt::Microsoft::Terminal::TerminalControl;
using namespace winrt::Microsoft::Terminal::TerminalConnection;
using namespace winrt::Microsoft::Terminal::Settings::Model;
using namespace ::TerminalApp;
using namespace ::Microsoft::Console;

namespace winrt
{
    namespace MUX = Microsoft::UI::Xaml;
    namespace WUX = Windows::UI::Xaml;
    using IInspectable = Windows::Foundation::IInspectable;
}

namespace winrt::TerminalApp::implementation
{
    TerminalPage::TerminalPage() :
        _tabs{ winrt::single_threaded_observable_vector<TerminalApp::TabBase>() },
        _mruTabs{ winrt::single_threaded_observable_vector<TerminalApp::TabBase>() },
        _startupActions{ winrt::single_threaded_vector<ActionAndArgs>() },
        _hostingHwnd{}
    {
        InitializeComponent();
    }

    // Method Description:
    // - implements the IInitializeWithWindow interface from shobjidl_core.
    HRESULT TerminalPage::Initialize(HWND hwnd)
    {
        _hostingHwnd = hwnd;
        return S_OK;
    }

    // Function Description:
    // - Recursively check our commands to see if there's a keybinding for
    //   exactly their action. If there is, label that command with the text
    //   corresponding to that key chord.
    // - Will recurse into nested commands as well.
    // Arguments:
    // - settings: The settings who's keybindings we should use to look up the key chords from
    // - commands: The list of commands to label.
    static void _recursiveUpdateCommandKeybindingLabels(CascadiaSettings settings,
                                                        IMapView<winrt::hstring, Command> commands)
    {
        for (const auto& nameAndCmd : commands)
        {
            const auto& command = nameAndCmd.Value();
            // If there's a keybinding that's bound to exactly this command,
            // then get the string for that keychord and display it as a
            // part of the command in the UI. Each Command's KeyChordText is
            // unset by default, so we don't need to worry about clearing it
            // if there isn't a key associated with it.
            auto keyChord{ settings.KeyMap().GetKeyBindingForActionWithArgs(command.Action()) };

            if (keyChord)
            {
                command.KeyChordText(KeyChordSerialization::ToString(keyChord));
            }
            if (command.HasNestedCommands())
            {
                _recursiveUpdateCommandKeybindingLabels(settings, command.NestedCommands());
            }
        }
    }

    winrt::fire_and_forget TerminalPage::SetSettings(CascadiaSettings settings, bool needRefreshUI)
    {
        _settings = settings;
        if (needRefreshUI)
        {
            _RefreshUIForSettingsReload();
        }

        // Upon settings update we reload the system settings for scrolling as well.
        // TODO: consider reloading this value periodically.
        _systemRowsToScroll = _ReadSystemRowsToScroll();

        auto weakThis{ get_weak() };
        co_await winrt::resume_foreground(Dispatcher());
        if (auto page{ weakThis.get() })
        {
            _UpdateCommandsForPalette();
            CommandPalette().SetKeyMap(_settings.KeyMap());
        }
    }

    void TerminalPage::Create()
    {
        // Hookup the key bindings
        _HookupKeyBindings(_settings.KeyMap());

        _tabContent = this->TabContent();
        _tabRow = this->TabRow();
        _tabView = _tabRow.TabView();
        _rearranging = false;

        // GH#2455 - Make sure to try/catch calls to Application::Current,
        // because that _won't_ be an instance of TerminalApp::App in the
        // LocalTests
        auto isElevated = false;
        try
        {
            // GH#3581 - There's a platform limitation that causes us to crash when we rearrange tabs.
            // Xaml tries to send a drag visual (to wit: a screenshot) to the drag hosting process,
            // but that process is running at a different IL than us.
            // For now, we're disabling elevated drag.
            isElevated = ::winrt::Windows::UI::Xaml::Application::Current().as<::winrt::TerminalApp::App>().Logic().IsElevated();
        }
        CATCH_LOG();

        _tabRow.PointerMoved({ this, &TerminalPage::_RestorePointerCursorHandler });

        _tabView.CanReorderTabs(!isElevated);
        _tabView.CanDragTabs(!isElevated);

        _tabView.TabDragStarting([weakThis{ get_weak() }](auto&& /*o*/, auto&& /*a*/) {
            if (auto page{ weakThis.get() })
            {
                page->_rearranging = true;
                page->_rearrangeFrom = std::nullopt;
                page->_rearrangeTo = std::nullopt;
            }
        });

        _tabView.TabDragCompleted([weakThis{ get_weak() }](auto&& /*o*/, auto&& /*a*/) {
            if (auto page{ weakThis.get() })
            {
                auto& from{ page->_rearrangeFrom };
                auto& to{ page->_rearrangeTo };

                if (from.has_value() && to.has_value() && to != from)
                {
                    auto& tabs{ page->_tabs };
                    auto tab = tabs.GetAt(from.value());
                    tabs.RemoveAt(from.value());
                    tabs.InsertAt(to.value(), tab);
                    page->_UpdateTabIndices();
                }

                page->_rearranging = false;
                from = std::nullopt;
                to = std::nullopt;
            }
        });

        auto tabRowImpl = winrt::get_self<implementation::TabRowControl>(_tabRow);
        _newTabButton = tabRowImpl->NewTabButton();

        if (_settings.GlobalSettings().ShowTabsInTitlebar())
        {
            // Remove the TabView from the page. We'll hang on to it, we need to
            // put it in the titlebar.
            uint32_t index = 0;
            if (this->Root().Children().IndexOf(_tabRow, index))
            {
                this->Root().Children().RemoveAt(index);
            }

            // Inform the host that our titlebar content has changed.
            _setTitleBarContentHandlers(*this, _tabRow);
        }

        // Hookup our event handlers to the ShortcutActionDispatch
        _RegisterActionCallbacks();

        //Event Bindings (Early)
        _newTabButton.Click([weakThis{ get_weak() }](auto&&, auto&&) {
            if (auto page{ weakThis.get() })
            {
                // if alt is pressed, open a pane
                const CoreWindow window = CoreWindow::GetForCurrentThread();
                const auto rAltState = window.GetKeyState(VirtualKey::RightMenu);
                const auto lAltState = window.GetKeyState(VirtualKey::LeftMenu);
                const bool altPressed = WI_IsFlagSet(lAltState, CoreVirtualKeyStates::Down) ||
                                        WI_IsFlagSet(rAltState, CoreVirtualKeyStates::Down);

                // Check for DebugTap
                bool debugTap = page->_settings.GlobalSettings().DebugFeaturesEnabled() &&
                                WI_IsFlagSet(lAltState, CoreVirtualKeyStates::Down) &&
                                WI_IsFlagSet(rAltState, CoreVirtualKeyStates::Down);

                if (altPressed && !debugTap)
                {
                    page->_SplitPane(SplitState::Automatic,
                                     SplitType::Manual,
                                     0.5f,
                                     nullptr);
                }
                else
                {
                    page->_OpenNewTab(nullptr);
                }
            }
        });
        _tabView.SelectionChanged({ this, &TerminalPage::_OnTabSelectionChanged });
        _tabView.TabCloseRequested({ this, &TerminalPage::_OnTabCloseRequested });
        _tabView.TabItemsChanged({ this, &TerminalPage::_OnTabItemsChanged });

        _CreateNewTabFlyout();

        _UpdateTabWidthMode();

        _tabContent.SizeChanged({ this, &TerminalPage::_OnContentSizeChanged });

        // When the visibility of the command palette changes to "collapsed",
        // the palette has been closed. Toss focus back to the currently active
        // control.
        CommandPalette().RegisterPropertyChangedCallback(UIElement::VisibilityProperty(), [this](auto&&, auto&&) {
            if (CommandPalette().Visibility() == Visibility::Collapsed)
            {
                _CommandPaletteClosed(nullptr, nullptr);
            }
        });
        CommandPalette().DispatchCommandRequested({ this, &TerminalPage::_OnDispatchCommandRequested });
        CommandPalette().CommandLineExecutionRequested({ this, &TerminalPage::_OnCommandLineExecutionRequested });
        CommandPalette().SwitchToTabRequested({ this, &TerminalPage::_OnSwitchToTabRequested });

        // Settings AllowDependentAnimations will affect whether animations are
        // enabled application-wide, so we don't need to check it each time we
        // want to create an animation.
        WUX::Media::Animation::Timeline::AllowDependentAnimations(!_settings.GlobalSettings().DisableAnimations());

        // Once the page is actually laid out on the screen, trigger all our
        // startup actions. Things like Panes need to know at least how big the
        // window will be, so they can subdivide that space.
        //
        // _OnFirstLayout will remove this handler so it doesn't get called more than once.
        _layoutUpdatedRevoker = _tabContent.LayoutUpdated(winrt::auto_revoke, { this, &TerminalPage::_OnFirstLayout });

        _isAlwaysOnTop = _settings.GlobalSettings().AlwaysOnTop();

        // Setup mouse vanish attributes
        SystemParametersInfoW(SPI_GETMOUSEVANISH, 0, &_shouldMouseVanish, false);

        // Store cursor, so we can restore it, e.g., after mouse vanishing
        // (we'll need to adapt this logic once we make cursor context aware)
        _defaultPointerCursor = CoreWindow::GetForCurrentThread().PointerCursor();
    }

    // Method Description:
    // - This method is called once command palette action was chosen for dispatching
    //   We'll use this event to dispatch this command.
    // Arguments:
    // - command - command to dispatch
    // Return Value:
    // - <none>
    void TerminalPage::_OnDispatchCommandRequested(const IInspectable& /*sender*/, const Microsoft::Terminal::Settings::Model::Command& command)
    {
        const auto& actionAndArgs = command.Action();
        _actionDispatch->DoAction(actionAndArgs);
    }

    // Method Description:
    // - This method is called once command palette command line was chosen for execution
    //   We'll use this event to create a command line execution command and dispatch it.
    // Arguments:
    // - command - command to dispatch
    // Return Value:
    // - <none>
    void TerminalPage::_OnCommandLineExecutionRequested(const IInspectable& /*sender*/, const winrt::hstring& commandLine)
    {
        ExecuteCommandlineArgs args{ commandLine };
        ActionAndArgs actionAndArgs{ ShortcutAction::ExecuteCommandline, args };
        _actionDispatch->DoAction(actionAndArgs);
    }

    // Method Description:
    // - This method is called once a tab was selected in tab switcher
    //   We'll use this event to select the relevant tab
    // Arguments:
    // - tab - tab to select
    // Return Value:
    // - <none>
    void TerminalPage::_OnSwitchToTabRequested(const IInspectable& /*sender*/, const winrt::TerminalApp::TabBase& tab)
    {
        uint32_t index{};
        if (_tabs.IndexOf(tab, index))
        {
            _SelectTab(index);
        }
    }

    // Method Description:
    // - This method is called once on startup, on the first LayoutUpdated event.
    //   We'll use this event to know that we have an ActualWidth and
    //   ActualHeight, so we can now attempt to process our list of startup
    //   actions.
    // - We'll remove this event handler when the event is first handled.
    // - If there are no startup actions, we'll open a single tab with the
    //   default profile.
    // Arguments:
    // - <unused>
    // Return Value:
    // - <none>
    void TerminalPage::_OnFirstLayout(const IInspectable& /*sender*/, const IInspectable& /*eventArgs*/)
    {
        // Only let this succeed once.
        _layoutUpdatedRevoker.revoke();

        // This event fires every time the layout changes, but it is always the
        // last one to fire in any layout change chain. That gives us great
        // flexibility in finding the right point at which to initialize our
        // renderer (and our terminal). Any earlier than the last layout update
        // and we may not know the terminal's starting size.
        if (_startupState == StartupState::NotInitialized)
        {
            _startupState = StartupState::InStartup;
            if (_startupActions.Size() == 0)
            {
                _OpenNewTab(nullptr);

                _CompleteInitialization();
            }
            else
            {
                ProcessStartupActions(_startupActions, true);
            }
        }
    }

    // Method Description:
    // - Process all the startup actions in the provided list of startup
    //   actions. We'll do this all at once here.
    // Arguments:
    // - actions: a winrt vector of actions to process. Note that this must NOT
    //   be an IVector&, because we need the collection to be accessible on the
    //   other side of the co_await.
    // - initial: if true, we're parsing these args during startup, and we
    //   should fire an Initialized event.
    // - cwd: If not empty, we should try switching to this provided directory
    //   while processing these actions. This will allow something like `wt -w 0
    //   nt -d .` from inside another directory to work as expected.
    // Return Value:
    // - <none>
    winrt::fire_and_forget TerminalPage::ProcessStartupActions(Windows::Foundation::Collections::IVector<ActionAndArgs> actions,
                                                               const bool initial,
                                                               const winrt::hstring cwd)
    {
        // If there are no actions left, do nothing.
        if (actions.Size() == 0)
        {
            return;
        }
        auto weakThis{ get_weak() };

        // Handle it on a subsequent pass of the UI thread.
        co_await winrt::resume_foreground(Dispatcher(), CoreDispatcherPriority::Normal);

        // If the caller provided a CWD, switch to that directory, then switch
        // back once we're done. This looks weird though, because we have to set
        // up the scope_exit _first_. We'll release the scope_exit if we don't
        // actually need it.
        std::wstring originalCwd{ wil::GetCurrentDirectoryW<std::wstring>() };
        auto restoreCwd = wil::scope_exit([&originalCwd]() {
            // ignore errors, we'll just power on through. We'd rather do
            // something rather than fail silently if the directory doesn't
            // actually exist.
            LOG_IF_WIN32_BOOL_FALSE(SetCurrentDirectory(originalCwd.c_str()));
        });
        if (cwd.empty())
        {
            restoreCwd.release();
        }
        else
        {
            // ignore errors, we'll just power on through. We'd rather do
            // something rather than fail silently if the directory doesn't
            // actually exist.
            LOG_IF_WIN32_BOOL_FALSE(SetCurrentDirectory(cwd.c_str()));
        }

        if (auto page{ weakThis.get() })
        {
            for (const auto& action : actions)
            {
                if (auto page{ weakThis.get() })
                {
                    _actionDispatch->DoAction(action);
                }
                else
                {
                    co_return;
                }
            }
        }
        if (initial)
        {
            _CompleteInitialization();
        }
    }

    // Method Description:
    // - Perform and steps that need to be done once our initial state is all
    //   set up. This includes entering fullscreen mode and firing our
    //   Initialized event.
    // Arguments:
    // - <none>
    // Return Value:
    // - <none>
    void TerminalPage::_CompleteInitialization()
    {
        _startupState = StartupState::Initialized;
        _InitializedHandlers(*this, nullptr);
    }

    // Method Description:
    // - Show a dialog with "About" information. Displays the app's Display
    //   Name, version, getting started link, documentation link, release
    //   Notes link, and privacy policy link.
    void TerminalPage::_ShowAboutDialog()
    {
        if (auto presenter{ _dialogPresenter.get() })
        {
            presenter.ShowDialog(FindName(L"AboutDialog").try_as<WUX::Controls::ContentDialog>());
        }
    }

    winrt::hstring TerminalPage::ApplicationDisplayName()
    {
        return CascadiaSettings::ApplicationDisplayName();
    }

    winrt::hstring TerminalPage::ApplicationVersion()
    {
        return CascadiaSettings::ApplicationVersion();
    }

    void TerminalPage::_ThirdPartyNoticesOnClick(const IInspectable& /*sender*/, const Windows::UI::Xaml::RoutedEventArgs& /*eventArgs*/)
    {
        std::filesystem::path currentPath{ wil::GetModuleFileNameW<std::wstring>(nullptr) };
        currentPath.replace_filename(L"NOTICE.html");
        ShellExecute(nullptr, nullptr, currentPath.c_str(), nullptr, nullptr, SW_SHOW);
    }

    // Method Description:
    // - Displays a dialog for warnings found while closing the terminal app using
    //   key binding with multiple tabs opened. Display messages to warn user
    //   that more than 1 tab is opened, and once the user clicks the OK button, remove
    //   all the tabs and shut down and app. If cancel is clicked, the dialog will close
    // - Only one dialog can be visible at a time. If another dialog is visible
    //   when this is called, nothing happens. See _ShowDialog for details
    winrt::Windows::Foundation::IAsyncOperation<ContentDialogResult> TerminalPage::_ShowCloseWarningDialog()
    {
        if (auto presenter{ _dialogPresenter.get() })
        {
            co_return co_await presenter.ShowDialog(FindName(L"CloseAllDialog").try_as<WUX::Controls::ContentDialog>());
        }
        co_return ContentDialogResult::None;
    }

    // Method Description:
    // - Displays a dialog for warnings found while closing the terminal tab marked as read-only
    winrt::Windows::Foundation::IAsyncOperation<ContentDialogResult> TerminalPage::_ShowCloseReadOnlyDialog()
    {
        if (auto presenter{ _dialogPresenter.get() })
        {
            co_return co_await presenter.ShowDialog(FindName(L"CloseReadOnlyDialog").try_as<WUX::Controls::ContentDialog>());
        }
        co_return ContentDialogResult::None;
    }

    // Method Description:
    // - Displays a dialog to warn the user about the fact that the text that
    //   they are trying to paste contains the "new line" character which can
    //   have the effect of starting commands without the user's knowledge if
    //   it is pasted on a shell where the "new line" character marks the end
    //   of a command.
    // - Only one dialog can be visible at a time. If another dialog is visible
    //   when this is called, nothing happens. See _ShowDialog for details
    winrt::Windows::Foundation::IAsyncOperation<ContentDialogResult> TerminalPage::_ShowMultiLinePasteWarningDialog()
    {
        if (auto presenter{ _dialogPresenter.get() })
        {
            co_return co_await presenter.ShowDialog(FindName(L"MultiLinePasteDialog").try_as<WUX::Controls::ContentDialog>());
        }
        co_return ContentDialogResult::None;
    }

    // Method Description:
    // - Displays a dialog to warn the user about the fact that the text that
    //   they are trying to paste is very long, in case they did not mean to
    //   paste it but pressed the paste shortcut by accident.
    // - Only one dialog can be visible at a time. If another dialog is visible
    //   when this is called, nothing happens. See _ShowDialog for details
    winrt::Windows::Foundation::IAsyncOperation<ContentDialogResult> TerminalPage::_ShowLargePasteWarningDialog()
    {
        if (auto presenter{ _dialogPresenter.get() })
        {
            co_return co_await presenter.ShowDialog(FindName(L"LargePasteDialog").try_as<WUX::Controls::ContentDialog>());
        }
        co_return ContentDialogResult::None;
    }

    // Method Description:
    // - Builds the flyout (dropdown) attached to the new tab button, and
    //   attaches it to the button. Populates the flyout with one entry per
    //   Profile, displaying the profile's name. Clicking each flyout item will
    //   open a new tab with that profile.
    //   Below the profiles are the static menu items: settings, feedback
    void TerminalPage::_CreateNewTabFlyout()
    {
        auto newTabFlyout = WUX::Controls::MenuFlyout{};
        auto keyBindings = _settings.KeyMap();

        const auto defaultProfileGuid = _settings.GlobalSettings().DefaultProfile();
        // the number of profiles should not change in the loop for this to work
        auto const profileCount = gsl::narrow_cast<int>(_settings.ActiveProfiles().Size());
        for (int profileIndex = 0; profileIndex < profileCount; profileIndex++)
        {
            const auto profile = _settings.ActiveProfiles().GetAt(profileIndex);
            auto profileMenuItem = WUX::Controls::MenuFlyoutItem{};

            // Add the keyboard shortcuts based on the number of profiles defined
            // Look for a keychord that is bound to the equivalent
            // NewTab(ProfileIndex=N) action
            NewTerminalArgs newTerminalArgs{ profileIndex };
            NewTabArgs newTabArgs{ newTerminalArgs };
            ActionAndArgs actionAndArgs{ ShortcutAction::NewTab, newTabArgs };
            auto profileKeyChord{ keyBindings.GetKeyBindingForActionWithArgs(actionAndArgs) };

            // make sure we find one to display
            if (profileKeyChord)
            {
                _SetAcceleratorForMenuItem(profileMenuItem, profileKeyChord);
            }

            auto profileName = profile.Name();
            profileMenuItem.Text(profileName);

            // If there's an icon set for this profile, set it as the icon for
            // this flyout item.
            if (!profile.Icon().empty())
            {
                const auto iconSource{ IconPathConverter().IconSourceWUX(profile.Icon()) };

                WUX::Controls::IconSourceElement iconElement;
                iconElement.IconSource(iconSource);
                profileMenuItem.Icon(iconElement);
                Automation::AutomationProperties::SetAccessibilityView(iconElement, Automation::Peers::AccessibilityView::Raw);
            }

            if (profile.Guid() == defaultProfileGuid)
            {
                // Contrast the default profile with others in font weight.
                profileMenuItem.FontWeight(FontWeights::Bold());
            }

            auto newTabRun = WUX::Documents::Run();
            newTabRun.Text(RS_(L"NewTabRun/Text"));
            auto newPaneRun = WUX::Documents::Run();
            newPaneRun.Text(RS_(L"NewPaneRun/Text"));
            newPaneRun.FontStyle(FontStyle::Italic);

            auto textBlock = WUX::Controls::TextBlock{};
            textBlock.Inlines().Append(newTabRun);
            textBlock.Inlines().Append(WUX::Documents::LineBreak{});
            textBlock.Inlines().Append(newPaneRun);

            auto toolTip = WUX::Controls::ToolTip{};
            toolTip.Content(textBlock);
            WUX::Controls::ToolTipService::SetToolTip(profileMenuItem, toolTip);

            profileMenuItem.Click([profileIndex, weakThis{ get_weak() }](auto&&, auto&&) {
                if (auto page{ weakThis.get() })
                {
                    NewTerminalArgs newTerminalArgs{ profileIndex };

                    // if alt is pressed, open a pane
                    const CoreWindow window = CoreWindow::GetForCurrentThread();
                    const auto rAltState = window.GetKeyState(VirtualKey::RightMenu);
                    const auto lAltState = window.GetKeyState(VirtualKey::LeftMenu);
                    const bool altPressed = WI_IsFlagSet(lAltState, CoreVirtualKeyStates::Down) ||
                                            WI_IsFlagSet(rAltState, CoreVirtualKeyStates::Down);

                    // Check for DebugTap
                    bool debugTap = page->_settings.GlobalSettings().DebugFeaturesEnabled() &&
                                    WI_IsFlagSet(lAltState, CoreVirtualKeyStates::Down) &&
                                    WI_IsFlagSet(rAltState, CoreVirtualKeyStates::Down);

                    if (altPressed && !debugTap)
                    {
                        page->_SplitPane(SplitState::Automatic,
                                         SplitType::Manual,
                                         0.5f,
                                         newTerminalArgs);
                    }
                    else
                    {
                        page->_OpenNewTab(newTerminalArgs);
                    }
                }
            });
            newTabFlyout.Items().Append(profileMenuItem);
        }

        // add menu separator
        auto separatorItem = WUX::Controls::MenuFlyoutSeparator{};
        newTabFlyout.Items().Append(separatorItem);

        // add static items
        {
            // GH#2455 - Make sure to try/catch calls to Application::Current,
            // because that _won't_ be an instance of TerminalApp::App in the
            // LocalTests
            auto isUwp = false;
            try
            {
                isUwp = ::winrt::Windows::UI::Xaml::Application::Current().as<::winrt::TerminalApp::App>().Logic().IsUwp();
            }
            CATCH_LOG();

            if (!isUwp)
            {
                // Create the settings button.
                auto settingsItem = WUX::Controls::MenuFlyoutItem{};
                settingsItem.Text(RS_(L"SettingsMenuItem"));

                WUX::Controls::SymbolIcon ico{};
                ico.Symbol(WUX::Controls::Symbol::Setting);
                settingsItem.Icon(ico);

                settingsItem.Click({ this, &TerminalPage::_SettingsButtonOnClick });
                newTabFlyout.Items().Append(settingsItem);

                Microsoft::Terminal::Settings::Model::OpenSettingsArgs args{ SettingsTarget::SettingsFile };
                Microsoft::Terminal::Settings::Model::ActionAndArgs settingsAction{ ShortcutAction::OpenSettings, args };
                const auto settingsKeyChord{ keyBindings.GetKeyBindingForActionWithArgs(settingsAction) };
                if (settingsKeyChord)
                {
                    _SetAcceleratorForMenuItem(settingsItem, settingsKeyChord);
                }

                // Create the feedback button.
                auto feedbackFlyout = WUX::Controls::MenuFlyoutItem{};
                feedbackFlyout.Text(RS_(L"FeedbackMenuItem"));

                WUX::Controls::FontIcon feedbackIcon{};
                feedbackIcon.Glyph(L"\xE939");
                feedbackIcon.FontFamily(Media::FontFamily{ L"Segoe MDL2 Assets" });
                feedbackFlyout.Icon(feedbackIcon);

                feedbackFlyout.Click({ this, &TerminalPage::_FeedbackButtonOnClick });
                newTabFlyout.Items().Append(feedbackFlyout);
            }

            // Create the about button.
            auto aboutFlyout = WUX::Controls::MenuFlyoutItem{};
            aboutFlyout.Text(RS_(L"AboutMenuItem"));

            WUX::Controls::SymbolIcon aboutIcon{};
            aboutIcon.Symbol(WUX::Controls::Symbol::Help);
            aboutFlyout.Icon(aboutIcon);

            aboutFlyout.Click({ this, &TerminalPage::_AboutButtonOnClick });
            newTabFlyout.Items().Append(aboutFlyout);
        }

        // Before opening the fly-out set focus on the current tab
        // so no matter how fly-out is closed later on the focus will return to some tab.
        // We cannot do it on closing because if the window loses focus (alt+tab)
        // the closing event is not fired.
        // It is important to set the focus on the tab
        // Since the previous focus location might be discarded in the background,
        // e.g., the command palette will be dismissed by the menu,
        // and then closing the fly-out will move the focus to wrong location.
        newTabFlyout.Opening([this](auto&&, auto&&) {
            if (auto index{ _GetFocusedTabIndex() })
            {
                _tabs.GetAt(*index).Focus(FocusState::Programmatic);
                _UpdateMRUTab(index.value());
            }
        });
        _newTabButton.Flyout(newTabFlyout);
    }

    // Function Description:
    // Called when the openNewTabDropdown keybinding is used.
    // Adds the flyout show option to left-align the dropdown with the split button.
    // Shows the dropdown flyout.
    void TerminalPage::_OpenNewTabDropdown()
    {
        WUX::Controls::Primitives::FlyoutShowOptions options{};
        options.Placement(WUX::Controls::Primitives::FlyoutPlacementMode::BottomEdgeAlignedLeft);
        _newTabButton.Flyout().ShowAt(_newTabButton, options);
    }

    // Method Description:
    // - Open a new tab. This will create the TerminalControl hosting the
    //   terminal, and add a new Tab to our list of tabs. The method can
    //   optionally be provided a NewTerminalArgs, which will be used to create
    //   a tab using the values in that object.
    // Arguments:
    // - newTerminalArgs: An object that may contain a blob of parameters to
    //   control which profile is created and with possible other
    //   configurations. See TerminalSettings::BuildSettings for more details.
    void TerminalPage::_OpenNewTab(const NewTerminalArgs& newTerminalArgs)
    try
    {
        auto [profileGuid, settings] = TerminalSettings::BuildSettings(_settings, newTerminalArgs, *_bindings);

        _CreateNewTabFromSettings(profileGuid, settings);

        const uint32_t tabCount = _tabs.Size();
        const bool usedManualProfile = (newTerminalArgs != nullptr) &&
                                       (newTerminalArgs.ProfileIndex() != nullptr ||
                                        newTerminalArgs.Profile().empty());

        // Lookup the name of the color scheme used by this profile.
        const auto scheme = _settings.GetColorSchemeForProfile(profileGuid);
        // If they explicitly specified `null` as the scheme (indicating _no_ scheme), log
        // that as the empty string.
        const auto schemeName = scheme ? scheme.Name() : L"\0";

        TraceLoggingWrite(
            g_hTerminalAppProvider, // handle to TerminalApp tracelogging provider
            "TabInformation",
            TraceLoggingDescription("Event emitted upon new tab creation in TerminalApp"),
            TraceLoggingUInt32(1u, "EventVer", "Version of this event"),
            TraceLoggingUInt32(tabCount, "TabCount", "Count of tabs currently opened in TerminalApp"),
            TraceLoggingBool(usedManualProfile, "ProfileSpecified", "Whether the new tab specified a profile explicitly"),
            TraceLoggingGuid(profileGuid, "ProfileGuid", "The GUID of the profile spawned in the new tab"),
            TraceLoggingBool(settings.UseAcrylic(), "UseAcrylic", "The acrylic preference from the settings"),
            TraceLoggingFloat64(settings.TintOpacity(), "TintOpacity", "Opacity preference from the settings"),
            TraceLoggingWideString(settings.FontFace().c_str(), "FontFace", "Font face chosen in the settings"),
            TraceLoggingWideString(schemeName.data(), "SchemeName", "Color scheme set in the settings"),
            TraceLoggingKeyword(MICROSOFT_KEYWORD_MEASURES),
            TelemetryPrivacyDataTag(PDT_ProductAndServicePerformance));
    }
    CATCH_LOG();

    winrt::fire_and_forget TerminalPage::_RemoveOnCloseRoutine(Microsoft::UI::Xaml::Controls::TabViewItem tabViewItem, winrt::com_ptr<TerminalPage> page)
    {
        co_await winrt::resume_foreground(page->_tabView.Dispatcher());

        page->_RemoveTabViewItem(tabViewItem);
    }

    // Method Description:
    // - Creates a new tab with the given settings. If the tab bar is not being
    //      currently displayed, it will be shown.
    // Arguments:
    // - settings: the TerminalSettings object to use to create the TerminalControl with.
    void TerminalPage::_CreateNewTabFromSettings(GUID profileGuid, TerminalApp::TerminalSettings settings)
    {
        // Initialize the new tab

        // Create a connection based on the values in our settings object.
        auto connection = _CreateConnectionFromSettings(profileGuid, settings);

        TerminalConnection::ITerminalConnection debugConnection{ nullptr };
        if (_settings.GlobalSettings().DebugFeaturesEnabled())
        {
            const CoreWindow window = CoreWindow::GetForCurrentThread();
            const auto rAltState = window.GetKeyState(VirtualKey::RightMenu);
            const auto lAltState = window.GetKeyState(VirtualKey::LeftMenu);
            const bool bothAltsPressed = WI_IsFlagSet(lAltState, CoreVirtualKeyStates::Down) &&
                                         WI_IsFlagSet(rAltState, CoreVirtualKeyStates::Down);
            if (bothAltsPressed)
            {
                std::tie(connection, debugConnection) = OpenDebugTapConnection(connection);
            }
        }

        // Give term control a child of the settings so that any overrides go in the child
        // This way, when we do a settings reload we just update the parent and the overrides remain
        TermControl term{ *(winrt::get_self<TerminalSettings>(settings)->CreateChild()), connection };

        auto newTabImpl = winrt::make_self<TerminalTab>(profileGuid, term);

        // Add the new tab to the list of our tabs.
        _tabs.Append(*newTabImpl);
        _mruTabs.Append(*newTabImpl);

        newTabImpl->SetDispatch(*_actionDispatch);
        newTabImpl->SetKeyMap(_settings.KeyMap());

        // Give the tab its index in the _tabs vector so it can manage its own SwitchToTab command.
        _UpdateTabIndices();

        // Hookup our event handlers to the new terminal
        _RegisterTerminalEvents(term, *newTabImpl);

        // Don't capture a strong ref to the tab. If the tab is removed as this
        // is called, we don't really care anymore about handling the event.
        auto weakTab = make_weak(newTabImpl);

        // When the tab's active pane changes, we'll want to lookup a new icon
        // for it. The Title change will be propagated upwards through the tab's
        // PropertyChanged event handler.
        newTabImpl->ActivePaneChanged([weakTab, weakThis{ get_weak() }]() {
            auto page{ weakThis.get() };
            auto tab{ weakTab.get() };

            if (page && tab)
            {
                // Possibly update the icon of the tab.
                page->_UpdateTabIcon(*tab);
            }
        });

        // The RaiseVisualBell event has been bubbled up to here from the pane,
        // the next part of the chain is bubbling up to app logic, which will
        // forward it to app host.
        newTabImpl->TabRaiseVisualBell([weakTab, weakThis{ get_weak() }]() {
            auto page{ weakThis.get() };
            auto tab{ weakTab.get() };

            if (page && tab)
            {
                page->_raiseVisualBellHandlers(nullptr, nullptr);
            }
        });

        auto tabViewItem = newTabImpl->TabViewItem();
        _tabView.TabItems().Append(tabViewItem);

        // Set this tab's icon to the icon from the user's profile
        const auto profile = _settings.FindProfile(profileGuid);
        if (profile != nullptr && !profile.Icon().empty())
        {
            newTabImpl->UpdateIcon(profile.Icon());
        }

        tabViewItem.PointerPressed({ this, &TerminalPage::_OnTabClick });

        // When the tab is closed, remove it from our list of tabs.
        newTabImpl->Closed([tabViewItem, weakThis{ get_weak() }](auto&& /*s*/, auto&& /*e*/) {
            if (auto page{ weakThis.get() })
            {
                page->_RemoveOnCloseRoutine(tabViewItem, page);
            }
        });

        if (debugConnection) // this will only be set if global debugging is on and tap is active
        {
            TermControl newControl{ settings, debugConnection };
            _RegisterTerminalEvents(newControl, *newTabImpl);
            // Split (auto) with the debug tap.
            newTabImpl->SplitPane(SplitState::Automatic, 0.5f, profileGuid, newControl);
        }

        // This kicks off TabView::SelectionChanged, in response to which
        // we'll attach the terminal's Xaml control to the Xaml root.
        _tabView.SelectedItem(tabViewItem);
    }

    // Method Description:
    // - Creates a new connection based on the profile settings
    // Arguments:
    // - the profile GUID we want the settings from
    // - the terminal settings
    // Return value:
    // - the desired connection
    TerminalConnection::ITerminalConnection TerminalPage::_CreateConnectionFromSettings(GUID profileGuid,
                                                                                        TerminalApp::TerminalSettings settings)
    {
        const auto profile = _settings.FindProfile(profileGuid);

        TerminalConnection::ITerminalConnection connection{ nullptr };

        winrt::guid connectionType = profile.ConnectionType();
        winrt::guid sessionGuid{};

        if (connectionType == TerminalConnection::AzureConnection::ConnectionType() &&
            TerminalConnection::AzureConnection::IsAzureConnectionAvailable())
        {
            // TODO GH#4661: Replace this with directly using the AzCon when our VT is better
            std::filesystem::path azBridgePath{ wil::GetModuleFileNameW<std::wstring>(nullptr) };
            azBridgePath.replace_filename(L"TerminalAzBridge.exe");
            connection = TerminalConnection::ConptyConnection(azBridgePath.wstring(),
                                                              L".",
                                                              L"Azure",
                                                              nullptr,
                                                              settings.InitialRows(),
                                                              settings.InitialCols(),
                                                              winrt::guid());
        }

        else
        {
            std::wstring guidWString = Utils::GuidToString(profileGuid);

            StringMap envMap{};
            envMap.Insert(L"WT_PROFILE_ID", guidWString);
            envMap.Insert(L"WSLENV", L"WT_PROFILE_ID");

            // Update the path to be relative to whatever our CWD is.
            //
            // Refer to the examples in
            // https://en.cppreference.com/w/cpp/filesystem/path/append
            //
            // We need to do this here, to ensure we tell the ConptyConnection
            // the correct starting path. If we're being invoked from another
            // terminal instance (e.g. wt -w 0 -d .), then we have switched our
            // CWD to the provided path. We should treat the StartingDirectory
            // as relative to the current CWD.
            //
            // The connection must be informed of the current CWD on
            // construction, because the connection might not spawn the child
            // process until later, on another thread, after we've already
            // restored the CWD to it's original value.
            std::wstring cwdString{ wil::GetCurrentDirectoryW<std::wstring>() };
            std::filesystem::path cwd{ cwdString };
            cwd /= settings.StartingDirectory().c_str();

            auto conhostConn = TerminalConnection::ConptyConnection(
                settings.Commandline(),
                winrt::hstring{ cwd.c_str() },
                settings.StartingTitle(),
                envMap.GetView(),
                settings.InitialRows(),
                settings.InitialCols(),
                winrt::guid());

            sessionGuid = conhostConn.Guid();
            connection = conhostConn;
        }

        TraceLoggingWrite(
            g_hTerminalAppProvider,
            "ConnectionCreated",
            TraceLoggingDescription("Event emitted upon the creation of a connection"),
            TraceLoggingGuid(connectionType, "ConnectionTypeGuid", "The type of the connection"),
            TraceLoggingGuid(profileGuid, "ProfileGuid", "The profile's GUID"),
            TraceLoggingGuid(sessionGuid, "SessionGuid", "The WT_SESSION's GUID"),
            TraceLoggingKeyword(MICROSOFT_KEYWORD_MEASURES),
            TelemetryPrivacyDataTag(PDT_ProductAndServicePerformance));

        return connection;
    }

    // Method Description:
    // - Called when the settings button is clicked. Launches a background
    //   thread to open the settings file in the default JSON editor.
    // Arguments:
    // - <none>
    // Return Value:
    // - <none>
    void TerminalPage::_SettingsButtonOnClick(const IInspectable&,
                                              const RoutedEventArgs&)
    {
        const CoreWindow window = CoreWindow::GetForCurrentThread();
        const auto rAltState = window.GetKeyState(VirtualKey::RightMenu);
        const auto lAltState = window.GetKeyState(VirtualKey::LeftMenu);
        const bool altPressed = WI_IsFlagSet(lAltState, CoreVirtualKeyStates::Down) ||
                                WI_IsFlagSet(rAltState, CoreVirtualKeyStates::Down);

        const auto target = altPressed ? SettingsTarget::DefaultsFile : SettingsTarget::SettingsFile;
        _LaunchSettings(target);
    }

    // Method Description:
    // - Called when the feedback button is clicked. Launches github in your
    //   default browser, navigated to the "issues" page of the Terminal repo.
    void TerminalPage::_FeedbackButtonOnClick(const IInspectable&,
                                              const RoutedEventArgs&)
    {
        const auto feedbackUriValue = RS_(L"FeedbackUriValue");
        winrt::Windows::Foundation::Uri feedbackUri{ feedbackUriValue };

        winrt::Windows::System::Launcher::LaunchUriAsync(feedbackUri);
    }

    // Method Description:
    // - Called when the about button is clicked. See _ShowAboutDialog for more info.
    // Arguments:
    // - <unused>
    // Return Value:
    // - <none>
    void TerminalPage::_AboutButtonOnClick(const IInspectable&,
                                           const RoutedEventArgs&)
    {
        _ShowAboutDialog();
    }

    // Method Description:
    // Called when the users pressed keyBindings while CommandPalette is open.
    // Arguments:
    // - e: the KeyRoutedEventArgs containing info about the keystroke.
    // Return Value:
    // - <none>
    void TerminalPage::_KeyDownHandler(Windows::Foundation::IInspectable const& /*sender*/, Windows::UI::Xaml::Input::KeyRoutedEventArgs const& e)
    {
        auto key = e.OriginalKey();
        auto const ctrlDown = WI_IsFlagSet(CoreWindow::GetForCurrentThread().GetKeyState(winrt::Windows::System::VirtualKey::Control), CoreVirtualKeyStates::Down);
        auto const altDown = WI_IsFlagSet(CoreWindow::GetForCurrentThread().GetKeyState(winrt::Windows::System::VirtualKey::Menu), CoreVirtualKeyStates::Down);
        auto const shiftDown = WI_IsFlagSet(CoreWindow::GetForCurrentThread().GetKeyState(winrt::Windows::System::VirtualKey::Shift), CoreVirtualKeyStates::Down);

        winrt::Microsoft::Terminal::TerminalControl::KeyChord kc{ ctrlDown, altDown, shiftDown, static_cast<int32_t>(key) };
        const auto actionAndArgs = _settings.KeyMap().TryLookup(kc);
        if (actionAndArgs)
        {
            if (CommandPalette().Visibility() == Visibility::Visible && actionAndArgs.Action() != ShortcutAction::ToggleCommandPalette)
            {
                CommandPalette().Visibility(Visibility::Collapsed);
            }
            _actionDispatch->DoAction(actionAndArgs);
            e.Handled(true);
        }
    }

    // Method Description:
    // Handles preview key on the SUI tab, by handling close tab / next tab / previous tab
    // This is a temporary solution - we need to fix all key-bindings work from SUI as long as they don't harm
    // the SUI behavior
    // Arguments:
    // - e: the KeyRoutedEventArgs containing info about the keystroke.
    // Return Value:
    // - <none>
    void TerminalPage::_SUIPreviewKeyDownHandler(Windows::Foundation::IInspectable const& /*sender*/, Windows::UI::Xaml::Input::KeyRoutedEventArgs const& e)
    {
        auto key = e.OriginalKey();
        auto const ctrlDown = WI_IsFlagSet(CoreWindow::GetForCurrentThread().GetKeyState(winrt::Windows::System::VirtualKey::Control), CoreVirtualKeyStates::Down);
        auto const altDown = WI_IsFlagSet(CoreWindow::GetForCurrentThread().GetKeyState(winrt::Windows::System::VirtualKey::Menu), CoreVirtualKeyStates::Down);
        auto const shiftDown = WI_IsFlagSet(CoreWindow::GetForCurrentThread().GetKeyState(winrt::Windows::System::VirtualKey::Shift), CoreVirtualKeyStates::Down);

        winrt::Microsoft::Terminal::TerminalControl::KeyChord kc{ ctrlDown, altDown, shiftDown, static_cast<int32_t>(key) };
        const auto actionAndArgs = _settings.KeyMap().TryLookup(kc);
        if (actionAndArgs && (actionAndArgs.Action() == ShortcutAction::CloseTab || actionAndArgs.Action() == ShortcutAction::NextTab || actionAndArgs.Action() == ShortcutAction::PrevTab || actionAndArgs.Action() == ShortcutAction::ClosePane))
        {
            _actionDispatch->DoAction(actionAndArgs);
            e.Handled(true);
        }
    }

    // Method Description:
    // - Configure the AppKeyBindings to use our ShortcutActionDispatch and the updated KeyMapping
    // as the object to handle dispatching ShortcutAction events.
    // Arguments:
    // - bindings: A AppKeyBindings object to wire up with our event handlers
    void TerminalPage::_HookupKeyBindings(const KeyMapping& keymap) noexcept
    {
        _bindings->SetDispatch(*_actionDispatch);
        _bindings->SetKeyMapping(keymap);
    }

    // Method Description:
    // - Register our event handlers with our ShortcutActionDispatch. The
    //   ShortcutActionDispatch is responsible for raising the appropriate
    //   events for an ActionAndArgs. WE'll handle each possible event in our
    //   own way.
    // Arguments:
    // - <none>
    void TerminalPage::_RegisterActionCallbacks()
    {
        // Hook up the ShortcutActionDispatch object's events to our handlers.
        // They should all be hooked up here, regardless of whether or not
        // there's an actual keychord for them.
        _actionDispatch->OpenNewTabDropdown({ this, &TerminalPage::_HandleOpenNewTabDropdown });
        _actionDispatch->DuplicateTab({ this, &TerminalPage::_HandleDuplicateTab });
        _actionDispatch->CloseTab({ this, &TerminalPage::_HandleCloseTab });
        _actionDispatch->ClosePane({ this, &TerminalPage::_HandleClosePane });
        _actionDispatch->CloseWindow({ this, &TerminalPage::_HandleCloseWindow });
        _actionDispatch->ScrollUp({ this, &TerminalPage::_HandleScrollUp });
        _actionDispatch->ScrollDown({ this, &TerminalPage::_HandleScrollDown });
        _actionDispatch->NextTab({ this, &TerminalPage::_HandleNextTab });
        _actionDispatch->PrevTab({ this, &TerminalPage::_HandlePrevTab });
        _actionDispatch->SendInput({ this, &TerminalPage::_HandleSendInput });
        _actionDispatch->SplitPane({ this, &TerminalPage::_HandleSplitPane });
        _actionDispatch->TogglePaneZoom({ this, &TerminalPage::_HandleTogglePaneZoom });
        _actionDispatch->ScrollUpPage({ this, &TerminalPage::_HandleScrollUpPage });
        _actionDispatch->ScrollDownPage({ this, &TerminalPage::_HandleScrollDownPage });
        _actionDispatch->ScrollToTop({ this, &TerminalPage::_HandleScrollToTop });
        _actionDispatch->ScrollToBottom({ this, &TerminalPage::_HandleScrollToBottom });
        _actionDispatch->OpenSettings({ this, &TerminalPage::_HandleOpenSettings });
        _actionDispatch->PasteText({ this, &TerminalPage::_HandlePasteText });
        _actionDispatch->NewTab({ this, &TerminalPage::_HandleNewTab });
        _actionDispatch->SwitchToTab({ this, &TerminalPage::_HandleSwitchToTab });
        _actionDispatch->ResizePane({ this, &TerminalPage::_HandleResizePane });
        _actionDispatch->MoveFocus({ this, &TerminalPage::_HandleMoveFocus });
        _actionDispatch->CopyText({ this, &TerminalPage::_HandleCopyText });
        _actionDispatch->AdjustFontSize({ this, &TerminalPage::_HandleAdjustFontSize });
        _actionDispatch->Find({ this, &TerminalPage::_HandleFind });
        _actionDispatch->ResetFontSize({ this, &TerminalPage::_HandleResetFontSize });
        _actionDispatch->ToggleShaderEffects({ this, &TerminalPage::_HandleToggleShaderEffects });
        _actionDispatch->ToggleFocusMode({ this, &TerminalPage::_HandleToggleFocusMode });
        _actionDispatch->ToggleFullscreen({ this, &TerminalPage::_HandleToggleFullscreen });
        _actionDispatch->ToggleAlwaysOnTop({ this, &TerminalPage::_HandleToggleAlwaysOnTop });
        _actionDispatch->ToggleCommandPalette({ this, &TerminalPage::_HandleToggleCommandPalette });
        _actionDispatch->SetColorScheme({ this, &TerminalPage::_HandleSetColorScheme });
        _actionDispatch->SetTabColor({ this, &TerminalPage::_HandleSetTabColor });
        _actionDispatch->OpenTabColorPicker({ this, &TerminalPage::_HandleOpenTabColorPicker });
        _actionDispatch->RenameTab({ this, &TerminalPage::_HandleRenameTab });
        _actionDispatch->OpenTabRenamer({ this, &TerminalPage::_HandleOpenTabRenamer });
        _actionDispatch->ExecuteCommandline({ this, &TerminalPage::_HandleExecuteCommandline });
        _actionDispatch->CloseOtherTabs({ this, &TerminalPage::_HandleCloseOtherTabs });
        _actionDispatch->CloseTabsAfter({ this, &TerminalPage::_HandleCloseTabsAfter });
        _actionDispatch->TabSearch({ this, &TerminalPage::_HandleOpenTabSearch });
        _actionDispatch->MoveTab({ this, &TerminalPage::_HandleMoveTab });
        _actionDispatch->BreakIntoDebugger({ this, &TerminalPage::_HandleBreakIntoDebugger });
<<<<<<< HEAD
        _actionDispatch->FindMatch({ this, &TerminalPage::_HandleFindMatch });
=======
        _actionDispatch->TogglePaneReadOnly({ this, &TerminalPage::_HandleTogglePaneReadOnly });
>>>>>>> 16d00a68
    }

    // Method Description:
    // - Get the title of the currently focused terminal control. If this tab is
    //   the focused tab, then also bubble this title to any listeners of our
    //   TitleChanged event.
    // Arguments:
    // - tab: the Tab to update the title for.
    void TerminalPage::_UpdateTitle(const TerminalTab& tab)
    {
        auto newTabTitle = tab.Title();

        if (_settings.GlobalSettings().ShowTitleInTitlebar() && tab == _GetFocusedTab())
        {
            _titleChangeHandlers(*this, newTabTitle);
        }
    }

    // Method Description:
    // - Get the icon of the currently focused terminal control, and set its
    //   tab's icon to that icon.
    // Arguments:
    // - tab: the Tab to update the title for.
    void TerminalPage::_UpdateTabIcon(TerminalTab& tab)
    {
        const auto lastFocusedProfileOpt = tab.GetFocusedProfile();
        if (lastFocusedProfileOpt.has_value())
        {
            const auto lastFocusedProfile = lastFocusedProfileOpt.value();
            const auto matchingProfile = _settings.FindProfile(lastFocusedProfile);
            if (matchingProfile)
            {
                tab.UpdateIcon(matchingProfile.Icon());
            }
            else
            {
                tab.UpdateIcon({});
            }
        }
    }

    // Method Description:
    // - Handle changes to the tab width set by the user
    void TerminalPage::_UpdateTabWidthMode()
    {
        _tabView.TabWidthMode(_settings.GlobalSettings().TabWidthMode());
    }

    // Method Description:
    // - Handle changes in tab layout.
    void TerminalPage::_UpdateTabView()
    {
        // Never show the tab row when we're fullscreen. Otherwise:
        // Show tabs when there's more than 1, or the user has chosen to always
        // show the tab bar.
        const bool isVisible = (!_isFullscreen && !_isInFocusMode) &&
                               (_settings.GlobalSettings().ShowTabsInTitlebar() ||
                                (_tabs.Size() > 1) ||
                                _settings.GlobalSettings().AlwaysShowTabs());

        // collapse/show the tabs themselves
        _tabView.Visibility(isVisible ? Visibility::Visible : Visibility::Collapsed);

        // collapse/show the row that the tabs are in.
        // NaN is the special value XAML uses for "Auto" sizing.
        _tabRow.Height(isVisible ? NAN : 0);
    }

    // Method Description:
    // - Duplicates the current focused tab
    void TerminalPage::_DuplicateTabViewItem()
    {
        if (const auto terminalTab{ _GetFocusedTabImpl() })
        {
            try
            {
                // TODO: GH#5047 - In the future, we should get the Profile of
                // the focused pane, and use that to build a new instance of the
                // settings so we can duplicate this tab/pane.
                //
                // Currently, if the profile doesn't exist anymore in our
                // settings, we'll silently do nothing.
                //
                // In the future, it will be preferable to just duplicate the
                // current control's settings, but we can't do that currently,
                // because we won't be able to create a new instance of the
                // connection without keeping an instance of the original Profile
                // object around.

                const auto& profileGuid = terminalTab->GetFocusedProfile();
                if (profileGuid.has_value())
                {
                    const auto settings{ winrt::make<TerminalSettings>(_settings, profileGuid.value(), *_bindings) };
                    const auto workingDirectory = terminalTab->GetActiveTerminalControl().WorkingDirectory();
                    const auto validWorkingDirectory = !workingDirectory.empty();
                    if (validWorkingDirectory)
                    {
                        settings.StartingDirectory(workingDirectory);
                    }

                    _CreateNewTabFromSettings(profileGuid.value(), settings);
                }
            }
            CATCH_LOG();
        }
    }

    // Method Description:
    // - Look for the index of the input tabView in the tabs vector,
    //   and call _RemoveTab
    // Arguments:
    // - tabViewItem: the TabViewItem in the TabView that is being removed.
    void TerminalPage::_RemoveTabViewItem(const MUX::Controls::TabViewItem& tabViewItem)
    {
        uint32_t tabIndexFromControl = 0;
        if (_tabView.TabItems().IndexOf(tabViewItem, tabIndexFromControl))
        {
            // If IndexOf returns true, we've actually got an index
            auto tab{ _tabs.GetAt(tabIndexFromControl) };
            _RemoveTab(tab);
        }
    }

    // Method Description:
    // - Removes the tab (both TerminalControl and XAML)
    // Arguments:
    // - tab: the tab to remove
    winrt::Windows::Foundation::IAsyncAction TerminalPage::_RemoveTab(winrt::TerminalApp::TabBase tab)
    {
        if (tab.ReadOnly())
        {
            ContentDialogResult warningResult = co_await _ShowCloseReadOnlyDialog();

            // The primary action is canceling the removal
            if (warningResult == ContentDialogResult::Primary)
            {
                co_return;
            }
        }

        uint32_t tabIndex{};
        if (!_tabs.IndexOf(tab, tabIndex))
        {
            // The tab is already removed
            co_return;
        }

        // We use _removing flag to suppress _OnTabSelectionChanged events
        // that might get triggered while removing
        _removing = true;
        auto unsetRemoving = wil::scope_exit([&]() noexcept { _removing = false; });

        const auto focusedTabIndex{ _GetFocusedTabIndex() };

        // Removing the tab from the collection should destroy its control and disconnect its connection,
        // but it doesn't always do so. The UI tree may still be holding the control and preventing its destruction.
        tab.Shutdown();

        uint32_t mruIndex{};
        if (_mruTabs.IndexOf(tab, mruIndex))
        {
            _mruTabs.RemoveAt(mruIndex);
        }

        _tabs.RemoveAt(tabIndex);
        _tabView.TabItems().RemoveAt(tabIndex);
        _UpdateTabIndices();

        // To close the window here, we need to close the hosting window.
        if (_tabs.Size() == 0)
        {
            _lastTabClosedHandlers(*this, nullptr);
        }
        else if (focusedTabIndex.has_value() && focusedTabIndex.value() == gsl::narrow_cast<uint32_t>(tabIndex))
        {
            // Manually select the new tab to get focus, rather than relying on TabView since:
            // 1. We want to customize this behavior (e.g., use MRU logic)
            // 2. In fullscreen (GH#5799) and focus (GH#7916) modes the _OnTabItemsChanged is not fired
            // 3. When rearranging tabs (GH#7916) _OnTabItemsChanged is suppressed
            const auto tabSwitchMode = _settings.GlobalSettings().TabSwitcherMode();

            if (tabSwitchMode == TabSwitcherMode::MostRecentlyUsed)
            {
                const auto newSelectedTab = _mruTabs.GetAt(0);

                uint32_t newSelectedIndex;
                if (_tabs.IndexOf(newSelectedTab, newSelectedIndex))
                {
                    _UpdatedSelectedTab(newSelectedIndex);
                    _tabView.SelectedItem(newSelectedTab.TabViewItem());
                }
            }
            else
            {
                // We can't use
                //   auto selectedIndex = _tabView.SelectedIndex();
                // Because this will always return -1 in this scenario unfortunately.
                //
                // So, what we're going to try to do is move the focus to the tab
                // to the left, within the bounds of how many tabs we have.
                //
                // EX: we have 4 tabs: [A, B, C, D]. If we close:
                // * A (tabIndex=0): We'll want to focus tab B (now in index 0)
                // * B (tabIndex=1): We'll want to focus tab A (now in index 0)
                // * C (tabIndex=2): We'll want to focus tab B (now in index 1)
                // * D (tabIndex=3): We'll want to focus tab C (now in index 2)
                const auto newSelectedIndex = std::clamp<int32_t>(tabIndex - 1, 0, _tabs.Size());
                // _UpdatedSelectedTab will do the work of setting up the new tab as
                // the focused one, and unfocusing all the others.
                _UpdatedSelectedTab(newSelectedIndex);

                // Also, we need to _manually_ set the SelectedItem of the tabView
                // here. If we don't, then the TabView will technically not have a
                // selected item at all, which can make things like ClosePane not
                // work correctly.
                auto newSelectedTab{ _tabs.GetAt(newSelectedIndex) };
                _tabView.SelectedItem(newSelectedTab.TabViewItem());
            }
        }

        // GH#5559 - If we were in the middle of a drag/drop, end it by clearing
        // out our state.
        if (_rearranging)
        {
            _rearranging = false;
            _rearrangeFrom = std::nullopt;
            _rearrangeTo = std::nullopt;
        }

        co_return;
    }

    // Method Description:
    // - Connects event handlers to the TermControl for events that we want to
    //   handle. This includes:
    //    * the Copy and Paste events, for setting and retrieving clipboard data
    //      on the right thread
    //    * the TitleChanged event, for changing the text of the tab
    // Arguments:
    // - term: The newly created TermControl to connect the events for
    // - hostingTab: The Tab that's hosting this TermControl instance
    void TerminalPage::_RegisterTerminalEvents(TermControl term, TerminalTab& hostingTab)
    {
        term.RaiseNotice({ this, &TerminalPage::_ControlNoticeRaisedHandler });

        // Add an event handler when the terminal's selection wants to be copied.
        // When the text buffer data is retrieved, we'll copy the data into the Clipboard
        term.CopyToClipboard({ this, &TerminalPage::_CopyToClipboardHandler });

        // Add an event handler when the terminal wants to paste data from the Clipboard.
        term.PasteFromClipboard({ this, &TerminalPage::_PasteFromClipboardHandler });

        term.OpenHyperlink({ this, &TerminalPage::_OpenHyperlinkHandler });

        // Add an event handler for when the terminal wants to set a progress indicator on the taskbar
        term.SetTaskbarProgress({ this, &TerminalPage::_SetTaskbarProgressHandler });

        term.HidePointerCursor({ this, &TerminalPage::_HidePointerCursorHandler });
        term.RestorePointerCursor({ this, &TerminalPage::_RestorePointerCursorHandler });

        // Bind Tab events to the TermControl and the Tab's Pane
        hostingTab.Initialize(term);

        auto weakTab{ hostingTab.get_weak() };
        auto weakThis{ get_weak() };
        // PropertyChanged is the generic mechanism by which the Tab
        // communicates changes to any of its observable properties, including
        // the Title
        hostingTab.PropertyChanged([weakTab, weakThis](auto&&, const WUX::Data::PropertyChangedEventArgs& args) {
            auto page{ weakThis.get() };
            auto tab{ weakTab.get() };
            if (page && tab)
            {
                if (args.PropertyName() == L"Title")
                {
                    page->_UpdateTitle(*tab);
                }
                else if (args.PropertyName() == L"Content")
                {
                    if (*tab == page->_GetFocusedTab())
                    {
                        page->_tabContent.Children().Clear();
                        page->_tabContent.Children().Append(tab->Content());

                        tab->Focus(FocusState::Programmatic);
                    }
                }
            }
        });

        // react on color changed events
        hostingTab.ColorSelected([weakTab, weakThis](auto&& color) {
            auto page{ weakThis.get() };
            auto tab{ weakTab.get() };

            if (page && tab && (tab->FocusState() != FocusState::Unfocused))
            {
                page->_SetNonClientAreaColors(color);
            }
        });

        hostingTab.ColorCleared([weakTab, weakThis]() {
            auto page{ weakThis.get() };
            auto tab{ weakTab.get() };

            if (page && tab && (tab->FocusState() != FocusState::Unfocused))
            {
                page->_ClearNonClientAreaColors();
            }
        });

        // TODO GH#3327: Once we support colorizing the NewTab button based on
        // the color of the tab, we'll want to make sure to call
        // _ClearNewTabButtonColor here, to reset it to the default (for the
        // newly created tab).
        // remove any colors left by other colored tabs
        // _ClearNewTabButtonColor();
    }

    // Method Description:
    // - Sets focus to the tab to the right or left the currently selected tab.
    void TerminalPage::_SelectNextTab(const bool bMoveRight)
    {
        const auto index{ _GetFocusedTabIndex().value_or(0) };
        const auto tabSwitchMode = _settings.GlobalSettings().TabSwitcherMode();
        if (tabSwitchMode == TabSwitcherMode::Disabled)
        {
            uint32_t tabCount = _tabs.Size();
            // Wraparound math. By adding tabCount and then calculating
            // modulo tabCount, we clamp the values to the range [0,
            // tabCount) while still supporting moving leftward from 0 to
            // tabCount - 1.
            const auto newTabIndex = ((tabCount + index + (bMoveRight ? 1 : -1)) % tabCount);
            _SelectTab(newTabIndex);
        }
        else
        {
            CommandPalette().SetTabs(_tabs, _mruTabs);

            // Otherwise, set up the tab switcher in the selected mode, with
            // the given ordering, and make it visible.
            CommandPalette().EnableTabSwitcherMode(index, tabSwitchMode);
            CommandPalette().Visibility(Visibility::Visible);
            CommandPalette().SelectNextItem(bMoveRight);
        }
    }

    // Method Description:
    // - Sets focus to the desired tab. Returns false if the provided tabIndex
    //   is greater than the number of tabs we have.
    // - During startup, we'll immediately set the selected tab as focused.
    // - After startup, we'll dispatch an async method to set the the selected
    //   item of the TabView, which will then also trigger a
    //   TabView::SelectionChanged, handled in
    //   TerminalPage::_OnTabSelectionChanged
    // Return Value:
    // true iff we were able to select that tab index, false otherwise
    bool TerminalPage::_SelectTab(const uint32_t tabIndex)
    {
        if (tabIndex >= 0 && tabIndex < _tabs.Size())
        {
            if (_startupState == StartupState::InStartup)
            {
                auto tab{ _tabs.GetAt(tabIndex) };
                _tabView.SelectedItem(tab.TabViewItem());
                _UpdatedSelectedTab(tabIndex);
            }
            else
            {
                _SetFocusedTabIndex(tabIndex);
            }

            return true;
        }
        return false;
    }

    // Method Description:
    // - Helper to manually exit "zoom" when certain actions take place.
    //   Anything that modifies the state of the pane tree should probably
    //   un-zoom the focused pane first, so that the user can see the full pane
    //   tree again. These actions include:
    //   * Splitting a new pane
    //   * Closing a pane
    //   * Moving focus between panes
    //   * Resizing a pane
    // Arguments:
    // - <none>
    // Return Value:
    // - <none>
    void TerminalPage::_UnZoomIfNeeded()
    {
        if (const auto activeTab{ _GetFocusedTabImpl() })
        {
            if (activeTab->IsZoomed())
            {
                // Remove the content from the tab first, so Pane::UnZoom can
                // re-attach the content to the tree w/in the pane
                _tabContent.Children().Clear();
                // In ExitZoom, we'll change the Tab's Content(), triggering the
                // content changed event, which will re-attach the tab's new content
                // root to the tree.
                activeTab->ExitZoom();
            }
        }
    }

    // Method Description:
    // - Attempt to move focus between panes, as to focus the child on
    //   the other side of the separator. See Pane::NavigateFocus for details.
    // - Moves the focus of the currently focused tab.
    // Arguments:
    // - direction: The direction to move the focus in.
    // Return Value:
    // - <none>
    void TerminalPage::_MoveFocus(const FocusDirection& direction)
    {
        if (const auto terminalTab{ _GetFocusedTabImpl() })
        {
            _UnZoomIfNeeded();
            terminalTab->NavigateFocus(direction);
        }
    }

    TermControl TerminalPage::_GetActiveControl()
    {
        if (const auto terminalTab{ _GetFocusedTabImpl() })
        {
            return terminalTab->GetActiveTerminalControl();
        }
        return nullptr;
    }

    // Method Description:
    // - Returns the index in our list of tabs of the currently focused tab. If
    //      no tab is currently selected, returns nullopt.
    // Return Value:
    // - the index of the currently focused tab if there is one, else nullopt
    std::optional<uint32_t> TerminalPage::_GetFocusedTabIndex() const noexcept
    {
        // GH#1117: This is a workaround because _tabView.SelectedIndex()
        //          sometimes return incorrect result after removing some tabs
        uint32_t focusedIndex;
        if (_tabView.TabItems().IndexOf(_tabView.SelectedItem(), focusedIndex))
        {
            return focusedIndex;
        }
        return std::nullopt;
    }

    // Method Description:
    // - returns a com_ptr to the currently focused tab. This might return null,
    //   so make sure to check the result!
    winrt::TerminalApp::TabBase TerminalPage::_GetFocusedTab() const noexcept
    {
        if (auto index{ _GetFocusedTabIndex() })
        {
            return _tabs.GetAt(*index);
        }
        return nullptr;
    }

    // Method Description:
    // - returns a com_ptr to the currently focused tab implementation. This might return null,
    //   so make sure to check the result!
    winrt::com_ptr<TerminalTab> TerminalPage::_GetFocusedTabImpl() const noexcept
    {
        if (auto tab{ _GetFocusedTab() })
        {
            return _GetTerminalTabImpl(tab);
        }
        return nullptr;
    }

    // Method Description:
    // - An async method for changing the focused tab on the UI thread. This
    //   method will _only_ set the selected item of the TabView, which will
    //   then also trigger a TabView::SelectionChanged event, which we'll handle
    //   in TerminalPage::_OnTabSelectionChanged, where we'll mark the new tab
    //   as focused.
    // Arguments:
    // - tabIndex: the index in the list of tabs to focus.
    // Return Value:
    // - <none>
    winrt::fire_and_forget TerminalPage::_SetFocusedTabIndex(const uint32_t tabIndex)
    {
        // GH#1117: This is a workaround because _tabView.SelectedIndex(tabIndex)
        //          sometimes set focus to an incorrect tab after removing some tabs
        auto weakThis{ get_weak() };

        co_await winrt::resume_foreground(_tabView.Dispatcher());

        if (auto page{ weakThis.get() })
        {
            auto tabToFocus = page->_tabs.GetAt(tabIndex);
            _tabView.SelectedItem(tabToFocus.TabViewItem());
        }
    }

    // Method Description:
    // - Close the currently focused tab. Focus will move to the left, if possible.
    void TerminalPage::_CloseFocusedTab()
    {
        if (auto index{ _GetFocusedTabIndex() })
        {
            auto tab{ _tabs.GetAt(*index) };
            _RemoveTab(tab);
        }
    }

    // Method Description:
    // - Close the currently focused pane. If the pane is the last pane in the
    //   tab, the tab will also be closed. This will happen when we handle the
    //   tab's Closed event.
    winrt::fire_and_forget TerminalPage::_CloseFocusedPane()
    {
        if (const auto terminalTab{ _GetFocusedTabImpl() })
        {
            _UnZoomIfNeeded();

            auto pane = terminalTab->GetActivePane();

            if (const auto pane{ terminalTab->GetActivePane() })
            {
                if (const auto control{ pane->GetTerminalControl() })
                {
                    if (control.ReadOnly())
                    {
                        ContentDialogResult warningResult = co_await _ShowCloseReadOnlyDialog();

                        // The primary action is canceling the action
                        if (warningResult == ContentDialogResult::Primary)
                        {
                            co_return;
                        }

                        // Clean read-only mode to prevent additional prompt if closing the pane triggers closing of a hosting tab
                        if (control.ReadOnly())
                        {
                            control.ToggleReadOnly();
                        }
                    }

                    pane->Close();
                }
            }
        }
        else if (auto index{ _GetFocusedTabIndex() })
        {
            const auto tab{ _tabs.GetAt(*index) };
            if (tab.try_as<TerminalApp::SettingsTab>())
            {
                _RemoveTab(tab);
            }
        }
    }

    // Method Description:
    // - Close the terminal app. If there is more
    //   than one tab opened, show a warning dialog.
    fire_and_forget TerminalPage::CloseWindow()
    {
        if (_tabs.Size() > 1 && _settings.GlobalSettings().ConfirmCloseAllTabs() && !_displayingCloseDialog)
        {
            _displayingCloseDialog = true;
            ContentDialogResult warningResult = co_await _ShowCloseWarningDialog();
            _displayingCloseDialog = false;

            if (warningResult != ContentDialogResult::Primary)
            {
                co_return;
            }
        }

        // Since _RemoveTab is asynchronous, create a snapshot of the  tabs we want to remove
        std::vector<winrt::TerminalApp::TabBase> tabsToRemove;
        std::copy(begin(_tabs), end(_tabs), std::back_inserter(tabsToRemove));
        _RemoveTabs(tabsToRemove);
    }

    // Method Description:
    // - Closes provided tabs one by one
    // Arguments:
    // - tabs - tabs to remove
    winrt::fire_and_forget TerminalPage::_RemoveTabs(const std::vector<winrt::TerminalApp::TabBase> tabs)
    {
        for (auto& tab : tabs)
        {
            co_await _RemoveTab(tab);
        }
    }

    // Method Description:
    // - Move the viewport of the terminal of the currently focused tab up or
    //      down a number of lines.
    // Arguments:
    // - scrollDirection: ScrollUp will move the viewport up, ScrollDown will move the viewport down
    // - rowsToScroll: a number of lines to move the viewport. If not provided we will use a system default.
    void TerminalPage::_Scroll(ScrollDirection scrollDirection, const Windows::Foundation::IReference<uint32_t>& rowsToScroll)
    {
        if (const auto terminalTab{ _GetFocusedTabImpl() })
        {
            uint32_t realRowsToScroll;
            if (rowsToScroll == nullptr)
            {
                // The magic value of WHEEL_PAGESCROLL indicates that we need to scroll the entire page
                realRowsToScroll = _systemRowsToScroll == WHEEL_PAGESCROLL ?
                                       terminalTab->GetActiveTerminalControl().GetViewHeight() :
                                       _systemRowsToScroll;
            }
            else
            {
                // use the custom value specified in the command
                realRowsToScroll = rowsToScroll.Value();
            }
            auto scrollDelta = _ComputeScrollDelta(scrollDirection, realRowsToScroll);
            terminalTab->Scroll(scrollDelta);
        }
    }

    // Method Description:
    // - Split the focused pane either horizontally or vertically, and place the
    //   given TermControl into the newly created pane.
    // - If splitType == SplitState::None, this method does nothing.
    // Arguments:
    // - splitType: one value from the TerminalApp::SplitState enum, indicating how the
    //   new pane should be split from its parent.
    // - splitMode: value from TerminalApp::SplitType enum, indicating the profile to be used in the newly split pane.
    // - newTerminalArgs: An object that may contain a blob of parameters to
    //   control which profile is created and with possible other
    //   configurations. See CascadiaSettings::BuildSettings for more details.
    void TerminalPage::_SplitPane(const SplitState splitType,
                                  const SplitType splitMode,
                                  const float splitSize,
                                  const NewTerminalArgs& newTerminalArgs)
    {
        // Do nothing if we're requesting no split.
        if (splitType == SplitState::None)
        {
            return;
        }

        const auto focusedTab{ _GetFocusedTabImpl() };

        // Do nothing if no TerminalTab is focused
        if (!focusedTab)
        {
            return;
        }

        try
        {
            TerminalApp::TerminalSettings controlSettings;
            GUID realGuid;
            bool profileFound = false;

            if (splitMode == SplitType::Duplicate)
            {
                std::optional<GUID> current_guid = focusedTab->GetFocusedProfile();
                if (current_guid)
                {
                    profileFound = true;
                    controlSettings = { winrt::make<TerminalSettings>(_settings, current_guid.value(), *_bindings) };
                    const auto workingDirectory = focusedTab->GetActiveTerminalControl().WorkingDirectory();
                    const auto validWorkingDirectory = !workingDirectory.empty();
                    if (validWorkingDirectory)
                    {
                        controlSettings.StartingDirectory(workingDirectory);
                    }
                    realGuid = current_guid.value();
                }
                // TODO: GH#5047 - In the future, we should get the Profile of
                // the focused pane, and use that to build a new instance of the
                // settings so we can duplicate this tab/pane.
                //
                // Currently, if the profile doesn't exist anymore in our
                // settings, we'll silently do nothing.
                //
                // In the future, it will be preferable to just duplicate the
                // current control's settings, but we can't do that currently,
                // because we won't be able to create a new instance of the
                // connection without keeping an instance of the original Profile
                // object around.
            }
            if (!profileFound)
            {
                std::tie(realGuid, controlSettings) = TerminalSettings::BuildSettings(_settings, newTerminalArgs, *_bindings);
            }

            const auto controlConnection = _CreateConnectionFromSettings(realGuid, controlSettings);

            const float contentWidth = ::base::saturated_cast<float>(_tabContent.ActualWidth());
            const float contentHeight = ::base::saturated_cast<float>(_tabContent.ActualHeight());
            const winrt::Windows::Foundation::Size availableSpace{ contentWidth, contentHeight };

            auto realSplitType = splitType;
            if (realSplitType == SplitState::Automatic)
            {
                realSplitType = focusedTab->PreCalculateAutoSplit(availableSpace);
            }

            const auto canSplit = focusedTab->PreCalculateCanSplit(realSplitType, splitSize, availableSpace);
            if (!canSplit)
            {
                return;
            }

            TermControl newControl{ controlSettings, controlConnection };

            // Hookup our event handlers to the new terminal
            _RegisterTerminalEvents(newControl, *focusedTab);

            _UnZoomIfNeeded();

            focusedTab->SplitPane(realSplitType, splitSize, realGuid, newControl);
        }
        CATCH_LOG();
    }

    // Method Description:
    // - Attempt to move a separator between panes, as to resize each child on
    //   either size of the separator. See Pane::ResizePane for details.
    // - Moves a separator on the currently focused tab.
    // Arguments:
    // - direction: The direction to move the separator in.
    // Return Value:
    // - <none>
    void TerminalPage::_ResizePane(const ResizeDirection& direction)
    {
        if (const auto terminalTab{ _GetFocusedTabImpl() })
        {
            _UnZoomIfNeeded();
            terminalTab->ResizePane(direction);
        }
    }

    // Method Description:
    // - Move the viewport of the terminal of the currently focused tab up or
    //      down a page. The page length will be dependent on the terminal view height.
    // Arguments:
    // - scrollDirection: ScrollUp will move the viewport up, ScrollDown will move the viewport down
    void TerminalPage::_ScrollPage(ScrollDirection scrollDirection)
    {
        // Do nothing if for some reason, there's no terminal tab in focus. We don't want to crash.
        if (const auto terminalTab{ _GetFocusedTabImpl() })
        {
            const auto control = _GetActiveControl();
            const auto termHeight = control.GetViewHeight();
            auto scrollDelta = _ComputeScrollDelta(scrollDirection, termHeight);
            terminalTab->Scroll(scrollDelta);
        }
    }

    void TerminalPage::_ScrollToBufferEdge(ScrollDirection scrollDirection)
    {
        if (const auto terminalTab{ _GetFocusedTabImpl() })
        {
            auto scrollDelta = _ComputeScrollDelta(scrollDirection, INT_MAX);
            terminalTab->Scroll(scrollDelta);
        }
    }

    // Method Description:
    // - Gets the title of the currently focused terminal control. If there
    //   isn't a control selected for any reason, returns "Windows Terminal"
    // Arguments:
    // - <none>
    // Return Value:
    // - the title of the focused control if there is one, else "Windows Terminal"
    hstring TerminalPage::Title()
    {
        if (_settings.GlobalSettings().ShowTitleInTitlebar())
        {
            auto selectedIndex = _tabView.SelectedIndex();
            if (selectedIndex >= 0)
            {
                try
                {
                    if (auto focusedControl{ _GetActiveControl() })
                    {
                        return focusedControl.Title();
                    }
                }
                CATCH_LOG();
            }
        }
        return { L"Windows Terminal" };
    }

    // Method Description:
    // - Handles the special case of providing a text override for the UI shortcut due to VK_OEM issue.
    //      Looks at the flags from the KeyChord modifiers and provides a concatenated string value of all
    //      in the same order that XAML would put them as well.
    // Return Value:
    // - a string representation of the key modifiers for the shortcut
    //NOTE: This needs to be localized with https://github.com/microsoft/terminal/issues/794 if XAML framework issue not resolved before then
    static std::wstring _FormatOverrideShortcutText(KeyModifiers modifiers)
    {
        std::wstring buffer{ L"" };

        if (WI_IsFlagSet(modifiers, KeyModifiers::Ctrl))
        {
            buffer += L"Ctrl+";
        }

        if (WI_IsFlagSet(modifiers, KeyModifiers::Shift))
        {
            buffer += L"Shift+";
        }

        if (WI_IsFlagSet(modifiers, KeyModifiers::Alt))
        {
            buffer += L"Alt+";
        }

        return buffer;
    }

    // Method Description:
    // - Takes a MenuFlyoutItem and a corresponding KeyChord value and creates the accelerator for UI display.
    //   Takes into account a special case for an error condition for a comma
    // Arguments:
    // - MenuFlyoutItem that will be displayed, and a KeyChord to map an accelerator
    void TerminalPage::_SetAcceleratorForMenuItem(WUX::Controls::MenuFlyoutItem& menuItem,
                                                  const KeyChord& keyChord)
    {
#ifdef DEP_MICROSOFT_UI_XAML_708_FIXED
        // work around https://github.com/microsoft/microsoft-ui-xaml/issues/708 in case of VK_OEM_COMMA
        if (keyChord.Vkey() != VK_OEM_COMMA)
        {
            // use the XAML shortcut to give us the automatic capabilities
            auto menuShortcut = Windows::UI::Xaml::Input::KeyboardAccelerator{};

            // TODO: Modify this when https://github.com/microsoft/terminal/issues/877 is resolved
            menuShortcut.Key(static_cast<Windows::System::VirtualKey>(keyChord.Vkey()));

            // inspect the modifiers from the KeyChord and set the flags int he XAML value
            auto modifiers = AppKeyBindings::ConvertVKModifiers(keyChord.Modifiers());

            // add the modifiers to the shortcut
            menuShortcut.Modifiers(modifiers);

            // add to the menu
            menuItem.KeyboardAccelerators().Append(menuShortcut);
        }
        else // we've got a comma, so need to just use the alternate method
#endif
        {
            // extract the modifier and key to a nice format
            auto overrideString = _FormatOverrideShortcutText(keyChord.Modifiers());
            auto mappedCh = MapVirtualKeyW(keyChord.Vkey(), MAPVK_VK_TO_CHAR);
            if (mappedCh != 0)
            {
                menuItem.KeyboardAcceleratorTextOverride(overrideString + gsl::narrow_cast<wchar_t>(mappedCh));
            }
        }
    }

    // Method Description:
    // - Calculates the appropriate size to snap to in the given direction, for
    //   the given dimension. If the global setting `snapToGridOnResize` is set
    //   to `false`, this will just immediately return the provided dimension,
    //   effectively disabling snapping.
    // - See Pane::CalcSnappedDimension
    float TerminalPage::CalcSnappedDimension(const bool widthOrHeight, const float dimension) const
    {
        if (_settings && _settings.GlobalSettings().SnapToGridOnResize())
        {
            if (const auto terminalTab{ _GetFocusedTabImpl() })
            {
                return terminalTab->CalcSnappedDimension(widthOrHeight, dimension);
            }
        }
        return dimension;
    }

    // Method Description:
    // - Place `copiedData` into the clipboard as text. Triggered when a
    //   terminal control raises it's CopyToClipboard event.
    // Arguments:
    // - copiedData: the new string content to place on the clipboard.
    winrt::fire_and_forget TerminalPage::_CopyToClipboardHandler(const IInspectable /*sender*/,
                                                                 const CopyToClipboardEventArgs copiedData)
    {
        co_await winrt::resume_foreground(Dispatcher(), CoreDispatcherPriority::High);

        DataPackage dataPack = DataPackage();
        dataPack.RequestedOperation(DataPackageOperation::Copy);

        // The EventArgs.Formats() is an override for the global setting "copyFormatting"
        //   iff it is set
        bool useGlobal = copiedData.Formats() == nullptr;
        auto copyFormats = useGlobal ?
                               _settings.GlobalSettings().CopyFormatting() :
                               copiedData.Formats().Value();

        // copy text to dataPack
        dataPack.SetText(copiedData.Text());

        if (WI_IsFlagSet(copyFormats, CopyFormat::HTML))
        {
            // copy html to dataPack
            const auto htmlData = copiedData.Html();
            if (!htmlData.empty())
            {
                dataPack.SetHtmlFormat(htmlData);
            }
        }

        if (WI_IsFlagSet(copyFormats, CopyFormat::RTF))
        {
            // copy rtf data to dataPack
            const auto rtfData = copiedData.Rtf();
            if (!rtfData.empty())
            {
                dataPack.SetRtf(rtfData);
            }
        }

        try
        {
            Clipboard::SetContent(dataPack);
            Clipboard::Flush();
        }
        CATCH_LOG();
    }

    // Function Description:
    // - This function is called when the `TermControl` requests that we send
    //   it the clipboard's content.
    // - Retrieves the data from the Windows Clipboard and converts it to text.
    // - Shows warnings if the clipboard is too big or contains multiple lines
    //   of text.
    // - Sends the text back to the TermControl through the event's
    //   `HandleClipboardData` member function.
    // - Does some of this in a background thread, as to not hang/crash the UI thread.
    // Arguments:
    // - eventArgs: the PasteFromClipboard event sent from the TermControl
    fire_and_forget TerminalPage::_PasteFromClipboardHandler(const IInspectable /*sender*/,
                                                             const PasteFromClipboardEventArgs eventArgs)
    {
        const DataPackageView data = Clipboard::GetContent();

        // This will switch the execution of the function to a background (not
        // UI) thread. This is IMPORTANT, because the getting the clipboard data
        // will crash on the UI thread, because the main thread is a STA.
        co_await winrt::resume_background();

        try
        {
            hstring text = L"";
            if (data.Contains(StandardDataFormats::Text()))
            {
                text = co_await data.GetTextAsync();
            }
            // Windows Explorer's "Copy address" menu item stores a StorageItem in the clipboard, and no text.
            else if (data.Contains(StandardDataFormats::StorageItems()))
            {
                Windows::Foundation::Collections::IVectorView<Windows::Storage::IStorageItem> items = co_await data.GetStorageItemsAsync();
                if (items.Size() > 0)
                {
                    Windows::Storage::IStorageItem item = items.GetAt(0);
                    text = item.Path();
                }
            }

            const auto isNewLineLambda = [](auto c) { return c == L'\n' || c == L'\r'; };
            const auto hasNewLine = std::find_if(text.cbegin(), text.cend(), isNewLineLambda) != text.cend();
            const auto warnMultiLine = hasNewLine && _settings.GlobalSettings().WarnAboutMultiLinePaste();

            constexpr const std::size_t minimumSizeForWarning = 1024 * 5; // 5 KiB
            const bool warnLargeText = text.size() > minimumSizeForWarning &&
                                       _settings.GlobalSettings().WarnAboutLargePaste();

            if (warnMultiLine || warnLargeText)
            {
                co_await winrt::resume_foreground(Dispatcher());

                // We have to initialize the dialog here to be able to change the text of the text block within it
                FindName(L"MultiLinePasteDialog").try_as<WUX::Controls::ContentDialog>();
                ClipboardText().Text(text);

                // The vertical offset on the scrollbar does not reset automatically, so reset it manually
                ClipboardContentScrollViewer().ScrollToVerticalOffset(0);

                ContentDialogResult warningResult;
                if (warnMultiLine)
                {
                    warningResult = co_await _ShowMultiLinePasteWarningDialog();
                }
                else if (warnLargeText)
                {
                    warningResult = co_await _ShowLargePasteWarningDialog();
                }

                // Clear the clipboard text so it doesn't lie around in memory
                ClipboardText().Text(L"");

                if (warningResult != ContentDialogResult::Primary)
                {
                    // user rejected the paste
                    co_return;
                }
            }

            eventArgs.HandleClipboardData(text);
        }
        CATCH_LOG();
    }

    void TerminalPage::_OpenHyperlinkHandler(const IInspectable /*sender*/, const Microsoft::Terminal::TerminalControl::OpenHyperlinkEventArgs eventArgs)
    {
        try
        {
            auto parsed = winrt::Windows::Foundation::Uri(eventArgs.Uri().c_str());
            if (parsed.SchemeName() == L"http" || parsed.SchemeName() == L"https")
            {
                ShellExecute(nullptr, L"open", eventArgs.Uri().c_str(), nullptr, nullptr, SW_SHOWNORMAL);
            }
            else
            {
                _ShowCouldNotOpenDialog(RS_(L"UnsupportedSchemeText"), eventArgs.Uri());
            }
        }
        catch (...)
        {
            LOG_CAUGHT_EXCEPTION();
            _ShowCouldNotOpenDialog(RS_(L"InvalidUriText"), eventArgs.Uri());
        }
    }

    // Method Description:
    // - Opens up a dialog box explaining why we could not open a URI
    // Arguments:
    // - The reason (unsupported scheme, invalid uri, potentially more in the future)
    // - The uri
    void TerminalPage::_ShowCouldNotOpenDialog(winrt::hstring reason, winrt::hstring uri)
    {
        if (auto presenter{ _dialogPresenter.get() })
        {
            // FindName needs to be called first to actually load the xaml object
            auto unopenedUriDialog = FindName(L"CouldNotOpenUriDialog").try_as<WUX::Controls::ContentDialog>();

            // Insert the reason and the URI
            CouldNotOpenUriReason().Text(reason);
            UnopenedUri().Text(uri);

            // Show the dialog
            presenter.ShowDialog(unopenedUriDialog);
        }
    }

    void TerminalPage::_ControlNoticeRaisedHandler(const IInspectable /*sender*/, const Microsoft::Terminal::TerminalControl::NoticeEventArgs eventArgs)
    {
        winrt::hstring message = eventArgs.Message();

        winrt::hstring title;

        switch (eventArgs.Level())
        {
        case TerminalControl::NoticeLevel::Debug:
            title = RS_(L"NoticeDebug"); //\xebe8
            break;
        case TerminalControl::NoticeLevel::Info:
            title = RS_(L"NoticeInfo"); // \xe946
            break;
        case TerminalControl::NoticeLevel::Warning:
            title = RS_(L"NoticeWarning"); //\xe7ba
            break;
        case TerminalControl::NoticeLevel::Error:
            title = RS_(L"NoticeError"); //\xe783
            break;
        }

        _ShowControlNoticeDialog(title, message);
    }

    void TerminalPage::_ShowControlNoticeDialog(const winrt::hstring& title, const winrt::hstring& message)
    {
        if (auto presenter{ _dialogPresenter.get() })
        {
            // FindName needs to be called first to actually load the xaml object
            auto controlNoticeDialog = FindName(L"ControlNoticeDialog").try_as<WUX::Controls::ContentDialog>();

            ControlNoticeDialog().Title(winrt::box_value(title));

            // Insert the message
            NoticeMessage().Text(message);

            // Show the dialog
            presenter.ShowDialog(controlNoticeDialog);
        }
    }

    // Method Description:
    // - Copy text from the focused terminal to the Windows Clipboard
    // Arguments:
    // - singleLine: if enabled, copy contents as a single line of text
    // - formats: dictate which formats need to be copied
    // Return Value:
    // - true iff we we able to copy text (if a selection was active)
    bool TerminalPage::_CopyText(const bool singleLine, const Windows::Foundation::IReference<CopyFormat>& formats)
    {
        const auto control = _GetActiveControl();
        return control.CopySelectionToClipboard(singleLine, formats);
    }

    // Method Description:
    // - Send an event (which will be caught by AppHost) to set the progress indicator on the taskbar
    // Arguments:
    // - sender (not used)
    // - eventArgs: the arguments specifying how to set the progress indicator
    void TerminalPage::_SetTaskbarProgressHandler(const IInspectable /*sender*/, const IInspectable /*eventArgs*/)
    {
        _setTaskbarProgressHandlers(*this, nullptr);
    }

    // Method Description:
    // - Paste text from the Windows Clipboard to the focused terminal
    void TerminalPage::_PasteText()
    {
        const auto control = _GetActiveControl();
        control.PasteTextFromClipboard();
    }

    // Function Description:
    // - Called when the settings button is clicked. ShellExecutes the settings
    //   file, as to open it in the default editor for .json files. Does this in
    //   a background thread, as to not hang/crash the UI thread.
    fire_and_forget TerminalPage::_LaunchSettings(const SettingsTarget target)
    {
        if (target == SettingsTarget::SettingsUI)
        {
            _OpenSettingsUI();
        }
        else
        {
            // This will switch the execution of the function to a background (not
            // UI) thread. This is IMPORTANT, because the Windows.Storage API's
            // (used for retrieving the path to the file) will crash on the UI
            // thread, because the main thread is a STA.
            co_await winrt::resume_background();

            auto openFile = [](const auto& filePath) {
                HINSTANCE res = ShellExecute(nullptr, nullptr, filePath.c_str(), nullptr, nullptr, SW_SHOW);
                if (static_cast<int>(reinterpret_cast<uintptr_t>(res)) <= 32)
                {
                    ShellExecute(nullptr, nullptr, L"notepad", filePath.c_str(), nullptr, SW_SHOW);
                }
            };

            switch (target)
            {
            case SettingsTarget::DefaultsFile:
                openFile(CascadiaSettings::DefaultSettingsPath());
                break;
            case SettingsTarget::SettingsFile:
                openFile(CascadiaSettings::SettingsPath());
                break;
            case SettingsTarget::AllFiles:
                openFile(CascadiaSettings::DefaultSettingsPath());
                openFile(CascadiaSettings::SettingsPath());
                break;
            }
        }
    }

    // Method Description:
    // - Responds to changes in the TabView's item list by changing the
    //   tabview's visibility.
    // - This method is also invoked when tabs are dragged / dropped as part of
    //   tab reordering and this method hands that case as well in concert with
    //   TabDragStarting and TabDragCompleted handlers that are set up in
    //   TerminalPage::Create()
    // Arguments:
    // - sender: the control that originated this event
    // - eventArgs: the event's constituent arguments
    void TerminalPage::_OnTabItemsChanged(const IInspectable& /*sender*/, const Windows::Foundation::Collections::IVectorChangedEventArgs& eventArgs)
    {
        if (_rearranging)
        {
            if (eventArgs.CollectionChange() == Windows::Foundation::Collections::CollectionChange::ItemRemoved)
            {
                _rearrangeFrom = eventArgs.Index();
            }

            if (eventArgs.CollectionChange() == Windows::Foundation::Collections::CollectionChange::ItemInserted)
            {
                _rearrangeTo = eventArgs.Index();
            }
        }

        CommandPalette().Visibility(Visibility::Collapsed);
        _UpdateTabView();
    }

    // Method Description:
    // - Additional responses to clicking on a TabView's item. Currently, just remove tab with middle click
    // Arguments:
    // - sender: the control that originated this event (TabViewItem)
    // - eventArgs: the event's constituent arguments
    void TerminalPage::_OnTabClick(const IInspectable& sender, const Windows::UI::Xaml::Input::PointerRoutedEventArgs& eventArgs)
    {
        if (eventArgs.GetCurrentPoint(*this).Properties().IsMiddleButtonPressed())
        {
            _RemoveTabViewItem(sender.as<MUX::Controls::TabViewItem>());
            eventArgs.Handled(true);
        }
        else if (eventArgs.GetCurrentPoint(*this).Properties().IsRightButtonPressed())
        {
            eventArgs.Handled(true);
        }
    }

    void TerminalPage::_UpdatedSelectedTab(const int32_t index)
    {
        // Unfocus all the tabs.
        for (auto tab : _tabs)
        {
            tab.Focus(FocusState::Unfocused);
        }

        if (index >= 0)
        {
            try
            {
                auto tab{ _tabs.GetAt(index) };

                _tabContent.Children().Clear();
                _tabContent.Children().Append(tab.Content());

                // GH#7409: If the tab switcher is open, then we _don't_ want to
                // automatically focus the new tab here. The tab switcher wants
                // to be able to "preview" the selected tab as the user tabs
                // through the menu, but if we toss the focus to the control
                // here, then the user won't be able to navigate the ATS any
                // longer.
                //
                // When the tab switcher is eventually dismissed, the focus will
                // get tossed back to the focused terminal control, so we don't
                // need to worry about focus getting lost.
                if (CommandPalette().Visibility() != Visibility::Visible)
                {
                    tab.Focus(FocusState::Programmatic);
                    _UpdateMRUTab(index);
                }

                tab.TabViewItem().StartBringIntoView();

                // Raise an event that our title changed
                if (_settings.GlobalSettings().ShowTitleInTitlebar())
                {
                    _titleChangeHandlers(*this, tab.Title());
                }
            }
            CATCH_LOG();
        }
    }

    // Method Description:
    // - Responds to the TabView control's Selection Changed event (to move a
    //      new terminal control into focus) when not in in the middle of a tab rearrangement.
    // Arguments:
    // - sender: the control that originated this event
    // - eventArgs: the event's constituent arguments
    void TerminalPage::_OnTabSelectionChanged(const IInspectable& sender, const WUX::Controls::SelectionChangedEventArgs& /*eventArgs*/)
    {
        if (!_rearranging && !_removing)
        {
            auto tabView = sender.as<MUX::Controls::TabView>();
            auto selectedIndex = tabView.SelectedIndex();
            _UpdatedSelectedTab(selectedIndex);
        }
    }

    // Method Description:
    // - Called when our tab content size changes. This updates each tab with
    //   the new size, so they have a chance to update each of their panes with
    //   the new size.
    // Arguments:
    // - e: the SizeChangedEventArgs with the new size of the tab content area.
    // Return Value:
    // - <none>
    void TerminalPage::_OnContentSizeChanged(const IInspectable& /*sender*/, Windows::UI::Xaml::SizeChangedEventArgs const& e)
    {
        const auto newSize = e.NewSize();
        for (auto tab : _tabs)
        {
            if (auto terminalTab = _GetTerminalTabImpl(tab))
            {
                terminalTab->ResizeContent(newSize);
            }
        }
    }

    // Method Description:
    // - Responds to the TabView control's Tab Closing event by removing
    //      the indicated tab from the set and focusing another one.
    //      The event is cancelled so App maintains control over the
    //      items in the tabview.
    // Arguments:
    // - sender: the control that originated this event
    // - eventArgs: the event's constituent arguments
    void TerminalPage::_OnTabCloseRequested(const IInspectable& /*sender*/, const MUX::Controls::TabViewTabCloseRequestedEventArgs& eventArgs)
    {
        const auto tabViewItem = eventArgs.Tab();
        _RemoveTabViewItem(tabViewItem);
    }

    // Method Description:
    // - Hook up keybindings, and refresh the UI of the terminal.
    //   This includes update the settings of all the tabs according
    //   to their profiles, update the title and icon of each tab, and
    //   finally create the tab flyout
    winrt::fire_and_forget TerminalPage::_RefreshUIForSettingsReload()
    {
        // Re-wire the keybindings to their handlers, as we'll have created a
        // new AppKeyBindings object.
        _HookupKeyBindings(_settings.KeyMap());

        // Refresh UI elements
        auto profiles = _settings.ActiveProfiles();
        for (const auto& profile : profiles)
        {
            const auto profileGuid = profile.Guid();

            try
            {
                // This can throw an exception if the profileGuid does
                // not belong to an actual profile in the list of profiles.
                auto settings{ winrt::make<TerminalSettings>(_settings, profileGuid, *_bindings) };

                for (auto tab : _tabs)
                {
                    if (auto terminalTab = _GetTerminalTabImpl(tab))
                    {
                        terminalTab->UpdateSettings(settings, profileGuid);
                    }
                }
            }
            CATCH_LOG();
        }

        // GH#2455: If there are any panes with controls that had been
        // initialized with a Profile that no longer exists in our list of
        // profiles, we'll leave it unmodified. The profile doesn't exist
        // anymore, so we can't possibly update its settings.

        // Update the icon of the tab for the currently focused profile in that tab.
        // Only do this for TerminalTabs. Other types of tabs won't have multiple panes
        // and profiles so the Title and Icon will be set once and only once on init.
        for (auto tab : _tabs)
        {
            if (auto terminalTab = _GetTerminalTabImpl(tab))
            {
                _UpdateTabIcon(*terminalTab);

                // Force the TerminalTab to re-grab its currently active control's title.
                terminalTab->UpdateTitle();
            }
            else if (auto settingsTab = tab.try_as<TerminalApp::SettingsTab>())
            {
                settingsTab.UpdateSettings(_settings);
            }

            auto tabImpl{ winrt::get_self<TabBase>(tab) };
            tabImpl->SetKeyMap(_settings.KeyMap());
        }

        auto weakThis{ get_weak() };

        co_await winrt::resume_foreground(Dispatcher());

        // repopulate the new tab button's flyout with entries for each
        // profile, which might have changed
        if (auto page{ weakThis.get() })
        {
            _UpdateTabWidthMode();
            _CreateNewTabFlyout();
        }

        // Reload the current value of alwaysOnTop from the settings file. This
        // will let the user hot-reload this setting, but any runtime changes to
        // the alwaysOnTop setting will be lost.
        _isAlwaysOnTop = _settings.GlobalSettings().AlwaysOnTop();
        _alwaysOnTopChangedHandlers(*this, nullptr);

        // Settings AllowDependentAnimations will affect whether animations are
        // enabled application-wide, so we don't need to check it each time we
        // want to create an animation.
        WUX::Media::Animation::Timeline::AllowDependentAnimations(!_settings.GlobalSettings().DisableAnimations());
    }

    // This is a helper to aid in sorting commands by their `Name`s, alphabetically.
    static bool _compareSchemeNames(const ColorScheme& lhs, const ColorScheme& rhs)
    {
        std::wstring leftName{ lhs.Name() };
        std::wstring rightName{ rhs.Name() };
        return leftName.compare(rightName) < 0;
    }

    // Method Description:
    // - Takes a mapping of names->commands and expands them
    // Arguments:
    // - <none>
    // Return Value:
    // - <none>
    IMap<winrt::hstring, Command> TerminalPage::_ExpandCommands(IMapView<winrt::hstring, Command> commandsToExpand,
                                                                IVectorView<Profile> profiles,
                                                                IMapView<winrt::hstring, ColorScheme> schemes)
    {
        IVector<SettingsLoadWarnings> warnings{ winrt::single_threaded_vector<SettingsLoadWarnings>() };

        std::vector<ColorScheme> sortedSchemes;
        sortedSchemes.reserve(schemes.Size());

        for (const auto& nameAndScheme : schemes)
        {
            sortedSchemes.push_back(nameAndScheme.Value());
        }
        std::sort(sortedSchemes.begin(),
                  sortedSchemes.end(),
                  _compareSchemeNames);

        IMap<winrt::hstring, Command> copyOfCommands = winrt::single_threaded_map<winrt::hstring, Command>();
        for (const auto& nameAndCommand : commandsToExpand)
        {
            copyOfCommands.Insert(nameAndCommand.Key(), nameAndCommand.Value());
        }

        Command::ExpandCommands(copyOfCommands,
                                profiles,
                                { sortedSchemes },
                                warnings);

        return copyOfCommands;
    }
    // Method Description:
    // - Repopulates the list of commands in the command palette with the
    //   current commands in the settings. Also updates the keybinding labels to
    //   reflect any matching keybindings.
    // Arguments:
    // - <none>
    // Return Value:
    // - <none>
    void TerminalPage::_UpdateCommandsForPalette()
    {
        IMap<winrt::hstring, Command> copyOfCommands = _ExpandCommands(_settings.GlobalSettings().Commands(),
                                                                       _settings.ActiveProfiles().GetView(),
                                                                       _settings.GlobalSettings().ColorSchemes());

        _recursiveUpdateCommandKeybindingLabels(_settings, copyOfCommands.GetView());

        // Update the command palette when settings reload
        auto commandsCollection = winrt::single_threaded_vector<Command>();
        for (const auto& nameAndCommand : copyOfCommands)
        {
            commandsCollection.Append(nameAndCommand.Value());
        }

        CommandPalette().SetCommands(commandsCollection);
    }

    // Method Description:
    // - Sets the initial actions to process on startup. We'll make a copy of
    //   this list, and process these actions when we're loaded.
    // - This function will have no effective result after Create() is called.
    // Arguments:
    // - actions: a list of Actions to process on startup.
    // Return Value:
    // - <none>
    void TerminalPage::SetStartupActions(std::vector<ActionAndArgs>& actions)
    {
        // The fastest way to copy all the actions out of the std::vector and
        // put them into a winrt::IVector is by making a copy, then moving the
        // copy into the winrt vector ctor.
        auto listCopy = actions;
        _startupActions = winrt::single_threaded_vector<ActionAndArgs>(std::move(listCopy));
    }

    winrt::TerminalApp::IDialogPresenter TerminalPage::DialogPresenter() const
    {
        return _dialogPresenter.get();
    }

    void TerminalPage::DialogPresenter(winrt::TerminalApp::IDialogPresenter dialogPresenter)
    {
        _dialogPresenter = dialogPresenter;
    }

    // Method Description:
    // - Gets the taskbar state value from the last active control
    // Return Value:
    // - The taskbar state of the last active control
    size_t TerminalPage::GetLastActiveControlTaskbarState()
    {
        if (auto control{ _GetActiveControl() })
        {
            return gsl::narrow_cast<size_t>(control.TaskbarState());
        }
        return {};
    }

    // Method Description:
    // - Gets the taskbar progress value from the last active control
    // Return Value:
    // - The taskbar progress of the last active control
    size_t TerminalPage::GetLastActiveControlTaskbarProgress()
    {
        if (auto control{ _GetActiveControl() })
        {
            return gsl::narrow_cast<size_t>(control.TaskbarProgress());
        }
        return {};
    }

    // Method Description:
    // - This is the method that App will call when the titlebar
    //   has been clicked. It dismisses any open flyouts.
    // Arguments:
    // - <none>
    // Return Value:
    // - <none>
    void TerminalPage::TitlebarClicked()
    {
        if (_newTabButton && _newTabButton.Flyout())
        {
            _newTabButton.Flyout().Hide();
        }

        for (const auto& tab : _tabs)
        {
            if (tab.TabViewItem().ContextFlyout())
            {
                tab.TabViewItem().ContextFlyout().Hide();
            }
        }
    }

    // Method Description:
    // - Called when the user tries to do a search using keybindings.
    //   This will tell the current focused terminal control to create
    //   a search box and enable find process.
    // Arguments:
    // - <none>
    // Return Value:
    // - <none>
    void TerminalPage::_Find()
    {
        const auto termControl = _GetActiveControl();
        termControl.CreateSearchBoxControl();
    }

    // Method Description:
    // - Toggles borderless mode. Hides the tab row, and raises our
    //   FocusModeChanged event.
    // Arguments:
    // - <none>
    // Return Value:
    // - <none>
    void TerminalPage::ToggleFocusMode()
    {
        _isInFocusMode = !_isInFocusMode;
        _UpdateTabView();
        _focusModeChangedHandlers(*this, nullptr);
    }

    // Method Description:
    // - Toggles fullscreen mode. Hides the tab row, and raises our
    //   FullscreenChanged event.
    // Arguments:
    // - <none>
    // Return Value:
    // - <none>
    void TerminalPage::ToggleFullscreen()
    {
        _isFullscreen = !_isFullscreen;
        _UpdateTabView();
        _fullscreenChangedHandlers(*this, nullptr);
    }

    // Method Description:
    // - Toggles always on top mode. Raises our AlwaysOnTopChanged event.
    // Arguments:
    // - <none>
    // Return Value:
    // - <none>
    void TerminalPage::ToggleAlwaysOnTop()
    {
        _isAlwaysOnTop = !_isAlwaysOnTop;
        _alwaysOnTopChangedHandlers(*this, nullptr);
    }

    // Method Description:
    // - Sets the tab split button color when a new tab color is selected
    // Arguments:
    // - color: The color of the newly selected tab, used to properly calculate
    //          the foreground color of the split button (to match the font
    //          color of the tab)
    // - accentColor: the actual color we are going to use to paint the tab row and
    //                split button, so that there is some contrast between the tab
    //                and the non-client are behind it
    // Return Value:
    // - <none>
    void TerminalPage::_SetNewTabButtonColor(const Windows::UI::Color& color, const Windows::UI::Color& accentColor)
    {
        // TODO GH#3327: Look at what to do with the tab button when we have XAML theming
        bool IsBrightColor = ColorHelper::IsBrightColor(color);
        bool isLightAccentColor = ColorHelper::IsBrightColor(accentColor);
        winrt::Windows::UI::Color pressedColor{};
        winrt::Windows::UI::Color hoverColor{};
        winrt::Windows::UI::Color foregroundColor{};
        const float hoverColorAdjustment = 5.f;
        const float pressedColorAdjustment = 7.f;

        if (IsBrightColor)
        {
            foregroundColor = winrt::Windows::UI::Colors::Black();
        }
        else
        {
            foregroundColor = winrt::Windows::UI::Colors::White();
        }

        if (isLightAccentColor)
        {
            hoverColor = ColorHelper::Darken(accentColor, hoverColorAdjustment);
            pressedColor = ColorHelper::Darken(accentColor, pressedColorAdjustment);
        }
        else
        {
            hoverColor = ColorHelper::Lighten(accentColor, hoverColorAdjustment);
            pressedColor = ColorHelper::Lighten(accentColor, pressedColorAdjustment);
        }

        Media::SolidColorBrush backgroundBrush{ accentColor };
        Media::SolidColorBrush backgroundHoverBrush{ hoverColor };
        Media::SolidColorBrush backgroundPressedBrush{ pressedColor };
        Media::SolidColorBrush foregroundBrush{ foregroundColor };

        _newTabButton.Resources().Insert(winrt::box_value(L"SplitButtonBackground"), backgroundBrush);
        _newTabButton.Resources().Insert(winrt::box_value(L"SplitButtonBackgroundPointerOver"), backgroundHoverBrush);
        _newTabButton.Resources().Insert(winrt::box_value(L"SplitButtonBackgroundPressed"), backgroundPressedBrush);

        _newTabButton.Resources().Insert(winrt::box_value(L"SplitButtonForeground"), foregroundBrush);
        _newTabButton.Resources().Insert(winrt::box_value(L"SplitButtonForegroundPointerOver"), foregroundBrush);
        _newTabButton.Resources().Insert(winrt::box_value(L"SplitButtonForegroundPressed"), foregroundBrush);

        _newTabButton.Background(backgroundBrush);
        _newTabButton.Foreground(foregroundBrush);
    }

    // Method Description:
    // - Clears the tab split button color to a system color
    //   (or white if none is found) when the tab's color is cleared
    // - Clears the tab row color to a system color
    //   (or white if none is found) when the tab's color is cleared
    // Arguments:
    // - <none>
    // Return Value:
    // - <none>
    void TerminalPage::_ClearNewTabButtonColor()
    {
        // TODO GH#3327: Look at what to do with the tab button when we have XAML theming
        winrt::hstring keys[] = {
            L"SplitButtonBackground",
            L"SplitButtonBackgroundPointerOver",
            L"SplitButtonBackgroundPressed",
            L"SplitButtonForeground",
            L"SplitButtonForegroundPointerOver",
            L"SplitButtonForegroundPressed"
        };

        // simply clear any of the colors in the split button's dict
        for (auto keyString : keys)
        {
            auto key = winrt::box_value(keyString);
            if (_newTabButton.Resources().HasKey(key))
            {
                _newTabButton.Resources().Remove(key);
            }
        }

        const auto res = Application::Current().Resources();

        const auto defaultBackgroundKey = winrt::box_value(L"TabViewItemHeaderBackground");
        const auto defaultForegroundKey = winrt::box_value(L"SystemControlForegroundBaseHighBrush");
        winrt::Windows::UI::Xaml::Media::SolidColorBrush backgroundBrush;
        winrt::Windows::UI::Xaml::Media::SolidColorBrush foregroundBrush;

        // TODO: Related to GH#3917 - I think if the system is set to "Dark"
        // theme, but the app is set to light theme, then this lookup still
        // returns to us the dark theme brushes. There's gotta be a way to get
        // the right brushes...
        // See also GH#5741
        if (res.HasKey(defaultBackgroundKey))
        {
            winrt::Windows::Foundation::IInspectable obj = res.Lookup(defaultBackgroundKey);
            backgroundBrush = obj.try_as<winrt::Windows::UI::Xaml::Media::SolidColorBrush>();
        }
        else
        {
            backgroundBrush = winrt::Windows::UI::Xaml::Media::SolidColorBrush{ winrt::Windows::UI::Colors::Black() };
        }

        if (res.HasKey(defaultForegroundKey))
        {
            winrt::Windows::Foundation::IInspectable obj = res.Lookup(defaultForegroundKey);
            foregroundBrush = obj.try_as<winrt::Windows::UI::Xaml::Media::SolidColorBrush>();
        }
        else
        {
            foregroundBrush = winrt::Windows::UI::Xaml::Media::SolidColorBrush{ winrt::Windows::UI::Colors::White() };
        }

        _newTabButton.Background(backgroundBrush);
        _newTabButton.Foreground(foregroundBrush);
    }

    // Method Description:
    // - Sets the tab split button color when a new tab color is selected
    // - This method could also set the color of the title bar and tab row
    // in the future
    // Arguments:
    // - selectedTabColor: The color of the newly selected tab
    // Return Value:
    // - <none>
    void TerminalPage::_SetNonClientAreaColors(const Windows::UI::Color& /*selectedTabColor*/)
    {
        // TODO GH#3327: Look at what to do with the NC area when we have XAML theming
    }

    // Method Description:
    // - Clears the tab split button color when the tab's color is cleared
    // - This method could also clear the color of the title bar and tab row
    // in the future
    // Arguments:
    // - <none>
    // Return Value:
    // - <none>
    void TerminalPage::_ClearNonClientAreaColors()
    {
        // TODO GH#3327: Look at what to do with the NC area when we have XAML theming
    }

    // Function Description:
    // - This is a helper method to get the commandline out of a
    //   ExecuteCommandline action, break it into subcommands, and attempt to
    //   parse it into actions. This is used by _HandleExecuteCommandline for
    //   processing commandlines in the current WT window.
    // Arguments:
    // - args: the ExecuteCommandlineArgs to synthesize a list of startup actions for.
    // Return Value:
    // - an empty list if we failed to parse, otherwise a list of actions to execute.
    std::vector<ActionAndArgs> TerminalPage::ConvertExecuteCommandlineToActions(const ExecuteCommandlineArgs& args)
    {
        ::TerminalApp::AppCommandlineArgs appArgs;
        if (appArgs.ParseArgs(args) == 0)
        {
            return appArgs.GetStartupActions();
        }

        return {};
    }

    void TerminalPage::_CommandPaletteClosed(const IInspectable& /*sender*/,
                                             const RoutedEventArgs& /*eventArgs*/)
    {
        // We don't want to set focus on the tab if fly-out is open as it will be closed
        // TODO GH#5400: consider checking we are not in the opening state, by hooking both Opening and Open events
        if (!_newTabButton.Flyout().IsOpen())
        {
            // Return focus to the active control
            if (auto index{ _GetFocusedTabIndex() })
            {
                _tabs.GetAt(*index).Focus(FocusState::Programmatic);
                _UpdateMRUTab(index.value());
            }
        }
    }

    bool TerminalPage::FocusMode() const
    {
        return _isInFocusMode;
    }

    bool TerminalPage::Fullscreen() const
    {
        return _isFullscreen;
    }
    // Method Description:
    // - Returns true if we're currently in "Always on top" mode. When we're in
    //   always on top mode, the window should be on top of all other windows.
    //   If multiple windows are all "always on top", they'll maintain their own
    //   z-order, with all the windows on top of all other non-topmost windows.
    // Arguments:
    // - <none>
    // Return Value:
    // - true if we should be in "always on top" mode
    bool TerminalPage::AlwaysOnTop() const
    {
        return _isAlwaysOnTop;
    }

    // Method Description:
    // - Updates all tabs with their current index in _tabs.
    // Arguments:
    // - <none>
    // Return Value:
    // - <none>
    void TerminalPage::_UpdateTabIndices()
    {
        const uint32_t size = _tabs.Size();
        for (uint32_t i = 0; i < size; ++i)
        {
            auto tab{ _tabs.GetAt(i) };
            auto tabImpl{ winrt::get_self<TabBase>(tab) };
            tabImpl->UpdateTabViewIndex(i, size);
        }
    }

    // Method Description:
    // - Creates a settings UI tab and focuses it. If there's already a settings UI tab open,
    //   just focus the existing one.
    // Arguments:
    // - <none>
    // Return Value:
    // - <none>
    void TerminalPage::_OpenSettingsUI()
    {
        // If we're holding the settings tab's switch command, don't create a new one, switch to the existing one.
        if (!_settingsTab)
        {
            winrt::Microsoft::Terminal::Settings::Editor::MainPage sui{ _settings };
            if (_hostingHwnd)
            {
                sui.SetHostingWindow(reinterpret_cast<uint64_t>(*_hostingHwnd));
            }

            sui.PreviewKeyDown({ this, &TerminalPage::_SUIPreviewKeyDownHandler });

            sui.OpenJson([weakThis{ get_weak() }](auto&& /*s*/, winrt::Microsoft::Terminal::Settings::Model::SettingsTarget e) {
                if (auto page{ weakThis.get() })
                {
                    page->_LaunchSettings(e);
                }
            });

            auto newTabImpl = winrt::make_self<SettingsTab>(sui);

            // Add the new tab to the list of our tabs.
            _tabs.Append(*newTabImpl);
            _mruTabs.Append(*newTabImpl);

            newTabImpl->SetDispatch(*_actionDispatch);
            newTabImpl->SetKeyMap(_settings.KeyMap());

            // Give the tab its index in the _tabs vector so it can manage its own SwitchToTab command.
            _UpdateTabIndices();

            // Don't capture a strong ref to the tab. If the tab is removed as this
            // is called, we don't really care anymore about handling the event.
            auto weakTab = make_weak(newTabImpl);

            auto tabViewItem = newTabImpl->TabViewItem();
            _tabView.TabItems().Append(tabViewItem);

            tabViewItem.PointerPressed({ this, &TerminalPage::_OnTabClick });

            // When the tab is closed, remove it from our list of tabs.
            newTabImpl->Closed([tabViewItem, weakThis{ get_weak() }](auto&& /*s*/, auto&& /*e*/) {
                if (auto page{ weakThis.get() })
                {
                    page->_settingsTab = nullptr;
                    page->_RemoveOnCloseRoutine(tabViewItem, page);
                }
            });

            _settingsTab = *newTabImpl;

            // This kicks off TabView::SelectionChanged, in response to which
            // we'll attach the terminal's Xaml control to the Xaml root.
            _tabView.SelectedItem(tabViewItem);
        }
        else
        {
            _tabView.SelectedItem(_settingsTab.TabViewItem());
        }
    }

    // Method Description:
    // - Returns a com_ptr to the implementation type of the given tab if it's a TerminalTab.
    //   If the tab is not a TerminalTab, returns nullptr.
    // Arguments:
    // - tab: the projected type of a Tab
    // Return Value:
    // - If the tab is a TerminalTab, a com_ptr to the implementation type.
    //   If the tab is not a TerminalTab, nullptr
    winrt::com_ptr<TerminalTab> TerminalPage::_GetTerminalTabImpl(const TerminalApp::TabBase& tab)
    {
        if (auto terminalTab = tab.try_as<TerminalApp::TerminalTab>())
        {
            winrt::com_ptr<TerminalTab> tabImpl;
            tabImpl.copy_from(winrt::get_self<TerminalTab>(terminalTab));
            return tabImpl;
        }
        else
        {
            return nullptr;
        }
    }

    // Method Description:
    // Method Description:
    // - Computes the delta for scrolling the tab's viewport.
    // Arguments:
    // - scrollDirection - direction (up / down) to scroll
    // - rowsToScroll - the number of rows to scroll
    // Return Value:
    // - delta - Signed delta, where a negative value means scrolling up.
    int TerminalPage::_ComputeScrollDelta(ScrollDirection scrollDirection, const uint32_t rowsToScroll)
    {
        return scrollDirection == ScrollUp ? -1 * rowsToScroll : rowsToScroll;
    }

    // Method Description:
    // - Reads system settings for scrolling (based on the step of the mouse scroll).
    // Upon failure fallbacks to default.
    // Return Value:
    // - The number of rows to scroll or a magic value of WHEEL_PAGESCROLL
    // indicating that we need to scroll an entire view height
    uint32_t TerminalPage::_ReadSystemRowsToScroll()
    {
        uint32_t systemRowsToScroll;
        if (!SystemParametersInfoW(SPI_GETWHEELSCROLLLINES, 0, &systemRowsToScroll, 0))
        {
            LOG_LAST_ERROR();

            // If SystemParametersInfoW fails, which it shouldn't, fall back to
            // Windows' default value.
            return DefaultRowsToScroll;
        }

        return systemRowsToScroll;
    }

    // Method Description:
    // - Bumps the tab in its in-order index up to the top of the mru list.
    // Arguments:
    // - index: the in-order index of the tab to bump.
    // Return Value:
    // - <none>
    void TerminalPage::_UpdateMRUTab(const uint32_t index)
    {
        uint32_t mruIndex;
        const auto tab = _tabs.GetAt(index);
        if (_mruTabs.IndexOf(tab, mruIndex))
        {
            if (mruIndex > 0)
            {
                _mruTabs.RemoveAt(mruIndex);
                _mruTabs.InsertAt(0, tab);
            }
        }
    }

    // Method Description:
    // - Moves the tab to another index in the tabs row (if required).
    // Arguments:
    // - currentTabIndex: the current index of the tab to move
    // - suggestedNewTabIndex: the new index of the tab, might get clamped to fit int the tabs row boundaries
    // Return Value:
    // - <none>
    void TerminalPage::_TryMoveTab(const uint32_t currentTabIndex, const int32_t suggestedNewTabIndex)
    {
        auto newTabIndex = gsl::narrow_cast<uint32_t>(std::clamp<int32_t>(suggestedNewTabIndex, 0, _tabs.Size() - 1));
        if (currentTabIndex != newTabIndex)
        {
            auto tab = _tabs.GetAt(currentTabIndex);
            auto tabViewItem = tab.TabViewItem();
            _tabs.RemoveAt(currentTabIndex);
            _tabs.InsertAt(newTabIndex, tab);
            _UpdateTabIndices();

            _tabView.TabItems().RemoveAt(currentTabIndex);
            _tabView.TabItems().InsertAt(newTabIndex, tabViewItem);
            _tabView.SelectedItem(tabViewItem);
        }
    }

    // Method Description:
    // - Displays a dialog stating the "Touch Keyboard and Handwriting Panel
    //   Service" is disabled.
    void TerminalPage::ShowKeyboardServiceWarning()
    {
        if (auto keyboardWarningInfoBar = FindName(L"KeyboardWarningInfoBar").try_as<MUX::Controls::InfoBar>())
        {
            keyboardWarningInfoBar.IsOpen(true);
        }
    }

    // Function Description:
    // - Helper function to get the OS-localized name for the "Touch Keyboard
    //   and Handwriting Panel Service". If we can't open up the service for any
    //   reason, then we'll just return the service's key, "TabletInputService".
    // Return Value:
    // - The OS-localized name for the TabletInputService
    winrt::hstring _getTabletServiceName()
    {
        auto isUwp = false;
        try
        {
            isUwp = ::winrt::Windows::UI::Xaml::Application::Current().as<::winrt::TerminalApp::App>().Logic().IsUwp();
        }
        CATCH_LOG();

        if (isUwp)
        {
            return winrt::hstring{ TabletInputServiceKey };
        }

        wil::unique_schandle hManager{ OpenSCManager(nullptr, nullptr, 0) };

        if (LOG_LAST_ERROR_IF(!hManager.is_valid()))
        {
            return winrt::hstring{ TabletInputServiceKey };
        }

        DWORD cchBuffer = 0;
        GetServiceDisplayName(hManager.get(), TabletInputServiceKey.data(), nullptr, &cchBuffer);
        std::wstring buffer;
        cchBuffer += 1; // Add space for a null
        buffer.resize(cchBuffer);

        if (LOG_LAST_ERROR_IF(!GetServiceDisplayName(hManager.get(),
                                                     TabletInputServiceKey.data(),
                                                     buffer.data(),
                                                     &cchBuffer)))
        {
            return winrt::hstring{ TabletInputServiceKey };
        }
        return winrt::hstring{ buffer };
    }

    // Method Description:
    // - Return the fully-formed warning message for the
    //   "KeyboardServiceDisabled" InfoBar. This InfoBar is used to warn the user
    //   if the keyboard service is disabled, and uses the OS localization for
    //   the service's actual name. It's bound to the bar in XAML.
    // Return Value:
    // - The warning message, including the OS-localized service name.
    winrt::hstring TerminalPage::KeyboardServiceDisabledText()
    {
        const winrt::hstring serviceName{ _getTabletServiceName() };
        const winrt::hstring text{ fmt::format(std::wstring_view(RS_(L"KeyboardServiceWarningText")), serviceName) };
        return text;
    }

    // Method Description:
    // - Hides cursor if required
    // Return Value:
    // - <none>
    void TerminalPage::_HidePointerCursorHandler(const IInspectable& /*sender*/, const IInspectable& /*eventArgs*/)
    {
        if (_shouldMouseVanish && !_isMouseHidden)
        {
            CoreWindow::GetForCurrentThread().PointerCursor(nullptr);
            _isMouseHidden = true;
        }
    }

    // Method Description:
    // - Restores cursor if required
    // Return Value:
    // - <none>
    void TerminalPage::_RestorePointerCursorHandler(const IInspectable& /*sender*/, const IInspectable& /*eventArgs*/)
    {
        if (_isMouseHidden)
        {
            CoreWindow::GetForCurrentThread().PointerCursor(_defaultPointerCursor);
            _isMouseHidden = false;
        }
    }

    // -------------------------------- WinRT Events ---------------------------------
    // Winrt events need a method for adding a callback to the event and removing the callback.
    // These macros will define them both for you.
    DEFINE_EVENT_WITH_TYPED_EVENT_HANDLER(TerminalPage, TitleChanged, _titleChangeHandlers, winrt::Windows::Foundation::IInspectable, winrt::hstring);
    DEFINE_EVENT_WITH_TYPED_EVENT_HANDLER(TerminalPage, LastTabClosed, _lastTabClosedHandlers, winrt::Windows::Foundation::IInspectable, winrt::TerminalApp::LastTabClosedEventArgs);
    DEFINE_EVENT_WITH_TYPED_EVENT_HANDLER(TerminalPage, SetTitleBarContent, _setTitleBarContentHandlers, winrt::Windows::Foundation::IInspectable, UIElement);
    DEFINE_EVENT_WITH_TYPED_EVENT_HANDLER(TerminalPage, FocusModeChanged, _focusModeChangedHandlers, winrt::Windows::Foundation::IInspectable, winrt::Windows::Foundation::IInspectable);
    DEFINE_EVENT_WITH_TYPED_EVENT_HANDLER(TerminalPage, FullscreenChanged, _fullscreenChangedHandlers, winrt::Windows::Foundation::IInspectable, winrt::Windows::Foundation::IInspectable);
    DEFINE_EVENT_WITH_TYPED_EVENT_HANDLER(TerminalPage, AlwaysOnTopChanged, _alwaysOnTopChangedHandlers, winrt::Windows::Foundation::IInspectable, winrt::Windows::Foundation::IInspectable);
    DEFINE_EVENT_WITH_TYPED_EVENT_HANDLER(TerminalPage, RaiseVisualBell, _raiseVisualBellHandlers, winrt::Windows::Foundation::IInspectable, winrt::Windows::Foundation::IInspectable);
    DEFINE_EVENT_WITH_TYPED_EVENT_HANDLER(TerminalPage, SetTaskbarProgress, _setTaskbarProgressHandlers, winrt::Windows::Foundation::IInspectable, winrt::Windows::Foundation::IInspectable);
}<|MERGE_RESOLUTION|>--- conflicted
+++ resolved
@@ -1115,11 +1115,8 @@
         _actionDispatch->TabSearch({ this, &TerminalPage::_HandleOpenTabSearch });
         _actionDispatch->MoveTab({ this, &TerminalPage::_HandleMoveTab });
         _actionDispatch->BreakIntoDebugger({ this, &TerminalPage::_HandleBreakIntoDebugger });
-<<<<<<< HEAD
         _actionDispatch->FindMatch({ this, &TerminalPage::_HandleFindMatch });
-=======
         _actionDispatch->TogglePaneReadOnly({ this, &TerminalPage::_HandleTogglePaneReadOnly });
->>>>>>> 16d00a68
     }
 
     // Method Description:
