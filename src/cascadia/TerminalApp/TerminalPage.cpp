// Copyright (c) Microsoft Corporation.
// Licensed under the MIT license.

#include "pch.h"
#include "TerminalPage.h"
#include "ActionAndArgs.h"
#include "Utils.h"
#include "AppLogic.h"
#include "../../types/inc/utils.hpp"

#include <LibraryResources.h>

#include "TerminalPage.g.cpp"
#include <winrt/Microsoft.UI.Xaml.XamlTypeInfo.h>

#include "AzureCloudShellGenerator.h" // For AzureConnectionType
#include "TelnetGenerator.h" // For TelnetConnectionType
#include "TabRowControl.h"
<<<<<<< HEAD
#include "ColorHelper.h"
=======
#include "DebugTapConnection.h"
>>>>>>> b6e46c0d

using namespace winrt;
using namespace winrt::Windows::Foundation::Collections;
using namespace winrt::Windows::UI::Xaml;
using namespace winrt::Windows::UI::Core;
using namespace winrt::Windows::System;
using namespace winrt::Windows::ApplicationModel::DataTransfer;
using namespace winrt::Windows::UI::Text;
using namespace winrt::Microsoft::Terminal;
using namespace winrt::Microsoft::Terminal::TerminalControl;
using namespace winrt::Microsoft::Terminal::TerminalConnection;
using namespace winrt::Microsoft::Terminal::Settings;
using namespace ::TerminalApp;
using namespace ::Microsoft::Console;

namespace winrt
{
    namespace MUX = Microsoft::UI::Xaml;
    namespace WUX = Windows::UI::Xaml;
    using IInspectable = Windows::Foundation::IInspectable;
}

namespace winrt::TerminalApp::implementation
{
    TerminalPage::TerminalPage() :
        _tabs{ winrt::single_threaded_observable_vector<TerminalApp::Tab>() }
    {
        InitializeComponent();
    }

    void TerminalPage::SetSettings(std::shared_ptr<::TerminalApp::CascadiaSettings> settings, bool needRefreshUI)
    {
        _settings = settings;
        if (needRefreshUI)
        {
            _RefreshUIForSettingsReload();
        }
    }

    void TerminalPage::Create()
    {
        // Hookup the key bindings
        _HookupKeyBindings(_settings->GetKeybindings());

        _tabContent = this->TabContent();
        _tabRow = this->TabRow();
        _tabView = _tabRow.TabView();
        _rearranging = false;

        // GH#2455 - Make sure to try/catch calls to Application::Current,
        // because that _won't_ be an instance of TerminalApp::App in the
        // LocalTests
        auto isElevated = false;
        try
        {
            // GH#3581 - There's a platform limitation that causes us to crash when we rearrange tabs.
            // Xaml tries to send a drag visual (to wit: a screenshot) to the drag hosting process,
            // but that process is running at a different IL than us.
            // For now, we're disabling elevated drag.
            isElevated = ::winrt::Windows::UI::Xaml::Application::Current().as<::winrt::TerminalApp::App>().Logic().IsElevated();
        }
        CATCH_LOG();

        _tabView.CanReorderTabs(!isElevated);
        _tabView.CanDragTabs(!isElevated);

        _tabView.TabDragStarting([weakThis{ get_weak() }](auto&& /*o*/, auto&& /*a*/) {
            if (auto page{ weakThis.get() })
            {
                page->_rearranging = true;
                page->_rearrangeFrom = std::nullopt;
                page->_rearrangeTo = std::nullopt;
            }
        });

        _tabView.TabDragCompleted([weakThis{ get_weak() }](auto&& /*o*/, auto&& /*a*/) {
            if (auto page{ weakThis.get() })
            {
                auto& from{ page->_rearrangeFrom };
                auto& to{ page->_rearrangeTo };

                if (from.has_value() && to.has_value() && to != from)
                {
                    auto& tabs{ page->_tabs };
                    auto tab = tabs.GetAt(from.value());
                    tabs.RemoveAt(from.value());
                    tabs.InsertAt(to.value(), tab);
                }

                page->_rearranging = false;
                from = std::nullopt;
                to = std::nullopt;
            }
        });

        auto tabRowImpl = winrt::get_self<implementation::TabRowControl>(_tabRow);
        _newTabButton = tabRowImpl->NewTabButton();

        if (_settings->GlobalSettings().GetShowTabsInTitlebar())
        {
            // Remove the TabView from the page. We'll hang on to it, we need to
            // put it in the titlebar.
            uint32_t index = 0;
            if (this->Root().Children().IndexOf(_tabRow, index))
            {
                this->Root().Children().RemoveAt(index);
            }

            // Inform the host that our titlebar content has changed.
            _setTitleBarContentHandlers(*this, _tabRow);
        }

        // Hookup our event handlers to the ShortcutActionDispatch
        _RegisterActionCallbacks();

        //Event Bindings (Early)
        _newTabButton.Click([weakThis{ get_weak() }](auto&&, auto&&) {
            if (auto page{ weakThis.get() })
            {
                page->_OpenNewTab(nullptr);
            }
        });
        _tabView.SelectionChanged({ this, &TerminalPage::_OnTabSelectionChanged });
        _tabView.TabCloseRequested({ this, &TerminalPage::_OnTabCloseRequested });
        _tabView.TabItemsChanged({ this, &TerminalPage::_OnTabItemsChanged });

        _CreateNewTabFlyout();

        _UpdateTabWidthMode();

        _tabContent.SizeChanged({ this, &TerminalPage::_OnContentSizeChanged });

        // Once the page is actually laid out on the screen, trigger all our
        // startup actions. Things like Panes need to know at least how big the
        // window will be, so they can subdivide that space.
        //
        // _OnFirstLayout will remove this handler so it doesn't get called more than once.
        _layoutUpdatedRevoker = _tabContent.LayoutUpdated(winrt::auto_revoke, { this, &TerminalPage::_OnFirstLayout });
    }

    // Method Description:
    // - This method is called once on startup, on the first LayoutUpdated event.
    //   We'll use this event to know that we have an ActualWidth and
    //   ActualHeight, so we can now attempt to process our list of startup
    //   actions.
    // - We'll remove this event handler when the event is first handled.
    // - If there are no startup actions, we'll open a single tab with the
    //   default profile.
    // Arguments:
    // - <unused>
    // Return Value:
    // - <none>
    void TerminalPage::_OnFirstLayout(const IInspectable& /*sender*/, const IInspectable& /*eventArgs*/)
    {
        // Only let this succeed once.
        _layoutUpdatedRevoker.revoke();

        // This event fires every time the layout changes, but it is always the
        // last one to fire in any layout change chain. That gives us great
        // flexibility in finding the right point at which to initialize our
        // renderer (and our terminal). Any earlier than the last layout update
        // and we may not know the terminal's starting size.
        if (_startupState == StartupState::NotInitialized)
        {
            _startupState = StartupState::InStartup;
            _appArgs.ValidateStartupCommands();
            if (_appArgs.GetStartupActions().empty())
            {
                _OpenNewTab(nullptr);
                _startupState = StartupState::Initialized;
                _InitializedHandlers(*this, nullptr);
            }
            else
            {
                _ProcessStartupActions();
            }
        }
    }

    // Method Description:
    // - Process all the startup actions in our list of startup actions. We'll
    //   do this all at once here.
    // Arguments:
    // - <none>
    // Return Value:
    // - <none>
    winrt::fire_and_forget TerminalPage::_ProcessStartupActions()
    {
        // If there are no actions left, do nothing.
        if (_appArgs.GetStartupActions().empty())
        {
            return;
        }
        auto weakThis{ get_weak() };

        // Handle it on a subsequent pass of the UI thread.
        co_await winrt::resume_foreground(Dispatcher(), CoreDispatcherPriority::Normal);
        if (auto page{ weakThis.get() })
        {
            for (const auto& action : _appArgs.GetStartupActions())
            {
                _actionDispatch->DoAction(action);
            }
            _startupState = StartupState::Initialized;
            _InitializedHandlers(*this, nullptr);
        }
    }

    // Method Description:
    // - Show a dialog with "About" information. Displays the app's Display
    //   Name, version, getting started link, documentation link, release
    //   Notes link, and privacy policy link.
    void TerminalPage::_ShowAboutDialog()
    {
        _showDialogHandlers(*this, FindName(L"AboutDialog").try_as<WUX::Controls::ContentDialog>());
    }

    winrt::hstring TerminalPage::ApplicationDisplayName()
    {
        if (const auto appLogic{ implementation::AppLogic::Current() })
        {
            return appLogic->ApplicationDisplayName();
        }

        return RS_(L"ApplicationDisplayNameUnpackaged");
    }

    winrt::hstring TerminalPage::ApplicationVersion()
    {
        if (const auto appLogic{ implementation::AppLogic::Current() })
        {
            return appLogic->ApplicationVersion();
        }

        return RS_(L"ApplicationVersionUnknown");
    }

    void TerminalPage::_ThirdPartyNoticesOnClick(const IInspectable& /*sender*/, const Windows::UI::Xaml::RoutedEventArgs& /*eventArgs*/)
    {
        std::filesystem::path currentPath{ wil::GetModuleFileNameW<std::wstring>(nullptr) };
        currentPath.replace_filename(L"NOTICE.html");
        ShellExecute(nullptr, nullptr, currentPath.c_str(), nullptr, nullptr, SW_SHOW);
    }

    // Method Description:
    // - Displays a dialog for warnings found while closing the terminal app using
    //   key binding with multiple tabs opened. Display messages to warn user
    //   that more than 1 tab is opened, and once the user clicks the OK button, remove
    //   all the tabs and shut down and app. If cancel is clicked, the dialog will close
    // - Only one dialog can be visible at a time. If another dialog is visible
    //   when this is called, nothing happens. See _ShowDialog for details
    void TerminalPage::_ShowCloseWarningDialog()
    {
        _showDialogHandlers(*this, FindName(L"CloseAllDialog").try_as<WUX::Controls::ContentDialog>());
    }

    // Method Description:
    // - Builds the flyout (dropdown) attached to the new tab button, and
    //   attaches it to the button. Populates the flyout with one entry per
    //   Profile, displaying the profile's name. Clicking each flyout item will
    //   open a new tab with that profile.
    //   Below the profiles are the static menu items: settings, feedback
    void TerminalPage::_CreateNewTabFlyout()
    {
        auto newTabFlyout = WUX::Controls::MenuFlyout{};
        auto keyBindings = _settings->GetKeybindings();

        const GUID defaultProfileGuid = _settings->GlobalSettings().GetDefaultProfile();
        // the number of profiles should not change in the loop for this to work
        auto const profileCount = gsl::narrow_cast<int>(_settings->GetProfiles().size());
        for (int profileIndex = 0; profileIndex < profileCount; profileIndex++)
        {
            const auto& profile = _settings->GetProfiles()[profileIndex];
            auto profileMenuItem = WUX::Controls::MenuFlyoutItem{};

            // add the keyboard shortcuts for the first 9 profiles
            if (profileIndex < 9)
            {
                // Look for a keychord that is bound to the equivalent
                // NewTab(ProfileIndex=N) action
                auto actionAndArgs = winrt::make_self<winrt::TerminalApp::implementation::ActionAndArgs>();
                actionAndArgs->Action(ShortcutAction::NewTab);
                auto newTabArgs = winrt::make_self<winrt::TerminalApp::implementation::NewTabArgs>();
                auto newTerminalArgs = winrt::make_self<winrt::TerminalApp::implementation::NewTerminalArgs>();
                newTerminalArgs->ProfileIndex(profileIndex);
                newTabArgs->TerminalArgs(*newTerminalArgs);
                actionAndArgs->Args(*newTabArgs);
                auto profileKeyChord{ keyBindings.GetKeyBindingForActionWithArgs(*actionAndArgs) };

                // make sure we find one to display
                if (profileKeyChord)
                {
                    _SetAcceleratorForMenuItem(profileMenuItem, profileKeyChord);
                }
            }

            auto profileName = profile.GetName();
            winrt::hstring hName{ profileName };
            profileMenuItem.Text(hName);

            // If there's an icon set for this profile, set it as the icon for
            // this flyout item.
            if (profile.HasIcon())
            {
                auto iconSource = GetColoredIcon<WUX::Controls::IconSource>(profile.GetExpandedIconPath());

                WUX::Controls::IconSourceElement iconElement;
                iconElement.IconSource(iconSource);
                profileMenuItem.Icon(iconElement);
                Automation::AutomationProperties::SetAccessibilityView(iconElement, Automation::Peers::AccessibilityView::Raw);
            }

            if (profile.GetGuid() == defaultProfileGuid)
            {
                // Contrast the default profile with others in font weight.
                profileMenuItem.FontWeight(FontWeights::Bold());
            }

            profileMenuItem.Click([profileIndex, weakThis{ get_weak() }](auto&&, auto&&) {
                if (auto page{ weakThis.get() })
                {
                    auto newTerminalArgs = winrt::make_self<winrt::TerminalApp::implementation::NewTerminalArgs>();
                    newTerminalArgs->ProfileIndex(profileIndex);
                    page->_OpenNewTab(*newTerminalArgs);
                }
            });
            newTabFlyout.Items().Append(profileMenuItem);
        }

        // add menu separator
        auto separatorItem = WUX::Controls::MenuFlyoutSeparator{};
        newTabFlyout.Items().Append(separatorItem);

        // add static items
        {
            // GH#2455 - Make sure to try/catch calls to Application::Current,
            // because that _won't_ be an instance of TerminalApp::App in the
            // LocalTests
            auto isUwp = false;
            try
            {
                isUwp = ::winrt::Windows::UI::Xaml::Application::Current().as<::winrt::TerminalApp::App>().Logic().IsUwp();
            }
            CATCH_LOG();

            if (!isUwp)
            {
                // Create the settings button.
                auto settingsItem = WUX::Controls::MenuFlyoutItem{};
                settingsItem.Text(RS_(L"SettingsMenuItem"));

                WUX::Controls::SymbolIcon ico{};
                ico.Symbol(WUX::Controls::Symbol::Setting);
                settingsItem.Icon(ico);

                settingsItem.Click({ this, &TerminalPage::_SettingsButtonOnClick });
                newTabFlyout.Items().Append(settingsItem);

                auto settingsKeyChord = keyBindings.GetKeyBindingForAction(ShortcutAction::OpenSettings);
                if (settingsKeyChord)
                {
                    _SetAcceleratorForMenuItem(settingsItem, settingsKeyChord);
                }

                // Create the feedback button.
                auto feedbackFlyout = WUX::Controls::MenuFlyoutItem{};
                feedbackFlyout.Text(RS_(L"FeedbackMenuItem"));

                WUX::Controls::FontIcon feedbackIcon{};
                feedbackIcon.Glyph(L"\xE939");
                feedbackIcon.FontFamily(Media::FontFamily{ L"Segoe MDL2 Assets" });
                feedbackFlyout.Icon(feedbackIcon);

                feedbackFlyout.Click({ this, &TerminalPage::_FeedbackButtonOnClick });
                newTabFlyout.Items().Append(feedbackFlyout);
            }

            // Create the about button.
            auto aboutFlyout = WUX::Controls::MenuFlyoutItem{};
            aboutFlyout.Text(RS_(L"AboutMenuItem"));

            WUX::Controls::SymbolIcon aboutIcon{};
            aboutIcon.Symbol(WUX::Controls::Symbol::Help);
            aboutFlyout.Icon(aboutIcon);

            aboutFlyout.Click({ this, &TerminalPage::_AboutButtonOnClick });
            newTabFlyout.Items().Append(aboutFlyout);
        }

        _newTabButton.Flyout(newTabFlyout);
    }

    // Function Description:
    // Called when the openNewTabDropdown keybinding is used.
    // Adds the flyout show option to left-align the dropdown with the split button.
    // Shows the dropdown flyout.
    void TerminalPage::_OpenNewTabDropdown()
    {
        WUX::Controls::Primitives::FlyoutShowOptions options{};
        options.Placement(WUX::Controls::Primitives::FlyoutPlacementMode::BottomEdgeAlignedLeft);
        _newTabButton.Flyout().ShowAt(_newTabButton, options);
    }

    // Method Description:
    // - Open a new tab. This will create the TerminalControl hosting the
    //   terminal, and add a new Tab to our list of tabs. The method can
    //   optionally be provided a NewTerminalArgs, which will be used to create
    //   a tab using the values in that object.
    // Arguments:
    // - newTerminalArgs: An object that may contain a blob of parameters to
    //   control which profile is created and with possible other
    //   configurations. See CascadiaSettings::BuildSettings for more details.
    void TerminalPage::_OpenNewTab(const winrt::TerminalApp::NewTerminalArgs& newTerminalArgs)
    try
    {
        const auto [profileGuid, settings] = _settings->BuildSettings(newTerminalArgs);

        _CreateNewTabFromSettings(profileGuid, settings);

        const uint32_t tabCount = _tabs.Size();
        const bool usedManualProfile = (newTerminalArgs != nullptr) &&
                                       (newTerminalArgs.ProfileIndex() != nullptr ||
                                        newTerminalArgs.Profile().empty());
        TraceLoggingWrite(
            g_hTerminalAppProvider, // handle to TerminalApp tracelogging provider
            "TabInformation",
            TraceLoggingDescription("Event emitted upon new tab creation in TerminalApp"),
            TraceLoggingUInt32(1u, "EventVer", "Version of this event"),
            TraceLoggingUInt32(tabCount, "TabCount", "Count of tabs currently opened in TerminalApp"),
            TraceLoggingBool(usedManualProfile, "ProfileSpecified", "Whether the new tab specified a profile explicitly"),
            TraceLoggingGuid(profileGuid, "ProfileGuid", "The GUID of the profile spawned in the new tab"),
            TraceLoggingBool(settings.UseAcrylic(), "UseAcrylic", "The acrylic preference from the settings"),
            TraceLoggingFloat64(settings.TintOpacity(), "TintOpacity", "Opacity preference from the settings"),
            TraceLoggingWideString(settings.FontFace().c_str(), "FontFace", "Font face chosen in the settings"),
            TraceLoggingKeyword(MICROSOFT_KEYWORD_MEASURES),
            TelemetryPrivacyDataTag(PDT_ProductAndServicePerformance));
    }
    CATCH_LOG();

    winrt::fire_and_forget TerminalPage::_RemoveOnCloseRoutine(Microsoft::UI::Xaml::Controls::TabViewItem tabViewItem, winrt::com_ptr<TerminalPage> page)
    {
        co_await winrt::resume_foreground(page->_tabView.Dispatcher());

        page->_RemoveTabViewItem(tabViewItem);
    }

    // Method Description:
    // - Creates a new tab with the given settings. If the tab bar is not being
    //      currently displayed, it will be shown.
    // Arguments:
    // - settings: the TerminalSettings object to use to create the TerminalControl with.
    void TerminalPage::_CreateNewTabFromSettings(GUID profileGuid, TerminalSettings settings)
    {
        // Initialize the new tab

        // Create a connection based on the values in our settings object.
        auto connection = _CreateConnectionFromSettings(profileGuid, settings);

        TerminalConnection::ITerminalConnection debugConnection{ nullptr };
        if (_settings->GlobalSettings().DebugFeaturesEnabled())
        {
            const CoreWindow window = CoreWindow::GetForCurrentThread();
            const auto rAltState = window.GetKeyState(VirtualKey::RightMenu);
            const auto lAltState = window.GetKeyState(VirtualKey::LeftMenu);
            const bool bothAltsPressed = WI_IsFlagSet(lAltState, CoreVirtualKeyStates::Down) &&
                                         WI_IsFlagSet(rAltState, CoreVirtualKeyStates::Down);
            if (bothAltsPressed)
            {
                std::tie(connection, debugConnection) = OpenDebugTapConnection(connection);
            }
        }

        TermControl term{ settings, connection };

        // Add the new tab to the list of our tabs.
        auto newTabImpl = winrt::make_self<Tab>(profileGuid, term);
        _tabs.Append(*newTabImpl);

        // Hookup our event handlers to the new terminal
        _RegisterTerminalEvents(term, *newTabImpl);

        // Don't capture a strong ref to the tab. If the tab is removed as this
        // is called, we don't really care anymore about handling the event.
        auto weakTab = make_weak(newTabImpl);

        // When the tab's active pane changes, we'll want to lookup a new icon
        // for it, and possibly propagate the title up to the window.
        newTabImpl->ActivePaneChanged([weakTab, weakThis{ get_weak() }]() {
            auto page{ weakThis.get() };
            auto tab{ weakTab.get() };

            if (page && tab)
            {
                // Possibly update the icon of the tab.
                page->_UpdateTabIcon(*tab);
                // Possibly update the title of the tab, window to match the newly
                // focused pane.
                page->_UpdateTitle(*tab);
            }
        });

        auto tabViewItem = newTabImpl->GetTabViewItem();
        _tabView.TabItems().Append(tabViewItem);

        // Set this tab's icon to the icon from the user's profile
        const auto* const profile = _settings->FindProfile(profileGuid);
        if (profile != nullptr && profile->HasIcon())
        {
            newTabImpl->UpdateIcon(profile->GetExpandedIconPath());
        }

        tabViewItem.PointerPressed({ this, &TerminalPage::_OnTabClick });

        // When the tab is closed, remove it from our list of tabs.
        newTabImpl->Closed([tabViewItem, weakThis{ get_weak() }](auto&& /*s*/, auto&& /*e*/) {
            if (auto page{ weakThis.get() })
            {
                page->_RemoveOnCloseRoutine(tabViewItem, page);
            }
        });

        if (debugConnection) // this will only be set if global debugging is on and tap is active
        {
            TermControl newControl{ settings, debugConnection };
            _RegisterTerminalEvents(newControl, *newTabImpl);
            // Split (auto) with the debug tap.
            newTabImpl->SplitPane(SplitState::Automatic, profileGuid, newControl);
        }

        // This kicks off TabView::SelectionChanged, in response to which
        // we'll attach the terminal's Xaml control to the Xaml root.
        _tabView.SelectedItem(tabViewItem);
    }

    // Method Description:
    // - Creates a new connection based on the profile settings
    // Arguments:
    // - the profile GUID we want the settings from
    // - the terminal settings
    // Return value:
    // - the desired connection
    TerminalConnection::ITerminalConnection TerminalPage::_CreateConnectionFromSettings(GUID profileGuid,
                                                                                        winrt::Microsoft::Terminal::Settings::TerminalSettings settings)
    {
        const auto* const profile = _settings->FindProfile(profileGuid);

        TerminalConnection::ITerminalConnection connection{ nullptr };

        GUID connectionType{ 0 };
        GUID sessionGuid{ 0 };

        if (profile->HasConnectionType())
        {
            connectionType = profile->GetConnectionType();
        }

        if (profile->HasConnectionType() &&
            profile->GetConnectionType() == AzureConnectionType &&
            TerminalConnection::AzureConnection::IsAzureConnectionAvailable())
        {
            // TODO GH#4661: Replace this with directly using the AzCon when our VT is better
            std::filesystem::path azBridgePath{ wil::GetModuleFileNameW<std::wstring>(nullptr) };
            azBridgePath.replace_filename(L"TerminalAzBridge.exe");
            connection = TerminalConnection::ConptyConnection(azBridgePath.wstring(),
                                                              L".",
                                                              L"Azure",
                                                              nullptr,
                                                              settings.InitialRows(),
                                                              settings.InitialCols(),
                                                              winrt::guid());
        }

        else if (profile->HasConnectionType() &&
                 profile->GetConnectionType() == TelnetConnectionType)
        {
            connection = TerminalConnection::TelnetConnection(settings.Commandline());
        }

        else
        {
            std::wstring guidWString = Utils::GuidToString(profileGuid);

            StringMap envMap{};
            envMap.Insert(L"WT_PROFILE_ID", guidWString);
            envMap.Insert(L"WSLENV", L"WT_PROFILE_ID");

            auto conhostConn = TerminalConnection::ConptyConnection(
                settings.Commandline(),
                settings.StartingDirectory(),
                settings.StartingTitle(),
                envMap.GetView(),
                settings.InitialRows(),
                settings.InitialCols(),
                winrt::guid());

            sessionGuid = conhostConn.Guid();
            connection = conhostConn;
        }

        TraceLoggingWrite(
            g_hTerminalAppProvider,
            "ConnectionCreated",
            TraceLoggingDescription("Event emitted upon the creation of a connection"),
            TraceLoggingGuid(connectionType, "ConnectionTypeGuid", "The type of the connection"),
            TraceLoggingGuid(profileGuid, "ProfileGuid", "The profile's GUID"),
            TraceLoggingGuid(sessionGuid, "SessionGuid", "The WT_SESSION's GUID"),
            TraceLoggingKeyword(MICROSOFT_KEYWORD_MEASURES),
            TelemetryPrivacyDataTag(PDT_ProductAndServicePerformance));

        return connection;
    }

    // Method Description:
    // - Called when the settings button is clicked. Launches a background
    //   thread to open the settings file in the default JSON editor.
    // Arguments:
    // - <none>
    // Return Value:
    // - <none>
    void TerminalPage::_SettingsButtonOnClick(const IInspectable&,
                                              const RoutedEventArgs&)
    {
        const CoreWindow window = CoreWindow::GetForCurrentThread();
        const auto rAltState = window.GetKeyState(VirtualKey::RightMenu);
        const auto lAltState = window.GetKeyState(VirtualKey::LeftMenu);
        const bool altPressed = WI_IsFlagSet(lAltState, CoreVirtualKeyStates::Down) ||
                                WI_IsFlagSet(rAltState, CoreVirtualKeyStates::Down);

        _LaunchSettings(altPressed);
    }

    // Method Description:
    // - Called when the feedback button is clicked. Launches github in your
    //   default browser, navigated to the "issues" page of the Terminal repo.
    void TerminalPage::_FeedbackButtonOnClick(const IInspectable&,
                                              const RoutedEventArgs&)
    {
        const auto feedbackUriValue = RS_(L"FeedbackUriValue");
        winrt::Windows::Foundation::Uri feedbackUri{ feedbackUriValue };

        winrt::Windows::System::Launcher::LaunchUriAsync(feedbackUri);
    }

    // Method Description:
    // - Called when the about button is clicked. See _ShowAboutDialog for more info.
    // Arguments:
    // - <unused>
    // Return Value:
    // - <none>
    void TerminalPage::_AboutButtonOnClick(const IInspectable&,
                                           const RoutedEventArgs&)
    {
        _ShowAboutDialog();
    }

    // Method Description:
    // - Configure the AppKeyBindings to use our ShortcutActionDispatch as the
    //   object to handle dispatching ShortcutAction events.
    // Arguments:
    // - bindings: A AppKeyBindings object to wire up with our event handlers
    void TerminalPage::_HookupKeyBindings(TerminalApp::AppKeyBindings bindings) noexcept
    {
        bindings.SetDispatch(*_actionDispatch);
    }

    // Method Description:
    // - Register our event handlers with our ShortcutActionDispatch. The
    //   ShortcutActionDispatch is responsible for raising the appropriate
    //   events for an ActionAndArgs. WE'll handle each possible event in our
    //   own way.
    // Arguments:
    // - <none>
    void TerminalPage::_RegisterActionCallbacks()
    {
        // Hook up the ShortcutActionDispatch object's events to our handlers.
        // They should all be hooked up here, regardless of whether or not
        // there's an actual keychord for them.
        _actionDispatch->OpenNewTabDropdown({ this, &TerminalPage::_HandleOpenNewTabDropdown });
        _actionDispatch->DuplicateTab({ this, &TerminalPage::_HandleDuplicateTab });
        _actionDispatch->CloseTab({ this, &TerminalPage::_HandleCloseTab });
        _actionDispatch->ClosePane({ this, &TerminalPage::_HandleClosePane });
        _actionDispatch->CloseWindow({ this, &TerminalPage::_HandleCloseWindow });
        _actionDispatch->ScrollUp({ this, &TerminalPage::_HandleScrollUp });
        _actionDispatch->ScrollDown({ this, &TerminalPage::_HandleScrollDown });
        _actionDispatch->NextTab({ this, &TerminalPage::_HandleNextTab });
        _actionDispatch->PrevTab({ this, &TerminalPage::_HandlePrevTab });
        _actionDispatch->SplitPane({ this, &TerminalPage::_HandleSplitPane });
        _actionDispatch->ScrollUpPage({ this, &TerminalPage::_HandleScrollUpPage });
        _actionDispatch->ScrollDownPage({ this, &TerminalPage::_HandleScrollDownPage });
        _actionDispatch->OpenSettings({ this, &TerminalPage::_HandleOpenSettings });
        _actionDispatch->PasteText({ this, &TerminalPage::_HandlePasteText });
        _actionDispatch->NewTab({ this, &TerminalPage::_HandleNewTab });
        _actionDispatch->SwitchToTab({ this, &TerminalPage::_HandleSwitchToTab });
        _actionDispatch->ResizePane({ this, &TerminalPage::_HandleResizePane });
        _actionDispatch->MoveFocus({ this, &TerminalPage::_HandleMoveFocus });
        _actionDispatch->CopyText({ this, &TerminalPage::_HandleCopyText });
        _actionDispatch->AdjustFontSize({ this, &TerminalPage::_HandleAdjustFontSize });
        _actionDispatch->Find({ this, &TerminalPage::_HandleFind });
        _actionDispatch->ResetFontSize({ this, &TerminalPage::_HandleResetFontSize });
        _actionDispatch->ToggleFullscreen({ this, &TerminalPage::_HandleToggleFullscreen });
    }

    // Method Description:
    // - Get the title of the currently focused terminal control. If this tab is
    //   the focused tab, then also bubble this title to any listeners of our
    //   TitleChanged event.
    // Arguments:
    // - tab: the Tab to update the title for.
    void TerminalPage::_UpdateTitle(const Tab& tab)
    {
        auto newTabTitle = tab.GetActiveTitle();

        if (_settings->GlobalSettings().GetShowTitleInTitlebar() &&
            tab.IsFocused())
        {
            _titleChangeHandlers(*this, newTabTitle);
        }
    }

    // Method Description:
    // - Get the icon of the currently focused terminal control, and set its
    //   tab's icon to that icon.
    // Arguments:
    // - tab: the Tab to update the title for.
    void TerminalPage::_UpdateTabIcon(Tab& tab)
    {
        const auto lastFocusedProfileOpt = tab.GetFocusedProfile();
        if (lastFocusedProfileOpt.has_value())
        {
            const auto lastFocusedProfile = lastFocusedProfileOpt.value();
            const auto* const matchingProfile = _settings->FindProfile(lastFocusedProfile);
            if (matchingProfile)
            {
                tab.UpdateIcon(matchingProfile->GetExpandedIconPath());
            }
            else
            {
                tab.UpdateIcon({});
            }
        }
    }

    // Method Description:
    // - Handle changes to the tab width set by the user
    void TerminalPage::_UpdateTabWidthMode()
    {
        _tabView.TabWidthMode(_settings->GlobalSettings().GetTabWidthMode());
    }

    // Method Description:
    // - Handle changes in tab layout.
    void TerminalPage::_UpdateTabView()
    {
        // Never show the tab row when we're fullscreen. Otherwise:
        // Show tabs when there's more than 1, or the user has chosen to always
        // show the tab bar.
        const bool isVisible = (!_isFullscreen) &&
                               (_settings->GlobalSettings().GetShowTabsInTitlebar() ||
                                (_tabs.Size() > 1) ||
                                _settings->GlobalSettings().GetAlwaysShowTabs());

        // collapse/show the tabs themselves
        _tabView.Visibility(isVisible ? Visibility::Visible : Visibility::Collapsed);

        // collapse/show the row that the tabs are in.
        // NaN is the special value XAML uses for "Auto" sizing.
        _tabRow.Height(isVisible ? NAN : 0);
    }

    // Method Description:
    // - Duplicates the current focused tab
    void TerminalPage::_DuplicateTabViewItem()
    {
        if (auto index{ _GetFocusedTabIndex() })
        {
            try
            {
                auto focusedTab = _GetStrongTabImpl(*index);
                // TODO: GH#5047 - In the future, we should get the Profile of
                // the focused pane, and use that to build a new instance of the
                // settings so we can duplicate this tab/pane.
                //
                // Currently, if the profile doesn't exist anymore in our
                // settings, we'll silently do nothing.
                //
                // In the future, it will be preferable to just duplicate the
                // current control's settings, but we can't do that currently,
                // because we won't be able to create a new instance of the
                // connection without keeping an instance of the original Profile
                // object around.

                const auto& profileGuid = focusedTab->GetFocusedProfile();
                if (profileGuid.has_value())
                {
                    const auto settings = _settings->BuildSettings(profileGuid.value());
                    _CreateNewTabFromSettings(profileGuid.value(), settings);
                }
            }
            CATCH_LOG();
        }
    }

    // Method Description:
    // - Look for the index of the input tabView in the tabs vector,
    //   and call _RemoveTabViewItemByIndex
    // Arguments:
    // - tabViewItem: the TabViewItem in the TabView that is being removed.
    void TerminalPage::_RemoveTabViewItem(const MUX::Controls::TabViewItem& tabViewItem)
    {
        uint32_t tabIndexFromControl = 0;
        _tabView.TabItems().IndexOf(tabViewItem, tabIndexFromControl);

        _RemoveTabViewItemByIndex(tabIndexFromControl);
    }

    // Method Description:
    // - Removes the tab (both TerminalControl and XAML)
    // Arguments:
    // - tabIndex: the index of the tab to be removed
    void TerminalPage::_RemoveTabViewItemByIndex(uint32_t tabIndex)
    {
        // Removing the tab from the collection should destroy its control and disconnect its connection,
        // but it doesn't always do so. The UI tree may still be holding the control and preventing its destruction.
        auto tab{ _GetStrongTabImpl(tabIndex) };
        tab->Shutdown();

        _tabs.RemoveAt(tabIndex);
        _tabView.TabItems().RemoveAt(tabIndex);

        // To close the window here, we need to close the hosting window.
        if (_tabs.Size() == 0)
        {
            _lastTabClosedHandlers(*this, nullptr);
        }
    }

    // Method Description:
    // - Connects event handlers to the TermControl for events that we want to
    //   handle. This includes:
    //    * the Copy and Paste events, for setting and retrieving clipboard data
    //      on the right thread
    //    * the TitleChanged event, for changing the text of the tab
    // Arguments:
    // - term: The newly created TermControl to connect the events for
    // - hostingTab: The Tab that's hosting this TermControl instance
    void TerminalPage::_RegisterTerminalEvents(TermControl term, Tab& hostingTab)
    {
        // Add an event handler when the terminal's selection wants to be copied.
        // When the text buffer data is retrieved, we'll copy the data into the Clipboard
        term.CopyToClipboard({ this, &TerminalPage::_CopyToClipboardHandler });

        // Add an event handler when the terminal wants to paste data from the Clipboard.
        term.PasteFromClipboard({ this, &TerminalPage::_PasteFromClipboardHandler });

        // Bind Tab events to the TermControl and the Tab's Pane
        hostingTab.Initialize(term);

        // Don't capture a strong ref to the tab. If the tab is removed as this
        // is called, we don't really care anymore about handling the event.
        term.TitleChanged([weakTab{ hostingTab.get_weak() }, weakThis{ get_weak() }](auto newTitle) {
            auto page{ weakThis.get() };
            auto tab{ weakTab.get() };

            if (page && tab)
            {
                // The title of the control changed, but not necessarily the title
                // of the tab. Get the title of the focused pane of the tab, and set
                // the tab's text to the focused panes' text.
                page->_UpdateTitle(*tab);
            }
        });

        // react on color changed events
        hostingTab.ColorSelected([weakTab{ hostingTab.get_weak() }, weakThis{ get_weak() }](auto&& color) {
            auto page{ weakThis.get() };
            auto tab{ weakTab.get() };

            if (page && tab && tab->IsFocused())
            {
                page->_SetNonClientAreaColors(color);
            }
        });

        hostingTab.ColorCleared([weakTab{ hostingTab.get_weak() }, weakThis{ get_weak() }]() {
            auto page{ weakThis.get() };
            auto tab{ weakTab.get() };

            if (page && tab && tab->IsFocused())
            {
                page->_ClearNonClientAreaColors();
            }
        });

        // remove any colors left by other colored tabs
        _ClearNewTabButtonColor();
    }

    // Method Description:
    // - Sets focus to the tab to the right or left the currently selected tab.
    void TerminalPage::_SelectNextTab(const bool bMoveRight)
    {
        if (auto index{ _GetFocusedTabIndex() })
        {
            uint32_t tabCount = _tabs.Size();
            // Wraparound math. By adding tabCount and then calculating modulo tabCount,
            // we clamp the values to the range [0, tabCount) while still supporting moving
            // leftward from 0 to tabCount - 1.
            const auto newTabIndex = ((tabCount + *index + (bMoveRight ? 1 : -1)) % tabCount);
            _SelectTab(newTabIndex);
        }
    }

    // Method Description:
    // - Sets focus to the desired tab. Returns false if the provided tabIndex
    //   is greater than the number of tabs we have.
    // - During startup, we'll immediately set the selected tab as focused.
    // - After startup, we'll dispatch an async method to set the the selected
    //   item of the TabView, which will then also trigger a
    //   TabView::SelectionChanged, handled in
    //   TerminalPage::_OnTabSelectionChanged
    // Return Value:
    // true iff we were able to select that tab index, false otherwise
    bool TerminalPage::_SelectTab(const uint32_t tabIndex)
    {
        if (tabIndex >= 0 && tabIndex < _tabs.Size())
        {
            if (_startupState == StartupState::InStartup)
            {
                auto tab{ _GetStrongTabImpl(tabIndex) };
                _tabView.SelectedItem(tab->GetTabViewItem());
                _UpdatedSelectedTab(tabIndex);
            }
            else
            {
                _SetFocusedTabIndex(tabIndex);
            }

            return true;
        }
        return false;
    }

    // Method Description:
    // - Attempt to move focus between panes, as to focus the child on
    //   the other side of the separator. See Pane::NavigateFocus for details.
    // - Moves the focus of the currently focused tab.
    // Arguments:
    // - direction: The direction to move the focus in.
    // Return Value:
    // - <none>
    void TerminalPage::_MoveFocus(const Direction& direction)
    {
        if (auto index{ _GetFocusedTabIndex() })
        {
            auto focusedTab{ _GetStrongTabImpl(*index) };
            focusedTab->NavigateFocus(direction);
        }
    }

    winrt::Microsoft::Terminal::TerminalControl::TermControl TerminalPage::_GetActiveControl()
    {
        if (auto index{ _GetFocusedTabIndex() })
        {
            auto focusedTab{ _GetStrongTabImpl(*index) };
            return focusedTab->GetActiveTerminalControl();
        }
        else
        {
            return nullptr;
        }
    }

    // Method Description:
    // - Returns the index in our list of tabs of the currently focused tab. If
    //      no tab is currently selected, returns -1.
    // Return Value:
    // - the index of the currently focused tab if there is one, else -1
    std::optional<uint32_t> TerminalPage::_GetFocusedTabIndex() const noexcept
    {
        // GH#1117: This is a workaround because _tabView.SelectedIndex()
        //          sometimes return incorrect result after removing some tabs
        uint32_t focusedIndex;
        if (_tabView.TabItems().IndexOf(_tabView.SelectedItem(), focusedIndex))
        {
            return focusedIndex;
        }
        return std::nullopt;
    }

    // Method Description:
    // - An async method for changing the focused tab on the UI thread. This
    //   method will _only_ set the selected item of the TabView, which will
    //   then also trigger a TabView::SelectionChanged event, which we'll handle
    //   in TerminalPage::_OnTabSelectionChanged, where we'll mark the new tab
    //   as focused.
    // Arguments:
    // - tabIndex: the index in the list of tabs to focus.
    // Return Value:
    // - <none>
    winrt::fire_and_forget TerminalPage::_SetFocusedTabIndex(const uint32_t tabIndex)
    {
        // GH#1117: This is a workaround because _tabView.SelectedIndex(tabIndex)
        //          sometimes set focus to an incorrect tab after removing some tabs
        auto weakThis{ get_weak() };

        co_await winrt::resume_foreground(_tabView.Dispatcher());

        if (auto page{ weakThis.get() })
        {
            auto tab{ _GetStrongTabImpl(tabIndex) };
            _tabView.SelectedItem(tab->GetTabViewItem());
        }
    }

    // Method Description:
    // - Close the currently focused tab. Focus will move to the left, if possible.
    void TerminalPage::_CloseFocusedTab()
    {
        if (auto index{ _GetFocusedTabIndex() })
        {
            _RemoveTabViewItemByIndex(*index);
        }
    }

    // Method Description:
    // - Close the currently focused pane. If the pane is the last pane in the
    //   tab, the tab will also be closed. This will happen when we handle the
    //   tab's Closed event.
    void TerminalPage::_CloseFocusedPane()
    {
        if (auto index{ _GetFocusedTabIndex() })
        {
            auto focusedTab{ _GetStrongTabImpl(*index) };
            focusedTab->ClosePane();
        }
    }

    // Method Description:
    // - Close the terminal app. If there is more
    //   than one tab opened, show a warning dialog.
    void TerminalPage::CloseWindow()
    {
        if (_tabs.Size() > 1 && _settings->GlobalSettings().GetConfirmCloseAllTabs())
        {
            _ShowCloseWarningDialog();
        }
        else
        {
            _CloseAllTabs();
        }
    }

    // Method Description:
    // - Remove all the tabs opened and the terminal will terminate
    //   on its own when the last tab is closed.
    void TerminalPage::_CloseAllTabs()
    {
        while (_tabs.Size() != 0)
        {
            _RemoveTabViewItemByIndex(0);
        }
    }

    // Method Description:
    // - Move the viewport of the terminal of the currently focused tab up or
    //      down a number of lines. Negative values of `delta` will move the
    //      view up, and positive values will move the viewport down.
    // Arguments:
    // - delta: a number of lines to move the viewport relative to the current viewport.
    void TerminalPage::_Scroll(int delta)
    {
        if (auto index{ _GetFocusedTabIndex() })
        {
            auto focusedTab{ _GetStrongTabImpl(*index) };
            focusedTab->Scroll(delta);
        }
    }

    // Method Description:
    // - Split the focused pane either horizontally or vertically, and place the
    //   given TermControl into the newly created pane.
    // - If splitType == SplitState::None, this method does nothing.
    // Arguments:
    // - splitType: one value from the TerminalApp::SplitState enum, indicating how the
    //   new pane should be split from its parent.
    // - splitMode: value from TerminalApp::SplitType enum, indicating the profile to be used in the newly split pane.
    // - newTerminalArgs: An object that may contain a blob of parameters to
    //   control which profile is created and with possible other
    //   configurations. See CascadiaSettings::BuildSettings for more details.
    void TerminalPage::_SplitPane(const TerminalApp::SplitState splitType,
                                  const TerminalApp::SplitType splitMode,
                                  const winrt::TerminalApp::NewTerminalArgs& newTerminalArgs)
    {
        // Do nothing if we're requesting no split.
        if (splitType == TerminalApp::SplitState::None)
        {
            return;
        }

        auto indexOpt = _GetFocusedTabIndex();

        // Do nothing if for some reason, there's no tab in focus. We don't want to crash.
        if (!indexOpt)
        {
            return;
        }

        try
        {
            auto focusedTab = _GetStrongTabImpl(*indexOpt);
            winrt::Microsoft::Terminal::Settings::TerminalSettings controlSettings;
            GUID realGuid;
            bool profileFound = false;

            if (splitMode == TerminalApp::SplitType::Duplicate)
            {
                std::optional<GUID> current_guid = focusedTab->GetFocusedProfile();
                if (current_guid)
                {
                    profileFound = true;
                    controlSettings = _settings->BuildSettings(current_guid.value());
                    realGuid = current_guid.value();
                }
                // TODO: GH#5047 - In the future, we should get the Profile of
                // the focused pane, and use that to build a new instance of the
                // settings so we can duplicate this tab/pane.
                //
                // Currently, if the profile doesn't exist anymore in our
                // settings, we'll silently do nothing.
                //
                // In the future, it will be preferable to just duplicate the
                // current control's settings, but we can't do that currently,
                // because we won't be able to create a new instance of the
                // connection without keeping an instance of the original Profile
                // object around.
            }
            if (!profileFound)
            {
                std::tie(realGuid, controlSettings) = _settings->BuildSettings(newTerminalArgs);
            }

            const auto controlConnection = _CreateConnectionFromSettings(realGuid, controlSettings);

            const auto canSplit = focusedTab->CanSplitPane(splitType);

            if (!canSplit && _startupState == StartupState::Initialized)
            {
                return;
            }

            auto realSplitType = splitType;
            if (realSplitType == SplitState::Automatic && _startupState < StartupState::Initialized)
            {
                float contentWidth = gsl::narrow_cast<float>(_tabContent.ActualWidth());
                float contentHeight = gsl::narrow_cast<float>(_tabContent.ActualHeight());
                realSplitType = focusedTab->PreCalculateAutoSplit({ contentWidth, contentHeight });
            }

            TermControl newControl{ controlSettings, controlConnection };

            // Hookup our event handlers to the new terminal
            _RegisterTerminalEvents(newControl, *focusedTab);

            focusedTab->SplitPane(realSplitType, realGuid, newControl);
        }
        CATCH_LOG();
    }

    // Method Description:
    // - Attempt to move a separator between panes, as to resize each child on
    //   either size of the separator. See Pane::ResizePane for details.
    // - Moves a separator on the currently focused tab.
    // Arguments:
    // - direction: The direction to move the separator in.
    // Return Value:
    // - <none>
    void TerminalPage::_ResizePane(const Direction& direction)
    {
        if (auto index{ _GetFocusedTabIndex() })
        {
            auto focusedTab{ _GetStrongTabImpl(*index) };
            focusedTab->ResizePane(direction);
        }
    }

    // Method Description:
    // - Move the viewport of the terminal of the currently focused tab up or
    //      down a page. The page length will be dependent on the terminal view height.
    //      Negative values of `delta` will move the view up by one page, and positive values
    //      will move the viewport down by one page.
    // Arguments:
    // - delta: The direction to move the view relative to the current viewport(it
    //      is clamped between -1 and 1)
    void TerminalPage::_ScrollPage(int delta)
    {
        auto indexOpt = _GetFocusedTabIndex();
        // Do nothing if for some reason, there's no tab in focus. We don't want to crash.
        if (!indexOpt)
        {
            return;
        }

        delta = std::clamp(delta, -1, 1);
        const auto control = _GetActiveControl();
        const auto termHeight = control.GetViewHeight();
        auto focusedTab{ _GetStrongTabImpl(*indexOpt) };
        focusedTab->Scroll(termHeight * delta);
    }

    // Method Description:
    // - Gets the title of the currently focused terminal control. If there
    //   isn't a control selected for any reason, returns "Windows Terminal"
    // Arguments:
    // - <none>
    // Return Value:
    // - the title of the focused control if there is one, else "Windows Terminal"
    hstring TerminalPage::Title()
    {
        if (_settings->GlobalSettings().GetShowTitleInTitlebar())
        {
            auto selectedIndex = _tabView.SelectedIndex();
            if (selectedIndex >= 0)
            {
                try
                {
                    if (auto focusedControl{ _GetActiveControl() })
                    {
                        return focusedControl.Title();
                    }
                }
                CATCH_LOG();
            }
        }
        return { L"Windows Terminal" };
    }

    // Method Description:
    // - Handles the special case of providing a text override for the UI shortcut due to VK_OEM issue.
    //      Looks at the flags from the KeyChord modifiers and provides a concatenated string value of all
    //      in the same order that XAML would put them as well.
    // Return Value:
    // - a string representation of the key modifiers for the shortcut
    //NOTE: This needs to be localized with https://github.com/microsoft/terminal/issues/794 if XAML framework issue not resolved before then
    static std::wstring _FormatOverrideShortcutText(Settings::KeyModifiers modifiers)
    {
        std::wstring buffer{ L"" };

        if (WI_IsFlagSet(modifiers, Settings::KeyModifiers::Ctrl))
        {
            buffer += L"Ctrl+";
        }

        if (WI_IsFlagSet(modifiers, Settings::KeyModifiers::Shift))
        {
            buffer += L"Shift+";
        }

        if (WI_IsFlagSet(modifiers, Settings::KeyModifiers::Alt))
        {
            buffer += L"Alt+";
        }

        return buffer;
    }

    // Method Description:
    // - Takes a MenuFlyoutItem and a corresponding KeyChord value and creates the accelerator for UI display.
    //   Takes into account a special case for an error condition for a comma
    // Arguments:
    // - MenuFlyoutItem that will be displayed, and a KeyChord to map an accelerator
    void TerminalPage::_SetAcceleratorForMenuItem(WUX::Controls::MenuFlyoutItem& menuItem,
                                                  const winrt::Microsoft::Terminal::Settings::KeyChord& keyChord)
    {
#ifdef DEP_MICROSOFT_UI_XAML_708_FIXED
        // work around https://github.com/microsoft/microsoft-ui-xaml/issues/708 in case of VK_OEM_COMMA
        if (keyChord.Vkey() != VK_OEM_COMMA)
        {
            // use the XAML shortcut to give us the automatic capabilities
            auto menuShortcut = Windows::UI::Xaml::Input::KeyboardAccelerator{};

            // TODO: Modify this when https://github.com/microsoft/terminal/issues/877 is resolved
            menuShortcut.Key(static_cast<Windows::System::VirtualKey>(keyChord.Vkey()));

            // inspect the modifiers from the KeyChord and set the flags int he XAML value
            auto modifiers = AppKeyBindings::ConvertVKModifiers(keyChord.Modifiers());

            // add the modifiers to the shortcut
            menuShortcut.Modifiers(modifiers);

            // add to the menu
            menuItem.KeyboardAccelerators().Append(menuShortcut);
        }
        else // we've got a comma, so need to just use the alternate method
#endif
        {
            // extract the modifier and key to a nice format
            auto overrideString = _FormatOverrideShortcutText(keyChord.Modifiers());
            auto mappedCh = MapVirtualKeyW(keyChord.Vkey(), MAPVK_VK_TO_CHAR);
            if (mappedCh != 0)
            {
                menuItem.KeyboardAcceleratorTextOverride(overrideString + gsl::narrow_cast<wchar_t>(mappedCh));
            }
        }
    }

    // Method Description:
    // - Calculates the appropriate size to snap to in the given direction, for
    //   the given dimension. If the global setting `snapToGridOnResize` is set
    //   to `false`, this will just immediately return the provided dimension,
    //   effectively disabling snapping.
    // - See Pane::CalcSnappedDimension
    float TerminalPage::CalcSnappedDimension(const bool widthOrHeight, const float dimension) const
    {
        if (_settings->GlobalSettings().SnapToGridOnResize())
        {
            if (auto index{ _GetFocusedTabIndex() })
            {
                auto focusedTab{ _GetStrongTabImpl(*index) };
                return focusedTab->CalcSnappedDimension(widthOrHeight, dimension);
            }
        }
        return dimension;
    }

    // Method Description:
    // - Place `copiedData` into the clipboard as text. Triggered when a
    //   terminal control raises it's CopyToClipboard event.
    // Arguments:
    // - copiedData: the new string content to place on the clipboard.
    winrt::fire_and_forget TerminalPage::_CopyToClipboardHandler(const IInspectable /*sender*/,
                                                                 const winrt::Microsoft::Terminal::TerminalControl::CopyToClipboardEventArgs copiedData)
    {
        co_await winrt::resume_foreground(Dispatcher(), CoreDispatcherPriority::High);

        DataPackage dataPack = DataPackage();
        dataPack.RequestedOperation(DataPackageOperation::Copy);

        // copy text to dataPack
        dataPack.SetText(copiedData.Text());

        if (_settings->GlobalSettings().GetCopyFormatting())
        {
            // copy html to dataPack
            const auto htmlData = copiedData.Html();
            if (!htmlData.empty())
            {
                dataPack.SetHtmlFormat(htmlData);
            }

            // copy rtf data to dataPack
            const auto rtfData = copiedData.Rtf();
            if (!rtfData.empty())
            {
                dataPack.SetRtf(rtfData);
            }
        }

        try
        {
            Clipboard::SetContent(dataPack);
            Clipboard::Flush();
        }
        CATCH_LOG();
    }

    // Method Description:
    // - Fires an async event to get data from the clipboard, and paste it to
    //   the terminal. Triggered when the Terminal Control requests clipboard
    //   data with it's PasteFromClipboard event.
    // Arguments:
    // - eventArgs: the PasteFromClipboard event sent from the TermControl
    winrt::fire_and_forget TerminalPage::_PasteFromClipboardHandler(const IInspectable /*sender*/,
                                                                    const PasteFromClipboardEventArgs eventArgs)
    {
        co_await winrt::resume_foreground(Dispatcher(), CoreDispatcherPriority::High);

        TerminalPage::PasteFromClipboard(eventArgs);
    }

    // Function Description:
    // - Copies and processes the text data from the Windows Clipboard.
    //   Does some of this in a background thread, as to not hang/crash the UI thread.
    // Arguments:
    // - eventArgs: the PasteFromClipboard event sent from the TermControl
    fire_and_forget TerminalPage::PasteFromClipboard(PasteFromClipboardEventArgs eventArgs)
    {
        const DataPackageView data = Clipboard::GetContent();

        // This will switch the execution of the function to a background (not
        // UI) thread. This is IMPORTANT, because the getting the clipboard data
        // will crash on the UI thread, because the main thread is a STA.
        co_await winrt::resume_background();

        hstring text = L"";
        if (data.Contains(StandardDataFormats::Text()))
        {
            text = co_await data.GetTextAsync();
        }
        eventArgs.HandleClipboardData(text);
    }

    // Method Description:
    // - Copy text from the focused terminal to the Windows Clipboard
    // Arguments:
    // - singleLine: if enabled, copy contents as a single line of text
    // Return Value:
    // - true iff we we able to copy text (if a selection was active)
    bool TerminalPage::_CopyText(const bool singleLine)
    {
        const auto control = _GetActiveControl();
        return control.CopySelectionToClipboard(singleLine);
    }

    // Method Description:
    // - Paste text from the Windows Clipboard to the focused terminal
    void TerminalPage::_PasteText()
    {
        const auto control = _GetActiveControl();
        control.PasteTextFromClipboard();
    }

    // Function Description:
    // - Called when the settings button is clicked. ShellExecutes the settings
    //   file, as to open it in the default editor for .json files. Does this in
    //   a background thread, as to not hang/crash the UI thread.
    fire_and_forget TerminalPage::_LaunchSettings(const bool openDefaults)
    {
        // This will switch the execution of the function to a background (not
        // UI) thread. This is IMPORTANT, because the Windows.Storage API's
        // (used for retrieving the path to the file) will crash on the UI
        // thread, because the main thread is a STA.
        co_await winrt::resume_background();

        const auto settingsPath = openDefaults ? CascadiaSettings::GetDefaultSettingsPath() :
                                                 CascadiaSettings::GetSettingsPath();

        HINSTANCE res = ShellExecute(nullptr, nullptr, settingsPath.c_str(), nullptr, nullptr, SW_SHOW);
        if (static_cast<int>(reinterpret_cast<uintptr_t>(res)) <= 32)
        {
            ShellExecute(nullptr, nullptr, L"notepad", settingsPath.c_str(), nullptr, SW_SHOW);
        }
    }

    // Method Description:
    // - Responds to changes in the TabView's item list by changing the tabview's
    //      visibility.  This method is also invoked when tabs are dragged / dropped as part of tab reordering
    //      and this method hands that case as well in concert with TabDragStarting and TabDragCompleted handlers
    //      that are set up in TerminalPage::Create()
    // Arguments:
    // - sender: the control that originated this event
    // - eventArgs: the event's constituent arguments
    void TerminalPage::_OnTabItemsChanged(const IInspectable& /*sender*/, const Windows::Foundation::Collections::IVectorChangedEventArgs& eventArgs)
    {
        if (_rearranging)
        {
            if (eventArgs.CollectionChange() == Windows::Foundation::Collections::CollectionChange::ItemRemoved)
            {
                _rearrangeFrom = eventArgs.Index();
            }

            if (eventArgs.CollectionChange() == Windows::Foundation::Collections::CollectionChange::ItemInserted)
            {
                _rearrangeTo = eventArgs.Index();
            }
        }

        _UpdateTabView();
    }

    // Method Description:
    // - Additional responses to clicking on a TabView's item. Currently, just remove tab with middle click
    // Arguments:
    // - sender: the control that originated this event (TabViewItem)
    // - eventArgs: the event's constituent arguments
    void TerminalPage::_OnTabClick(const IInspectable& sender, const Windows::UI::Xaml::Input::PointerRoutedEventArgs& eventArgs)
    {
        if (eventArgs.GetCurrentPoint(*this).Properties().IsMiddleButtonPressed())
        {
            _RemoveTabViewItem(sender.as<MUX::Controls::TabViewItem>());
            eventArgs.Handled(true);
        }
        else if (eventArgs.GetCurrentPoint(*this).Properties().IsRightButtonPressed())
        {
            eventArgs.Handled(true);
        }
    }

    void TerminalPage::_UpdatedSelectedTab(const int32_t index)
    {
        // Unfocus all the tabs.
        for (auto tab : _tabs)
        {
            auto tabImpl{ _GetStrongTabImpl(tab) };
            tabImpl->SetFocused(false);
        }

        if (index >= 0)
        {
            try
            {
                auto tab{ _GetStrongTabImpl(index) };

                _tabContent.Children().Clear();
                _tabContent.Children().Append(tab->GetRootElement());

                tab->SetFocused(true);
                _titleChangeHandlers(*this, Title());
            }
            CATCH_LOG();
        }
    }

    // Method Description:
    // - Responds to the TabView control's Selection Changed event (to move a
    //      new terminal control into focus) when not in in the middle of a tab rearrangement.
    // Arguments:
    // - sender: the control that originated this event
    // - eventArgs: the event's constituent arguments
    void TerminalPage::_OnTabSelectionChanged(const IInspectable& sender, const WUX::Controls::SelectionChangedEventArgs& /*eventArgs*/)
    {
        if (!_rearranging)
        {
            auto tabView = sender.as<MUX::Controls::TabView>();
            auto selectedIndex = tabView.SelectedIndex();
<<<<<<< HEAD

            // Unfocus all the tabs.
            for (auto tab : _tabs)
            {
                auto tabImpl{ _GetStrongTabImpl(tab) };
                tabImpl->SetFocused(false);
            }

            if (selectedIndex >= 0)
            {
                try
                {
                    auto tab{ _GetStrongTabImpl(selectedIndex) };

                    _tabContent.Children().Clear();
                    _tabContent.Children().Append(tab->GetRootElement());

                    tab->SetFocused(true);
                    std::optional<Windows::UI::Color> color = tab->GetTabColor();
                    if (color.has_value())
                    {
                        _SetNonClientAreaColors(color.value());
                    }
                    else
                    {
                        _ClearNonClientAreaColors();
                    }
                    _titleChangeHandlers(*this, Title());
                }
                CATCH_LOG();
            }
=======
            _UpdatedSelectedTab(selectedIndex);
>>>>>>> b6e46c0d
        }
    }

    // Method Description:
    // - Called when our tab content size changes. This updates each tab with
    //   the new size, so they have a chance to update each of their panes with
    //   the new size.
    // Arguments:
    // - e: the SizeChangedEventArgs with the new size of the tab content area.
    // Return Value:
    // - <none>
    void TerminalPage::_OnContentSizeChanged(const IInspectable& /*sender*/, Windows::UI::Xaml::SizeChangedEventArgs const& e)
    {
        const auto newSize = e.NewSize();
        for (auto tab : _tabs)
        {
            auto tabImpl{ _GetStrongTabImpl(tab) };
            tabImpl->ResizeContent(newSize);
        }
    }

    // Method Description:
    // - Responds to the TabView control's Tab Closing event by removing
    //      the indicated tab from the set and focusing another one.
    //      The event is cancelled so App maintains control over the
    //      items in the tabview.
    // Arguments:
    // - sender: the control that originated this event
    // - eventArgs: the event's constituent arguments
    void TerminalPage::_OnTabCloseRequested(const IInspectable& /*sender*/, const MUX::Controls::TabViewTabCloseRequestedEventArgs& eventArgs)
    {
        const auto tabViewItem = eventArgs.Tab();
        _RemoveTabViewItem(tabViewItem);
    }

    // Method Description:
    // - Called when the primary button of the content dialog is clicked.
    //   This calls _CloseAllTabs(), which closes all the tabs currently
    //   opened and then the Terminal app. This method will be called if
    //   the user confirms to close all the tabs.
    // Arguments:
    // - sender: unused
    // - ContentDialogButtonClickEventArgs: unused
    void TerminalPage::_CloseWarningPrimaryButtonOnClick(WUX::Controls::ContentDialog /* sender */,
                                                         WUX::Controls::ContentDialogButtonClickEventArgs /* eventArgs*/)
    {
        _CloseAllTabs();
    }

    // Method Description:
    // - Hook up keybindings, and refresh the UI of the terminal.
    //   This includes update the settings of all the tabs according
    //   to their profiles, update the title and icon of each tab, and
    //   finally create the tab flyout
    winrt::fire_and_forget TerminalPage::_RefreshUIForSettingsReload()
    {
        // Re-wire the keybindings to their handlers, as we'll have created a
        // new AppKeyBindings object.
        _HookupKeyBindings(_settings->GetKeybindings());

        // Refresh UI elements
        auto profiles = _settings->GetProfiles();
        for (auto& profile : profiles)
        {
            const GUID profileGuid = profile.GetGuid();

            try
            {
                // BuildSettings can throw an exception if the profileGuid does
                // not belong to an actual profile in the list of profiles.
                const auto settings = _settings->BuildSettings(profileGuid);

                for (auto tab : _tabs)
                {
                    // Attempt to reload the settings of any panes with this profile
                    auto tabImpl{ _GetStrongTabImpl(tab) };
                    tabImpl->UpdateSettings(settings, profileGuid);
                }
            }
            CATCH_LOG();
        }

        // GH#2455: If there are any panes with controls that had been
        // initialized with a Profile that no longer exists in our list of
        // profiles, we'll leave it unmodified. The profile doesn't exist
        // anymore, so we can't possibly update its settings.

        // Update the icon of the tab for the currently focused profile in that tab.
        for (auto tab : _tabs)
        {
            auto tabImpl{ _GetStrongTabImpl(tab) };
            _UpdateTabIcon(*tabImpl);
            _UpdateTitle(*tabImpl);
        }

        auto weakThis{ get_weak() };

        co_await winrt::resume_foreground(Dispatcher());

        // repopulate the new tab button's flyout with entries for each
        // profile, which might have changed
        if (auto page{ weakThis.get() })
        {
            _UpdateTabWidthMode();
            _CreateNewTabFlyout();
        }
    }

    // Method Description:
    // - Sets the initial commandline to process on startup, and attempts to
    //   parse it. Commands will be parsed into a list of ShortcutActions that
    //   will be processed on TerminalPage::Create().
    // - This function will have no effective result after Create() is called.
    // - This function returns 0, unless a there was a non-zero result from
    //   trying to parse one of the commands provided. In that case, no commands
    //   after the failing command will be parsed, and the non-zero code
    //   returned.
    // Arguments:
    // - args: an array of strings to process as a commandline. These args can contain spaces
    // Return Value:
    // - the result of the first command who's parsing returned a non-zero code,
    //   or 0. (see TerminalPage::_ParseArgs)
    int32_t TerminalPage::SetStartupCommandline(winrt::array_view<const hstring> args)
    {
        return _ParseArgs(args);
    }

    // Method Description:
    // - Attempts to parse an array of commandline args into a list of
    //   commands to execute, and then parses these commands. As commands are
    //   successfully parsed, they will generate ShortcutActions for us to be
    //   able to execute. If we fail to parse any commands, we'll return the
    //   error code from the failure to parse that command, and stop processing
    //   additional commands.
    // Arguments:
    // - args: an array of strings to process as a commandline. These args can contain spaces
    // Return Value:
    // - 0 if the commandline was successfully parsed
    int TerminalPage::_ParseArgs(winrt::array_view<const hstring>& args)
    {
        auto commands = ::TerminalApp::AppCommandlineArgs::BuildCommands(args);

        for (auto& cmdBlob : commands)
        {
            // On one hand, it seems like we should be able to have one
            // AppCommandlineArgs for parsing all of them, and collect the
            // results one at a time.
            //
            // On the other hand, re-using a CLI::App seems to leave state from
            // previous parsings around, so we could get mysterious behavior
            // where one command affects the values of the next.
            //
            // From https://cliutils.github.io/CLI11/book/chapters/options.html:
            // > If that option is not given, CLI11 will not touch the initial
            // > value. This allows you to set up defaults by simply setting
            // > your value beforehand.
            //
            // So we pretty much need the to either manually reset the state
            // each command, or build new ones.
            const auto result = _appArgs.ParseCommand(cmdBlob);

            // If this succeeded, result will be 0. Otherwise, the caller should
            // exit(result), to exit the program.
            if (result != 0)
            {
                return result;
            }
        }

        // If all the args were successfully parsed, we'll have some commands
        // built in _appArgs, which we'll use when the application starts up.
        return 0;
    }

    // Method Description:
    // - This is the method that App will call when the titlebar
    //   has been clicked. It dismisses any open flyouts.
    // Arguments:
    // - <none>
    // Return Value:
    // - <none>
    void TerminalPage::TitlebarClicked()
    {
        if (_newTabButton && _newTabButton.Flyout())
        {
            _newTabButton.Flyout().Hide();
        }
    }

    // Method Description:
    // - Called when the user tries to do a search using keybindings.
    //   This will tell the current focused terminal control to create
    //   a search box and enable find process.
    // Arguments:
    // - <none>
    // Return Value:
    // - <none>
    void TerminalPage::_Find()
    {
        const auto termControl = _GetActiveControl();
        termControl.CreateSearchBoxControl();
    }

    // Method Description:
    // - Toggles fullscreen mode. Hides the tab row, and raises our
    //   ToggleFullscreen event.
    // Arguments:
    // - <none>
    // Return Value:
    // - <none>
    void TerminalPage::_ToggleFullscreen()
    {
        _toggleFullscreenHandlers(*this, nullptr);

        _isFullscreen = !_isFullscreen;

        _UpdateTabView();
    }

    // Method Description:
    // - If there were any errors parsing the commandline that was used to
    //   initialize the terminal, this will return a string containing that
    //   message. If there were no errors, this message will be blank.
    // - If the user requested help on any command (using --help), this will
    //   contain the help message.
    // Arguments:
    // - <none>
    // Return Value:
    // - the help text or error message for the provided commandline, if one
    //   exists, otherwise the empty string.
    winrt::hstring TerminalPage::EarlyExitMessage()
    {
        return winrt::to_hstring(_appArgs.GetExitMessage());
    }

    // Method Description:
    // - Returns a com_ptr to the implementation type of the tab at the given index
    // Arguments:
    // - index: an unsigned integer index to a tab in _tabs
    // Return Value:
    // - a com_ptr to the implementation type of the Tab
    winrt::com_ptr<Tab> TerminalPage::_GetStrongTabImpl(const uint32_t index) const
    {
        winrt::com_ptr<Tab> tabImpl;
        tabImpl.copy_from(winrt::get_self<Tab>(_tabs.GetAt(index)));
        return tabImpl;
    }

    // Method Description:
    // - Returns a com_ptr to the implementation type of the given projected Tab
    // Arguments:
    // - tab: the projected type of a Tab
    // Return Value:
    // - a com_ptr to the implementation type of the Tab
    winrt::com_ptr<Tab> TerminalPage::_GetStrongTabImpl(const ::winrt::TerminalApp::Tab& tab) const
    {
        winrt::com_ptr<Tab> tabImpl;
        tabImpl.copy_from(winrt::get_self<Tab>(tab));
        return tabImpl;
    }

    // Method Description:
    // - Sets the tab split button color when a new tab color is selected
    // Arguments:
    // - color: The color of the newly selected tab, used to properly calculate
    //          the foreground color of the split button (to match the font
    //          color of the tab)
    // - accentColor: the actual color we are going to use to paint the tab row and
    //                split button, so that there is some contrast between the tab
    //                and the non-client are behind it
    // Return Value:
    // - <none>
    void TerminalPage::_SetNewTabButtonColor(const Windows::UI::Color& color, const Windows::UI::Color& accentColor)
    {
        // TODO GH#3327: Look at what to do with the tab button when we have XAML theming
        bool IsBrightColor = ColorHelper::IsBrightColor(color);
        bool isLightAccentColor = ColorHelper::IsBrightColor(accentColor);
        winrt::Windows::UI::Color pressedColor{};
        winrt::Windows::UI::Color hoverColor{};
        winrt::Windows::UI::Color foregroundColor{};
        const float hoverColorAdjustment = 5.f;
        const float pressedColorAdjustment = 7.f;

        if (IsBrightColor)
        {
            foregroundColor = winrt::Windows::UI::Colors::Black();
        }
        else
        {
            foregroundColor = winrt::Windows::UI::Colors::White();
        }

        if (isLightAccentColor)
        {
            hoverColor = ColorHelper::Darken(accentColor, hoverColorAdjustment);
            pressedColor = ColorHelper::Darken(accentColor, pressedColorAdjustment);
        }
        else
        {
            hoverColor = ColorHelper::Lighten(accentColor, hoverColorAdjustment);
            pressedColor = ColorHelper::Lighten(accentColor, pressedColorAdjustment);
        }

        Media::SolidColorBrush backgroundBrush{ accentColor };
        Media::SolidColorBrush backgroundHoverBrush{ hoverColor };
        Media::SolidColorBrush backgroundPressedBrush{ pressedColor };
        Media::SolidColorBrush foregroundBrush{ foregroundColor };

        _newTabButton.Resources().Insert(winrt::box_value(L"SplitButtonBackground"), backgroundBrush);
        _newTabButton.Resources().Insert(winrt::box_value(L"SplitButtonBackgroundPointerOver"), backgroundHoverBrush);
        _newTabButton.Resources().Insert(winrt::box_value(L"SplitButtonBackgroundPressed"), backgroundPressedBrush);

        _newTabButton.Resources().Insert(winrt::box_value(L"SplitButtonForeground"), foregroundBrush);
        _newTabButton.Resources().Insert(winrt::box_value(L"SplitButtonForegroundPointerOver"), foregroundBrush);
        _newTabButton.Resources().Insert(winrt::box_value(L"SplitButtonForegroundPressed"), foregroundBrush);

        _newTabButton.Background(backgroundBrush);
        _newTabButton.Foreground(foregroundBrush);
    }

    // Method Description:
    // - Clears the tab split button color to a system color
    //   (or white if none is found) when the tab's color is cleared
    // - Clears the tab row color to a system color
    //   (or white if none is found) when the tab's color is cleared
    // Arguments:
    // - <none>
    // Return Value:
    // - <none>
    void TerminalPage::_ClearNewTabButtonColor()
    {
        // TODO GH#3327: Look at what to do with the tab button when we have XAML theming
        winrt::hstring keys[] = {
            L"SplitButtonBackground",
            L"SplitButtonBackgroundPointerOver",
            L"SplitButtonBackgroundPressed",
            L"SplitButtonForeground",
            L"SplitButtonForegroundPointerOver",
            L"SplitButtonForegroundPressed"
        };

        // simply clear any of the colors in the split button's dict
        for (auto keyString : keys)
        {
            auto key = winrt::box_value(keyString);
            if (_newTabButton.Resources().HasKey(key))
            {
                _newTabButton.Resources().Remove(key);
            }
        }

        const auto res = Application::Current().Resources();

        const auto defaultBackgroundKey = winrt::box_value(L"TabViewItemHeaderBackground");
        const auto defaultForegroundKey = winrt::box_value(L"SystemControlForegroundBaseHighBrush");
        winrt::Windows::UI::Xaml::Media::SolidColorBrush backgroundBrush;
        winrt::Windows::UI::Xaml::Media::SolidColorBrush foregroundBrush;

        if (res.HasKey(defaultBackgroundKey))
        {
            winrt::Windows::Foundation::IInspectable obj = res.Lookup(defaultBackgroundKey);
            backgroundBrush = obj.try_as<winrt::Windows::UI::Xaml::Media::SolidColorBrush>();
        }
        else
        {
            backgroundBrush = winrt::Windows::UI::Xaml::Media::SolidColorBrush{ winrt::Windows::UI::Colors::Black() };
        }

        if (res.HasKey(defaultForegroundKey))
        {
            winrt::Windows::Foundation::IInspectable obj = res.Lookup(defaultForegroundKey);
            foregroundBrush = obj.try_as<winrt::Windows::UI::Xaml::Media::SolidColorBrush>();
        }
        else
        {
            foregroundBrush = winrt::Windows::UI::Xaml::Media::SolidColorBrush{ winrt::Windows::UI::Colors::White() };
        }

        _newTabButton.Background(backgroundBrush);
        _newTabButton.Foreground(foregroundBrush);
    }

    // Method Description:
    // - Sets the tab split button color when a new tab color is selected
    // - This method could also set the color of the title bar and tab row
    // in the future
    // Arguments:
    // - selectedTabColor: The color of the newly selected tab
    // Return Value:
    // - <none>
    void TerminalPage::_SetNonClientAreaColors(const Windows::UI::Color& /*selectedTabColor*/)
    {
        // TODO GH#3327: Look at what to do with the NC area when we have XAML theming
    }

    // Method Description:
    // - Clears the tab split button color when the tab's color is cleared
    // - This method could also clear the color of the title bar and tab row
    // in the future
    // Arguments:
    // - <none>
    // Return Value:
    // - <none>
    void TerminalPage::_ClearNonClientAreaColors()
    {
        // TODO GH#3327: Look at what to do with the NC area when we have XAML theming
    }

    // -------------------------------- WinRT Events ---------------------------------
    // Winrt events need a method for adding a callback to the event and removing the callback.
    // These macros will define them both for you.
    DEFINE_EVENT_WITH_TYPED_EVENT_HANDLER(TerminalPage, TitleChanged, _titleChangeHandlers, winrt::Windows::Foundation::IInspectable, winrt::hstring);
    DEFINE_EVENT_WITH_TYPED_EVENT_HANDLER(TerminalPage, LastTabClosed, _lastTabClosedHandlers, winrt::Windows::Foundation::IInspectable, winrt::TerminalApp::LastTabClosedEventArgs);
    DEFINE_EVENT_WITH_TYPED_EVENT_HANDLER(TerminalPage, SetTitleBarContent, _setTitleBarContentHandlers, winrt::Windows::Foundation::IInspectable, UIElement);
    DEFINE_EVENT_WITH_TYPED_EVENT_HANDLER(TerminalPage, ShowDialog, _showDialogHandlers, winrt::Windows::Foundation::IInspectable, WUX::Controls::ContentDialog);
    DEFINE_EVENT_WITH_TYPED_EVENT_HANDLER(TerminalPage, ToggleFullscreen, _toggleFullscreenHandlers, winrt::Windows::Foundation::IInspectable, winrt::TerminalApp::ToggleFullscreenEventArgs);
}<|MERGE_RESOLUTION|>--- conflicted
+++ resolved
@@ -16,11 +16,8 @@
 #include "AzureCloudShellGenerator.h" // For AzureConnectionType
 #include "TelnetGenerator.h" // For TelnetConnectionType
 #include "TabRowControl.h"
-<<<<<<< HEAD
 #include "ColorHelper.h"
-=======
 #include "DebugTapConnection.h"
->>>>>>> b6e46c0d
 
 using namespace winrt;
 using namespace winrt::Windows::Foundation::Collections;
@@ -1527,7 +1524,20 @@
                 _tabContent.Children().Append(tab->GetRootElement());
 
                 tab->SetFocused(true);
+
+                // Raise an event that our title changed
                 _titleChangeHandlers(*this, Title());
+
+                // Raise an event that our titlebar color changed
+                std::optional<Windows::UI::Color> color = tab->GetTabColor();
+                if (color.has_value())
+                {
+                    _SetNonClientAreaColors(color.value());
+                }
+                else
+                {
+                    _ClearNonClientAreaColors();
+                }
             }
             CATCH_LOG();
         }
@@ -1545,41 +1555,7 @@
         {
             auto tabView = sender.as<MUX::Controls::TabView>();
             auto selectedIndex = tabView.SelectedIndex();
-<<<<<<< HEAD
-
-            // Unfocus all the tabs.
-            for (auto tab : _tabs)
-            {
-                auto tabImpl{ _GetStrongTabImpl(tab) };
-                tabImpl->SetFocused(false);
-            }
-
-            if (selectedIndex >= 0)
-            {
-                try
-                {
-                    auto tab{ _GetStrongTabImpl(selectedIndex) };
-
-                    _tabContent.Children().Clear();
-                    _tabContent.Children().Append(tab->GetRootElement());
-
-                    tab->SetFocused(true);
-                    std::optional<Windows::UI::Color> color = tab->GetTabColor();
-                    if (color.has_value())
-                    {
-                        _SetNonClientAreaColors(color.value());
-                    }
-                    else
-                    {
-                        _ClearNonClientAreaColors();
-                    }
-                    _titleChangeHandlers(*this, Title());
-                }
-                CATCH_LOG();
-            }
-=======
             _UpdatedSelectedTab(selectedIndex);
->>>>>>> b6e46c0d
         }
     }
 
