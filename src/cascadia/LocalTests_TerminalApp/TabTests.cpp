--- conflicted
+++ resolved
@@ -1,126 +1,95 @@
-// Copyright (c) Microsoft Corporation.
-// Licensed under the MIT license.
-
-#include "precomp.h"
-
-#include "../TerminalApp/ColorScheme.h"
-#include "../TerminalApp/Tab.h"
-
-using namespace Microsoft::Console;
-using namespace TerminalApp;
-using namespace WEX::Logging;
-using namespace WEX::TestExecution;
-
-namespace TerminalAppLocalTests
-{
-    // Unfortunately, these tests _WILL NOT_ work in our CI, until we have a lab
-    // machine available that can run Windows version 18362.
-
-    class TabTests
-    {
-        // For this set of tests, we need to activate some XAML content. For
-        // release builds, the application runs as a centennial application,
-        // which lets us run full trust, and means that we need to use XAML
-        // Islands to host our UI. However, in these tests, we don't really need
-        // to run full trust - we just need to get some UI elements created. So
-        // we can just rely on the normal UWP activation to create us.
-        // UNFORTUNATELY, this doesn't seem to work yet, and the tests fail when
-        // instantiating XAML elements
-
-        BEGIN_TEST_CLASS(TabTests)
-            TEST_CLASS_PROPERTY(L"RunAs", L"UAP")
-<<<<<<< HEAD
-            TEST_CLASS_PROPERTY(L"UAP:Host", L"XAML")
-            TEST_CLASS_PROPERTY(L"UAP:WaitForXamlWindowActivation", L"true")
-            // TEST_CLASS_PROPERTY(L"UAP:AppXManifest", L"TerminalApp.LocalTests.AppxManifest.xml")
-            TEST_CLASS_PROPERTY(L"UAP:AppXManifest", L"SUA")
-=======
-            TEST_CLASS_PROPERTY(L"UAP:WaitForXamlWindowActivation", L"true")
-            TEST_CLASS_PROPERTY(L"UAP:AppXManifest", L"TerminalApp.LocalTests.AppxManifest.xml")
->>>>>>> 1760de2c
-        END_TEST_CLASS()
-
-        // These four tests act as canary tests. If one of them fails, then they
-        // can help you identify if something much lower in the stack has
-        // failed.
-        TEST_METHOD(EnsureTestsActivate);
-        TEST_METHOD(TryCreateLocalWinRTType);
-        TEST_METHOD(TryCreateXamlObjects);
-        TEST_METHOD(TryCreateTab);
-<<<<<<< HEAD
-
-        TEST_CLASS_SETUP(ClassSetup)
-        {
-            // winrt::init_apartment(winrt::apartment_type::single_threaded);
-            // // Initialize the Xaml Hosting Manager
-            // _manager = winrt::Windows::UI::Xaml::Hosting::WindowsXamlManager::InitializeForCurrentThread();
-            // _source = winrt::Windows::UI::Xaml::Hosting::DesktopWindowXamlSource{};
-
-            return true;
-        }
-
-    private:
-        // winrt::Windows::UI::Xaml::Hosting::WindowsXamlManager _manager{ nullptr };
-        // winrt::Windows::UI::Xaml::Hosting::DesktopWindowXamlSource _source{ nullptr };
-=======
->>>>>>> 1760de2c
-    };
-
-    void TabTests::EnsureTestsActivate()
-    {
-<<<<<<< HEAD
-        // Ensures that XAML Islands was initialized correctly
-        // VERIFY_IS_NOT_NULL(_manager);
-        // VERIFY_IS_NOT_NULL(_source);
-=======
-        // This test was originally used to ensure that XAML Islands was
-        // initialized correctly. Now, it's used to ensure that the tests
-        // actually deployed and activated. This test _should_ always pass.
->>>>>>> 1760de2c
-        VERIFY_IS_TRUE(true);
-    }
-
-    void TabTests::TryCreateLocalWinRTType()
-    {
-        // Verify we can create a WinRT type we authored
-        // Just creating it is enough to know that everything is working.
-        winrt::Microsoft::Terminal::Settings::TerminalSettings settings;
-        VERIFY_IS_NOT_NULL(settings);
-        auto oldFontSize = settings.FontSize();
-        settings.FontSize(oldFontSize + 5);
-        auto newFontSize = settings.FontSize();
-        VERIFY_ARE_NOT_EQUAL(oldFontSize, newFontSize);
-    }
-
-    void TabTests::TryCreateXamlObjects()
-    {
-        // Verify we can create a some XAML objects
-        // Just creating all of them is enough to know that everything is working.
-        DebugBreak();
-        winrt::Windows::UI::Xaml::Controls::UserControl controlRoot;
-        VERIFY_IS_NOT_NULL(controlRoot);
-        winrt::Windows::UI::Xaml::Controls::Grid root;
-        VERIFY_IS_NOT_NULL(root);
-        winrt::Windows::UI::Xaml::Controls::SwapChainPanel swapChainPanel;
-        VERIFY_IS_NOT_NULL(swapChainPanel);
-        winrt::Windows::UI::Xaml::Controls::Primitives::ScrollBar scrollBar;
-        VERIFY_IS_NOT_NULL(scrollBar);
-    }
-
-    void TabTests::TryCreateTab()
-    {
-        // Just try creating all of:
-        // 1. one of our pure c++ types (Profile)
-        // 2. one of our c++winrt types (TermControl)
-        // 3. one of our types that uses MUX/Xaml (Tab).
-        // Just creating all of them is enough to know that everything is working.
-        const auto profileGuid{ Utils::CreateGuid() };
-        winrt::Microsoft::Terminal::TerminalControl::TermControl term{};
-        VERIFY_IS_NOT_NULL(term);
-
-        auto newTab = std::make_shared<Tab>(profileGuid, term);
-
-        VERIFY_IS_NOT_NULL(newTab);
-    }
-
-}
+// Copyright (c) Microsoft Corporation.
+// Licensed under the MIT license.
+
+#include "precomp.h"
+
+#include "../TerminalApp/ColorScheme.h"
+#include "../TerminalApp/Tab.h"
+
+using namespace Microsoft::Console;
+using namespace TerminalApp;
+using namespace WEX::Logging;
+using namespace WEX::TestExecution;
+
+namespace TerminalAppLocalTests
+{
+    // Unfortunately, these tests _WILL NOT_ work in our CI, until we have a lab
+    // machine available that can run Windows version 18362.
+
+    class TabTests
+    {
+        // For this set of tests, we need to activate some XAML content. For
+        // release builds, the application runs as a centennial application,
+        // which lets us run full trust, and means that we need to use XAML
+        // Islands to host our UI. However, in these tests, we don't really need
+        // to run full trust - we just need to get some UI elements created. So
+        // we can just rely on the normal UWP activation to create us.
+        // UNFORTUNATELY, this doesn't seem to work yet, and the tests fail when
+        // instantiating XAML elements
+
+        BEGIN_TEST_CLASS(TabTests)
+            TEST_CLASS_PROPERTY(L"RunAs", L"UAP")
+            TEST_CLASS_PROPERTY(L"UAP:WaitForXamlWindowActivation", L"true")
+            TEST_CLASS_PROPERTY(L"UAP:AppXManifest", L"TerminalApp.LocalTests.AppxManifest.xml")
+        END_TEST_CLASS()
+
+        // These four tests act as canary tests. If one of them fails, then they
+        // can help you identify if something much lower in the stack has
+        // failed.
+        TEST_METHOD(EnsureTestsActivate);
+        TEST_METHOD(TryCreateLocalWinRTType);
+        TEST_METHOD(TryCreateXamlObjects);
+        TEST_METHOD(TryCreateTab);
+    };
+
+    void TabTests::EnsureTestsActivate()
+    {
+        // This test was originally used to ensure that XAML Islands was
+        // initialized correctly. Now, it's used to ensure that the tests
+        // actually deployed and activated. This test _should_ always pass.
+        VERIFY_IS_TRUE(true);
+    }
+
+    void TabTests::TryCreateLocalWinRTType()
+    {
+        // Verify we can create a WinRT type we authored
+        // Just creating it is enough to know that everything is working.
+        winrt::Microsoft::Terminal::Settings::TerminalSettings settings;
+        VERIFY_IS_NOT_NULL(settings);
+        auto oldFontSize = settings.FontSize();
+        settings.FontSize(oldFontSize + 5);
+        auto newFontSize = settings.FontSize();
+        VERIFY_ARE_NOT_EQUAL(oldFontSize, newFontSize);
+    }
+
+    void TabTests::TryCreateXamlObjects()
+    {
+        // Verify we can create a some XAML objects
+        // Just creating all of them is enough to know that everything is working.
+        winrt::Windows::UI::Xaml::Controls::UserControl controlRoot;
+        VERIFY_IS_NOT_NULL(controlRoot);
+        winrt::Windows::UI::Xaml::Controls::Grid root;
+        VERIFY_IS_NOT_NULL(root);
+        winrt::Windows::UI::Xaml::Controls::SwapChainPanel swapChainPanel;
+        VERIFY_IS_NOT_NULL(swapChainPanel);
+        winrt::Windows::UI::Xaml::Controls::Primitives::ScrollBar scrollBar;
+        VERIFY_IS_NOT_NULL(scrollBar);
+    }
+
+    void TabTests::TryCreateTab()
+    {
+        // Just try creating all of:
+        // 1. one of our pure c++ types (Profile)
+        // 2. one of our c++winrt types (TermControl)
+        // 3. one of our types that uses MUX/Xaml (Tab).
+        // Just creating all of them is enough to know that everything is working.
+        const auto profileGuid{ Utils::CreateGuid() };
+        winrt::Microsoft::Terminal::TerminalControl::TermControl term{};
+        VERIFY_IS_NOT_NULL(term);
+
+        auto newTab = std::make_shared<Tab>(profileGuid, term);
+
+        VERIFY_IS_NOT_NULL(newTab);
+    }
+
+}