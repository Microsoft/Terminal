﻿<!-- Copyright (c) Microsoft Corporation. All rights reserved. Licensed under
the MIT License. See LICENSE in the project root for license information. -->
<Page
    x:Class="Microsoft.Terminal.Settings.Editor.Launch"
    xmlns="http://schemas.microsoft.com/winfx/2006/xaml/presentation"
    xmlns:x="http://schemas.microsoft.com/winfx/2006/xaml"
    xmlns:local="using:Microsoft.Terminal.Settings.Editor"
    xmlns:d="http://schemas.microsoft.com/expression/blend/2008"
    xmlns:mc="http://schemas.openxmlformats.org/markup-compatibility/2006"
    xmlns:Controls="using:Microsoft.UI.Xaml.Controls"
    mc:Ignorable="d">

    <Page.Resources>
        <local:GuidToStringConverter x:Key="GuidToStringConverter"/>
    </Page.Resources>

    <Grid Background="{ThemeResource ApplicationPageBackgroundThemeBrush}"
          Margin="0,12,0,0">
        <Grid.RowDefinitions>
            <RowDefinition Height="Auto" />
            <RowDefinition Height="*" />
        </Grid.RowDefinitions>
        <Grid.ColumnDefinitions>
            <ColumnDefinition Width="1*" />
            <ColumnDefinition Width="1*" />
        </Grid.ColumnDefinitions>
        <TextBlock x:Uid="Globals_Startup"
                   Style="{StaticResource SubheaderTextBlockStyle}"
                   Margin="0,0,0,20" />
        <StackPanel Grid.Row="1" Grid.Column="0" Margin="0,0,100,0">
<<<<<<< HEAD
            <!-- TODO: This seems to complain if it's TwoWay binding on a winrt::guid property, even with a converter -->
            <!--<TextBox Text="{x:Bind GlobalSettings.DefaultProfile, Converter={StaticResource GuidToStringConverter}, Mode=TwoWay}" Header="Default profile" Margin="0,0,0,20" FontSize="15" ToolTipService.ToolTip="Profile that opens when clicking the '+' icon or typing the key binding assigned to 'newTab'." ToolTipService.Placement="Mouse" />-->
            <CheckBox IsChecked="{x:Bind GlobalSettings.StartOnUserLogin, Mode=TwoWay}" Content="Launch on machine startup" Margin="0,0,0,20" FontSize="15" ToolTipService.ToolTip="When checked, this enables the launch of Windows Terminal at machine startup." ToolTipService.Placement="Mouse" />
            <Controls:RadioButtons Header="Launch size" Margin="0,0,0,20" FontSize="15" ToolTipService.ToolTip="Defines whether the terminal will launch in a window, maximized, or full screen." ToolTipService.Placement="Mouse">
                <RadioButton x:Name="DefaultLaunchSize" Content="Default"/>
                <RadioButton x:Name="MaximizedLaunchSize" Content="Maximized"/>
                <RadioButton x:Name="FullscreenLaunchSize" Content="Full screen"/>
            </Controls:RadioButtons>
            <!--TODO: Converter Here-->
            <!--<TextBox Text="{x:Bind GlobalSettings.InitialPosition, Mode=TwoWay}" Header="Launch position" Margin="0,0,0,20" FontSize="15" ToolTipService.ToolTip="The position of the top left corner of the window upon first load. On a system with multiple displays, these coordinates are relative to the top left of the primary display." ToolTipService.Placement="Mouse"/>
            <Controls:NumberBox x:Name="InitialCols"
                                    Header="Columns on first launch" 
                                    Value="{x:Bind GlobalSettings.InitialCols, Mode=TwoWay}"
=======
            <TextBox x:Uid="Globals_DefaultProfile" Text="{x:Bind GlobalSettingsModel.GlobalSettings.DefaultProfile}" Margin="0,0,0,20" FontSize="15" ToolTipService.Placement="Mouse" />
            <CheckBox x:Uid="Globals_StartOnUserLogin" IsChecked="{x:Bind GlobalSettingsModel.GlobalSettings.StartOnUserLogin, Mode=TwoWay}" Margin="0,0,0,20" FontSize="15" ToolTipService.Placement="Mouse" />
            <Controls:RadioButtons x:Uid="Globals_LaunchSize" Margin="0,0,0,20" FontSize="15" ToolTipService.Placement="Mouse">
                <RadioButton x:Uid="Globals_LaunchSizeDefault" x:Name="DefaultLaunchSize"/>
                <RadioButton x:Uid="Globals_LaunchSizeMaximized" x:Name="MaximizedLaunchSize"/>
                <RadioButton x:Uid="Globals_LaunchSizeFullscreen" x:Name="FullscreenLaunchSize"/>
            </Controls:RadioButtons>
            <TextBox x:Uid="Globals_LaunchPosition" Text="{x:Bind GlobalSettingsModel.GlobalSettings.LaunchPosition, Mode=TwoWay}" Margin="0,0,0,20" FontSize="15" ToolTipService.Placement="Mouse"/>
            <Controls:NumberBox x:Uid="Globals_InitialCols"
                                    x:Name="InitialCols"
                                    Value="{x:Bind GlobalSettingsModel.GlobalSettings.InitialCols, Mode=TwoWay}"
>>>>>>> e0027523
                                    Margin="0,0,0,20"
                                    FontSize="15"
                                    SpinButtonPlacementMode="Compact" 
                                    SmallChange="10"
                                    LargeChange="100"
                                    ToolTipService.Placement="Mouse"/>
<<<<<<< HEAD
            <Controls:NumberBox x:Name="InitialRows"
                                    Header="Rows on first launch" 
                                    Value="{x:Bind GlobalSettings.InitialRows, Mode=TwoWay}"
=======
            <Controls:NumberBox x:Uid="Globals_InitialRows"
                                x:Name="InitialRows"
                                    Value="{x:Bind GlobalSettingsModel.GlobalSettings.InitialRows, Mode=TwoWay}"
>>>>>>> e0027523
                                    Margin="0,0,0,20"
                                    FontSize="15"
                                    SpinButtonPlacementMode="Compact" 
                                    SmallChange="10"
                                    LargeChange="100"
<<<<<<< HEAD
                                    ToolTipService.ToolTip="The number of rows displayed in the window upon first load."
                                    ToolTipService.Placement="Mouse"/>-->
=======
                                    ToolTipService.Placement="Mouse"/>
        </StackPanel>
        <StackPanel Grid.Row="1" Grid.Column="1" Margin="0,0,100,0">
            <CheckBox x:Uid="Globals_DisableDynamicProfiles" IsChecked="{x:Bind GlobalSettingsModel.GlobalSettings.DisableDynamicProfiles, Mode=TwoWay}" Margin="0,0,0,20" FontSize="15" ToolTipService.Placement="Mouse" />
>>>>>>> e0027523
        </StackPanel>
        <!--TODO: Based on our setting now, might need to make this a text box? check boxes for each default profile? etc.-->
        <!--<StackPanel Grid.Row="1" Grid.Column="1" Margin="0,0,100,0">
            <CheckBox IsChecked="{x:Bind GlobalSettings.blah, Mode=TwoWay}" Content="Automatically create new profiles when new shells are installed" Margin="0,0,0,20" FontSize="15" ToolTipService.ToolTip="Enables all of the dynamic profile generators, adding their profiles to the list of profiles on startup." ToolTipService.Placement="Mouse" />
        </StackPanel>-->
    </Grid>
</Page>
<|MERGE_RESOLUTION|>--- conflicted
+++ resolved
@@ -1,93 +1,65 @@
-﻿<!-- Copyright (c) Microsoft Corporation. All rights reserved. Licensed under
-the MIT License. See LICENSE in the project root for license information. -->
-<Page
-    x:Class="Microsoft.Terminal.Settings.Editor.Launch"
-    xmlns="http://schemas.microsoft.com/winfx/2006/xaml/presentation"
-    xmlns:x="http://schemas.microsoft.com/winfx/2006/xaml"
-    xmlns:local="using:Microsoft.Terminal.Settings.Editor"
-    xmlns:d="http://schemas.microsoft.com/expression/blend/2008"
-    xmlns:mc="http://schemas.openxmlformats.org/markup-compatibility/2006"
-    xmlns:Controls="using:Microsoft.UI.Xaml.Controls"
-    mc:Ignorable="d">
-
-    <Page.Resources>
-        <local:GuidToStringConverter x:Key="GuidToStringConverter"/>
-    </Page.Resources>
-
-    <Grid Background="{ThemeResource ApplicationPageBackgroundThemeBrush}"
-          Margin="0,12,0,0">
-        <Grid.RowDefinitions>
-            <RowDefinition Height="Auto" />
-            <RowDefinition Height="*" />
-        </Grid.RowDefinitions>
-        <Grid.ColumnDefinitions>
-            <ColumnDefinition Width="1*" />
-            <ColumnDefinition Width="1*" />
-        </Grid.ColumnDefinitions>
-        <TextBlock x:Uid="Globals_Startup"
-                   Style="{StaticResource SubheaderTextBlockStyle}"
-                   Margin="0,0,0,20" />
-        <StackPanel Grid.Row="1" Grid.Column="0" Margin="0,0,100,0">
-<<<<<<< HEAD
-            <!-- TODO: This seems to complain if it's TwoWay binding on a winrt::guid property, even with a converter -->
-            <!--<TextBox Text="{x:Bind GlobalSettings.DefaultProfile, Converter={StaticResource GuidToStringConverter}, Mode=TwoWay}" Header="Default profile" Margin="0,0,0,20" FontSize="15" ToolTipService.ToolTip="Profile that opens when clicking the '+' icon or typing the key binding assigned to 'newTab'." ToolTipService.Placement="Mouse" />-->
-            <CheckBox IsChecked="{x:Bind GlobalSettings.StartOnUserLogin, Mode=TwoWay}" Content="Launch on machine startup" Margin="0,0,0,20" FontSize="15" ToolTipService.ToolTip="When checked, this enables the launch of Windows Terminal at machine startup." ToolTipService.Placement="Mouse" />
-            <Controls:RadioButtons Header="Launch size" Margin="0,0,0,20" FontSize="15" ToolTipService.ToolTip="Defines whether the terminal will launch in a window, maximized, or full screen." ToolTipService.Placement="Mouse">
-                <RadioButton x:Name="DefaultLaunchSize" Content="Default"/>
-                <RadioButton x:Name="MaximizedLaunchSize" Content="Maximized"/>
-                <RadioButton x:Name="FullscreenLaunchSize" Content="Full screen"/>
-            </Controls:RadioButtons>
-            <!--TODO: Converter Here-->
-            <!--<TextBox Text="{x:Bind GlobalSettings.InitialPosition, Mode=TwoWay}" Header="Launch position" Margin="0,0,0,20" FontSize="15" ToolTipService.ToolTip="The position of the top left corner of the window upon first load. On a system with multiple displays, these coordinates are relative to the top left of the primary display." ToolTipService.Placement="Mouse"/>
-            <Controls:NumberBox x:Name="InitialCols"
-                                    Header="Columns on first launch" 
-                                    Value="{x:Bind GlobalSettings.InitialCols, Mode=TwoWay}"
-=======
-            <TextBox x:Uid="Globals_DefaultProfile" Text="{x:Bind GlobalSettingsModel.GlobalSettings.DefaultProfile}" Margin="0,0,0,20" FontSize="15" ToolTipService.Placement="Mouse" />
-            <CheckBox x:Uid="Globals_StartOnUserLogin" IsChecked="{x:Bind GlobalSettingsModel.GlobalSettings.StartOnUserLogin, Mode=TwoWay}" Margin="0,0,0,20" FontSize="15" ToolTipService.Placement="Mouse" />
-            <Controls:RadioButtons x:Uid="Globals_LaunchSize" Margin="0,0,0,20" FontSize="15" ToolTipService.Placement="Mouse">
-                <RadioButton x:Uid="Globals_LaunchSizeDefault" x:Name="DefaultLaunchSize"/>
-                <RadioButton x:Uid="Globals_LaunchSizeMaximized" x:Name="MaximizedLaunchSize"/>
-                <RadioButton x:Uid="Globals_LaunchSizeFullscreen" x:Name="FullscreenLaunchSize"/>
-            </Controls:RadioButtons>
-            <TextBox x:Uid="Globals_LaunchPosition" Text="{x:Bind GlobalSettingsModel.GlobalSettings.LaunchPosition, Mode=TwoWay}" Margin="0,0,0,20" FontSize="15" ToolTipService.Placement="Mouse"/>
-            <Controls:NumberBox x:Uid="Globals_InitialCols"
-                                    x:Name="InitialCols"
-                                    Value="{x:Bind GlobalSettingsModel.GlobalSettings.InitialCols, Mode=TwoWay}"
->>>>>>> e0027523
-                                    Margin="0,0,0,20"
-                                    FontSize="15"
-                                    SpinButtonPlacementMode="Compact" 
-                                    SmallChange="10"
-                                    LargeChange="100"
-                                    ToolTipService.Placement="Mouse"/>
-<<<<<<< HEAD
-            <Controls:NumberBox x:Name="InitialRows"
-                                    Header="Rows on first launch" 
-                                    Value="{x:Bind GlobalSettings.InitialRows, Mode=TwoWay}"
-=======
-            <Controls:NumberBox x:Uid="Globals_InitialRows"
-                                x:Name="InitialRows"
-                                    Value="{x:Bind GlobalSettingsModel.GlobalSettings.InitialRows, Mode=TwoWay}"
->>>>>>> e0027523
-                                    Margin="0,0,0,20"
-                                    FontSize="15"
-                                    SpinButtonPlacementMode="Compact" 
-                                    SmallChange="10"
-                                    LargeChange="100"
-<<<<<<< HEAD
-                                    ToolTipService.ToolTip="The number of rows displayed in the window upon first load."
-                                    ToolTipService.Placement="Mouse"/>-->
-=======
-                                    ToolTipService.Placement="Mouse"/>
-        </StackPanel>
-        <StackPanel Grid.Row="1" Grid.Column="1" Margin="0,0,100,0">
-            <CheckBox x:Uid="Globals_DisableDynamicProfiles" IsChecked="{x:Bind GlobalSettingsModel.GlobalSettings.DisableDynamicProfiles, Mode=TwoWay}" Margin="0,0,0,20" FontSize="15" ToolTipService.Placement="Mouse" />
->>>>>>> e0027523
-        </StackPanel>
-        <!--TODO: Based on our setting now, might need to make this a text box? check boxes for each default profile? etc.-->
-        <!--<StackPanel Grid.Row="1" Grid.Column="1" Margin="0,0,100,0">
-            <CheckBox IsChecked="{x:Bind GlobalSettings.blah, Mode=TwoWay}" Content="Automatically create new profiles when new shells are installed" Margin="0,0,0,20" FontSize="15" ToolTipService.ToolTip="Enables all of the dynamic profile generators, adding their profiles to the list of profiles on startup." ToolTipService.Placement="Mouse" />
-        </StackPanel>-->
-    </Grid>
-</Page>
+﻿<!-- Copyright (c) Microsoft Corporation. All rights reserved. Licensed under
+the MIT License. See LICENSE in the project root for license information. -->
+<Page
+    x:Class="Microsoft.Terminal.Settings.Editor.Launch"
+    xmlns="http://schemas.microsoft.com/winfx/2006/xaml/presentation"
+    xmlns:x="http://schemas.microsoft.com/winfx/2006/xaml"
+    xmlns:local="using:Microsoft.Terminal.Settings.Editor"
+    xmlns:d="http://schemas.microsoft.com/expression/blend/2008"
+    xmlns:mc="http://schemas.openxmlformats.org/markup-compatibility/2006"
+    xmlns:Controls="using:Microsoft.UI.Xaml.Controls"
+    mc:Ignorable="d">
+
+    <Page.Resources>
+        <local:GuidToStringConverter x:Key="GuidToStringConverter"/>
+    </Page.Resources>
+
+    <Grid Background="{ThemeResource ApplicationPageBackgroundThemeBrush}"
+          Margin="0,12,0,0">
+        <Grid.RowDefinitions>
+            <RowDefinition Height="Auto" />
+            <RowDefinition Height="*" />
+        </Grid.RowDefinitions>
+        <Grid.ColumnDefinitions>
+            <ColumnDefinition Width="1*" />
+            <ColumnDefinition Width="1*" />
+        </Grid.ColumnDefinitions>
+        <TextBlock x:Uid="Globals_Startup"
+                   Style="{StaticResource SubheaderTextBlockStyle}"
+                   Margin="0,0,0,20" />
+        <StackPanel Grid.Row="1" Grid.Column="0" Margin="0,0,100,0">
+            <TextBox x:Uid="Globals_DefaultProfile" Text="{x:Bind GlobalSettings.DefaultProfile}" Margin="0,0,0,20" FontSize="15" ToolTipService.Placement="Mouse" />
+            <CheckBox x:Uid="Globals_StartOnUserLogin" IsChecked="{x:Bind GlobalSettings.StartOnUserLogin, Mode=TwoWay}" Margin="0,0,0,20" FontSize="15" ToolTipService.Placement="Mouse" />
+            <Controls:RadioButtons x:Uid="Globals_LaunchSize" Margin="0,0,0,20" FontSize="15" ToolTipService.Placement="Mouse">
+                <RadioButton x:Uid="Globals_LaunchSizeDefault" x:Name="DefaultLaunchSize"/>
+                <RadioButton x:Uid="Globals_LaunchSizeMaximized" x:Name="MaximizedLaunchSize"/>
+                <RadioButton x:Uid="Globals_LaunchSizeFullscreen" x:Name="FullscreenLaunchSize"/>
+            </Controls:RadioButtons>
+            <!--TODO: Converter here for launch position into the cols and rows number boxes-->
+            <!--<TextBox x:Uid="Globals_LaunchPosition" Text="{x:Bind GlobalSettings.LaunchPosition, Mode=TwoWay}" Margin="0,0,0,20" FontSize="15" ToolTipService.Placement="Mouse"/>
+            <Controls:NumberBox x:Uid="Globals_InitialCols"
+                                    x:Name="InitialCols"
+                                    Value="{x:Bind GlobalSettings.InitialCols, Mode=TwoWay}"
+                                    Margin="0,0,0,20"
+                                    FontSize="15"
+                                    SpinButtonPlacementMode="Compact" 
+                                    SmallChange="10"
+                                    LargeChange="100"
+                                    ToolTipService.Placement="Mouse"/>
+
+            <Controls:NumberBox x:Uid="Globals_InitialRows"
+                                x:Name="InitialRows"
+                                    Value="{x:Bind GlobalSettings.InitialRows, Mode=TwoWay}"
+                                    Margin="0,0,0,20"
+                                    FontSize="15"
+                                    SpinButtonPlacementMode="Compact" 
+                                    SmallChange="10"
+                                    LargeChange="100"
+                                    ToolTipService.Placement="Mouse"/>-->
+        </StackPanel>
+        <!--TODO: Setting doesn't exist?-->
+        <!--<StackPanel Grid.Row="1" Grid.Column="1" Margin="0,0,100,0">
+            <CheckBox x:Uid="Globals_DisableDynamicProfiles" IsChecked="{x:Bind GlobalSettings.DisableDynamicProfiles, Mode=TwoWay}" Margin="0,0,0,20" FontSize="15" ToolTipService.Placement="Mouse" />
+        </StackPanel>-->
+    </Grid>
+</Page>