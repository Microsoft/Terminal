// Copyright (c) Microsoft Corporation.
// Licensed under the MIT license.

#include "precomp.h"
#include "WexTestClass.h"
#include "..\..\inc\consoletaeftemplates.hpp"
#include "CommonState.hpp"

<<<<<<< HEAD
#include "uiaTextRange.hpp"
#include "..\host\renderData.hpp"
=======
#include "..\types\UiaTextRange.hpp"
>>>>>>> bd47dcc8
#include "../../../buffer/out/textBuffer.hpp"

using namespace WEX::Common;
using namespace WEX::Logging;
using namespace WEX::TestExecution;

using namespace Microsoft::Console::Interactivity::Win32;

// UiaTextRange takes an object that implements
// IRawElementProviderSimple as a constructor argument. Making a real
// one would involve setting up the window which we don't want to do
// for unit tests so instead we'll use this one. We don't care about
// it not doing anything for its implementation because it is not used
// during the unit tests below.
class DummyElementProvider final : public IRawElementProviderSimple
{
public:
    // IUnknown methods
    IFACEMETHODIMP_(ULONG)
    AddRef()
    {
        return 1;
    }

    IFACEMETHODIMP_(ULONG)
    Release()
    {
        return 1;
    }
    IFACEMETHODIMP QueryInterface(_In_ REFIID /*riid*/,
                                  _COM_Outptr_result_maybenull_ void** /*ppInterface*/)
    {
        return E_NOTIMPL;
    };

    // IRawElementProviderSimple methods
    IFACEMETHODIMP get_ProviderOptions(_Out_ ProviderOptions* /*pOptions*/)
    {
        return E_NOTIMPL;
    }

    IFACEMETHODIMP GetPatternProvider(_In_ PATTERNID /*iid*/,
                                      _COM_Outptr_result_maybenull_ IUnknown** /*ppInterface*/)
    {
        return E_NOTIMPL;
    }

    IFACEMETHODIMP GetPropertyValue(_In_ PROPERTYID /*idProp*/,
                                    _Out_ VARIANT* /*pVariant*/)
    {
        return E_NOTIMPL;
    }

    IFACEMETHODIMP get_HostRawElementProvider(_COM_Outptr_result_maybenull_ IRawElementProviderSimple** /*ppProvider*/)
    {
        return E_NOTIMPL;
    }
};

class UiaTextRangeTests
{
    TEST_CLASS(UiaTextRangeTests);

    CommonState* _state;
    DummyElementProvider _dummyProvider;
    SCREEN_INFORMATION* _pScreenInfo;
    TextBuffer* _pTextBuffer;
    UiaTextRange* _range;
    IUiaData* _pUiaData;

    TEST_METHOD_SETUP(MethodSetup)
    {
        CONSOLE_INFORMATION& gci = Microsoft::Console::Interactivity::ServiceLocator::LocateGlobals().getConsoleInformation();
        // set up common state
        _state = new CommonState();
        _state->PrepareGlobalFont();
        _state->PrepareGlobalScreenBuffer();
        _state->PrepareNewTextBufferInfo();

        // set up pointers
        _pScreenInfo = &gci.GetActiveOutputBuffer();
        _pTextBuffer = &_pScreenInfo->GetTextBuffer();
        _pUiaData = &gci.renderData;

        // fill text buffer with text
        for (UINT i = 0; i < _pTextBuffer->TotalRowCount(); ++i)
        {
            ROW& row = _pTextBuffer->GetRowByOffset(i);
            auto& charRow = row.GetCharRow();
            for (auto& cell : charRow)
            {
                cell.Char() = L'a';
            }
        }

        // set up default range
        _range = new UiaTextRange{
            _pUiaData,
            &_dummyProvider,
            0,
            0,
            false
        };

        return true;
    }

    TEST_METHOD_CLEANUP(MethodCleanup)
    {
        _state->CleanupNewTextBufferInfo();
        _state->CleanupGlobalScreenBuffer();
        _state->CleanupGlobalFont();
        delete _state;
        delete _range;

        _pScreenInfo = nullptr;
        _pTextBuffer = nullptr;
        _pUiaData = nullptr;
        return true;
    }

    const size_t _getRowWidth() const
    {
        const CharRow& charRow = _pTextBuffer->_GetFirstRow().GetCharRow();
        return charRow.MeasureRight() - charRow.MeasureLeft();
    }

    TEST_METHOD(DegenerateRangesDetected)
    {
        // make a degenerate range and verify that it reports degenerate
        UiaTextRange degenerate{
            _pUiaData,
            &_dummyProvider,
            20,
            19,
            true
        };
        VERIFY_IS_TRUE(degenerate.IsDegenerate());
        VERIFY_ARE_EQUAL(0u, degenerate._rowCountInRange(_pUiaData));
        VERIFY_ARE_EQUAL(degenerate._start, degenerate._end);

        // make a non-degenerate range and verify that it reports as such
        UiaTextRange notDegenerate1{
            _pUiaData,
            &_dummyProvider,
            20,
            20,
            false
        };
        VERIFY_IS_FALSE(notDegenerate1.IsDegenerate());
        VERIFY_ARE_EQUAL(1u, notDegenerate1._rowCountInRange(_pUiaData));
    }

    TEST_METHOD(CanCheckIfScreenInfoRowIsInViewport)
    {
        // check a viewport that's one line tall
        SMALL_RECT viewport;
        viewport.Top = 0;
        viewport.Bottom = 0;

        VERIFY_IS_TRUE(_range->_isScreenInfoRowInViewport(0, viewport));
        VERIFY_IS_FALSE(_range->_isScreenInfoRowInViewport(1, viewport));

        // check a slightly larger viewport
        viewport.Bottom = 5;
        for (auto i = 0; i <= viewport.Bottom; ++i)
        {
            VERIFY_IS_TRUE(_range->_isScreenInfoRowInViewport(i, viewport),
                           NoThrowString().Format(L"%d should be in viewport", i));
        }
        VERIFY_IS_FALSE(_range->_isScreenInfoRowInViewport(viewport.Bottom + 1, viewport));
    }

    TEST_METHOD(CanTranslateScreenInfoRowToViewport)
    {
        const int totalRows = _pTextBuffer->TotalRowCount();

        SMALL_RECT viewport;
        viewport.Top = 0;
        viewport.Bottom = 10;

        std::vector<std::pair<int, int>> viewportSizes = {
            { 0, 10 }, // viewport at top
            { 2, 10 }, // shifted viewport
            { totalRows - 5, totalRows + 3 } // viewport with 0th row
        };

        for (auto it = viewportSizes.begin(); it != viewportSizes.end(); ++it)
        {
            viewport.Top = static_cast<SHORT>(it->first);
            viewport.Bottom = static_cast<SHORT>(it->second);
            for (int i = viewport.Top; _range->_isScreenInfoRowInViewport(i, viewport); ++i)
            {
                VERIFY_ARE_EQUAL(i - viewport.Top, _range->_screenInfoRowToViewportRow(i, viewport));
            }
        }

        // ScreenInfoRows that are above the viewport return a
        // negative value
        viewport.Top = 5;
        viewport.Bottom = 10;

        VERIFY_ARE_EQUAL(-1, _range->_screenInfoRowToViewportRow(4, viewport));
        VERIFY_ARE_EQUAL(-2, _range->_screenInfoRowToViewportRow(3, viewport));
    }

    TEST_METHOD(CanTranslateEndpointToTextBufferRow)
    {
        const auto rowWidth = _getRowWidth();
        for (auto i = 0; i < 300; ++i)
        {
            VERIFY_ARE_EQUAL(i / rowWidth, _range->_endpointToTextBufferRow(_pUiaData, i));
        }
    }

    TEST_METHOD(CanTranslateTextBufferRowToEndpoint)
    {
        const auto rowWidth = _getRowWidth();
        for (unsigned int i = 0; i < 5; ++i)
        {
            VERIFY_ARE_EQUAL(i * rowWidth, _range->_textBufferRowToEndpoint(_pUiaData, i));
            // make sure that the translation is reversible
            VERIFY_ARE_EQUAL(i, _range->_endpointToTextBufferRow(_pUiaData, _range->_textBufferRowToEndpoint(_pUiaData, i)));
        }
    }

    TEST_METHOD(CanTranslateTextBufferRowToScreenInfoRow)
    {
        const auto rowWidth = _getRowWidth();
        for (unsigned int i = 0; i < 5; ++i)
        {
            VERIFY_ARE_EQUAL(i, _range->_textBufferRowToScreenInfoRow(_pUiaData, _range->_screenInfoRowToTextBufferRow(_pUiaData, i)));
        }
    }

    TEST_METHOD(CanTranslateEndpointToColumn)
    {
        const auto rowWidth = _getRowWidth();
        for (auto i = 0; i < 300; ++i)
        {
            const auto column = i % rowWidth;
            VERIFY_ARE_EQUAL(column, _range->_endpointToColumn(_pUiaData, i));
        }
    }

    TEST_METHOD(CanGetTotalRows)
    {
        const auto totalRows = _pTextBuffer->TotalRowCount();
        VERIFY_ARE_EQUAL(totalRows,
                         _range->_getTotalRows(_pUiaData));
    }

    TEST_METHOD(CanGetRowWidth)
    {
        const auto rowWidth = _getRowWidth();
        VERIFY_ARE_EQUAL(rowWidth, _range->_getRowWidth(_pUiaData));
    }

    TEST_METHOD(CanNormalizeRow)
    {
        const int totalRows = _pTextBuffer->TotalRowCount();
        std::vector<std::pair<unsigned int, unsigned int>> rowMappings = {
            { 0, 0 },
            { totalRows / 2, totalRows / 2 },
            { totalRows - 1, totalRows - 1 },
            { totalRows, 0 },
            { totalRows + 1, 1 },
            { -1, totalRows - 1 }
        };

        for (auto it = rowMappings.begin(); it != rowMappings.end(); ++it)
        {
            VERIFY_ARE_EQUAL(static_cast<int>(it->second), _range->_normalizeRow(_pUiaData, it->first));
        }
    }

    TEST_METHOD(CanGetViewportHeight)
    {
        SMALL_RECT viewport;
        viewport.Top = 0;
        viewport.Bottom = 0;

        // Viewports are inclusive, so Top == Bottom really means 1 row
        VERIFY_ARE_EQUAL(1u, _range->_getViewportHeight(viewport));

        // make the viewport 10 rows tall
        viewport.Top = 3;
        viewport.Bottom = 12;
        VERIFY_ARE_EQUAL(10u, _range->_getViewportHeight(viewport));
    }

    TEST_METHOD(CanGetViewportWidth)
    {
        SMALL_RECT viewport;
        viewport.Left = 0;
        viewport.Right = 0;

        // Viewports are inclusive, Left == Right is really 1 column
        VERIFY_ARE_EQUAL(1u, _range->_getViewportWidth(viewport));

        // test a more normal size
        viewport.Right = 300;
        VERIFY_ARE_EQUAL(viewport.Right + 1u, _range->_getViewportWidth(viewport));
    }

    TEST_METHOD(CanCompareScreenCoords)
    {
        const std::vector<std::tuple<ScreenInfoRow, Column, ScreenInfoRow, Column, int>> testData = {
            { 0, 0, 0, 0, 0 },
            { 5, 0, 5, 0, 0 },
            { 2, 3, 2, 3, 0 },
            { 0, 6, 0, 6, 0 },
            { 1, 5, 2, 5, -1 },
            { 5, 4, 7, 3, -1 },
            { 3, 4, 3, 5, -1 },
            { 2, 0, 1, 9, 1 },
            { 4, 5, 4, 3, 1 }
        };

        for (auto data : testData)
        {
            VERIFY_ARE_EQUAL(std::get<4>(data),
                             UiaTextRange::_compareScreenCoords(_pUiaData,
                                                                std::get<0>(data),
                                                                std::get<1>(data),
                                                                std::get<2>(data),
                                                                std::get<3>(data)));
        }
    }

    TEST_METHOD(CanMoveByCharacter)
    {
        const Column firstColumnIndex = 0;
        const Column lastColumnIndex = _pScreenInfo->GetBufferSize().Width() - 1;
        const ScreenInfoRow topRow = 0;
        const ScreenInfoRow bottomRow = _pTextBuffer->TotalRowCount() - 1;

        // clang-format off
        const std::vector<std::tuple<std::wstring,
                                     UiaTextRange::MoveState,
                                     int, // amount to move
                                     int, // amount actually moved
                                     Endpoint, // start
                                     Endpoint // end
                                     >> testData =
        {
            {
                L"can't move backward from (0, 0)",
                {
                    0, 0,
                    0, 2,
                    topRow,
                    lastColumnIndex,
                    firstColumnIndex,
                    UiaTextRange::MovementIncrement::Backward,
                    UiaTextRange::MovementDirection::Backward
                },
                -1,
                0,
                0u,
                0u
            },

            {
                L"can move backward within a row",
                {
                    0, 1,
                    0, 2,
                    topRow,
                    lastColumnIndex,
                    firstColumnIndex,
                    UiaTextRange::MovementIncrement::Backward,
                    UiaTextRange::MovementDirection::Backward
                },
                -1,
                -1,
                0u,
                0u
            },

            {
                L"can move forward in a row",
                {
                    2, 1,
                    4, 5,
                    bottomRow,
                    firstColumnIndex,
                    lastColumnIndex,
                    UiaTextRange::MovementIncrement::Forward,
                    UiaTextRange::MovementDirection::Forward
                },
                5,
                5,
                UiaTextRange::_screenInfoRowToEndpoint(_pUiaData, 2) + 6,
                UiaTextRange::_screenInfoRowToEndpoint(_pUiaData, 2) + 6
            },

            {
                L"can't move past the last column in the last row",
                {
                    bottomRow, lastColumnIndex,
                    bottomRow, lastColumnIndex,
                    bottomRow,
                    firstColumnIndex,
                    lastColumnIndex,
                    UiaTextRange::MovementIncrement::Forward,
                    UiaTextRange::MovementDirection::Forward
                },
                5,
                0,
                UiaTextRange::_screenInfoRowToEndpoint(_pUiaData, bottomRow) + lastColumnIndex,
                UiaTextRange::_screenInfoRowToEndpoint(_pUiaData, bottomRow) + lastColumnIndex
            },

            {
                L"can move to a new row when necessary when moving forward",
                {
                    topRow, lastColumnIndex,
                    topRow, lastColumnIndex,
                    bottomRow,
                    firstColumnIndex,
                    lastColumnIndex,
                    UiaTextRange::MovementIncrement::Forward,
                    UiaTextRange::MovementDirection::Forward
                },
                5,
                5,
                UiaTextRange::_screenInfoRowToEndpoint(_pUiaData, topRow + 1) + 4,
                UiaTextRange::_screenInfoRowToEndpoint(_pUiaData, topRow + 1) + 4
            },

            {
                L"can move to a new row when necessary when moving backward",
                {
                    topRow + 1, firstColumnIndex,
                    topRow + 1, lastColumnIndex,
                    topRow,
                    lastColumnIndex,
                    firstColumnIndex,
                    UiaTextRange::MovementIncrement::Backward,
                    UiaTextRange::MovementDirection::Backward
                },
                -5,
                -5,
                UiaTextRange::_screenInfoRowToEndpoint(_pUiaData, topRow) + (lastColumnIndex - 4),
                UiaTextRange::_screenInfoRowToEndpoint(_pUiaData, topRow) + (lastColumnIndex - 4)
            }
        };
        // clang-format on

        for (auto data : testData)
        {
            Log::Comment(std::get<0>(data).c_str());
            int amountMoved;
            std::pair<Endpoint, Endpoint> newEndpoints = UiaTextRange::_moveByCharacter(_pUiaData,
                                                                                        std::get<2>(data),
                                                                                        std::get<1>(data),
                                                                                        &amountMoved);

            VERIFY_ARE_EQUAL(std::get<3>(data), amountMoved);
            VERIFY_ARE_EQUAL(std::get<4>(data), newEndpoints.first);
            VERIFY_ARE_EQUAL(std::get<5>(data), newEndpoints.second);
        }
    }

    TEST_METHOD(CanMoveByLine)
    {
        const Column firstColumnIndex = 0;
        const Column lastColumnIndex = _pScreenInfo->GetBufferSize().Width() - 1;
        const ScreenInfoRow topRow = 0;
        const ScreenInfoRow bottomRow = _pTextBuffer->TotalRowCount() - 1;

        // clang-format off
        const std::vector<std::tuple<std::wstring,
                                     UiaTextRange::MoveState,
                                     int, // amount to move
                                     int, // amount actually moved
                                     Endpoint, // start
                                     Endpoint // end
                                     >> testData =
        {
            {
                L"can't move backward from top row",
                {
                    topRow, firstColumnIndex,
                    topRow, lastColumnIndex,
                    topRow,
                    lastColumnIndex,
                    firstColumnIndex,
                    UiaTextRange::MovementIncrement::Backward,
                    UiaTextRange::MovementDirection::Backward
                },
                -4,
                0,
                UiaTextRange::_screenInfoRowToEndpoint(_pUiaData, topRow) + firstColumnIndex,
                UiaTextRange::_screenInfoRowToEndpoint(_pUiaData, topRow) + lastColumnIndex
            },

            {
                L"can move forward from top row",
                {
                    topRow, firstColumnIndex,
                    topRow, lastColumnIndex,
                    bottomRow,
                    firstColumnIndex,
                    lastColumnIndex,
                    UiaTextRange::MovementIncrement::Forward,
                    UiaTextRange::MovementDirection::Forward
                },
                4,
                4,
                UiaTextRange::_screenInfoRowToEndpoint(_pUiaData, topRow + 4) + firstColumnIndex,
                UiaTextRange::_screenInfoRowToEndpoint(_pUiaData, topRow + 4) + lastColumnIndex
            },

            {
                L"can't move forward from bottom row",
                {
                    bottomRow, firstColumnIndex,
                    bottomRow, lastColumnIndex,
                    bottomRow,
                    firstColumnIndex,
                    lastColumnIndex,
                    UiaTextRange::MovementIncrement::Forward,
                    UiaTextRange::MovementDirection::Forward
                },
                3,
                0,
                UiaTextRange::_screenInfoRowToEndpoint(_pUiaData, bottomRow) + firstColumnIndex,
                UiaTextRange::_screenInfoRowToEndpoint(_pUiaData, bottomRow) + lastColumnIndex
            },

            {
                L"can move backward from bottom row",
                {
                    bottomRow, firstColumnIndex,
                    bottomRow, lastColumnIndex,
                    topRow,
                    lastColumnIndex,
                    firstColumnIndex,
                    UiaTextRange::MovementIncrement::Backward,
                    UiaTextRange::MovementDirection::Backward
                },
                -3,
                -3,
                UiaTextRange::_screenInfoRowToEndpoint(_pUiaData, bottomRow - 3) + firstColumnIndex,
                UiaTextRange::_screenInfoRowToEndpoint(_pUiaData, bottomRow - 3) + lastColumnIndex
            },

            {
                L"can't move backward when part of the top row is in the range",
                {
                    topRow, firstColumnIndex + 5,
                    topRow, lastColumnIndex,
                    topRow,
                    lastColumnIndex,
                    firstColumnIndex,
                    UiaTextRange::MovementIncrement::Backward,
                    UiaTextRange::MovementDirection::Backward
                },
                -1,
                0,
                UiaTextRange::_screenInfoRowToEndpoint(_pUiaData, topRow) + firstColumnIndex + 5,
                UiaTextRange::_screenInfoRowToEndpoint(_pUiaData, topRow) + lastColumnIndex
            },

            {
                L"can't move forward when part of the bottom row is in the range",
                {
                    bottomRow, firstColumnIndex,
                    bottomRow, firstColumnIndex,
                    bottomRow,
                    firstColumnIndex,
                    lastColumnIndex,
                    UiaTextRange::MovementIncrement::Forward,
                    UiaTextRange::MovementDirection::Forward
                },
                1,
                0,
                UiaTextRange::_screenInfoRowToEndpoint(_pUiaData, bottomRow) + firstColumnIndex,
                UiaTextRange::_screenInfoRowToEndpoint(_pUiaData, bottomRow) + firstColumnIndex
            }
        };
        // clang-format on

        for (auto data : testData)
        {
            Log::Comment(std::get<0>(data).c_str());
            int amountMoved;
            std::pair<Endpoint, Endpoint> newEndpoints = UiaTextRange::_moveByLine(_pUiaData,
                                                                                   std::get<2>(data),
                                                                                   std::get<1>(data),
                                                                                   &amountMoved);

            VERIFY_ARE_EQUAL(std::get<3>(data), amountMoved);
            VERIFY_ARE_EQUAL(std::get<4>(data), newEndpoints.first);
            VERIFY_ARE_EQUAL(std::get<5>(data), newEndpoints.second);
        }
    }

    TEST_METHOD(CanMoveEndpointByUnitCharacter)
    {
        const Column firstColumnIndex = 0;
        const Column lastColumnIndex = _pScreenInfo->GetBufferSize().Width() - 1;
        const ScreenInfoRow topRow = 0;
        const ScreenInfoRow bottomRow = _pTextBuffer->TotalRowCount() - 1;

        // clang-format off
        const std::vector<std::tuple<std::wstring,
                                     UiaTextRange::MoveState,
                                     int, // amount to move
                                     int, // amount actually moved
                                     TextPatternRangeEndpoint, // endpoint to move
                                     Endpoint, // start
                                     Endpoint, // end
                                     bool // degenerate
                                     >> testData =
        {
            {
                L"can't move _start past the beginning of the document when _start is positioned at the beginning",
                {
                    topRow, firstColumnIndex,
                    topRow, lastColumnIndex,
                    topRow,
                    lastColumnIndex,
                    firstColumnIndex,
                    UiaTextRange::MovementIncrement::Backward,
                    UiaTextRange::MovementDirection::Backward
                },
                -1,
                0,
                TextPatternRangeEndpoint::TextPatternRangeEndpoint_Start,
                UiaTextRange::_screenInfoRowToEndpoint(_pUiaData, topRow) + firstColumnIndex,
                UiaTextRange::_screenInfoRowToEndpoint(_pUiaData, topRow) + lastColumnIndex,
                false
            },

            {
                L"can partially move _start to the begining of the document when it is closer than the move count requested",
                {
                    topRow, firstColumnIndex + 3,
                    topRow, lastColumnIndex,
                    topRow,
                    lastColumnIndex,
                    firstColumnIndex,
                    UiaTextRange::MovementIncrement::Backward,
                    UiaTextRange::MovementDirection::Backward
                },
                -5,
                -3,
                TextPatternRangeEndpoint::TextPatternRangeEndpoint_Start,
                UiaTextRange::_screenInfoRowToEndpoint(_pUiaData, topRow) + firstColumnIndex,
                UiaTextRange::_screenInfoRowToEndpoint(_pUiaData, topRow) + lastColumnIndex,
                false
            },

            {
                L"can't move _end past the begining of the document",
                {
                    topRow, firstColumnIndex,
                    topRow, firstColumnIndex + 4,
                    topRow,
                    lastColumnIndex,
                    firstColumnIndex,
                    UiaTextRange::MovementIncrement::Backward,
                    UiaTextRange::MovementDirection::Backward
                },
                -5,
                -4,
                TextPatternRangeEndpoint::TextPatternRangeEndpoint_End,
                UiaTextRange::_screenInfoRowToEndpoint(_pUiaData, topRow) + firstColumnIndex,
                UiaTextRange::_screenInfoRowToEndpoint(_pUiaData, topRow) + firstColumnIndex,
                false
            },

            {
                L"_start follows _end when passed during movement",
                {
                    topRow, firstColumnIndex + 5,
                    topRow, firstColumnIndex + 10,
                    topRow,
                    lastColumnIndex,
                    firstColumnIndex,
                    UiaTextRange::MovementIncrement::Backward,
                    UiaTextRange::MovementDirection::Backward
                },
                -7,
                -7,
                TextPatternRangeEndpoint::TextPatternRangeEndpoint_End,
                UiaTextRange::_screenInfoRowToEndpoint(_pUiaData, topRow) + 3,
                UiaTextRange::_screenInfoRowToEndpoint(_pUiaData, topRow) + 3,
                true
            },

            {
                L"can't move _end past the beginning of the document when _end is positioned at the end",
                {
                    bottomRow, firstColumnIndex,
                    bottomRow, lastColumnIndex,
                    bottomRow,
                    firstColumnIndex,
                    lastColumnIndex,
                    UiaTextRange::MovementIncrement::Forward,
                    UiaTextRange::MovementDirection::Forward
                },
                1,
                0,
                TextPatternRangeEndpoint::TextPatternRangeEndpoint_End,
                UiaTextRange::_screenInfoRowToEndpoint(_pUiaData, bottomRow) + firstColumnIndex,
                UiaTextRange::_screenInfoRowToEndpoint(_pUiaData, bottomRow) + lastColumnIndex,
                false
            },

            {
                L"can partially move _end to the end of the document when it is closer than the move count requested",
                {
                    topRow, firstColumnIndex,
                    bottomRow, lastColumnIndex - 3,
                    bottomRow,
                    firstColumnIndex,
                    lastColumnIndex,
                    UiaTextRange::MovementIncrement::Forward,
                    UiaTextRange::MovementDirection::Forward
                },
                5,
                3,
                TextPatternRangeEndpoint::TextPatternRangeEndpoint_End,
                UiaTextRange::_screenInfoRowToEndpoint(_pUiaData, topRow) + firstColumnIndex,
                UiaTextRange::_screenInfoRowToEndpoint(_pUiaData, bottomRow) + lastColumnIndex,
                false
            },

            {
                L"can't move _start past the end of the document",
                {
                    bottomRow, lastColumnIndex - 4,
                    bottomRow, lastColumnIndex,
                    bottomRow,
                    firstColumnIndex,
                    lastColumnIndex,
                    UiaTextRange::MovementIncrement::Forward,
                    UiaTextRange::MovementDirection::Forward
                },
                5,
                4,
                TextPatternRangeEndpoint::TextPatternRangeEndpoint_Start,
                UiaTextRange::_screenInfoRowToEndpoint(_pUiaData, bottomRow) + lastColumnIndex,
                UiaTextRange::_screenInfoRowToEndpoint(_pUiaData, bottomRow) + lastColumnIndex,
                false
            },

            {
                L"_end follows _start when passed during movement",
                {
                    topRow, firstColumnIndex + 5,
                    topRow, firstColumnIndex + 10,
                    topRow,
                    lastColumnIndex,
                    firstColumnIndex,
                    UiaTextRange::MovementIncrement::Forward,
                    UiaTextRange::MovementDirection::Forward
                },
                7,
                7,
                TextPatternRangeEndpoint::TextPatternRangeEndpoint_Start,
                UiaTextRange::_screenInfoRowToEndpoint(_pUiaData, topRow) + 12,
                UiaTextRange::_screenInfoRowToEndpoint(_pUiaData, topRow) + 12,
                true
            },
        };
        // clang-format on

        for (auto data : testData)
        {
            Log::Comment(std::get<0>(data).c_str());
            std::tuple<Endpoint, Endpoint, bool> result;
            int amountMoved;
            result = UiaTextRange::_moveEndpointByUnitCharacter(_pUiaData,
                                                                std::get<2>(data),
                                                                std::get<4>(data),
                                                                std::get<1>(data),
                                                                &amountMoved);

            VERIFY_ARE_EQUAL(std::get<3>(data), amountMoved);
            VERIFY_ARE_EQUAL(std::get<5>(data), std::get<0>(result));
            VERIFY_ARE_EQUAL(std::get<6>(data), std::get<1>(result));
            VERIFY_ARE_EQUAL(std::get<7>(data), std::get<2>(result));
        }
    }

    TEST_METHOD(CanMoveEndpointByUnitLine)
    {
        const Column firstColumnIndex = 0;
        const Column lastColumnIndex = _pScreenInfo->GetBufferSize().Width() - 1;
        const ScreenInfoRow topRow = 0;
        const ScreenInfoRow bottomRow = _pTextBuffer->TotalRowCount() - 1;

        // clang-format off
        const std::vector<std::tuple<std::wstring,
                                     UiaTextRange::MoveState,
                                     int, // amount to move
                                     int, // amount actually moved
                                     TextPatternRangeEndpoint, // endpoint to move
                                     Endpoint, // start
                                     Endpoint, // end
                                     bool // degenerate
                                     >> testData =
        {
            {
                L"can move _end forward without affecting _start",
                {
                    topRow, firstColumnIndex,
                    topRow, lastColumnIndex,
                    bottomRow,
                    firstColumnIndex,
                    lastColumnIndex,
                    UiaTextRange::MovementIncrement::Forward,
                    UiaTextRange::MovementDirection::Forward
                },
                1,
                1,
                TextPatternRangeEndpoint::TextPatternRangeEndpoint_End,
                UiaTextRange::_screenInfoRowToEndpoint(_pUiaData, topRow) + firstColumnIndex,
                UiaTextRange::_screenInfoRowToEndpoint(_pUiaData, topRow + 1) + lastColumnIndex,
                false
            },

            {
                L"can move _end backward without affecting _start",
                {
                    topRow + 1, firstColumnIndex,
                    topRow + 5, lastColumnIndex,
                    topRow,
                    lastColumnIndex,
                    firstColumnIndex,
                    UiaTextRange::MovementIncrement::Backward,
                    UiaTextRange::MovementDirection::Backward
                },
                -2,
                -2,
                TextPatternRangeEndpoint::TextPatternRangeEndpoint_End,
                UiaTextRange::_screenInfoRowToEndpoint(_pUiaData, topRow + 1) + firstColumnIndex,
                UiaTextRange::_screenInfoRowToEndpoint(_pUiaData, topRow + 3) + lastColumnIndex,
                false
            },

            {
                L"can move _start forward without affecting _end",
                {
                    topRow + 1, firstColumnIndex,
                    topRow + 5, lastColumnIndex,
                    bottomRow,
                    firstColumnIndex,
                    lastColumnIndex,
                    UiaTextRange::MovementIncrement::Forward,
                    UiaTextRange::MovementDirection::Forward
                },
                2,
                2,
                TextPatternRangeEndpoint::TextPatternRangeEndpoint_Start,
                UiaTextRange::_screenInfoRowToEndpoint(_pUiaData, topRow + 3) + firstColumnIndex,
                UiaTextRange::_screenInfoRowToEndpoint(_pUiaData, topRow + 5) + lastColumnIndex,
                false
            },

            {
                L"can move _start backward without affecting _end",
                {
                    topRow + 2, firstColumnIndex,
                    topRow + 5, lastColumnIndex,
                    topRow,
                    lastColumnIndex,
                    firstColumnIndex,
                    UiaTextRange::MovementIncrement::Backward,
                    UiaTextRange::MovementDirection::Backward
                },
                -1,
                -1,
                TextPatternRangeEndpoint::TextPatternRangeEndpoint_Start,
                UiaTextRange::_screenInfoRowToEndpoint(_pUiaData, topRow + 1) + firstColumnIndex,
                UiaTextRange::_screenInfoRowToEndpoint(_pUiaData, topRow + 5) + lastColumnIndex,
                false
            },

            {
                L"can move _start backwards when it's already on the top row",
                {
                    topRow, lastColumnIndex,
                    topRow, lastColumnIndex,
                    topRow,
                    lastColumnIndex,
                    firstColumnIndex,
                    UiaTextRange::MovementIncrement::Backward,
                    UiaTextRange::MovementDirection::Backward
                },
                -1,
                -1,
                TextPatternRangeEndpoint::TextPatternRangeEndpoint_Start,
                UiaTextRange::_screenInfoRowToEndpoint(_pUiaData, topRow) + firstColumnIndex,
                UiaTextRange::_screenInfoRowToEndpoint(_pUiaData, topRow) + lastColumnIndex,
                false
            },

            {
                L"can't move _start backwards when it's at the start of the document already",
                {
                    topRow, firstColumnIndex,
                    topRow, lastColumnIndex,
                    topRow,
                    lastColumnIndex,
                    firstColumnIndex,
                    UiaTextRange::MovementIncrement::Backward,
                    UiaTextRange::MovementDirection::Backward
                },
                -1,
                0,
                TextPatternRangeEndpoint::TextPatternRangeEndpoint_Start,
                UiaTextRange::_screenInfoRowToEndpoint(_pUiaData, topRow) + firstColumnIndex,
                UiaTextRange::_screenInfoRowToEndpoint(_pUiaData, topRow) + lastColumnIndex,
                false
            },

            {
                L"can move _end forwards when it's on the bottom row",
                {
                    topRow, firstColumnIndex,
                    bottomRow, lastColumnIndex - 3,
                    bottomRow,
                    lastColumnIndex,
                    firstColumnIndex,
                    UiaTextRange::MovementIncrement::Forward,
                    UiaTextRange::MovementDirection::Forward
                },
                1,
                1,
                TextPatternRangeEndpoint::TextPatternRangeEndpoint_End,
                UiaTextRange::_screenInfoRowToEndpoint(_pUiaData, topRow) + firstColumnIndex,
                UiaTextRange::_screenInfoRowToEndpoint(_pUiaData, bottomRow) + lastColumnIndex,
                false
            },

            {
                L"can't move _end forwards when it's at the end of the document already",
                {
                    topRow, firstColumnIndex,
                    bottomRow, lastColumnIndex,
                    bottomRow,
                    lastColumnIndex,
                    firstColumnIndex,
                    UiaTextRange::MovementIncrement::Forward,
                    UiaTextRange::MovementDirection::Forward
                },
                1,
                0,
                TextPatternRangeEndpoint::TextPatternRangeEndpoint_End,
                UiaTextRange::_screenInfoRowToEndpoint(_pUiaData, topRow) + firstColumnIndex,
                UiaTextRange::_screenInfoRowToEndpoint(_pUiaData, bottomRow) + lastColumnIndex,
                false
            },

            {
                L"moving _start forward when it's already on the bottom row creates a degenerate range at the document end",
                {
                    bottomRow, firstColumnIndex,
                    bottomRow, lastColumnIndex,
                    bottomRow,
                    firstColumnIndex,
                    lastColumnIndex,
                    UiaTextRange::MovementIncrement::Forward,
                    UiaTextRange::MovementDirection::Forward
                },
                1,
                1,
                TextPatternRangeEndpoint::TextPatternRangeEndpoint_Start,
                UiaTextRange::_screenInfoRowToEndpoint(_pUiaData, bottomRow) + lastColumnIndex,
                UiaTextRange::_screenInfoRowToEndpoint(_pUiaData, bottomRow) + lastColumnIndex,
                true
            },

            {
                L"moving _end backward when it's already on the top row creates a degenerate range at the document start",
                {
                    topRow, firstColumnIndex + 4,
                    topRow, lastColumnIndex - 5,
                    topRow,
                    lastColumnIndex,
                    firstColumnIndex,
                    UiaTextRange::MovementIncrement::Backward,
                    UiaTextRange::MovementDirection::Backward
                },
                -1,
                -1,
                TextPatternRangeEndpoint::TextPatternRangeEndpoint_End,
                UiaTextRange::_screenInfoRowToEndpoint(_pUiaData, topRow) + firstColumnIndex,
                UiaTextRange::_screenInfoRowToEndpoint(_pUiaData, topRow) + firstColumnIndex,
                true
            }
        };
        // clang-format on

        for (auto data : testData)
        {
            Log::Comment(std::get<0>(data).c_str());
            std::tuple<Endpoint, Endpoint, bool> result;
            int amountMoved;
            result = UiaTextRange::_moveEndpointByUnitLine(_pUiaData,
                                                           std::get<2>(data),
                                                           std::get<4>(data),
                                                           std::get<1>(data),
                                                           &amountMoved);

            VERIFY_ARE_EQUAL(std::get<3>(data), amountMoved);
            VERIFY_ARE_EQUAL(std::get<5>(data), std::get<0>(result));
            VERIFY_ARE_EQUAL(std::get<6>(data), std::get<1>(result));
            VERIFY_ARE_EQUAL(std::get<7>(data), std::get<2>(result));
        }
    }

    TEST_METHOD(CanMoveEndpointByUnitDocument)
    {
        const Column firstColumnIndex = 0;
        const Column lastColumnIndex = _pScreenInfo->GetBufferSize().Width() - 1;
        const ScreenInfoRow topRow = 0;
        const ScreenInfoRow bottomRow = _pTextBuffer->TotalRowCount() - 1;

        // clang-format off
        const std::vector<std::tuple<std::wstring,
                                     UiaTextRange::MoveState,
                                     int, // amount to move
                                     int, // amount actually moved
                                     TextPatternRangeEndpoint, // endpoint to move
                                     Endpoint, // start
                                     Endpoint, // end
                                     bool // degenerate
                                     >> testData =
        {
            {
                L"can move _end forward to end of document without affecting _start",
                {
                    topRow, firstColumnIndex + 4,
                    topRow, firstColumnIndex + 4,
                    bottomRow,
                    firstColumnIndex,
                    lastColumnIndex,
                    UiaTextRange::MovementIncrement::Forward,
                    UiaTextRange::MovementDirection::Forward
                },
                1,
                1,
                TextPatternRangeEndpoint::TextPatternRangeEndpoint_End,
                UiaTextRange::_screenInfoRowToEndpoint(_pUiaData, topRow) + firstColumnIndex + 4,
                UiaTextRange::_screenInfoRowToEndpoint(_pUiaData, bottomRow) + lastColumnIndex,
                false
            },

            {
                L"can move _start backward to end of document without affect _end",
                {
                    topRow, firstColumnIndex + 4,
                    topRow, firstColumnIndex + 4,
                    topRow,
                    lastColumnIndex,
                    firstColumnIndex,
                    UiaTextRange::MovementIncrement::Backward,
                    UiaTextRange::MovementDirection::Backward
                },
                -1,
                -1,
                TextPatternRangeEndpoint::TextPatternRangeEndpoint_Start,
                UiaTextRange::_screenInfoRowToEndpoint(_pUiaData, topRow) + firstColumnIndex,
                UiaTextRange::_screenInfoRowToEndpoint(_pUiaData, topRow) + 4,
                false
            },

            {
                L"can't move _end forward when it's already at the end of the document",
                {
                    topRow + 3, firstColumnIndex + 2,
                    bottomRow, lastColumnIndex,
                    bottomRow,
                    firstColumnIndex,
                    lastColumnIndex,
                    UiaTextRange::MovementIncrement::Forward,
                    UiaTextRange::MovementDirection::Forward
                },
                1,
                0,
                TextPatternRangeEndpoint::TextPatternRangeEndpoint_End,
                UiaTextRange::_screenInfoRowToEndpoint(_pUiaData, topRow + 3) + firstColumnIndex + 2,
                UiaTextRange::_screenInfoRowToEndpoint(_pUiaData, bottomRow) + lastColumnIndex,
                false
            },

            {
                L"can't move _start backward when it's already at the start of the document",
                {
                    topRow, firstColumnIndex,
                    topRow + 5, firstColumnIndex + 6,
                    topRow,
                    lastColumnIndex,
                    firstColumnIndex,
                    UiaTextRange::MovementIncrement::Backward,
                    UiaTextRange::MovementDirection::Backward
                },
                -1,
                0,
                TextPatternRangeEndpoint::TextPatternRangeEndpoint_Start,
                UiaTextRange::_screenInfoRowToEndpoint(_pUiaData, topRow) + firstColumnIndex,
                UiaTextRange::_screenInfoRowToEndpoint(_pUiaData, topRow + 5) + 6,
                false
            },

            {
                L"moving _end backward creates degenerate range at start of document",
                {
                    topRow + 5, firstColumnIndex + 2,
                    topRow + 5, firstColumnIndex + 6,
                    topRow,
                    lastColumnIndex,
                    firstColumnIndex,
                    UiaTextRange::MovementIncrement::Backward,
                    UiaTextRange::MovementDirection::Backward
                },
                -1,
                -1,
                TextPatternRangeEndpoint::TextPatternRangeEndpoint_End,
                UiaTextRange::_screenInfoRowToEndpoint(_pUiaData, topRow) + firstColumnIndex,
                UiaTextRange::_screenInfoRowToEndpoint(_pUiaData, topRow) + firstColumnIndex,
                true
            },

            {
                L"moving _start forward creates degenerate range at end of document",
                {
                    topRow + 5, firstColumnIndex + 2,
                    topRow + 5, firstColumnIndex + 6,
                    bottomRow,
                    firstColumnIndex,
                    lastColumnIndex,
                    UiaTextRange::MovementIncrement::Forward,
                    UiaTextRange::MovementDirection::Forward
                },
                1,
                1,
                TextPatternRangeEndpoint::TextPatternRangeEndpoint_Start,
                UiaTextRange::_screenInfoRowToEndpoint(_pUiaData, bottomRow) + lastColumnIndex,
                UiaTextRange::_screenInfoRowToEndpoint(_pUiaData, bottomRow) + lastColumnIndex,
                true
            }
        };
        // clang-format on

        for (auto data : testData)
        {
            Log::Comment(std::get<0>(data).c_str());
            std::tuple<Endpoint, Endpoint, bool> result;
            int amountMoved;
            result = UiaTextRange::_moveEndpointByUnitDocument(_pUiaData,
                                                               std::get<2>(data),
                                                               std::get<4>(data),
                                                               std::get<1>(data),
                                                               &amountMoved);

            VERIFY_ARE_EQUAL(std::get<3>(data), amountMoved);
            VERIFY_ARE_EQUAL(std::get<5>(data), std::get<0>(result));
            VERIFY_ARE_EQUAL(std::get<6>(data), std::get<1>(result));
            VERIFY_ARE_EQUAL(std::get<7>(data), std::get<2>(result));
        }
    }
};
<|MERGE_RESOLUTION|>--- conflicted
+++ resolved
@@ -1,1184 +1,1179 @@
-// Copyright (c) Microsoft Corporation.
-// Licensed under the MIT license.
-
-#include "precomp.h"
-#include "WexTestClass.h"
-#include "..\..\inc\consoletaeftemplates.hpp"
-#include "CommonState.hpp"
-
-<<<<<<< HEAD
-#include "uiaTextRange.hpp"
-#include "..\host\renderData.hpp"
-=======
-#include "..\types\UiaTextRange.hpp"
->>>>>>> bd47dcc8
-#include "../../../buffer/out/textBuffer.hpp"
-
-using namespace WEX::Common;
-using namespace WEX::Logging;
-using namespace WEX::TestExecution;
-
-using namespace Microsoft::Console::Interactivity::Win32;
-
-// UiaTextRange takes an object that implements
-// IRawElementProviderSimple as a constructor argument. Making a real
-// one would involve setting up the window which we don't want to do
-// for unit tests so instead we'll use this one. We don't care about
-// it not doing anything for its implementation because it is not used
-// during the unit tests below.
-class DummyElementProvider final : public IRawElementProviderSimple
-{
-public:
-    // IUnknown methods
-    IFACEMETHODIMP_(ULONG)
-    AddRef()
-    {
-        return 1;
-    }
-
-    IFACEMETHODIMP_(ULONG)
-    Release()
-    {
-        return 1;
-    }
-    IFACEMETHODIMP QueryInterface(_In_ REFIID /*riid*/,
-                                  _COM_Outptr_result_maybenull_ void** /*ppInterface*/)
-    {
-        return E_NOTIMPL;
-    };
-
-    // IRawElementProviderSimple methods
-    IFACEMETHODIMP get_ProviderOptions(_Out_ ProviderOptions* /*pOptions*/)
-    {
-        return E_NOTIMPL;
-    }
-
-    IFACEMETHODIMP GetPatternProvider(_In_ PATTERNID /*iid*/,
-                                      _COM_Outptr_result_maybenull_ IUnknown** /*ppInterface*/)
-    {
-        return E_NOTIMPL;
-    }
-
-    IFACEMETHODIMP GetPropertyValue(_In_ PROPERTYID /*idProp*/,
-                                    _Out_ VARIANT* /*pVariant*/)
-    {
-        return E_NOTIMPL;
-    }
-
-    IFACEMETHODIMP get_HostRawElementProvider(_COM_Outptr_result_maybenull_ IRawElementProviderSimple** /*ppProvider*/)
-    {
-        return E_NOTIMPL;
-    }
-};
-
-class UiaTextRangeTests
-{
-    TEST_CLASS(UiaTextRangeTests);
-
-    CommonState* _state;
-    DummyElementProvider _dummyProvider;
-    SCREEN_INFORMATION* _pScreenInfo;
-    TextBuffer* _pTextBuffer;
-    UiaTextRange* _range;
-    IUiaData* _pUiaData;
-
-    TEST_METHOD_SETUP(MethodSetup)
-    {
-        CONSOLE_INFORMATION& gci = Microsoft::Console::Interactivity::ServiceLocator::LocateGlobals().getConsoleInformation();
-        // set up common state
-        _state = new CommonState();
-        _state->PrepareGlobalFont();
-        _state->PrepareGlobalScreenBuffer();
-        _state->PrepareNewTextBufferInfo();
-
-        // set up pointers
-        _pScreenInfo = &gci.GetActiveOutputBuffer();
-        _pTextBuffer = &_pScreenInfo->GetTextBuffer();
-        _pUiaData = &gci.renderData;
-
-        // fill text buffer with text
-        for (UINT i = 0; i < _pTextBuffer->TotalRowCount(); ++i)
-        {
-            ROW& row = _pTextBuffer->GetRowByOffset(i);
-            auto& charRow = row.GetCharRow();
-            for (auto& cell : charRow)
-            {
-                cell.Char() = L'a';
-            }
-        }
-
-        // set up default range
-        _range = new UiaTextRange{
-            _pUiaData,
-            &_dummyProvider,
-            0,
-            0,
-            false
-        };
-
-        return true;
-    }
-
-    TEST_METHOD_CLEANUP(MethodCleanup)
-    {
-        _state->CleanupNewTextBufferInfo();
-        _state->CleanupGlobalScreenBuffer();
-        _state->CleanupGlobalFont();
-        delete _state;
-        delete _range;
-
-        _pScreenInfo = nullptr;
-        _pTextBuffer = nullptr;
-        _pUiaData = nullptr;
-        return true;
-    }
-
-    const size_t _getRowWidth() const
-    {
-        const CharRow& charRow = _pTextBuffer->_GetFirstRow().GetCharRow();
-        return charRow.MeasureRight() - charRow.MeasureLeft();
-    }
-
-    TEST_METHOD(DegenerateRangesDetected)
-    {
-        // make a degenerate range and verify that it reports degenerate
-        UiaTextRange degenerate{
-            _pUiaData,
-            &_dummyProvider,
-            20,
-            19,
-            true
-        };
-        VERIFY_IS_TRUE(degenerate.IsDegenerate());
-        VERIFY_ARE_EQUAL(0u, degenerate._rowCountInRange(_pUiaData));
-        VERIFY_ARE_EQUAL(degenerate._start, degenerate._end);
-
-        // make a non-degenerate range and verify that it reports as such
-        UiaTextRange notDegenerate1{
-            _pUiaData,
-            &_dummyProvider,
-            20,
-            20,
-            false
-        };
-        VERIFY_IS_FALSE(notDegenerate1.IsDegenerate());
-        VERIFY_ARE_EQUAL(1u, notDegenerate1._rowCountInRange(_pUiaData));
-    }
-
-    TEST_METHOD(CanCheckIfScreenInfoRowIsInViewport)
-    {
-        // check a viewport that's one line tall
-        SMALL_RECT viewport;
-        viewport.Top = 0;
-        viewport.Bottom = 0;
-
-        VERIFY_IS_TRUE(_range->_isScreenInfoRowInViewport(0, viewport));
-        VERIFY_IS_FALSE(_range->_isScreenInfoRowInViewport(1, viewport));
-
-        // check a slightly larger viewport
-        viewport.Bottom = 5;
-        for (auto i = 0; i <= viewport.Bottom; ++i)
-        {
-            VERIFY_IS_TRUE(_range->_isScreenInfoRowInViewport(i, viewport),
-                           NoThrowString().Format(L"%d should be in viewport", i));
-        }
-        VERIFY_IS_FALSE(_range->_isScreenInfoRowInViewport(viewport.Bottom + 1, viewport));
-    }
-
-    TEST_METHOD(CanTranslateScreenInfoRowToViewport)
-    {
-        const int totalRows = _pTextBuffer->TotalRowCount();
-
-        SMALL_RECT viewport;
-        viewport.Top = 0;
-        viewport.Bottom = 10;
-
-        std::vector<std::pair<int, int>> viewportSizes = {
-            { 0, 10 }, // viewport at top
-            { 2, 10 }, // shifted viewport
-            { totalRows - 5, totalRows + 3 } // viewport with 0th row
-        };
-
-        for (auto it = viewportSizes.begin(); it != viewportSizes.end(); ++it)
-        {
-            viewport.Top = static_cast<SHORT>(it->first);
-            viewport.Bottom = static_cast<SHORT>(it->second);
-            for (int i = viewport.Top; _range->_isScreenInfoRowInViewport(i, viewport); ++i)
-            {
-                VERIFY_ARE_EQUAL(i - viewport.Top, _range->_screenInfoRowToViewportRow(i, viewport));
-            }
-        }
-
-        // ScreenInfoRows that are above the viewport return a
-        // negative value
-        viewport.Top = 5;
-        viewport.Bottom = 10;
-
-        VERIFY_ARE_EQUAL(-1, _range->_screenInfoRowToViewportRow(4, viewport));
-        VERIFY_ARE_EQUAL(-2, _range->_screenInfoRowToViewportRow(3, viewport));
-    }
-
-    TEST_METHOD(CanTranslateEndpointToTextBufferRow)
-    {
-        const auto rowWidth = _getRowWidth();
-        for (auto i = 0; i < 300; ++i)
-        {
-            VERIFY_ARE_EQUAL(i / rowWidth, _range->_endpointToTextBufferRow(_pUiaData, i));
-        }
-    }
-
-    TEST_METHOD(CanTranslateTextBufferRowToEndpoint)
-    {
-        const auto rowWidth = _getRowWidth();
-        for (unsigned int i = 0; i < 5; ++i)
-        {
-            VERIFY_ARE_EQUAL(i * rowWidth, _range->_textBufferRowToEndpoint(_pUiaData, i));
-            // make sure that the translation is reversible
-            VERIFY_ARE_EQUAL(i, _range->_endpointToTextBufferRow(_pUiaData, _range->_textBufferRowToEndpoint(_pUiaData, i)));
-        }
-    }
-
-    TEST_METHOD(CanTranslateTextBufferRowToScreenInfoRow)
-    {
-        const auto rowWidth = _getRowWidth();
-        for (unsigned int i = 0; i < 5; ++i)
-        {
-            VERIFY_ARE_EQUAL(i, _range->_textBufferRowToScreenInfoRow(_pUiaData, _range->_screenInfoRowToTextBufferRow(_pUiaData, i)));
-        }
-    }
-
-    TEST_METHOD(CanTranslateEndpointToColumn)
-    {
-        const auto rowWidth = _getRowWidth();
-        for (auto i = 0; i < 300; ++i)
-        {
-            const auto column = i % rowWidth;
-            VERIFY_ARE_EQUAL(column, _range->_endpointToColumn(_pUiaData, i));
-        }
-    }
-
-    TEST_METHOD(CanGetTotalRows)
-    {
-        const auto totalRows = _pTextBuffer->TotalRowCount();
-        VERIFY_ARE_EQUAL(totalRows,
-                         _range->_getTotalRows(_pUiaData));
-    }
-
-    TEST_METHOD(CanGetRowWidth)
-    {
-        const auto rowWidth = _getRowWidth();
-        VERIFY_ARE_EQUAL(rowWidth, _range->_getRowWidth(_pUiaData));
-    }
-
-    TEST_METHOD(CanNormalizeRow)
-    {
-        const int totalRows = _pTextBuffer->TotalRowCount();
-        std::vector<std::pair<unsigned int, unsigned int>> rowMappings = {
-            { 0, 0 },
-            { totalRows / 2, totalRows / 2 },
-            { totalRows - 1, totalRows - 1 },
-            { totalRows, 0 },
-            { totalRows + 1, 1 },
-            { -1, totalRows - 1 }
-        };
-
-        for (auto it = rowMappings.begin(); it != rowMappings.end(); ++it)
-        {
-            VERIFY_ARE_EQUAL(static_cast<int>(it->second), _range->_normalizeRow(_pUiaData, it->first));
-        }
-    }
-
-    TEST_METHOD(CanGetViewportHeight)
-    {
-        SMALL_RECT viewport;
-        viewport.Top = 0;
-        viewport.Bottom = 0;
-
-        // Viewports are inclusive, so Top == Bottom really means 1 row
-        VERIFY_ARE_EQUAL(1u, _range->_getViewportHeight(viewport));
-
-        // make the viewport 10 rows tall
-        viewport.Top = 3;
-        viewport.Bottom = 12;
-        VERIFY_ARE_EQUAL(10u, _range->_getViewportHeight(viewport));
-    }
-
-    TEST_METHOD(CanGetViewportWidth)
-    {
-        SMALL_RECT viewport;
-        viewport.Left = 0;
-        viewport.Right = 0;
-
-        // Viewports are inclusive, Left == Right is really 1 column
-        VERIFY_ARE_EQUAL(1u, _range->_getViewportWidth(viewport));
-
-        // test a more normal size
-        viewport.Right = 300;
-        VERIFY_ARE_EQUAL(viewport.Right + 1u, _range->_getViewportWidth(viewport));
-    }
-
-    TEST_METHOD(CanCompareScreenCoords)
-    {
-        const std::vector<std::tuple<ScreenInfoRow, Column, ScreenInfoRow, Column, int>> testData = {
-            { 0, 0, 0, 0, 0 },
-            { 5, 0, 5, 0, 0 },
-            { 2, 3, 2, 3, 0 },
-            { 0, 6, 0, 6, 0 },
-            { 1, 5, 2, 5, -1 },
-            { 5, 4, 7, 3, -1 },
-            { 3, 4, 3, 5, -1 },
-            { 2, 0, 1, 9, 1 },
-            { 4, 5, 4, 3, 1 }
-        };
-
-        for (auto data : testData)
-        {
-            VERIFY_ARE_EQUAL(std::get<4>(data),
-                             UiaTextRange::_compareScreenCoords(_pUiaData,
-                                                                std::get<0>(data),
-                                                                std::get<1>(data),
-                                                                std::get<2>(data),
-                                                                std::get<3>(data)));
-        }
-    }
-
-    TEST_METHOD(CanMoveByCharacter)
-    {
-        const Column firstColumnIndex = 0;
-        const Column lastColumnIndex = _pScreenInfo->GetBufferSize().Width() - 1;
-        const ScreenInfoRow topRow = 0;
-        const ScreenInfoRow bottomRow = _pTextBuffer->TotalRowCount() - 1;
-
-        // clang-format off
-        const std::vector<std::tuple<std::wstring,
-                                     UiaTextRange::MoveState,
-                                     int, // amount to move
-                                     int, // amount actually moved
-                                     Endpoint, // start
-                                     Endpoint // end
-                                     >> testData =
-        {
-            {
-                L"can't move backward from (0, 0)",
-                {
-                    0, 0,
-                    0, 2,
-                    topRow,
-                    lastColumnIndex,
-                    firstColumnIndex,
-                    UiaTextRange::MovementIncrement::Backward,
-                    UiaTextRange::MovementDirection::Backward
-                },
-                -1,
-                0,
-                0u,
-                0u
-            },
-
-            {
-                L"can move backward within a row",
-                {
-                    0, 1,
-                    0, 2,
-                    topRow,
-                    lastColumnIndex,
-                    firstColumnIndex,
-                    UiaTextRange::MovementIncrement::Backward,
-                    UiaTextRange::MovementDirection::Backward
-                },
-                -1,
-                -1,
-                0u,
-                0u
-            },
-
-            {
-                L"can move forward in a row",
-                {
-                    2, 1,
-                    4, 5,
-                    bottomRow,
-                    firstColumnIndex,
-                    lastColumnIndex,
-                    UiaTextRange::MovementIncrement::Forward,
-                    UiaTextRange::MovementDirection::Forward
-                },
-                5,
-                5,
-                UiaTextRange::_screenInfoRowToEndpoint(_pUiaData, 2) + 6,
-                UiaTextRange::_screenInfoRowToEndpoint(_pUiaData, 2) + 6
-            },
-
-            {
-                L"can't move past the last column in the last row",
-                {
-                    bottomRow, lastColumnIndex,
-                    bottomRow, lastColumnIndex,
-                    bottomRow,
-                    firstColumnIndex,
-                    lastColumnIndex,
-                    UiaTextRange::MovementIncrement::Forward,
-                    UiaTextRange::MovementDirection::Forward
-                },
-                5,
-                0,
-                UiaTextRange::_screenInfoRowToEndpoint(_pUiaData, bottomRow) + lastColumnIndex,
-                UiaTextRange::_screenInfoRowToEndpoint(_pUiaData, bottomRow) + lastColumnIndex
-            },
-
-            {
-                L"can move to a new row when necessary when moving forward",
-                {
-                    topRow, lastColumnIndex,
-                    topRow, lastColumnIndex,
-                    bottomRow,
-                    firstColumnIndex,
-                    lastColumnIndex,
-                    UiaTextRange::MovementIncrement::Forward,
-                    UiaTextRange::MovementDirection::Forward
-                },
-                5,
-                5,
-                UiaTextRange::_screenInfoRowToEndpoint(_pUiaData, topRow + 1) + 4,
-                UiaTextRange::_screenInfoRowToEndpoint(_pUiaData, topRow + 1) + 4
-            },
-
-            {
-                L"can move to a new row when necessary when moving backward",
-                {
-                    topRow + 1, firstColumnIndex,
-                    topRow + 1, lastColumnIndex,
-                    topRow,
-                    lastColumnIndex,
-                    firstColumnIndex,
-                    UiaTextRange::MovementIncrement::Backward,
-                    UiaTextRange::MovementDirection::Backward
-                },
-                -5,
-                -5,
-                UiaTextRange::_screenInfoRowToEndpoint(_pUiaData, topRow) + (lastColumnIndex - 4),
-                UiaTextRange::_screenInfoRowToEndpoint(_pUiaData, topRow) + (lastColumnIndex - 4)
-            }
-        };
-        // clang-format on
-
-        for (auto data : testData)
-        {
-            Log::Comment(std::get<0>(data).c_str());
-            int amountMoved;
-            std::pair<Endpoint, Endpoint> newEndpoints = UiaTextRange::_moveByCharacter(_pUiaData,
-                                                                                        std::get<2>(data),
-                                                                                        std::get<1>(data),
-                                                                                        &amountMoved);
-
-            VERIFY_ARE_EQUAL(std::get<3>(data), amountMoved);
-            VERIFY_ARE_EQUAL(std::get<4>(data), newEndpoints.first);
-            VERIFY_ARE_EQUAL(std::get<5>(data), newEndpoints.second);
-        }
-    }
-
-    TEST_METHOD(CanMoveByLine)
-    {
-        const Column firstColumnIndex = 0;
-        const Column lastColumnIndex = _pScreenInfo->GetBufferSize().Width() - 1;
-        const ScreenInfoRow topRow = 0;
-        const ScreenInfoRow bottomRow = _pTextBuffer->TotalRowCount() - 1;
-
-        // clang-format off
-        const std::vector<std::tuple<std::wstring,
-                                     UiaTextRange::MoveState,
-                                     int, // amount to move
-                                     int, // amount actually moved
-                                     Endpoint, // start
-                                     Endpoint // end
-                                     >> testData =
-        {
-            {
-                L"can't move backward from top row",
-                {
-                    topRow, firstColumnIndex,
-                    topRow, lastColumnIndex,
-                    topRow,
-                    lastColumnIndex,
-                    firstColumnIndex,
-                    UiaTextRange::MovementIncrement::Backward,
-                    UiaTextRange::MovementDirection::Backward
-                },
-                -4,
-                0,
-                UiaTextRange::_screenInfoRowToEndpoint(_pUiaData, topRow) + firstColumnIndex,
-                UiaTextRange::_screenInfoRowToEndpoint(_pUiaData, topRow) + lastColumnIndex
-            },
-
-            {
-                L"can move forward from top row",
-                {
-                    topRow, firstColumnIndex,
-                    topRow, lastColumnIndex,
-                    bottomRow,
-                    firstColumnIndex,
-                    lastColumnIndex,
-                    UiaTextRange::MovementIncrement::Forward,
-                    UiaTextRange::MovementDirection::Forward
-                },
-                4,
-                4,
-                UiaTextRange::_screenInfoRowToEndpoint(_pUiaData, topRow + 4) + firstColumnIndex,
-                UiaTextRange::_screenInfoRowToEndpoint(_pUiaData, topRow + 4) + lastColumnIndex
-            },
-
-            {
-                L"can't move forward from bottom row",
-                {
-                    bottomRow, firstColumnIndex,
-                    bottomRow, lastColumnIndex,
-                    bottomRow,
-                    firstColumnIndex,
-                    lastColumnIndex,
-                    UiaTextRange::MovementIncrement::Forward,
-                    UiaTextRange::MovementDirection::Forward
-                },
-                3,
-                0,
-                UiaTextRange::_screenInfoRowToEndpoint(_pUiaData, bottomRow) + firstColumnIndex,
-                UiaTextRange::_screenInfoRowToEndpoint(_pUiaData, bottomRow) + lastColumnIndex
-            },
-
-            {
-                L"can move backward from bottom row",
-                {
-                    bottomRow, firstColumnIndex,
-                    bottomRow, lastColumnIndex,
-                    topRow,
-                    lastColumnIndex,
-                    firstColumnIndex,
-                    UiaTextRange::MovementIncrement::Backward,
-                    UiaTextRange::MovementDirection::Backward
-                },
-                -3,
-                -3,
-                UiaTextRange::_screenInfoRowToEndpoint(_pUiaData, bottomRow - 3) + firstColumnIndex,
-                UiaTextRange::_screenInfoRowToEndpoint(_pUiaData, bottomRow - 3) + lastColumnIndex
-            },
-
-            {
-                L"can't move backward when part of the top row is in the range",
-                {
-                    topRow, firstColumnIndex + 5,
-                    topRow, lastColumnIndex,
-                    topRow,
-                    lastColumnIndex,
-                    firstColumnIndex,
-                    UiaTextRange::MovementIncrement::Backward,
-                    UiaTextRange::MovementDirection::Backward
-                },
-                -1,
-                0,
-                UiaTextRange::_screenInfoRowToEndpoint(_pUiaData, topRow) + firstColumnIndex + 5,
-                UiaTextRange::_screenInfoRowToEndpoint(_pUiaData, topRow) + lastColumnIndex
-            },
-
-            {
-                L"can't move forward when part of the bottom row is in the range",
-                {
-                    bottomRow, firstColumnIndex,
-                    bottomRow, firstColumnIndex,
-                    bottomRow,
-                    firstColumnIndex,
-                    lastColumnIndex,
-                    UiaTextRange::MovementIncrement::Forward,
-                    UiaTextRange::MovementDirection::Forward
-                },
-                1,
-                0,
-                UiaTextRange::_screenInfoRowToEndpoint(_pUiaData, bottomRow) + firstColumnIndex,
-                UiaTextRange::_screenInfoRowToEndpoint(_pUiaData, bottomRow) + firstColumnIndex
-            }
-        };
-        // clang-format on
-
-        for (auto data : testData)
-        {
-            Log::Comment(std::get<0>(data).c_str());
-            int amountMoved;
-            std::pair<Endpoint, Endpoint> newEndpoints = UiaTextRange::_moveByLine(_pUiaData,
-                                                                                   std::get<2>(data),
-                                                                                   std::get<1>(data),
-                                                                                   &amountMoved);
-
-            VERIFY_ARE_EQUAL(std::get<3>(data), amountMoved);
-            VERIFY_ARE_EQUAL(std::get<4>(data), newEndpoints.first);
-            VERIFY_ARE_EQUAL(std::get<5>(data), newEndpoints.second);
-        }
-    }
-
-    TEST_METHOD(CanMoveEndpointByUnitCharacter)
-    {
-        const Column firstColumnIndex = 0;
-        const Column lastColumnIndex = _pScreenInfo->GetBufferSize().Width() - 1;
-        const ScreenInfoRow topRow = 0;
-        const ScreenInfoRow bottomRow = _pTextBuffer->TotalRowCount() - 1;
-
-        // clang-format off
-        const std::vector<std::tuple<std::wstring,
-                                     UiaTextRange::MoveState,
-                                     int, // amount to move
-                                     int, // amount actually moved
-                                     TextPatternRangeEndpoint, // endpoint to move
-                                     Endpoint, // start
-                                     Endpoint, // end
-                                     bool // degenerate
-                                     >> testData =
-        {
-            {
-                L"can't move _start past the beginning of the document when _start is positioned at the beginning",
-                {
-                    topRow, firstColumnIndex,
-                    topRow, lastColumnIndex,
-                    topRow,
-                    lastColumnIndex,
-                    firstColumnIndex,
-                    UiaTextRange::MovementIncrement::Backward,
-                    UiaTextRange::MovementDirection::Backward
-                },
-                -1,
-                0,
-                TextPatternRangeEndpoint::TextPatternRangeEndpoint_Start,
-                UiaTextRange::_screenInfoRowToEndpoint(_pUiaData, topRow) + firstColumnIndex,
-                UiaTextRange::_screenInfoRowToEndpoint(_pUiaData, topRow) + lastColumnIndex,
-                false
-            },
-
-            {
-                L"can partially move _start to the begining of the document when it is closer than the move count requested",
-                {
-                    topRow, firstColumnIndex + 3,
-                    topRow, lastColumnIndex,
-                    topRow,
-                    lastColumnIndex,
-                    firstColumnIndex,
-                    UiaTextRange::MovementIncrement::Backward,
-                    UiaTextRange::MovementDirection::Backward
-                },
-                -5,
-                -3,
-                TextPatternRangeEndpoint::TextPatternRangeEndpoint_Start,
-                UiaTextRange::_screenInfoRowToEndpoint(_pUiaData, topRow) + firstColumnIndex,
-                UiaTextRange::_screenInfoRowToEndpoint(_pUiaData, topRow) + lastColumnIndex,
-                false
-            },
-
-            {
-                L"can't move _end past the begining of the document",
-                {
-                    topRow, firstColumnIndex,
-                    topRow, firstColumnIndex + 4,
-                    topRow,
-                    lastColumnIndex,
-                    firstColumnIndex,
-                    UiaTextRange::MovementIncrement::Backward,
-                    UiaTextRange::MovementDirection::Backward
-                },
-                -5,
-                -4,
-                TextPatternRangeEndpoint::TextPatternRangeEndpoint_End,
-                UiaTextRange::_screenInfoRowToEndpoint(_pUiaData, topRow) + firstColumnIndex,
-                UiaTextRange::_screenInfoRowToEndpoint(_pUiaData, topRow) + firstColumnIndex,
-                false
-            },
-
-            {
-                L"_start follows _end when passed during movement",
-                {
-                    topRow, firstColumnIndex + 5,
-                    topRow, firstColumnIndex + 10,
-                    topRow,
-                    lastColumnIndex,
-                    firstColumnIndex,
-                    UiaTextRange::MovementIncrement::Backward,
-                    UiaTextRange::MovementDirection::Backward
-                },
-                -7,
-                -7,
-                TextPatternRangeEndpoint::TextPatternRangeEndpoint_End,
-                UiaTextRange::_screenInfoRowToEndpoint(_pUiaData, topRow) + 3,
-                UiaTextRange::_screenInfoRowToEndpoint(_pUiaData, topRow) + 3,
-                true
-            },
-
-            {
-                L"can't move _end past the beginning of the document when _end is positioned at the end",
-                {
-                    bottomRow, firstColumnIndex,
-                    bottomRow, lastColumnIndex,
-                    bottomRow,
-                    firstColumnIndex,
-                    lastColumnIndex,
-                    UiaTextRange::MovementIncrement::Forward,
-                    UiaTextRange::MovementDirection::Forward
-                },
-                1,
-                0,
-                TextPatternRangeEndpoint::TextPatternRangeEndpoint_End,
-                UiaTextRange::_screenInfoRowToEndpoint(_pUiaData, bottomRow) + firstColumnIndex,
-                UiaTextRange::_screenInfoRowToEndpoint(_pUiaData, bottomRow) + lastColumnIndex,
-                false
-            },
-
-            {
-                L"can partially move _end to the end of the document when it is closer than the move count requested",
-                {
-                    topRow, firstColumnIndex,
-                    bottomRow, lastColumnIndex - 3,
-                    bottomRow,
-                    firstColumnIndex,
-                    lastColumnIndex,
-                    UiaTextRange::MovementIncrement::Forward,
-                    UiaTextRange::MovementDirection::Forward
-                },
-                5,
-                3,
-                TextPatternRangeEndpoint::TextPatternRangeEndpoint_End,
-                UiaTextRange::_screenInfoRowToEndpoint(_pUiaData, topRow) + firstColumnIndex,
-                UiaTextRange::_screenInfoRowToEndpoint(_pUiaData, bottomRow) + lastColumnIndex,
-                false
-            },
-
-            {
-                L"can't move _start past the end of the document",
-                {
-                    bottomRow, lastColumnIndex - 4,
-                    bottomRow, lastColumnIndex,
-                    bottomRow,
-                    firstColumnIndex,
-                    lastColumnIndex,
-                    UiaTextRange::MovementIncrement::Forward,
-                    UiaTextRange::MovementDirection::Forward
-                },
-                5,
-                4,
-                TextPatternRangeEndpoint::TextPatternRangeEndpoint_Start,
-                UiaTextRange::_screenInfoRowToEndpoint(_pUiaData, bottomRow) + lastColumnIndex,
-                UiaTextRange::_screenInfoRowToEndpoint(_pUiaData, bottomRow) + lastColumnIndex,
-                false
-            },
-
-            {
-                L"_end follows _start when passed during movement",
-                {
-                    topRow, firstColumnIndex + 5,
-                    topRow, firstColumnIndex + 10,
-                    topRow,
-                    lastColumnIndex,
-                    firstColumnIndex,
-                    UiaTextRange::MovementIncrement::Forward,
-                    UiaTextRange::MovementDirection::Forward
-                },
-                7,
-                7,
-                TextPatternRangeEndpoint::TextPatternRangeEndpoint_Start,
-                UiaTextRange::_screenInfoRowToEndpoint(_pUiaData, topRow) + 12,
-                UiaTextRange::_screenInfoRowToEndpoint(_pUiaData, topRow) + 12,
-                true
-            },
-        };
-        // clang-format on
-
-        for (auto data : testData)
-        {
-            Log::Comment(std::get<0>(data).c_str());
-            std::tuple<Endpoint, Endpoint, bool> result;
-            int amountMoved;
-            result = UiaTextRange::_moveEndpointByUnitCharacter(_pUiaData,
-                                                                std::get<2>(data),
-                                                                std::get<4>(data),
-                                                                std::get<1>(data),
-                                                                &amountMoved);
-
-            VERIFY_ARE_EQUAL(std::get<3>(data), amountMoved);
-            VERIFY_ARE_EQUAL(std::get<5>(data), std::get<0>(result));
-            VERIFY_ARE_EQUAL(std::get<6>(data), std::get<1>(result));
-            VERIFY_ARE_EQUAL(std::get<7>(data), std::get<2>(result));
-        }
-    }
-
-    TEST_METHOD(CanMoveEndpointByUnitLine)
-    {
-        const Column firstColumnIndex = 0;
-        const Column lastColumnIndex = _pScreenInfo->GetBufferSize().Width() - 1;
-        const ScreenInfoRow topRow = 0;
-        const ScreenInfoRow bottomRow = _pTextBuffer->TotalRowCount() - 1;
-
-        // clang-format off
-        const std::vector<std::tuple<std::wstring,
-                                     UiaTextRange::MoveState,
-                                     int, // amount to move
-                                     int, // amount actually moved
-                                     TextPatternRangeEndpoint, // endpoint to move
-                                     Endpoint, // start
-                                     Endpoint, // end
-                                     bool // degenerate
-                                     >> testData =
-        {
-            {
-                L"can move _end forward without affecting _start",
-                {
-                    topRow, firstColumnIndex,
-                    topRow, lastColumnIndex,
-                    bottomRow,
-                    firstColumnIndex,
-                    lastColumnIndex,
-                    UiaTextRange::MovementIncrement::Forward,
-                    UiaTextRange::MovementDirection::Forward
-                },
-                1,
-                1,
-                TextPatternRangeEndpoint::TextPatternRangeEndpoint_End,
-                UiaTextRange::_screenInfoRowToEndpoint(_pUiaData, topRow) + firstColumnIndex,
-                UiaTextRange::_screenInfoRowToEndpoint(_pUiaData, topRow + 1) + lastColumnIndex,
-                false
-            },
-
-            {
-                L"can move _end backward without affecting _start",
-                {
-                    topRow + 1, firstColumnIndex,
-                    topRow + 5, lastColumnIndex,
-                    topRow,
-                    lastColumnIndex,
-                    firstColumnIndex,
-                    UiaTextRange::MovementIncrement::Backward,
-                    UiaTextRange::MovementDirection::Backward
-                },
-                -2,
-                -2,
-                TextPatternRangeEndpoint::TextPatternRangeEndpoint_End,
-                UiaTextRange::_screenInfoRowToEndpoint(_pUiaData, topRow + 1) + firstColumnIndex,
-                UiaTextRange::_screenInfoRowToEndpoint(_pUiaData, topRow + 3) + lastColumnIndex,
-                false
-            },
-
-            {
-                L"can move _start forward without affecting _end",
-                {
-                    topRow + 1, firstColumnIndex,
-                    topRow + 5, lastColumnIndex,
-                    bottomRow,
-                    firstColumnIndex,
-                    lastColumnIndex,
-                    UiaTextRange::MovementIncrement::Forward,
-                    UiaTextRange::MovementDirection::Forward
-                },
-                2,
-                2,
-                TextPatternRangeEndpoint::TextPatternRangeEndpoint_Start,
-                UiaTextRange::_screenInfoRowToEndpoint(_pUiaData, topRow + 3) + firstColumnIndex,
-                UiaTextRange::_screenInfoRowToEndpoint(_pUiaData, topRow + 5) + lastColumnIndex,
-                false
-            },
-
-            {
-                L"can move _start backward without affecting _end",
-                {
-                    topRow + 2, firstColumnIndex,
-                    topRow + 5, lastColumnIndex,
-                    topRow,
-                    lastColumnIndex,
-                    firstColumnIndex,
-                    UiaTextRange::MovementIncrement::Backward,
-                    UiaTextRange::MovementDirection::Backward
-                },
-                -1,
-                -1,
-                TextPatternRangeEndpoint::TextPatternRangeEndpoint_Start,
-                UiaTextRange::_screenInfoRowToEndpoint(_pUiaData, topRow + 1) + firstColumnIndex,
-                UiaTextRange::_screenInfoRowToEndpoint(_pUiaData, topRow + 5) + lastColumnIndex,
-                false
-            },
-
-            {
-                L"can move _start backwards when it's already on the top row",
-                {
-                    topRow, lastColumnIndex,
-                    topRow, lastColumnIndex,
-                    topRow,
-                    lastColumnIndex,
-                    firstColumnIndex,
-                    UiaTextRange::MovementIncrement::Backward,
-                    UiaTextRange::MovementDirection::Backward
-                },
-                -1,
-                -1,
-                TextPatternRangeEndpoint::TextPatternRangeEndpoint_Start,
-                UiaTextRange::_screenInfoRowToEndpoint(_pUiaData, topRow) + firstColumnIndex,
-                UiaTextRange::_screenInfoRowToEndpoint(_pUiaData, topRow) + lastColumnIndex,
-                false
-            },
-
-            {
-                L"can't move _start backwards when it's at the start of the document already",
-                {
-                    topRow, firstColumnIndex,
-                    topRow, lastColumnIndex,
-                    topRow,
-                    lastColumnIndex,
-                    firstColumnIndex,
-                    UiaTextRange::MovementIncrement::Backward,
-                    UiaTextRange::MovementDirection::Backward
-                },
-                -1,
-                0,
-                TextPatternRangeEndpoint::TextPatternRangeEndpoint_Start,
-                UiaTextRange::_screenInfoRowToEndpoint(_pUiaData, topRow) + firstColumnIndex,
-                UiaTextRange::_screenInfoRowToEndpoint(_pUiaData, topRow) + lastColumnIndex,
-                false
-            },
-
-            {
-                L"can move _end forwards when it's on the bottom row",
-                {
-                    topRow, firstColumnIndex,
-                    bottomRow, lastColumnIndex - 3,
-                    bottomRow,
-                    lastColumnIndex,
-                    firstColumnIndex,
-                    UiaTextRange::MovementIncrement::Forward,
-                    UiaTextRange::MovementDirection::Forward
-                },
-                1,
-                1,
-                TextPatternRangeEndpoint::TextPatternRangeEndpoint_End,
-                UiaTextRange::_screenInfoRowToEndpoint(_pUiaData, topRow) + firstColumnIndex,
-                UiaTextRange::_screenInfoRowToEndpoint(_pUiaData, bottomRow) + lastColumnIndex,
-                false
-            },
-
-            {
-                L"can't move _end forwards when it's at the end of the document already",
-                {
-                    topRow, firstColumnIndex,
-                    bottomRow, lastColumnIndex,
-                    bottomRow,
-                    lastColumnIndex,
-                    firstColumnIndex,
-                    UiaTextRange::MovementIncrement::Forward,
-                    UiaTextRange::MovementDirection::Forward
-                },
-                1,
-                0,
-                TextPatternRangeEndpoint::TextPatternRangeEndpoint_End,
-                UiaTextRange::_screenInfoRowToEndpoint(_pUiaData, topRow) + firstColumnIndex,
-                UiaTextRange::_screenInfoRowToEndpoint(_pUiaData, bottomRow) + lastColumnIndex,
-                false
-            },
-
-            {
-                L"moving _start forward when it's already on the bottom row creates a degenerate range at the document end",
-                {
-                    bottomRow, firstColumnIndex,
-                    bottomRow, lastColumnIndex,
-                    bottomRow,
-                    firstColumnIndex,
-                    lastColumnIndex,
-                    UiaTextRange::MovementIncrement::Forward,
-                    UiaTextRange::MovementDirection::Forward
-                },
-                1,
-                1,
-                TextPatternRangeEndpoint::TextPatternRangeEndpoint_Start,
-                UiaTextRange::_screenInfoRowToEndpoint(_pUiaData, bottomRow) + lastColumnIndex,
-                UiaTextRange::_screenInfoRowToEndpoint(_pUiaData, bottomRow) + lastColumnIndex,
-                true
-            },
-
-            {
-                L"moving _end backward when it's already on the top row creates a degenerate range at the document start",
-                {
-                    topRow, firstColumnIndex + 4,
-                    topRow, lastColumnIndex - 5,
-                    topRow,
-                    lastColumnIndex,
-                    firstColumnIndex,
-                    UiaTextRange::MovementIncrement::Backward,
-                    UiaTextRange::MovementDirection::Backward
-                },
-                -1,
-                -1,
-                TextPatternRangeEndpoint::TextPatternRangeEndpoint_End,
-                UiaTextRange::_screenInfoRowToEndpoint(_pUiaData, topRow) + firstColumnIndex,
-                UiaTextRange::_screenInfoRowToEndpoint(_pUiaData, topRow) + firstColumnIndex,
-                true
-            }
-        };
-        // clang-format on
-
-        for (auto data : testData)
-        {
-            Log::Comment(std::get<0>(data).c_str());
-            std::tuple<Endpoint, Endpoint, bool> result;
-            int amountMoved;
-            result = UiaTextRange::_moveEndpointByUnitLine(_pUiaData,
-                                                           std::get<2>(data),
-                                                           std::get<4>(data),
-                                                           std::get<1>(data),
-                                                           &amountMoved);
-
-            VERIFY_ARE_EQUAL(std::get<3>(data), amountMoved);
-            VERIFY_ARE_EQUAL(std::get<5>(data), std::get<0>(result));
-            VERIFY_ARE_EQUAL(std::get<6>(data), std::get<1>(result));
-            VERIFY_ARE_EQUAL(std::get<7>(data), std::get<2>(result));
-        }
-    }
-
-    TEST_METHOD(CanMoveEndpointByUnitDocument)
-    {
-        const Column firstColumnIndex = 0;
-        const Column lastColumnIndex = _pScreenInfo->GetBufferSize().Width() - 1;
-        const ScreenInfoRow topRow = 0;
-        const ScreenInfoRow bottomRow = _pTextBuffer->TotalRowCount() - 1;
-
-        // clang-format off
-        const std::vector<std::tuple<std::wstring,
-                                     UiaTextRange::MoveState,
-                                     int, // amount to move
-                                     int, // amount actually moved
-                                     TextPatternRangeEndpoint, // endpoint to move
-                                     Endpoint, // start
-                                     Endpoint, // end
-                                     bool // degenerate
-                                     >> testData =
-        {
-            {
-                L"can move _end forward to end of document without affecting _start",
-                {
-                    topRow, firstColumnIndex + 4,
-                    topRow, firstColumnIndex + 4,
-                    bottomRow,
-                    firstColumnIndex,
-                    lastColumnIndex,
-                    UiaTextRange::MovementIncrement::Forward,
-                    UiaTextRange::MovementDirection::Forward
-                },
-                1,
-                1,
-                TextPatternRangeEndpoint::TextPatternRangeEndpoint_End,
-                UiaTextRange::_screenInfoRowToEndpoint(_pUiaData, topRow) + firstColumnIndex + 4,
-                UiaTextRange::_screenInfoRowToEndpoint(_pUiaData, bottomRow) + lastColumnIndex,
-                false
-            },
-
-            {
-                L"can move _start backward to end of document without affect _end",
-                {
-                    topRow, firstColumnIndex + 4,
-                    topRow, firstColumnIndex + 4,
-                    topRow,
-                    lastColumnIndex,
-                    firstColumnIndex,
-                    UiaTextRange::MovementIncrement::Backward,
-                    UiaTextRange::MovementDirection::Backward
-                },
-                -1,
-                -1,
-                TextPatternRangeEndpoint::TextPatternRangeEndpoint_Start,
-                UiaTextRange::_screenInfoRowToEndpoint(_pUiaData, topRow) + firstColumnIndex,
-                UiaTextRange::_screenInfoRowToEndpoint(_pUiaData, topRow) + 4,
-                false
-            },
-
-            {
-                L"can't move _end forward when it's already at the end of the document",
-                {
-                    topRow + 3, firstColumnIndex + 2,
-                    bottomRow, lastColumnIndex,
-                    bottomRow,
-                    firstColumnIndex,
-                    lastColumnIndex,
-                    UiaTextRange::MovementIncrement::Forward,
-                    UiaTextRange::MovementDirection::Forward
-                },
-                1,
-                0,
-                TextPatternRangeEndpoint::TextPatternRangeEndpoint_End,
-                UiaTextRange::_screenInfoRowToEndpoint(_pUiaData, topRow + 3) + firstColumnIndex + 2,
-                UiaTextRange::_screenInfoRowToEndpoint(_pUiaData, bottomRow) + lastColumnIndex,
-                false
-            },
-
-            {
-                L"can't move _start backward when it's already at the start of the document",
-                {
-                    topRow, firstColumnIndex,
-                    topRow + 5, firstColumnIndex + 6,
-                    topRow,
-                    lastColumnIndex,
-                    firstColumnIndex,
-                    UiaTextRange::MovementIncrement::Backward,
-                    UiaTextRange::MovementDirection::Backward
-                },
-                -1,
-                0,
-                TextPatternRangeEndpoint::TextPatternRangeEndpoint_Start,
-                UiaTextRange::_screenInfoRowToEndpoint(_pUiaData, topRow) + firstColumnIndex,
-                UiaTextRange::_screenInfoRowToEndpoint(_pUiaData, topRow + 5) + 6,
-                false
-            },
-
-            {
-                L"moving _end backward creates degenerate range at start of document",
-                {
-                    topRow + 5, firstColumnIndex + 2,
-                    topRow + 5, firstColumnIndex + 6,
-                    topRow,
-                    lastColumnIndex,
-                    firstColumnIndex,
-                    UiaTextRange::MovementIncrement::Backward,
-                    UiaTextRange::MovementDirection::Backward
-                },
-                -1,
-                -1,
-                TextPatternRangeEndpoint::TextPatternRangeEndpoint_End,
-                UiaTextRange::_screenInfoRowToEndpoint(_pUiaData, topRow) + firstColumnIndex,
-                UiaTextRange::_screenInfoRowToEndpoint(_pUiaData, topRow) + firstColumnIndex,
-                true
-            },
-
-            {
-                L"moving _start forward creates degenerate range at end of document",
-                {
-                    topRow + 5, firstColumnIndex + 2,
-                    topRow + 5, firstColumnIndex + 6,
-                    bottomRow,
-                    firstColumnIndex,
-                    lastColumnIndex,
-                    UiaTextRange::MovementIncrement::Forward,
-                    UiaTextRange::MovementDirection::Forward
-                },
-                1,
-                1,
-                TextPatternRangeEndpoint::TextPatternRangeEndpoint_Start,
-                UiaTextRange::_screenInfoRowToEndpoint(_pUiaData, bottomRow) + lastColumnIndex,
-                UiaTextRange::_screenInfoRowToEndpoint(_pUiaData, bottomRow) + lastColumnIndex,
-                true
-            }
-        };
-        // clang-format on
-
-        for (auto data : testData)
-        {
-            Log::Comment(std::get<0>(data).c_str());
-            std::tuple<Endpoint, Endpoint, bool> result;
-            int amountMoved;
-            result = UiaTextRange::_moveEndpointByUnitDocument(_pUiaData,
-                                                               std::get<2>(data),
-                                                               std::get<4>(data),
-                                                               std::get<1>(data),
-                                                               &amountMoved);
-
-            VERIFY_ARE_EQUAL(std::get<3>(data), amountMoved);
-            VERIFY_ARE_EQUAL(std::get<5>(data), std::get<0>(result));
-            VERIFY_ARE_EQUAL(std::get<6>(data), std::get<1>(result));
-            VERIFY_ARE_EQUAL(std::get<7>(data), std::get<2>(result));
-        }
-    }
-};
+// Copyright (c) Microsoft Corporation.
+// Licensed under the MIT license.
+
+#include "precomp.h"
+#include "WexTestClass.h"
+#include "..\..\inc\consoletaeftemplates.hpp"
+#include "CommonState.hpp"
+
+#include "uiaTextRange.hpp"
+#include "../../../buffer/out/textBuffer.hpp"
+
+using namespace WEX::Common;
+using namespace WEX::Logging;
+using namespace WEX::TestExecution;
+
+using namespace Microsoft::Console::Interactivity::Win32;
+
+// UiaTextRange takes an object that implements
+// IRawElementProviderSimple as a constructor argument. Making a real
+// one would involve setting up the window which we don't want to do
+// for unit tests so instead we'll use this one. We don't care about
+// it not doing anything for its implementation because it is not used
+// during the unit tests below.
+class DummyElementProvider final : public IRawElementProviderSimple
+{
+public:
+    // IUnknown methods
+    IFACEMETHODIMP_(ULONG)
+    AddRef()
+    {
+        return 1;
+    }
+
+    IFACEMETHODIMP_(ULONG)
+    Release()
+    {
+        return 1;
+    }
+    IFACEMETHODIMP QueryInterface(_In_ REFIID /*riid*/,
+                                  _COM_Outptr_result_maybenull_ void** /*ppInterface*/)
+    {
+        return E_NOTIMPL;
+    };
+
+    // IRawElementProviderSimple methods
+    IFACEMETHODIMP get_ProviderOptions(_Out_ ProviderOptions* /*pOptions*/)
+    {
+        return E_NOTIMPL;
+    }
+
+    IFACEMETHODIMP GetPatternProvider(_In_ PATTERNID /*iid*/,
+                                      _COM_Outptr_result_maybenull_ IUnknown** /*ppInterface*/)
+    {
+        return E_NOTIMPL;
+    }
+
+    IFACEMETHODIMP GetPropertyValue(_In_ PROPERTYID /*idProp*/,
+                                    _Out_ VARIANT* /*pVariant*/)
+    {
+        return E_NOTIMPL;
+    }
+
+    IFACEMETHODIMP get_HostRawElementProvider(_COM_Outptr_result_maybenull_ IRawElementProviderSimple** /*ppProvider*/)
+    {
+        return E_NOTIMPL;
+    }
+};
+
+class UiaTextRangeTests
+{
+    TEST_CLASS(UiaTextRangeTests);
+
+    CommonState* _state;
+    DummyElementProvider _dummyProvider;
+    SCREEN_INFORMATION* _pScreenInfo;
+    TextBuffer* _pTextBuffer;
+    UiaTextRange* _range;
+    IUiaData* _pUiaData;
+
+    TEST_METHOD_SETUP(MethodSetup)
+    {
+        CONSOLE_INFORMATION& gci = Microsoft::Console::Interactivity::ServiceLocator::LocateGlobals().getConsoleInformation();
+        // set up common state
+        _state = new CommonState();
+        _state->PrepareGlobalFont();
+        _state->PrepareGlobalScreenBuffer();
+        _state->PrepareNewTextBufferInfo();
+
+        // set up pointers
+        _pScreenInfo = &gci.GetActiveOutputBuffer();
+        _pTextBuffer = &_pScreenInfo->GetTextBuffer();
+        _pUiaData = &gci.renderData;
+
+        // fill text buffer with text
+        for (UINT i = 0; i < _pTextBuffer->TotalRowCount(); ++i)
+        {
+            ROW& row = _pTextBuffer->GetRowByOffset(i);
+            auto& charRow = row.GetCharRow();
+            for (auto& cell : charRow)
+            {
+                cell.Char() = L'a';
+            }
+        }
+
+        // set up default range
+        _range = new UiaTextRange{
+            _pUiaData,
+            &_dummyProvider,
+            0,
+            0,
+            false
+        };
+
+        return true;
+    }
+
+    TEST_METHOD_CLEANUP(MethodCleanup)
+    {
+        _state->CleanupNewTextBufferInfo();
+        _state->CleanupGlobalScreenBuffer();
+        _state->CleanupGlobalFont();
+        delete _state;
+        delete _range;
+
+        _pScreenInfo = nullptr;
+        _pTextBuffer = nullptr;
+        _pUiaData = nullptr;
+        return true;
+    }
+
+    const size_t _getRowWidth() const
+    {
+        const CharRow& charRow = _pTextBuffer->_GetFirstRow().GetCharRow();
+        return charRow.MeasureRight() - charRow.MeasureLeft();
+    }
+
+    TEST_METHOD(DegenerateRangesDetected)
+    {
+        // make a degenerate range and verify that it reports degenerate
+        UiaTextRange degenerate{
+            _pUiaData,
+            &_dummyProvider,
+            20,
+            19,
+            true
+        };
+        VERIFY_IS_TRUE(degenerate.IsDegenerate());
+        VERIFY_ARE_EQUAL(0u, degenerate._rowCountInRange(_pUiaData));
+        VERIFY_ARE_EQUAL(degenerate._start, degenerate._end);
+
+        // make a non-degenerate range and verify that it reports as such
+        UiaTextRange notDegenerate1{
+            _pUiaData,
+            &_dummyProvider,
+            20,
+            20,
+            false
+        };
+        VERIFY_IS_FALSE(notDegenerate1.IsDegenerate());
+        VERIFY_ARE_EQUAL(1u, notDegenerate1._rowCountInRange(_pUiaData));
+    }
+
+    TEST_METHOD(CanCheckIfScreenInfoRowIsInViewport)
+    {
+        // check a viewport that's one line tall
+        SMALL_RECT viewport;
+        viewport.Top = 0;
+        viewport.Bottom = 0;
+
+        VERIFY_IS_TRUE(_range->_isScreenInfoRowInViewport(0, viewport));
+        VERIFY_IS_FALSE(_range->_isScreenInfoRowInViewport(1, viewport));
+
+        // check a slightly larger viewport
+        viewport.Bottom = 5;
+        for (auto i = 0; i <= viewport.Bottom; ++i)
+        {
+            VERIFY_IS_TRUE(_range->_isScreenInfoRowInViewport(i, viewport),
+                           NoThrowString().Format(L"%d should be in viewport", i));
+        }
+        VERIFY_IS_FALSE(_range->_isScreenInfoRowInViewport(viewport.Bottom + 1, viewport));
+    }
+
+    TEST_METHOD(CanTranslateScreenInfoRowToViewport)
+    {
+        const int totalRows = _pTextBuffer->TotalRowCount();
+
+        SMALL_RECT viewport;
+        viewport.Top = 0;
+        viewport.Bottom = 10;
+
+        std::vector<std::pair<int, int>> viewportSizes = {
+            { 0, 10 }, // viewport at top
+            { 2, 10 }, // shifted viewport
+            { totalRows - 5, totalRows + 3 } // viewport with 0th row
+        };
+
+        for (auto it = viewportSizes.begin(); it != viewportSizes.end(); ++it)
+        {
+            viewport.Top = static_cast<SHORT>(it->first);
+            viewport.Bottom = static_cast<SHORT>(it->second);
+            for (int i = viewport.Top; _range->_isScreenInfoRowInViewport(i, viewport); ++i)
+            {
+                VERIFY_ARE_EQUAL(i - viewport.Top, _range->_screenInfoRowToViewportRow(i, viewport));
+            }
+        }
+
+        // ScreenInfoRows that are above the viewport return a
+        // negative value
+        viewport.Top = 5;
+        viewport.Bottom = 10;
+
+        VERIFY_ARE_EQUAL(-1, _range->_screenInfoRowToViewportRow(4, viewport));
+        VERIFY_ARE_EQUAL(-2, _range->_screenInfoRowToViewportRow(3, viewport));
+    }
+
+    TEST_METHOD(CanTranslateEndpointToTextBufferRow)
+    {
+        const auto rowWidth = _getRowWidth();
+        for (auto i = 0; i < 300; ++i)
+        {
+            VERIFY_ARE_EQUAL(i / rowWidth, _range->_endpointToTextBufferRow(_pUiaData, i));
+        }
+    }
+
+    TEST_METHOD(CanTranslateTextBufferRowToEndpoint)
+    {
+        const auto rowWidth = _getRowWidth();
+        for (unsigned int i = 0; i < 5; ++i)
+        {
+            VERIFY_ARE_EQUAL(i * rowWidth, _range->_textBufferRowToEndpoint(_pUiaData, i));
+            // make sure that the translation is reversible
+            VERIFY_ARE_EQUAL(i, _range->_endpointToTextBufferRow(_pUiaData, _range->_textBufferRowToEndpoint(_pUiaData, i)));
+        }
+    }
+
+    TEST_METHOD(CanTranslateTextBufferRowToScreenInfoRow)
+    {
+        const auto rowWidth = _getRowWidth();
+        for (unsigned int i = 0; i < 5; ++i)
+        {
+            VERIFY_ARE_EQUAL(i, _range->_textBufferRowToScreenInfoRow(_pUiaData, _range->_screenInfoRowToTextBufferRow(_pUiaData, i)));
+        }
+    }
+
+    TEST_METHOD(CanTranslateEndpointToColumn)
+    {
+        const auto rowWidth = _getRowWidth();
+        for (auto i = 0; i < 300; ++i)
+        {
+            const auto column = i % rowWidth;
+            VERIFY_ARE_EQUAL(column, _range->_endpointToColumn(_pUiaData, i));
+        }
+    }
+
+    TEST_METHOD(CanGetTotalRows)
+    {
+        const auto totalRows = _pTextBuffer->TotalRowCount();
+        VERIFY_ARE_EQUAL(totalRows,
+                         _range->_getTotalRows(_pUiaData));
+    }
+
+    TEST_METHOD(CanGetRowWidth)
+    {
+        const auto rowWidth = _getRowWidth();
+        VERIFY_ARE_EQUAL(rowWidth, _range->_getRowWidth(_pUiaData));
+    }
+
+    TEST_METHOD(CanNormalizeRow)
+    {
+        const int totalRows = _pTextBuffer->TotalRowCount();
+        std::vector<std::pair<unsigned int, unsigned int>> rowMappings = {
+            { 0, 0 },
+            { totalRows / 2, totalRows / 2 },
+            { totalRows - 1, totalRows - 1 },
+            { totalRows, 0 },
+            { totalRows + 1, 1 },
+            { -1, totalRows - 1 }
+        };
+
+        for (auto it = rowMappings.begin(); it != rowMappings.end(); ++it)
+        {
+            VERIFY_ARE_EQUAL(static_cast<int>(it->second), _range->_normalizeRow(_pUiaData, it->first));
+        }
+    }
+
+    TEST_METHOD(CanGetViewportHeight)
+    {
+        SMALL_RECT viewport;
+        viewport.Top = 0;
+        viewport.Bottom = 0;
+
+        // Viewports are inclusive, so Top == Bottom really means 1 row
+        VERIFY_ARE_EQUAL(1u, _range->_getViewportHeight(viewport));
+
+        // make the viewport 10 rows tall
+        viewport.Top = 3;
+        viewport.Bottom = 12;
+        VERIFY_ARE_EQUAL(10u, _range->_getViewportHeight(viewport));
+    }
+
+    TEST_METHOD(CanGetViewportWidth)
+    {
+        SMALL_RECT viewport;
+        viewport.Left = 0;
+        viewport.Right = 0;
+
+        // Viewports are inclusive, Left == Right is really 1 column
+        VERIFY_ARE_EQUAL(1u, _range->_getViewportWidth(viewport));
+
+        // test a more normal size
+        viewport.Right = 300;
+        VERIFY_ARE_EQUAL(viewport.Right + 1u, _range->_getViewportWidth(viewport));
+    }
+
+    TEST_METHOD(CanCompareScreenCoords)
+    {
+        const std::vector<std::tuple<ScreenInfoRow, Column, ScreenInfoRow, Column, int>> testData = {
+            { 0, 0, 0, 0, 0 },
+            { 5, 0, 5, 0, 0 },
+            { 2, 3, 2, 3, 0 },
+            { 0, 6, 0, 6, 0 },
+            { 1, 5, 2, 5, -1 },
+            { 5, 4, 7, 3, -1 },
+            { 3, 4, 3, 5, -1 },
+            { 2, 0, 1, 9, 1 },
+            { 4, 5, 4, 3, 1 }
+        };
+
+        for (auto data : testData)
+        {
+            VERIFY_ARE_EQUAL(std::get<4>(data),
+                             UiaTextRange::_compareScreenCoords(_pUiaData,
+                                                                std::get<0>(data),
+                                                                std::get<1>(data),
+                                                                std::get<2>(data),
+                                                                std::get<3>(data)));
+        }
+    }
+
+    TEST_METHOD(CanMoveByCharacter)
+    {
+        const Column firstColumnIndex = 0;
+        const Column lastColumnIndex = _pScreenInfo->GetBufferSize().Width() - 1;
+        const ScreenInfoRow topRow = 0;
+        const ScreenInfoRow bottomRow = _pTextBuffer->TotalRowCount() - 1;
+
+        // clang-format off
+        const std::vector<std::tuple<std::wstring,
+                                     UiaTextRange::MoveState,
+                                     int, // amount to move
+                                     int, // amount actually moved
+                                     Endpoint, // start
+                                     Endpoint // end
+                                     >> testData =
+        {
+            {
+                L"can't move backward from (0, 0)",
+                {
+                    0, 0,
+                    0, 2,
+                    topRow,
+                    lastColumnIndex,
+                    firstColumnIndex,
+                    UiaTextRange::MovementIncrement::Backward,
+                    UiaTextRange::MovementDirection::Backward
+                },
+                -1,
+                0,
+                0u,
+                0u
+            },
+
+            {
+                L"can move backward within a row",
+                {
+                    0, 1,
+                    0, 2,
+                    topRow,
+                    lastColumnIndex,
+                    firstColumnIndex,
+                    UiaTextRange::MovementIncrement::Backward,
+                    UiaTextRange::MovementDirection::Backward
+                },
+                -1,
+                -1,
+                0u,
+                0u
+            },
+
+            {
+                L"can move forward in a row",
+                {
+                    2, 1,
+                    4, 5,
+                    bottomRow,
+                    firstColumnIndex,
+                    lastColumnIndex,
+                    UiaTextRange::MovementIncrement::Forward,
+                    UiaTextRange::MovementDirection::Forward
+                },
+                5,
+                5,
+                UiaTextRange::_screenInfoRowToEndpoint(_pUiaData, 2) + 6,
+                UiaTextRange::_screenInfoRowToEndpoint(_pUiaData, 2) + 6
+            },
+
+            {
+                L"can't move past the last column in the last row",
+                {
+                    bottomRow, lastColumnIndex,
+                    bottomRow, lastColumnIndex,
+                    bottomRow,
+                    firstColumnIndex,
+                    lastColumnIndex,
+                    UiaTextRange::MovementIncrement::Forward,
+                    UiaTextRange::MovementDirection::Forward
+                },
+                5,
+                0,
+                UiaTextRange::_screenInfoRowToEndpoint(_pUiaData, bottomRow) + lastColumnIndex,
+                UiaTextRange::_screenInfoRowToEndpoint(_pUiaData, bottomRow) + lastColumnIndex
+            },
+
+            {
+                L"can move to a new row when necessary when moving forward",
+                {
+                    topRow, lastColumnIndex,
+                    topRow, lastColumnIndex,
+                    bottomRow,
+                    firstColumnIndex,
+                    lastColumnIndex,
+                    UiaTextRange::MovementIncrement::Forward,
+                    UiaTextRange::MovementDirection::Forward
+                },
+                5,
+                5,
+                UiaTextRange::_screenInfoRowToEndpoint(_pUiaData, topRow + 1) + 4,
+                UiaTextRange::_screenInfoRowToEndpoint(_pUiaData, topRow + 1) + 4
+            },
+
+            {
+                L"can move to a new row when necessary when moving backward",
+                {
+                    topRow + 1, firstColumnIndex,
+                    topRow + 1, lastColumnIndex,
+                    topRow,
+                    lastColumnIndex,
+                    firstColumnIndex,
+                    UiaTextRange::MovementIncrement::Backward,
+                    UiaTextRange::MovementDirection::Backward
+                },
+                -5,
+                -5,
+                UiaTextRange::_screenInfoRowToEndpoint(_pUiaData, topRow) + (lastColumnIndex - 4),
+                UiaTextRange::_screenInfoRowToEndpoint(_pUiaData, topRow) + (lastColumnIndex - 4)
+            }
+        };
+        // clang-format on
+
+        for (auto data : testData)
+        {
+            Log::Comment(std::get<0>(data).c_str());
+            int amountMoved;
+            std::pair<Endpoint, Endpoint> newEndpoints = UiaTextRange::_moveByCharacter(_pUiaData,
+                                                                                        std::get<2>(data),
+                                                                                        std::get<1>(data),
+                                                                                        &amountMoved);
+
+            VERIFY_ARE_EQUAL(std::get<3>(data), amountMoved);
+            VERIFY_ARE_EQUAL(std::get<4>(data), newEndpoints.first);
+            VERIFY_ARE_EQUAL(std::get<5>(data), newEndpoints.second);
+        }
+    }
+
+    TEST_METHOD(CanMoveByLine)
+    {
+        const Column firstColumnIndex = 0;
+        const Column lastColumnIndex = _pScreenInfo->GetBufferSize().Width() - 1;
+        const ScreenInfoRow topRow = 0;
+        const ScreenInfoRow bottomRow = _pTextBuffer->TotalRowCount() - 1;
+
+        // clang-format off
+        const std::vector<std::tuple<std::wstring,
+                                     UiaTextRange::MoveState,
+                                     int, // amount to move
+                                     int, // amount actually moved
+                                     Endpoint, // start
+                                     Endpoint // end
+                                     >> testData =
+        {
+            {
+                L"can't move backward from top row",
+                {
+                    topRow, firstColumnIndex,
+                    topRow, lastColumnIndex,
+                    topRow,
+                    lastColumnIndex,
+                    firstColumnIndex,
+                    UiaTextRange::MovementIncrement::Backward,
+                    UiaTextRange::MovementDirection::Backward
+                },
+                -4,
+                0,
+                UiaTextRange::_screenInfoRowToEndpoint(_pUiaData, topRow) + firstColumnIndex,
+                UiaTextRange::_screenInfoRowToEndpoint(_pUiaData, topRow) + lastColumnIndex
+            },
+
+            {
+                L"can move forward from top row",
+                {
+                    topRow, firstColumnIndex,
+                    topRow, lastColumnIndex,
+                    bottomRow,
+                    firstColumnIndex,
+                    lastColumnIndex,
+                    UiaTextRange::MovementIncrement::Forward,
+                    UiaTextRange::MovementDirection::Forward
+                },
+                4,
+                4,
+                UiaTextRange::_screenInfoRowToEndpoint(_pUiaData, topRow + 4) + firstColumnIndex,
+                UiaTextRange::_screenInfoRowToEndpoint(_pUiaData, topRow + 4) + lastColumnIndex
+            },
+
+            {
+                L"can't move forward from bottom row",
+                {
+                    bottomRow, firstColumnIndex,
+                    bottomRow, lastColumnIndex,
+                    bottomRow,
+                    firstColumnIndex,
+                    lastColumnIndex,
+                    UiaTextRange::MovementIncrement::Forward,
+                    UiaTextRange::MovementDirection::Forward
+                },
+                3,
+                0,
+                UiaTextRange::_screenInfoRowToEndpoint(_pUiaData, bottomRow) + firstColumnIndex,
+                UiaTextRange::_screenInfoRowToEndpoint(_pUiaData, bottomRow) + lastColumnIndex
+            },
+
+            {
+                L"can move backward from bottom row",
+                {
+                    bottomRow, firstColumnIndex,
+                    bottomRow, lastColumnIndex,
+                    topRow,
+                    lastColumnIndex,
+                    firstColumnIndex,
+                    UiaTextRange::MovementIncrement::Backward,
+                    UiaTextRange::MovementDirection::Backward
+                },
+                -3,
+                -3,
+                UiaTextRange::_screenInfoRowToEndpoint(_pUiaData, bottomRow - 3) + firstColumnIndex,
+                UiaTextRange::_screenInfoRowToEndpoint(_pUiaData, bottomRow - 3) + lastColumnIndex
+            },
+
+            {
+                L"can't move backward when part of the top row is in the range",
+                {
+                    topRow, firstColumnIndex + 5,
+                    topRow, lastColumnIndex,
+                    topRow,
+                    lastColumnIndex,
+                    firstColumnIndex,
+                    UiaTextRange::MovementIncrement::Backward,
+                    UiaTextRange::MovementDirection::Backward
+                },
+                -1,
+                0,
+                UiaTextRange::_screenInfoRowToEndpoint(_pUiaData, topRow) + firstColumnIndex + 5,
+                UiaTextRange::_screenInfoRowToEndpoint(_pUiaData, topRow) + lastColumnIndex
+            },
+
+            {
+                L"can't move forward when part of the bottom row is in the range",
+                {
+                    bottomRow, firstColumnIndex,
+                    bottomRow, firstColumnIndex,
+                    bottomRow,
+                    firstColumnIndex,
+                    lastColumnIndex,
+                    UiaTextRange::MovementIncrement::Forward,
+                    UiaTextRange::MovementDirection::Forward
+                },
+                1,
+                0,
+                UiaTextRange::_screenInfoRowToEndpoint(_pUiaData, bottomRow) + firstColumnIndex,
+                UiaTextRange::_screenInfoRowToEndpoint(_pUiaData, bottomRow) + firstColumnIndex
+            }
+        };
+        // clang-format on
+
+        for (auto data : testData)
+        {
+            Log::Comment(std::get<0>(data).c_str());
+            int amountMoved;
+            std::pair<Endpoint, Endpoint> newEndpoints = UiaTextRange::_moveByLine(_pUiaData,
+                                                                                   std::get<2>(data),
+                                                                                   std::get<1>(data),
+                                                                                   &amountMoved);
+
+            VERIFY_ARE_EQUAL(std::get<3>(data), amountMoved);
+            VERIFY_ARE_EQUAL(std::get<4>(data), newEndpoints.first);
+            VERIFY_ARE_EQUAL(std::get<5>(data), newEndpoints.second);
+        }
+    }
+
+    TEST_METHOD(CanMoveEndpointByUnitCharacter)
+    {
+        const Column firstColumnIndex = 0;
+        const Column lastColumnIndex = _pScreenInfo->GetBufferSize().Width() - 1;
+        const ScreenInfoRow topRow = 0;
+        const ScreenInfoRow bottomRow = _pTextBuffer->TotalRowCount() - 1;
+
+        // clang-format off
+        const std::vector<std::tuple<std::wstring,
+                                     UiaTextRange::MoveState,
+                                     int, // amount to move
+                                     int, // amount actually moved
+                                     TextPatternRangeEndpoint, // endpoint to move
+                                     Endpoint, // start
+                                     Endpoint, // end
+                                     bool // degenerate
+                                     >> testData =
+        {
+            {
+                L"can't move _start past the beginning of the document when _start is positioned at the beginning",
+                {
+                    topRow, firstColumnIndex,
+                    topRow, lastColumnIndex,
+                    topRow,
+                    lastColumnIndex,
+                    firstColumnIndex,
+                    UiaTextRange::MovementIncrement::Backward,
+                    UiaTextRange::MovementDirection::Backward
+                },
+                -1,
+                0,
+                TextPatternRangeEndpoint::TextPatternRangeEndpoint_Start,
+                UiaTextRange::_screenInfoRowToEndpoint(_pUiaData, topRow) + firstColumnIndex,
+                UiaTextRange::_screenInfoRowToEndpoint(_pUiaData, topRow) + lastColumnIndex,
+                false
+            },
+
+            {
+                L"can partially move _start to the begining of the document when it is closer than the move count requested",
+                {
+                    topRow, firstColumnIndex + 3,
+                    topRow, lastColumnIndex,
+                    topRow,
+                    lastColumnIndex,
+                    firstColumnIndex,
+                    UiaTextRange::MovementIncrement::Backward,
+                    UiaTextRange::MovementDirection::Backward
+                },
+                -5,
+                -3,
+                TextPatternRangeEndpoint::TextPatternRangeEndpoint_Start,
+                UiaTextRange::_screenInfoRowToEndpoint(_pUiaData, topRow) + firstColumnIndex,
+                UiaTextRange::_screenInfoRowToEndpoint(_pUiaData, topRow) + lastColumnIndex,
+                false
+            },
+
+            {
+                L"can't move _end past the begining of the document",
+                {
+                    topRow, firstColumnIndex,
+                    topRow, firstColumnIndex + 4,
+                    topRow,
+                    lastColumnIndex,
+                    firstColumnIndex,
+                    UiaTextRange::MovementIncrement::Backward,
+                    UiaTextRange::MovementDirection::Backward
+                },
+                -5,
+                -4,
+                TextPatternRangeEndpoint::TextPatternRangeEndpoint_End,
+                UiaTextRange::_screenInfoRowToEndpoint(_pUiaData, topRow) + firstColumnIndex,
+                UiaTextRange::_screenInfoRowToEndpoint(_pUiaData, topRow) + firstColumnIndex,
+                false
+            },
+
+            {
+                L"_start follows _end when passed during movement",
+                {
+                    topRow, firstColumnIndex + 5,
+                    topRow, firstColumnIndex + 10,
+                    topRow,
+                    lastColumnIndex,
+                    firstColumnIndex,
+                    UiaTextRange::MovementIncrement::Backward,
+                    UiaTextRange::MovementDirection::Backward
+                },
+                -7,
+                -7,
+                TextPatternRangeEndpoint::TextPatternRangeEndpoint_End,
+                UiaTextRange::_screenInfoRowToEndpoint(_pUiaData, topRow) + 3,
+                UiaTextRange::_screenInfoRowToEndpoint(_pUiaData, topRow) + 3,
+                true
+            },
+
+            {
+                L"can't move _end past the beginning of the document when _end is positioned at the end",
+                {
+                    bottomRow, firstColumnIndex,
+                    bottomRow, lastColumnIndex,
+                    bottomRow,
+                    firstColumnIndex,
+                    lastColumnIndex,
+                    UiaTextRange::MovementIncrement::Forward,
+                    UiaTextRange::MovementDirection::Forward
+                },
+                1,
+                0,
+                TextPatternRangeEndpoint::TextPatternRangeEndpoint_End,
+                UiaTextRange::_screenInfoRowToEndpoint(_pUiaData, bottomRow) + firstColumnIndex,
+                UiaTextRange::_screenInfoRowToEndpoint(_pUiaData, bottomRow) + lastColumnIndex,
+                false
+            },
+
+            {
+                L"can partially move _end to the end of the document when it is closer than the move count requested",
+                {
+                    topRow, firstColumnIndex,
+                    bottomRow, lastColumnIndex - 3,
+                    bottomRow,
+                    firstColumnIndex,
+                    lastColumnIndex,
+                    UiaTextRange::MovementIncrement::Forward,
+                    UiaTextRange::MovementDirection::Forward
+                },
+                5,
+                3,
+                TextPatternRangeEndpoint::TextPatternRangeEndpoint_End,
+                UiaTextRange::_screenInfoRowToEndpoint(_pUiaData, topRow) + firstColumnIndex,
+                UiaTextRange::_screenInfoRowToEndpoint(_pUiaData, bottomRow) + lastColumnIndex,
+                false
+            },
+
+            {
+                L"can't move _start past the end of the document",
+                {
+                    bottomRow, lastColumnIndex - 4,
+                    bottomRow, lastColumnIndex,
+                    bottomRow,
+                    firstColumnIndex,
+                    lastColumnIndex,
+                    UiaTextRange::MovementIncrement::Forward,
+                    UiaTextRange::MovementDirection::Forward
+                },
+                5,
+                4,
+                TextPatternRangeEndpoint::TextPatternRangeEndpoint_Start,
+                UiaTextRange::_screenInfoRowToEndpoint(_pUiaData, bottomRow) + lastColumnIndex,
+                UiaTextRange::_screenInfoRowToEndpoint(_pUiaData, bottomRow) + lastColumnIndex,
+                false
+            },
+
+            {
+                L"_end follows _start when passed during movement",
+                {
+                    topRow, firstColumnIndex + 5,
+                    topRow, firstColumnIndex + 10,
+                    topRow,
+                    lastColumnIndex,
+                    firstColumnIndex,
+                    UiaTextRange::MovementIncrement::Forward,
+                    UiaTextRange::MovementDirection::Forward
+                },
+                7,
+                7,
+                TextPatternRangeEndpoint::TextPatternRangeEndpoint_Start,
+                UiaTextRange::_screenInfoRowToEndpoint(_pUiaData, topRow) + 12,
+                UiaTextRange::_screenInfoRowToEndpoint(_pUiaData, topRow) + 12,
+                true
+            },
+        };
+        // clang-format on
+
+        for (auto data : testData)
+        {
+            Log::Comment(std::get<0>(data).c_str());
+            std::tuple<Endpoint, Endpoint, bool> result;
+            int amountMoved;
+            result = UiaTextRange::_moveEndpointByUnitCharacter(_pUiaData,
+                                                                std::get<2>(data),
+                                                                std::get<4>(data),
+                                                                std::get<1>(data),
+                                                                &amountMoved);
+
+            VERIFY_ARE_EQUAL(std::get<3>(data), amountMoved);
+            VERIFY_ARE_EQUAL(std::get<5>(data), std::get<0>(result));
+            VERIFY_ARE_EQUAL(std::get<6>(data), std::get<1>(result));
+            VERIFY_ARE_EQUAL(std::get<7>(data), std::get<2>(result));
+        }
+    }
+
+    TEST_METHOD(CanMoveEndpointByUnitLine)
+    {
+        const Column firstColumnIndex = 0;
+        const Column lastColumnIndex = _pScreenInfo->GetBufferSize().Width() - 1;
+        const ScreenInfoRow topRow = 0;
+        const ScreenInfoRow bottomRow = _pTextBuffer->TotalRowCount() - 1;
+
+        // clang-format off
+        const std::vector<std::tuple<std::wstring,
+                                     UiaTextRange::MoveState,
+                                     int, // amount to move
+                                     int, // amount actually moved
+                                     TextPatternRangeEndpoint, // endpoint to move
+                                     Endpoint, // start
+                                     Endpoint, // end
+                                     bool // degenerate
+                                     >> testData =
+        {
+            {
+                L"can move _end forward without affecting _start",
+                {
+                    topRow, firstColumnIndex,
+                    topRow, lastColumnIndex,
+                    bottomRow,
+                    firstColumnIndex,
+                    lastColumnIndex,
+                    UiaTextRange::MovementIncrement::Forward,
+                    UiaTextRange::MovementDirection::Forward
+                },
+                1,
+                1,
+                TextPatternRangeEndpoint::TextPatternRangeEndpoint_End,
+                UiaTextRange::_screenInfoRowToEndpoint(_pUiaData, topRow) + firstColumnIndex,
+                UiaTextRange::_screenInfoRowToEndpoint(_pUiaData, topRow + 1) + lastColumnIndex,
+                false
+            },
+
+            {
+                L"can move _end backward without affecting _start",
+                {
+                    topRow + 1, firstColumnIndex,
+                    topRow + 5, lastColumnIndex,
+                    topRow,
+                    lastColumnIndex,
+                    firstColumnIndex,
+                    UiaTextRange::MovementIncrement::Backward,
+                    UiaTextRange::MovementDirection::Backward
+                },
+                -2,
+                -2,
+                TextPatternRangeEndpoint::TextPatternRangeEndpoint_End,
+                UiaTextRange::_screenInfoRowToEndpoint(_pUiaData, topRow + 1) + firstColumnIndex,
+                UiaTextRange::_screenInfoRowToEndpoint(_pUiaData, topRow + 3) + lastColumnIndex,
+                false
+            },
+
+            {
+                L"can move _start forward without affecting _end",
+                {
+                    topRow + 1, firstColumnIndex,
+                    topRow + 5, lastColumnIndex,
+                    bottomRow,
+                    firstColumnIndex,
+                    lastColumnIndex,
+                    UiaTextRange::MovementIncrement::Forward,
+                    UiaTextRange::MovementDirection::Forward
+                },
+                2,
+                2,
+                TextPatternRangeEndpoint::TextPatternRangeEndpoint_Start,
+                UiaTextRange::_screenInfoRowToEndpoint(_pUiaData, topRow + 3) + firstColumnIndex,
+                UiaTextRange::_screenInfoRowToEndpoint(_pUiaData, topRow + 5) + lastColumnIndex,
+                false
+            },
+
+            {
+                L"can move _start backward without affecting _end",
+                {
+                    topRow + 2, firstColumnIndex,
+                    topRow + 5, lastColumnIndex,
+                    topRow,
+                    lastColumnIndex,
+                    firstColumnIndex,
+                    UiaTextRange::MovementIncrement::Backward,
+                    UiaTextRange::MovementDirection::Backward
+                },
+                -1,
+                -1,
+                TextPatternRangeEndpoint::TextPatternRangeEndpoint_Start,
+                UiaTextRange::_screenInfoRowToEndpoint(_pUiaData, topRow + 1) + firstColumnIndex,
+                UiaTextRange::_screenInfoRowToEndpoint(_pUiaData, topRow + 5) + lastColumnIndex,
+                false
+            },
+
+            {
+                L"can move _start backwards when it's already on the top row",
+                {
+                    topRow, lastColumnIndex,
+                    topRow, lastColumnIndex,
+                    topRow,
+                    lastColumnIndex,
+                    firstColumnIndex,
+                    UiaTextRange::MovementIncrement::Backward,
+                    UiaTextRange::MovementDirection::Backward
+                },
+                -1,
+                -1,
+                TextPatternRangeEndpoint::TextPatternRangeEndpoint_Start,
+                UiaTextRange::_screenInfoRowToEndpoint(_pUiaData, topRow) + firstColumnIndex,
+                UiaTextRange::_screenInfoRowToEndpoint(_pUiaData, topRow) + lastColumnIndex,
+                false
+            },
+
+            {
+                L"can't move _start backwards when it's at the start of the document already",
+                {
+                    topRow, firstColumnIndex,
+                    topRow, lastColumnIndex,
+                    topRow,
+                    lastColumnIndex,
+                    firstColumnIndex,
+                    UiaTextRange::MovementIncrement::Backward,
+                    UiaTextRange::MovementDirection::Backward
+                },
+                -1,
+                0,
+                TextPatternRangeEndpoint::TextPatternRangeEndpoint_Start,
+                UiaTextRange::_screenInfoRowToEndpoint(_pUiaData, topRow) + firstColumnIndex,
+                UiaTextRange::_screenInfoRowToEndpoint(_pUiaData, topRow) + lastColumnIndex,
+                false
+            },
+
+            {
+                L"can move _end forwards when it's on the bottom row",
+                {
+                    topRow, firstColumnIndex,
+                    bottomRow, lastColumnIndex - 3,
+                    bottomRow,
+                    lastColumnIndex,
+                    firstColumnIndex,
+                    UiaTextRange::MovementIncrement::Forward,
+                    UiaTextRange::MovementDirection::Forward
+                },
+                1,
+                1,
+                TextPatternRangeEndpoint::TextPatternRangeEndpoint_End,
+                UiaTextRange::_screenInfoRowToEndpoint(_pUiaData, topRow) + firstColumnIndex,
+                UiaTextRange::_screenInfoRowToEndpoint(_pUiaData, bottomRow) + lastColumnIndex,
+                false
+            },
+
+            {
+                L"can't move _end forwards when it's at the end of the document already",
+                {
+                    topRow, firstColumnIndex,
+                    bottomRow, lastColumnIndex,
+                    bottomRow,
+                    lastColumnIndex,
+                    firstColumnIndex,
+                    UiaTextRange::MovementIncrement::Forward,
+                    UiaTextRange::MovementDirection::Forward
+                },
+                1,
+                0,
+                TextPatternRangeEndpoint::TextPatternRangeEndpoint_End,
+                UiaTextRange::_screenInfoRowToEndpoint(_pUiaData, topRow) + firstColumnIndex,
+                UiaTextRange::_screenInfoRowToEndpoint(_pUiaData, bottomRow) + lastColumnIndex,
+                false
+            },
+
+            {
+                L"moving _start forward when it's already on the bottom row creates a degenerate range at the document end",
+                {
+                    bottomRow, firstColumnIndex,
+                    bottomRow, lastColumnIndex,
+                    bottomRow,
+                    firstColumnIndex,
+                    lastColumnIndex,
+                    UiaTextRange::MovementIncrement::Forward,
+                    UiaTextRange::MovementDirection::Forward
+                },
+                1,
+                1,
+                TextPatternRangeEndpoint::TextPatternRangeEndpoint_Start,
+                UiaTextRange::_screenInfoRowToEndpoint(_pUiaData, bottomRow) + lastColumnIndex,
+                UiaTextRange::_screenInfoRowToEndpoint(_pUiaData, bottomRow) + lastColumnIndex,
+                true
+            },
+
+            {
+                L"moving _end backward when it's already on the top row creates a degenerate range at the document start",
+                {
+                    topRow, firstColumnIndex + 4,
+                    topRow, lastColumnIndex - 5,
+                    topRow,
+                    lastColumnIndex,
+                    firstColumnIndex,
+                    UiaTextRange::MovementIncrement::Backward,
+                    UiaTextRange::MovementDirection::Backward
+                },
+                -1,
+                -1,
+                TextPatternRangeEndpoint::TextPatternRangeEndpoint_End,
+                UiaTextRange::_screenInfoRowToEndpoint(_pUiaData, topRow) + firstColumnIndex,
+                UiaTextRange::_screenInfoRowToEndpoint(_pUiaData, topRow) + firstColumnIndex,
+                true
+            }
+        };
+        // clang-format on
+
+        for (auto data : testData)
+        {
+            Log::Comment(std::get<0>(data).c_str());
+            std::tuple<Endpoint, Endpoint, bool> result;
+            int amountMoved;
+            result = UiaTextRange::_moveEndpointByUnitLine(_pUiaData,
+                                                           std::get<2>(data),
+                                                           std::get<4>(data),
+                                                           std::get<1>(data),
+                                                           &amountMoved);
+
+            VERIFY_ARE_EQUAL(std::get<3>(data), amountMoved);
+            VERIFY_ARE_EQUAL(std::get<5>(data), std::get<0>(result));
+            VERIFY_ARE_EQUAL(std::get<6>(data), std::get<1>(result));
+            VERIFY_ARE_EQUAL(std::get<7>(data), std::get<2>(result));
+        }
+    }
+
+    TEST_METHOD(CanMoveEndpointByUnitDocument)
+    {
+        const Column firstColumnIndex = 0;
+        const Column lastColumnIndex = _pScreenInfo->GetBufferSize().Width() - 1;
+        const ScreenInfoRow topRow = 0;
+        const ScreenInfoRow bottomRow = _pTextBuffer->TotalRowCount() - 1;
+
+        // clang-format off
+        const std::vector<std::tuple<std::wstring,
+                                     UiaTextRange::MoveState,
+                                     int, // amount to move
+                                     int, // amount actually moved
+                                     TextPatternRangeEndpoint, // endpoint to move
+                                     Endpoint, // start
+                                     Endpoint, // end
+                                     bool // degenerate
+                                     >> testData =
+        {
+            {
+                L"can move _end forward to end of document without affecting _start",
+                {
+                    topRow, firstColumnIndex + 4,
+                    topRow, firstColumnIndex + 4,
+                    bottomRow,
+                    firstColumnIndex,
+                    lastColumnIndex,
+                    UiaTextRange::MovementIncrement::Forward,
+                    UiaTextRange::MovementDirection::Forward
+                },
+                1,
+                1,
+                TextPatternRangeEndpoint::TextPatternRangeEndpoint_End,
+                UiaTextRange::_screenInfoRowToEndpoint(_pUiaData, topRow) + firstColumnIndex + 4,
+                UiaTextRange::_screenInfoRowToEndpoint(_pUiaData, bottomRow) + lastColumnIndex,
+                false
+            },
+
+            {
+                L"can move _start backward to end of document without affect _end",
+                {
+                    topRow, firstColumnIndex + 4,
+                    topRow, firstColumnIndex + 4,
+                    topRow,
+                    lastColumnIndex,
+                    firstColumnIndex,
+                    UiaTextRange::MovementIncrement::Backward,
+                    UiaTextRange::MovementDirection::Backward
+                },
+                -1,
+                -1,
+                TextPatternRangeEndpoint::TextPatternRangeEndpoint_Start,
+                UiaTextRange::_screenInfoRowToEndpoint(_pUiaData, topRow) + firstColumnIndex,
+                UiaTextRange::_screenInfoRowToEndpoint(_pUiaData, topRow) + 4,
+                false
+            },
+
+            {
+                L"can't move _end forward when it's already at the end of the document",
+                {
+                    topRow + 3, firstColumnIndex + 2,
+                    bottomRow, lastColumnIndex,
+                    bottomRow,
+                    firstColumnIndex,
+                    lastColumnIndex,
+                    UiaTextRange::MovementIncrement::Forward,
+                    UiaTextRange::MovementDirection::Forward
+                },
+                1,
+                0,
+                TextPatternRangeEndpoint::TextPatternRangeEndpoint_End,
+                UiaTextRange::_screenInfoRowToEndpoint(_pUiaData, topRow + 3) + firstColumnIndex + 2,
+                UiaTextRange::_screenInfoRowToEndpoint(_pUiaData, bottomRow) + lastColumnIndex,
+                false
+            },
+
+            {
+                L"can't move _start backward when it's already at the start of the document",
+                {
+                    topRow, firstColumnIndex,
+                    topRow + 5, firstColumnIndex + 6,
+                    topRow,
+                    lastColumnIndex,
+                    firstColumnIndex,
+                    UiaTextRange::MovementIncrement::Backward,
+                    UiaTextRange::MovementDirection::Backward
+                },
+                -1,
+                0,
+                TextPatternRangeEndpoint::TextPatternRangeEndpoint_Start,
+                UiaTextRange::_screenInfoRowToEndpoint(_pUiaData, topRow) + firstColumnIndex,
+                UiaTextRange::_screenInfoRowToEndpoint(_pUiaData, topRow + 5) + 6,
+                false
+            },
+
+            {
+                L"moving _end backward creates degenerate range at start of document",
+                {
+                    topRow + 5, firstColumnIndex + 2,
+                    topRow + 5, firstColumnIndex + 6,
+                    topRow,
+                    lastColumnIndex,
+                    firstColumnIndex,
+                    UiaTextRange::MovementIncrement::Backward,
+                    UiaTextRange::MovementDirection::Backward
+                },
+                -1,
+                -1,
+                TextPatternRangeEndpoint::TextPatternRangeEndpoint_End,
+                UiaTextRange::_screenInfoRowToEndpoint(_pUiaData, topRow) + firstColumnIndex,
+                UiaTextRange::_screenInfoRowToEndpoint(_pUiaData, topRow) + firstColumnIndex,
+                true
+            },
+
+            {
+                L"moving _start forward creates degenerate range at end of document",
+                {
+                    topRow + 5, firstColumnIndex + 2,
+                    topRow + 5, firstColumnIndex + 6,
+                    bottomRow,
+                    firstColumnIndex,
+                    lastColumnIndex,
+                    UiaTextRange::MovementIncrement::Forward,
+                    UiaTextRange::MovementDirection::Forward
+                },
+                1,
+                1,
+                TextPatternRangeEndpoint::TextPatternRangeEndpoint_Start,
+                UiaTextRange::_screenInfoRowToEndpoint(_pUiaData, bottomRow) + lastColumnIndex,
+                UiaTextRange::_screenInfoRowToEndpoint(_pUiaData, bottomRow) + lastColumnIndex,
+                true
+            }
+        };
+        // clang-format on
+
+        for (auto data : testData)
+        {
+            Log::Comment(std::get<0>(data).c_str());
+            std::tuple<Endpoint, Endpoint, bool> result;
+            int amountMoved;
+            result = UiaTextRange::_moveEndpointByUnitDocument(_pUiaData,
+                                                               std::get<2>(data),
+                                                               std::get<4>(data),
+                                                               std::get<1>(data),
+                                                               &amountMoved);
+
+            VERIFY_ARE_EQUAL(std::get<3>(data), amountMoved);
+            VERIFY_ARE_EQUAL(std::get<5>(data), std::get<0>(result));
+            VERIFY_ARE_EQUAL(std::get<6>(data), std::get<1>(result));
+            VERIFY_ARE_EQUAL(std::get<7>(data), std::get<2>(result));
+        }
+    }
+};