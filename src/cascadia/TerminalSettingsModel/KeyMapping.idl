--- conflicted
+++ resolved
@@ -1,93 +1,39 @@
-// Copyright (c) Microsoft Corporation.
-// Licensed under the MIT license.
-
-#include "AllShortcutActions.h"
-
-import "ActionArgs.idl";
-
-namespace Microsoft.Terminal.Settings.Model
-{
-    enum ShortcutAction
-    {
-        Invalid = 0,
-<<<<<<< HEAD
-        CopyText,
-        PasteText,
-        OpenNewTabDropdown,
-        DuplicateTab,
-        NewTab,
-        CloseWindow,
-        CloseTab,
-        ClosePane,
-        NextTab,
-        PrevTab,
-        SplitVertical,
-        SplitHorizontal,
-        SendInput,
-        SplitPane,
-        TogglePaneZoom,
-        SwitchToTab,
-        AdjustFontSize,
-        ResetFontSize,
-        ScrollUp,
-        ScrollDown,
-        ScrollUpPage,
-        ScrollDownPage,
-        ScrollToTop,
-        ScrollToBottom,
-        ResizePane,
-        MoveFocus,
-        Find,
-        ToggleShaderEffects,
-        ToggleFocusMode,
-        ToggleFullscreen,
-        ToggleAlwaysOnTop,
-        OpenSettings,
-        SetColorScheme,
-        SetTabColor,
-        OpenTabColorPicker,
-        RenameTab,
-        OpenTabRenamer,
-        ExecuteCommandline,
-        ToggleCommandPalette,
-        CloseOtherTabs,
-        CloseTabsAfter,
-        TabSearch,
-        MoveTab,
-        BreakIntoDebugger,
-        TogglePaneReadOnly,
-        FindMatch,
-        NewWindow,
-        IdentifyWindow,
-        IdentifyWindows,
-        RenameWindow,
-        OpenWindowRenamer
-=======
-
-        // When adding a new action, add them to AllShortcutActions.h!
-        #define ON_ALL_ACTIONS(action) action,
-        ALL_SHORTCUT_ACTIONS
-        #undef ON_ALL_ACTIONS
->>>>>>> fd99b012
-    };
-
-    [default_interface] runtimeclass ActionAndArgs {
-        ActionAndArgs();
-        ActionAndArgs(ShortcutAction action, IActionArgs args);
-
-        IActionArgs Args;
-        ShortcutAction Action;
-    };
-
-    [default_interface] runtimeclass KeyMapping
-    {
-        ActionAndArgs TryLookup(Microsoft.Terminal.Control.KeyChord chord);
-        UInt64 Size();
-
-        void SetKeyBinding(ActionAndArgs actionAndArgs, Microsoft.Terminal.Control.KeyChord chord);
-        void ClearKeyBinding(Microsoft.Terminal.Control.KeyChord chord);
-
-        Microsoft.Terminal.Control.KeyChord GetKeyBindingForAction(ShortcutAction action);
-        Microsoft.Terminal.Control.KeyChord GetKeyBindingForActionWithArgs(ActionAndArgs actionAndArgs);
-    }
-}
+// Copyright (c) Microsoft Corporation.
+// Licensed under the MIT license.
+
+#include "AllShortcutActions.h"
+
+import "ActionArgs.idl";
+
+namespace Microsoft.Terminal.Settings.Model
+{
+    enum ShortcutAction
+    {
+        Invalid = 0,
+
+        // When adding a new action, add them to AllShortcutActions.h!
+        #define ON_ALL_ACTIONS(action) action,
+        ALL_SHORTCUT_ACTIONS
+        #undef ON_ALL_ACTIONS
+    };
+
+    [default_interface] runtimeclass ActionAndArgs {
+        ActionAndArgs();
+        ActionAndArgs(ShortcutAction action, IActionArgs args);
+
+        IActionArgs Args;
+        ShortcutAction Action;
+    };
+
+    [default_interface] runtimeclass KeyMapping
+    {
+        ActionAndArgs TryLookup(Microsoft.Terminal.Control.KeyChord chord);
+        UInt64 Size();
+
+        void SetKeyBinding(ActionAndArgs actionAndArgs, Microsoft.Terminal.Control.KeyChord chord);
+        void ClearKeyBinding(Microsoft.Terminal.Control.KeyChord chord);
+
+        Microsoft.Terminal.Control.KeyChord GetKeyBindingForAction(ShortcutAction action);
+        Microsoft.Terminal.Control.KeyChord GetKeyBindingForActionWithArgs(ActionAndArgs actionAndArgs);
+    }
+}