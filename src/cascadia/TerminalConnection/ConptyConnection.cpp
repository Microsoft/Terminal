﻿// Copyright (c) Microsoft Corporation.
// Licensed under the MIT license.

#include "pch.h"

#include "ConptyConnection.h"

#include <windows.h>
#include <userenv.h>

#include "ConptyConnection.g.cpp"
#include "CTerminalHandoff.h"

#include "../../types/inc/utils.hpp"
#include "../../types/inc/Environment.hpp"
#include "LibraryResources.h"

using namespace ::Microsoft::Console;

// Notes:
// There is a number of ways that the Conpty connection can be terminated (voluntarily or not):
// 1. The connection is Close()d
// 2. The pseudoconsole or process cannot be spawned during Start()
// 3. The client process exits with a code.
//    (Successful (0) or any other code)
// 4. The read handle is terminated.
//    (This usually happens when the pseudoconsole host crashes.)
// In each of these termination scenarios, we need to be mindful of tripping the others.
// Closing the pseudoconsole in response to the client exiting (3) can trigger (4).
// Close() (1) will cause the automatic triggering of (3) and (4).
// In a lot of cases, we use the connection state to stop "flapping."
//
// To figure out where we handle these, search for comments containing "EXIT POINT"

namespace winrt::Microsoft::Terminal::TerminalConnection::implementation
{
    // Function Description:
    // - creates some basic anonymous pipes and passes them to CreatePseudoConsole
    // Arguments:
    // - size: The size of the conpty to create, in characters.
    // - phInput: Receives the handle to the newly-created anonymous pipe for writing input to the conpty.
    // - phOutput: Receives the handle to the newly-created anonymous pipe for reading the output of the conpty.
    // - phPc: Receives a token value to identify this conpty
#pragma warning(suppress : 26430) // This statement sufficiently checks the out parameters. Analyzer cannot find this.
    static HRESULT _CreatePseudoConsoleAndPipes(const COORD size, const DWORD dwFlags, HANDLE* phInput, HANDLE* phOutput, HPCON* phPC) noexcept
    {
        RETURN_HR_IF(E_INVALIDARG, phPC == nullptr || phInput == nullptr || phOutput == nullptr);

        wil::unique_hfile outPipeOurSide, outPipePseudoConsoleSide;
        wil::unique_hfile inPipeOurSide, inPipePseudoConsoleSide;

        RETURN_IF_WIN32_BOOL_FALSE(CreatePipe(&inPipePseudoConsoleSide, &inPipeOurSide, nullptr, 0));
        RETURN_IF_WIN32_BOOL_FALSE(CreatePipe(&outPipeOurSide, &outPipePseudoConsoleSide, nullptr, 0));
        RETURN_IF_FAILED(ConptyCreatePseudoConsole(size, inPipePseudoConsoleSide.get(), outPipePseudoConsoleSide.get(), dwFlags, phPC));
        *phInput = inPipeOurSide.release();
        *phOutput = outPipeOurSide.release();
        return S_OK;
    }

    // Function Description:
    // - launches the client application attached to the new pseudoconsole
    HRESULT ConptyConnection::_LaunchAttachedClient() noexcept
    try
    {
        STARTUPINFOEX siEx{ 0 };
        siEx.StartupInfo.cb = sizeof(STARTUPINFOEX);
        siEx.StartupInfo.dwFlags = STARTF_USESTDHANDLES;
        SIZE_T size{};
        // This call will return an error (by design); we are ignoring it.
        InitializeProcThreadAttributeList(nullptr, 1, 0, &size);
#pragma warning(suppress : 26414) // We don't move/touch this smart pointer, but we have to allocate strangely for the adjustable size list.
        auto attrList{ std::make_unique<std::byte[]>(size) };
#pragma warning(suppress : 26490) // We have to use reinterpret_cast because we allocated a byte array as a proxy for the adjustable size list.
        siEx.lpAttributeList = reinterpret_cast<PPROC_THREAD_ATTRIBUTE_LIST>(attrList.get());
        RETURN_IF_WIN32_BOOL_FALSE(InitializeProcThreadAttributeList(siEx.lpAttributeList, 1, 0, &size));

        RETURN_IF_WIN32_BOOL_FALSE(UpdateProcThreadAttribute(siEx.lpAttributeList,
                                                             0,
                                                             PROC_THREAD_ATTRIBUTE_PSEUDOCONSOLE,
                                                             _hPC.get(),
                                                             sizeof(HPCON),
                                                             nullptr,
                                                             nullptr));

        std::wstring cmdline{ wil::ExpandEnvironmentStringsW<std::wstring>(_commandline.c_str()) }; // mutable copy -- required for CreateProcessW

        Utils::EnvironmentVariableMapW environment;
        auto zeroEnvMap = wil::scope_exit([&]() noexcept {
            // Can't zero the keys, but at least we can zero the values.
            for (auto& [name, value] : environment)
            {
                ::SecureZeroMemory(value.data(), value.size() * sizeof(decltype(value.begin())::value_type));
            }

            environment.clear();
        });

        {
            const auto newEnvironmentBlock{ Utils::CreateEnvironmentBlock() };
            // Populate the environment map with the current environment.
            RETURN_IF_FAILED(Utils::UpdateEnvironmentMapW(environment, newEnvironmentBlock.get()));
        }

        {
            // Convert connection Guid to string and ignore the enclosing '{}'.
            std::wstring wsGuid{ Utils::GuidToString(_guid) };
            wsGuid.pop_back();

            const auto guidSubStr = std::wstring_view{ wsGuid }.substr(1);

            // Ensure every connection has the unique identifier in the environment.
            environment.insert_or_assign(L"WT_SESSION", guidSubStr.data());

            if (_environment)
            {
                // add additional WT env vars like WT_SETTINGS, WT_DEFAULTS and WT_PROFILE_ID
                for (auto item : _environment)
                {
                    auto key = item.Key();
                    auto value = item.Value();

                    // avoid clobbering WSLENV
                    if (std::wstring_view{ key } == L"WSLENV")
                    {
                        auto current = environment[L"WSLENV"];
                        value = current + L":" + value;
                    }

                    environment.insert_or_assign(key.c_str(), value.c_str());
                }
            }

            // WSLENV is a colon-delimited list of environment variables (+flags) that should appear inside WSL
            // https://devblogs.microsoft.com/commandline/share-environment-vars-between-wsl-and-windows/

            auto wslEnv = environment[L"WSLENV"];
            wslEnv = L"WT_SESSION:" + wslEnv; // prepend WT_SESSION to make sure it's visible inside WSL.
            environment.insert_or_assign(L"WSLENV", wslEnv);
        }

        std::vector<wchar_t> newEnvVars;
        auto zeroNewEnv = wil::scope_exit([&]() noexcept {
            ::SecureZeroMemory(newEnvVars.data(),
                               newEnvVars.size() * sizeof(decltype(newEnvVars.begin())::value_type));
        });

        RETURN_IF_FAILED(Utils::EnvironmentMapToEnvironmentStringsW(environment, newEnvVars));

        LPWCH lpEnvironment = newEnvVars.empty() ? nullptr : newEnvVars.data();

        // If we have a startingTitle, create a mutable character buffer to add
        // it to the STARTUPINFO.
        std::wstring mutableTitle{};
        if (!_startingTitle.empty())
        {
            mutableTitle = _startingTitle;
            siEx.StartupInfo.lpTitle = mutableTitle.data();
        }

        const wchar_t* const startingDirectory = _startingDirectory.size() > 0 ? _startingDirectory.c_str() : nullptr;

        RETURN_IF_WIN32_BOOL_FALSE(CreateProcessW(
            nullptr,
            cmdline.data(),
            nullptr, // lpProcessAttributes
            nullptr, // lpThreadAttributes
            false, // bInheritHandles
            EXTENDED_STARTUPINFO_PRESENT | CREATE_UNICODE_ENVIRONMENT, // dwCreationFlags
            lpEnvironment, // lpEnvironment
            startingDirectory,
            &siEx.StartupInfo, // lpStartupInfo
            &_piClient // lpProcessInformation
            ));

        DeleteProcThreadAttributeList(siEx.lpAttributeList);

        const std::filesystem::path processName = wil::GetModuleFileNameExW<std::wstring>(_piClient.hProcess, nullptr);
        _clientName = processName.filename().wstring();

#pragma warning(suppress : 26477 26485 26494 26482 26446) // We don't control TraceLoggingWrite
        TraceLoggingWrite(
            g_hTerminalConnectionProvider,
            "ConPtyConnected",
            TraceLoggingDescription("Event emitted when ConPTY connection is started"),
            TraceLoggingGuid(_guid, "SessionGuid", "The WT_SESSION's GUID"),
            TraceLoggingWideString(_clientName.c_str(), "Client", "The attached client process"),
            TraceLoggingKeyword(MICROSOFT_KEYWORD_MEASURES),
            TelemetryPrivacyDataTag(PDT_ProductAndServicePerformance));

        return S_OK;
    }
    CATCH_RETURN();

    ConptyConnection::ConptyConnection(const uint64_t hSig,
                                       const uint64_t hIn,
                                       const uint64_t hOut) :
        _initialRows{ 25 },
        _initialCols{ 80},
        _commandline{ L"" },
        _startingDirectory{ L""},
        _startingTitle{ L"" },
        _environment{ nullptr},
        _guid{},
        _u8State{},
        _u16Str{},
        _buffer{},
        _inPipe{ (HANDLE)hIn },
        _outPipe{(HANDLE)hOut}
    {
        hSig; // TODO: this needs to be packed into the hpcon
        if (_guid == guid{})
        {
            _guid = Utils::CreateGuid();
        }
    }

    ConptyConnection::ConptyConnection(const hstring& commandline,
                                       const hstring& startingDirectory,
                                       const hstring& startingTitle,
                                       const Windows::Foundation::Collections::IMapView<hstring, hstring>& environment,
                                       const uint32_t initialRows,
                                       const uint32_t initialCols,
                                       const guid& initialGuid) :
        _initialRows{ initialRows },
        _initialCols{ initialCols },
        _commandline{ commandline },
        _startingDirectory{ startingDirectory },
        _startingTitle{ startingTitle },
        _environment{ environment },
        _guid{ initialGuid },
        _u8State{},
        _u16Str{},
        _buffer{}
    {
        if (_guid == guid{})
        {
            _guid = Utils::CreateGuid();
        }
    }

    winrt::guid ConptyConnection::Guid() const noexcept
    {
        return _guid;
    }

    void ConptyConnection::Start()
    try
    {
        if (!_inPipe)
        {
            const COORD dimensions{ gsl::narrow_cast<SHORT>(_initialCols), gsl::narrow_cast<SHORT>(_initialRows) };
            THROW_IF_FAILED(_CreatePseudoConsoleAndPipes(dimensions, PSEUDOCONSOLE_RESIZE_QUIRK | PSEUDOCONSOLE_WIN32_INPUT_MODE, &_inPipe, &_outPipe, &_hPC));
            THROW_IF_FAILED(_LaunchAttachedClient());
        }

        _startTime = std::chrono::high_resolution_clock::now();

        // Create our own output handling thread
        // This must be done after the pipes are populated.
        // Each connection needs to make sure to drain the output from its backing host.
        _hOutputThread.reset(CreateThread(
            nullptr,
            0,
            [](LPVOID lpParameter) noexcept {
                ConptyConnection* const pInstance = static_cast<ConptyConnection*>(lpParameter);
                if (pInstance)
                {
                    return pInstance->_OutputThread();
                }
                return gsl::narrow_cast<DWORD>(E_INVALIDARG);
            },
            this,
            0,
            nullptr));

        THROW_LAST_ERROR_IF_NULL(_hOutputThread);

        _clientExitWait.reset(CreateThreadpoolWait(
            [](PTP_CALLBACK_INSTANCE /*callbackInstance*/, PVOID context, PTP_WAIT /*wait*/, TP_WAIT_RESULT /*waitResult*/) noexcept {
                ConptyConnection* const pInstance = static_cast<ConptyConnection*>(context);
                if (pInstance)
                {
                    pInstance->_ClientTerminated();
                }
            },
            this,
            nullptr));

        SetThreadpoolWait(_clientExitWait.get(), _piClient.hProcess, nullptr);

        _transitionToState(ConnectionState::Connected);
    }
    catch (...)
    {
        // EXIT POINT
        const auto hr = wil::ResultFromCaughtException();

        winrt::hstring failureText{ fmt::format(std::wstring_view{ RS_(L"ProcessFailedToLaunch") }, gsl::narrow_cast<unsigned long>(hr), _commandline) };
        _TerminalOutputHandlers(failureText);
        _transitionToState(ConnectionState::Failed);

        // Tear down any state we may have accumulated.
        _hPC.reset();
    }

    // Method Description:
    // - prints out the "process exited" message formatted with the exit code
    // Arguments:
    // - status: the exit code.
    void ConptyConnection::_indicateExitWithStatus(unsigned int status) noexcept
    {
        try
        {
            winrt::hstring exitText{ fmt::format(std::wstring_view{ RS_(L"ProcessExited") }, status) };
            _TerminalOutputHandlers(L"\r\n");
            _TerminalOutputHandlers(exitText);
        }
        CATCH_LOG();
    }

    // Method Description:
    // - called when the client application (not necessarily its pty) exits for any reason
    void ConptyConnection::_ClientTerminated() noexcept
    try
    {
        if (_isStateAtOrBeyond(ConnectionState::Closing))
        {
            // This termination was expected.
            return;
        }

        // EXIT POINT
        DWORD exitCode{ 0 };
        GetExitCodeProcess(_piClient.hProcess, &exitCode);

        // Signal the closing or failure of the process.
        // Load bearing. Terminating the pseudoconsole will make the output thread exit unexpectedly,
        // so we need to signal entry into the correct closing state before we do that.
        _transitionToState(exitCode == 0 ? ConnectionState::Closed : ConnectionState::Failed);

        // Close the pseudoconsole and wait for all output to drain.
        _hPC.reset();
        if (auto localOutputThreadHandle = std::move(_hOutputThread))
        {
            LOG_LAST_ERROR_IF(WAIT_FAILED == WaitForSingleObject(localOutputThreadHandle.get(), INFINITE));
        }

        _indicateExitWithStatus(exitCode);

        _piClient.reset();
    }
    CATCH_LOG()

    void ConptyConnection::WriteInput(hstring const& data)
    {
        if (!_isConnected())
        {
            return;
        }

        // convert from UTF-16LE to UTF-8 as ConPty expects UTF-8
        // TODO GH#3378 reconcile and unify UTF-8 converters
        std::string str = winrt::to_string(data);
        LOG_IF_WIN32_BOOL_FALSE(WriteFile(_inPipe.get(), str.c_str(), (DWORD)str.length(), nullptr, nullptr));
    }

    void ConptyConnection::Resize(uint32_t rows, uint32_t columns)
    {
        if (!_hPC)
        {
            _initialRows = rows;
            _initialCols = columns;
        }
        else if (_isConnected())
        {
            THROW_IF_FAILED(ConptyResizePseudoConsole(_hPC.get(), { Utils::ClampToShortMax(columns, 1), Utils::ClampToShortMax(rows, 1) }));
        }
    }

    void ConptyConnection::Close() noexcept
    try
    {
        if (_transitionToState(ConnectionState::Closing))
        {
            // EXIT POINT
            _clientExitWait.reset(); // immediately stop waiting for the client to exit.

            _hPC.reset(); // tear down the pseudoconsole (this is like clicking X on a console window)

            _inPipe.reset(); // break the pipes
            _outPipe.reset();

            if (_hOutputThread)
            {
                // Tear down our output thread -- now that the output pipe was closed on the
                // far side, we can run down our local reader.
                LOG_LAST_ERROR_IF(WAIT_FAILED == WaitForSingleObject(_hOutputThread.get(), INFINITE));
                _hOutputThread.reset();
            }

            if (_piClient.hProcess)
            {
                // Wait for the client to terminate (which it should do successfully)
                LOG_LAST_ERROR_IF(WAIT_FAILED == WaitForSingleObject(_piClient.hProcess, INFINITE));
                _piClient.reset();
            }

            _transitionToState(ConnectionState::Closed);
        }
    }
    CATCH_LOG()

    DWORD ConptyConnection::_OutputThread()
    {
        // Keep us alive until the output thread terminates; the destructor
        // won't wait for us, and the known exit points _do_.
        auto strongThis{ get_strong() };

        // process the data of the output pipe in a loop
        while (true)
        {
            DWORD read{};

            const auto readFail{ !ReadFile(_outPipe.get(), _buffer.data(), gsl::narrow_cast<DWORD>(_buffer.size()), &read, nullptr) };
            if (readFail) // reading failed (we must check this first, because read will also be 0.)
            {
                const auto lastError = GetLastError();
                if (lastError != ERROR_BROKEN_PIPE && !_isStateAtOrBeyond(ConnectionState::Closing))
                {
                    // EXIT POINT
                    _indicateExitWithStatus(HRESULT_FROM_WIN32(lastError)); // print a message
                    _transitionToState(ConnectionState::Failed);
                    return gsl::narrow_cast<DWORD>(HRESULT_FROM_WIN32(lastError));
                }
                // else we call convertUTF8ChunkToUTF16 with an empty string_view to convert possible remaining partials to U+FFFD
            }

            const HRESULT result{ til::u8u16(std::string_view{ _buffer.data(), read }, _u16Str, _u8State) };
            if (FAILED(result))
            {
                if (_isStateAtOrBeyond(ConnectionState::Closing))
                {
                    // This termination was expected.
                    return 0;
                }

                // EXIT POINT
                _indicateExitWithStatus(result); // print a message
                _transitionToState(ConnectionState::Failed);
                return gsl::narrow_cast<DWORD>(result);
            }

            if (_u16Str.empty())
            {
                return 0;
            }

            if (!_receivedFirstByte)
            {
                const auto now = std::chrono::high_resolution_clock::now();
                const std::chrono::duration<double> delta = now - _startTime;

#pragma warning(suppress : 26477 26485 26494 26482 26446) // We don't control TraceLoggingWrite
                TraceLoggingWrite(g_hTerminalConnectionProvider,
                                  "ReceivedFirstByte",
                                  TraceLoggingDescription("An event emitted when the connection receives the first byte"),
                                  TraceLoggingGuid(_guid, "SessionGuid", "The WT_SESSION's GUID"),
                                  TraceLoggingFloat64(delta.count(), "Duration"),
                                  TraceLoggingKeyword(MICROSOFT_KEYWORD_MEASURES),
                                  TelemetryPrivacyDataTag(PDT_ProductAndServicePerformance));
                _receivedFirstByte = true;
            }

            // Pass the output to our registered event handlers
            _TerminalOutputHandlers(_u16Str);
        }

        return 0;
    }

<<<<<<< HEAD
    static winrt::event<NewConnectionHandler> _newConnectionHandlers;

    winrt::event_token ConptyConnection::NewConnection(NewConnectionHandler const& handler) { return _newConnectionHandlers.add(handler); };
    void ConptyConnection::NewConnection(winrt::event_token const& token) { _newConnectionHandlers.remove(token); };

    HRESULT ConptyConnection::NewHandoff(HANDLE in, HANDLE out, HANDLE signal) noexcept
    try
    {
        auto conn = winrt::make<ConptyConnection>((uint64_t)signal, (uint64_t)in, (uint64_t)out);
        _newConnectionHandlers(conn);

        return S_OK;
    }
    CATCH_RETURN()

    void ConptyConnection::StartInboundListener()
    {
        THROW_IF_FAILED(CTerminalHandoff::s_StartListening(&ConptyConnection::NewHandoff));
    }

    void ConptyConnection::StopInboundListener()
    {
        THROW_IF_FAILED(CTerminalHandoff::s_StopListening());
    }
=======
    // Function Description:
    // - This function will be called (by C++/WinRT) after the final outstanding reference to
    //   any given connection instance is released.
    //   When a client application exits, its termination will wait for the output thread to
    //   run down. However, because our teardown is somewhat complex, our last reference may
    //   be owned by the very output thread that the client wait threadpool is blocked on.
    //   During destruction, we'll try to release any outstanding handles--including the one
    //   we have to the threadpool wait. As you might imagine, this takes us right to deadlock
    //   city.
    //   Deferring the final destruction of the connection to a background thread that can't
    //   be awaiting our destruction breaks the deadlock.
    // Arguments:
    // - connection: the final living reference to an outgoing connection
    winrt::fire_and_forget ConptyConnection::final_release(std::unique_ptr<ConptyConnection> connection)
    {
        co_await winrt::resume_background(); // move to background
        connection.reset(); // explicitly destruct
    }

>>>>>>> 7b1a660e
}<|MERGE_RESOLUTION|>--- conflicted
+++ resolved
@@ -478,7 +478,6 @@
         return 0;
     }
 
-<<<<<<< HEAD
     static winrt::event<NewConnectionHandler> _newConnectionHandlers;
 
     winrt::event_token ConptyConnection::NewConnection(NewConnectionHandler const& handler) { return _newConnectionHandlers.add(handler); };
@@ -503,7 +502,7 @@
     {
         THROW_IF_FAILED(CTerminalHandoff::s_StopListening());
     }
-=======
+    
     // Function Description:
     // - This function will be called (by C++/WinRT) after the final outstanding reference to
     //   any given connection instance is released.
@@ -523,5 +522,4 @@
         connection.reset(); // explicitly destruct
     }
 
->>>>>>> 7b1a660e
 }