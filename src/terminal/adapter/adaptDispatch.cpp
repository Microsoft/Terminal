--- conflicted
+++ resolved
@@ -39,12 +39,9 @@
                              AdaptDefaults* const pDefaults) :
     _conApi{ THROW_IF_NULL_ALLOC(pConApi) },
     _pDefaults{ THROW_IF_NULL_ALLOC(pDefaults) },
-<<<<<<< HEAD
     _fIsOriginModeRelative(false), // by default, the DECOM origin mode is absolute.
     _fIsSavedOriginModeRelative(false), // as is the origin mode of the saved cursor position.
-=======
     _fIsDECCOLMAllowed(false), // by default, DECCOLM is not allowed.
->>>>>>> 2e0e9628
     _fChangedBackground(false),
     _fChangedForeground(false),
     _fChangedMetaAttrs(false),
@@ -2014,4 +2011,4 @@
     }
 
     return fSuccess;
-}
+}