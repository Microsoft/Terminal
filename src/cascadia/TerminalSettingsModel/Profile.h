/*++
Copyright (c) Microsoft Corporation
Licensed under the MIT license.

Module Name:
- Profile.hpp

Abstract:
- A profile acts as a single set of terminal settings. Many tabs or panes could
     exist side-by-side with different profiles simultaneously.

Author(s):
- Mike Griese - March 2019

--*/
#pragma once

#include "Profile.g.h"
#include "IInheritable.h"

#include "../inc/cppwinrt_utils.h"
#include "JsonUtils.h"
#include <DefaultSettings.h>

// fwdecl unittest classes
namespace SettingsModelLocalTests
{
    class DeserializationTests;
    class ProfileTests;
    class ColorSchemeTests;
    class KeyBindingsTests;
};
namespace TerminalAppUnitTests
{
    class DynamicProfileTests;
    class JsonTests;
};

// GUID used for generating GUIDs at runtime, for profiles that did not have a
// GUID specified manually.
constexpr GUID RUNTIME_GENERATED_PROFILE_NAMESPACE_GUID = { 0xf65ddb7e, 0x706b, 0x4499, { 0x8a, 0x50, 0x40, 0x31, 0x3c, 0xaf, 0x51, 0x0a } };

namespace winrt::Microsoft::Terminal::Settings::Model::implementation
{
    struct Profile : ProfileT<Profile>, IInheritable<Profile>
    {
    public:
        Profile();
        Profile(guid guid);

        hstring ToString()
        {
            return Name();
        }

        static com_ptr<Profile> CloneInheritanceGraph(com_ptr<Profile> oldProfile, com_ptr<Profile> newProfile, std::unordered_map<void*, com_ptr<Profile>>& visited);
        static com_ptr<Profile> CopySettings(com_ptr<Profile> source);

        Json::Value GenerateStub() const;
        static com_ptr<Profile> FromJson(const Json::Value& json);
        bool ShouldBeLayered(const Json::Value& json) const;
        void LayerJson(const Json::Value& json);
        static bool IsDynamicProfileObject(const Json::Value& json);
        Json::Value ToJson() const;

        hstring EvaluatedStartingDirectory() const;
        hstring ExpandedBackgroundImagePath() const;
        static guid GetGuidOrGenerateForJson(const Json::Value& json) noexcept;

<<<<<<< HEAD
        winrt::Windows::Foundation::Collections::StringMap EvaluatedEnvironmentVariables() const;
        void ValidateEvaluatedEnvironmentVariables() const;

        GETSET_PROPERTY(OriginTag, Origin, OriginTag::Custom);
=======
        WINRT_PROPERTY(OriginTag, Origin, OriginTag::Custom);
>>>>>>> 629c06d0

        INHERITABLE_SETTING(Model::Profile, guid, Guid, _GenerateGuidForProfile(Name(), Source()));
        INHERITABLE_SETTING(Model::Profile, hstring, Name, L"Default");
        INHERITABLE_SETTING(Model::Profile, hstring, Source);
        INHERITABLE_SETTING(Model::Profile, bool, Hidden, false);
        INHERITABLE_SETTING(Model::Profile, guid, ConnectionType);

        // Default Icon: Segoe MDL2 CommandPrompt icon
        INHERITABLE_SETTING(Model::Profile, hstring, Icon, L"\uE756");

        INHERITABLE_SETTING(Model::Profile, CloseOnExitMode, CloseOnExit, CloseOnExitMode::Graceful);
        INHERITABLE_SETTING(Model::Profile, hstring, TabTitle);
        INHERITABLE_NULLABLE_SETTING(Model::Profile, Windows::UI::Color, TabColor, nullptr);
        INHERITABLE_SETTING(Model::Profile, bool, SuppressApplicationTitle, false);

        INHERITABLE_SETTING(Model::Profile, bool, UseAcrylic, false);
        INHERITABLE_SETTING(Model::Profile, double, AcrylicOpacity, 0.5);
        INHERITABLE_SETTING(Model::Profile, Microsoft::Terminal::TerminalControl::ScrollbarState, ScrollState, Microsoft::Terminal::TerminalControl::ScrollbarState::Visible);

        INHERITABLE_SETTING(Model::Profile, hstring, FontFace, DEFAULT_FONT_FACE);
        INHERITABLE_SETTING(Model::Profile, int32_t, FontSize, DEFAULT_FONT_SIZE);
        INHERITABLE_SETTING(Model::Profile, Windows::UI::Text::FontWeight, FontWeight, DEFAULT_FONT_WEIGHT);
        INHERITABLE_SETTING(Model::Profile, hstring, Padding, DEFAULT_PADDING);

        INHERITABLE_SETTING(Model::Profile, hstring, Commandline, L"cmd.exe");
        INHERITABLE_SETTING(Model::Profile, hstring, StartingDirectory);

        INHERITABLE_SETTING(Model::Profile, hstring, BackgroundImagePath);
        INHERITABLE_SETTING(Model::Profile, double, BackgroundImageOpacity, 1.0);
        INHERITABLE_SETTING(Model::Profile, Windows::UI::Xaml::Media::Stretch, BackgroundImageStretchMode, Windows::UI::Xaml::Media::Stretch::UniformToFill);
        INHERITABLE_SETTING(Model::Profile, ConvergedAlignment, BackgroundImageAlignment, ConvergedAlignment::Horizontal_Center | ConvergedAlignment::Vertical_Center);

        INHERITABLE_SETTING(Model::Profile, Microsoft::Terminal::TerminalControl::TextAntialiasingMode, AntialiasingMode, Microsoft::Terminal::TerminalControl::TextAntialiasingMode::Grayscale);
        INHERITABLE_SETTING(Model::Profile, bool, RetroTerminalEffect, false);
        INHERITABLE_SETTING(Model::Profile, hstring, PixelShaderPath, L"");
        INHERITABLE_SETTING(Model::Profile, bool, ForceFullRepaintRendering, false);
        INHERITABLE_SETTING(Model::Profile, bool, SoftwareRendering, false);

        INHERITABLE_SETTING(Model::Profile, hstring, ColorSchemeName, L"Campbell");

        INHERITABLE_NULLABLE_SETTING(Model::Profile, Windows::UI::Color, Foreground, nullptr);
        INHERITABLE_NULLABLE_SETTING(Model::Profile, Windows::UI::Color, Background, nullptr);
        INHERITABLE_NULLABLE_SETTING(Model::Profile, Windows::UI::Color, SelectionBackground, nullptr);
        INHERITABLE_NULLABLE_SETTING(Model::Profile, Windows::UI::Color, CursorColor, nullptr);

        INHERITABLE_SETTING(Model::Profile, int32_t, HistorySize, DEFAULT_HISTORY_SIZE);
        INHERITABLE_SETTING(Model::Profile, bool, SnapOnInput, true);
        INHERITABLE_SETTING(Model::Profile, bool, AltGrAliasing, true);

        INHERITABLE_SETTING(Model::Profile, Microsoft::Terminal::TerminalControl::CursorStyle, CursorShape, Microsoft::Terminal::TerminalControl::CursorStyle::Bar);
        INHERITABLE_SETTING(Model::Profile, uint32_t, CursorHeight, DEFAULT_CURSOR_HEIGHT);

        INHERITABLE_SETTING(Model::Profile, Model::BellStyle, BellStyle, BellStyle::Audible);

        GETSET_SETTING(Model::Profile, winrt::Windows::Foundation::Collections::StringMap, EnvironmentVariables);

    private:
        winrt::Windows::Foundation::Collections::StringMap _EvaluatedEnvironmentVariables() const;
        static std::wstring EvaluateStartingDirectory(const std::wstring& directory);

        static guid _GenerateGuidForProfile(const hstring& name, const hstring& source) noexcept;

        friend class SettingsModelLocalTests::DeserializationTests;
        friend class SettingsModelLocalTests::ProfileTests;
        friend class SettingsModelLocalTests::ColorSchemeTests;
        friend class SettingsModelLocalTests::KeyBindingsTests;
        friend class TerminalAppUnitTests::DynamicProfileTests;
        friend class TerminalAppUnitTests::JsonTests;
    };
}

namespace winrt::Microsoft::Terminal::Settings::Model::factory_implementation
{
    BASIC_FACTORY(Profile);
}
<|MERGE_RESOLUTION|>--- conflicted
+++ resolved
@@ -67,14 +67,10 @@
         hstring ExpandedBackgroundImagePath() const;
         static guid GetGuidOrGenerateForJson(const Json::Value& json) noexcept;
 
-<<<<<<< HEAD
         winrt::Windows::Foundation::Collections::StringMap EvaluatedEnvironmentVariables() const;
         void ValidateEvaluatedEnvironmentVariables() const;
 
-        GETSET_PROPERTY(OriginTag, Origin, OriginTag::Custom);
-=======
         WINRT_PROPERTY(OriginTag, Origin, OriginTag::Custom);
->>>>>>> 629c06d0
 
         INHERITABLE_SETTING(Model::Profile, guid, Guid, _GenerateGuidForProfile(Name(), Source()));
         INHERITABLE_SETTING(Model::Profile, hstring, Name, L"Default");
@@ -149,4 +145,4 @@
 namespace winrt::Microsoft::Terminal::Settings::Model::factory_implementation
 {
     BASIC_FACTORY(Profile);
-}
+}