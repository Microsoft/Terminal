﻿<!-- Copyright (c) Microsoft Corporation. All rights reserved. Licensed under
the MIT License. See LICENSE in the project root for license information. -->
<Page
    x:Class="Microsoft.Terminal.Settings.Editor.Profiles"
    xmlns="http://schemas.microsoft.com/winfx/2006/xaml/presentation"
    xmlns:x="http://schemas.microsoft.com/winfx/2006/xaml"
    xmlns:local="using:Microsoft.Terminal.Settings.Editor"
    xmlns:model="using:Microsoft.Terminal.Settings.Model"
    xmlns:d="http://schemas.microsoft.com/expression/blend/2008"
    xmlns:mc="http://schemas.openxmlformats.org/markup-compatibility/2006"
    xmlns:Controls="using:Microsoft.UI.Xaml.Controls"
    mc:Ignorable="d">

    <Page.Resources>
        <ResourceDictionary>
            <ResourceDictionary.MergedDictionaries>
                <ResourceDictionary Source="CommonResources.xaml"/>
            </ResourceDictionary.MergedDictionaries>

            <Style x:Key="SliderValueLabel" TargetType="TextBlock">
                <Setter Property="Width" Value="35"/>
                <Setter Property="Margin" Value="10,0,0,20"/>
                <Setter Property="FontSize" Value="15"/>
                <Setter Property="HorizontalAlignment" Value="Left"/>
                <Setter Property="VerticalAlignment" Value="Center"/>
                <Setter Property="ToolTipService.Placement" Value="Mouse"/>
            </Style>

            <Style x:Key="SliderHeader" TargetType="TextBlock">
                <Setter Property="Margin" Value="0,0,0,0"/>
                <Setter Property="FontSize" Value="15"/>
                <Setter Property="HorizontalAlignment" Value="Left"/>
                <Setter Property="ToolTipService.Placement" Value="Mouse"/>
            </Style>

            <Style TargetType="ScrollViewer">
                <Setter Property="Margin" Value="0,10,0,0"/>
            </Style>

            <Style TargetType="TextBlock">
                <Setter Property="Margin" Value="0,20,0,10"/>
                <Setter Property="FontSize" Value="20"/>
            </Style>

            <DataTemplate x:DataType="local:EnumEntry" x:Key="EnumRadioButtonTemplate">
                <RadioButton Content="{x:Bind EnumName, Mode=OneWay}"/>
            </DataTemplate>

            <DataTemplate x:DataType="local:EnumEntry" x:Key="EnumComboBoxItemTemplate">
                <TextBlock Text="{x:Bind EnumName, Mode=OneWay}"/>
            </DataTemplate>

            <local:ColorToBrushConverter x:Key="ColorToBrushConverter"/>
            <local:PercentageConverter x:Key="PercentageConverter"/>
            <local:FontWeightConverter x:Key="FontWeightConverter"/>
        </ResourceDictionary>
    </Page.Resources>

    <Pivot>
        <!-- General Tab -->
        <PivotItem x:Uid="Profile_General">
            <ScrollViewer>
                <StackPanel HorizontalAlignment="Left">
                    <StackPanel Orientation="Horizontal">
                        <TextBox x:Uid="Profile_Commandline"
                             x:Name="Commandline"
                             Text="{x:Bind State.Profile.Commandline, Mode=TwoWay}"/>
                        <Button x:Uid="Profile_CommandlineBrowse"
                            Click="Commandline_Click"
                            Margin="10,0,0,0"/>
                    </StackPanel>
                    <StackPanel Orientation="Horizontal">
                        <TextBox x:Uid="Profile_StartingDirectory"
                                 x:Name="StartingDirectory"
                                 Text="{x:Bind State.Profile.StartingDirectory, Mode=TwoWay}"/>
                        <Button x:Uid="Profile_StartingDirectoryBrowse"
                                Click="StartingDirectory_Click"
                                Margin="10,0,0,0"/>
                    </StackPanel>
                    <StackPanel Orientation="Horizontal">
                        <TextBox x:Uid="Profile_Icon"
                                 Text="{x:Bind State.Profile.Icon, Mode=TwoWay}"/>
                        <Button x:Uid="Profile_IconBrowse"
                                Margin="10,0,0,0"/>
                    </StackPanel>
                    <TextBox x:Uid="Profile_TabTitle"
                             Text="{x:Bind State.Profile.TabTitle, Mode=TwoWay}"
                             HorizontalAlignment="Left"/>
                </StackPanel>
            </ScrollViewer>
        </PivotItem>

        <!-- Appearance Tab -->
        <PivotItem x:Uid="Profile_Appearance">
            <ScrollViewer>
                <StackPanel HorizontalAlignment="Left">
                    <TextBlock x:Uid="Profile_Window" Margin="0,0,0,10"/>
                    <TextBox x:Uid="Profile_Padding"
                             Text="{x:Bind State.Profile.Padding, Mode=TwoWay}"/>
                    <Controls:RadioButtons x:Uid="Profile_ScrollbarVisibility"
                                           ItemsSource="{x:Bind ScrollStateList, Mode=OneWay}"
                                           SelectedItem="{x:Bind CurrentScrollState, Mode=TwoWay}"
                                           ItemTemplate="{StaticResource EnumRadioButtonTemplate}"/>
                    
                    <TextBlock x:Uid="Profile_Text"/>
                    <ComboBox x:Uid="Profile_ColorScheme"
                              ItemsSource="{x:Bind ColorSchemeList, Mode=OneWay}"
                              SelectedItem="{x:Bind CurrentColorScheme, Mode=TwoWay}">
                        <ComboBox.ItemTemplate>
                            <DataTemplate x:DataType="model:ColorScheme">
                                <TextBlock Text="{x:Bind Name, Mode=OneWay}"/>
                            </DataTemplate>
                        </ComboBox.ItemTemplate>
                    </ComboBox>
                    <TextBox x:Uid="Profile_FontFace"
                             Text="{x:Bind State.Profile.FontFace, Mode=TwoWay}"/>
                    <Controls:NumberBox x:Uid="Profile_FontSize"
                                        Value="{x:Bind State.Profile.FontSize, Mode=TwoWay}"
                                        SmallChange="1"
                                        LargeChange="10"/>
<<<<<<< HEAD
                    <TextBox x:Uid="Profile_FontWeight"/>
                    <CheckBox x:Uid="Profile_RetroTerminalEffect"
                              IsChecked="{x:Bind State.Profile.RetroTerminalEffect, Mode=TwoWay}"/>
                    
                    <TextBlock x:Uid="Profile_Cursor"/>
=======
                    <StackPanel Margin="0,0,0,20">
                        <ComboBox x:Uid="Profile_FontWeight"
                                  x:Name="FontWeightComboBox"
                                  Margin="0"
                                  ItemsSource="{x:Bind FontWeightList, Mode=OneWay}"
                                  SelectedItem="{x:Bind CurrentFontWeight, Mode=TwoWay}"
                                  ItemTemplate="{StaticResource EnumComboBoxItemTemplate}"/>

                        <!--Custom Font Weight Control-->
                        <Grid Margin="0,10,0,0"
                              Visibility="{x:Bind IsCustomFontWeight, Mode=OneWay}">
                            <Grid.ColumnDefinitions>
                                <ColumnDefinition Width="*"/>
                                <ColumnDefinition Width="Auto"/>
                            </Grid.ColumnDefinitions>
                            <Slider x:Name="FontWeightSlider"
                                    Grid.Column="0"
                                    Minimum="0" Maximum="1000"
                                    TickFrequency="50" TickPlacement="Outside"
                                    Margin="0"
                                    Value="{x:Bind State.Profile.FontWeight,
                                            Converter={StaticResource FontWeightConverter},
                                            Mode=TwoWay}"/>
                            <TextBlock Grid.Column="1"
                                       Text="{Binding ElementName=FontWeightSlider, Path=Value, Mode=OneWay}"
                                       Style="{StaticResource SliderValueLabel}"
                                       Margin="10,0,0,0"/>
                        </Grid>
                    </StackPanel>
                    <TextBox x:Uid="Profile_Padding"
                             Text="{x:Bind State.Profile.Padding, Mode=TwoWay}"/>
>>>>>>> af17c593
                    <Controls:RadioButtons x:Uid="Profile_CursorShape"
                                           ItemsSource="{x:Bind CursorShapeList, Mode=OneWay}"
                                           SelectedItem="{x:Bind CurrentCursorShape, Mode=TwoWay}"
                                           ItemTemplate="{StaticResource EnumRadioButtonTemplate}"/>
                    <Controls:NumberBox x:Uid="Profile_CursorHeight"
                                        Value="100"
                                        SmallChange="1"
                                        LargeChange="10"/>
<<<<<<< HEAD

                    <TextBlock x:Uid="Profile_Background"/>
=======
                    <ComboBox x:Uid="Profile_ColorScheme"
                              ItemsSource="{x:Bind ColorSchemeList, Mode=OneWay}"
                              SelectedItem="{x:Bind CurrentColorScheme, Mode=TwoWay}">
                        <ComboBox.ItemTemplate>
                            <DataTemplate x:DataType="model:ColorScheme">
                                <TextBlock Text="{x:Bind Name, Mode=OneWay}"/>
                            </DataTemplate>
                        </ComboBox.ItemTemplate>
                    </ComboBox>
>>>>>>> af17c593
                    <StackPanel Orientation="Horizontal">
                        <TextBox x:Uid="Profile_BackgroundImage"
                                 x:Name="BackgroundImage"
                                 Text="{x:Bind State.Profile.BackgroundImagePath, Mode=TwoWay}"/>
                        <Button x:Uid="Profile_BackgroundImageBrowse"
                                Click="BackgroundImage_Click"
                                Margin="10,0,0,0"/>
                    </StackPanel>
                    <Controls:RadioButtons x:Uid="Profile_BackgroundImageStretchMode"
                                           ItemsSource="{x:Bind BackgroundImageStretchModeList, Mode=OneWay}"
                                           SelectedItem="{x:Bind CurrentBackgroundImageStretchMode, Mode=TwoWay}"
                                           ItemTemplate="{StaticResource EnumRadioButtonTemplate}"/>
                    <ComboBox x:Uid="Profile_BackgroundImageAlignment">
                        <ComboBox.Items>
                            <ComboBoxItem x:Uid="Profile_BackgroundImageAlignmentCenter"/>
                            <ComboBoxItem x:Uid="Profile_BackgroundImageAlignmentLeft"/>
                            <ComboBoxItem x:Uid="Profile_BackgroundImageAlignmentTop"/>
                            <ComboBoxItem x:Uid="Profile_BackgroundImageAlignmentRight"/>
                            <ComboBoxItem x:Uid="Profile_BackgroundImageAlignmentBottom"/>
                            <ComboBoxItem x:Uid="Profile_BackgroundImageAlignmentTopLeft"/>
                            <ComboBoxItem x:Uid="Profile_BackgroundImageAlignmentTopRight"/>
                            <ComboBoxItem x:Uid="Profile_BackgroundImageAlignmentBottomLeft"/>
                            <ComboBoxItem x:Uid="Profile_BackgroundImageAlignmentBottomRight"/>
                        </ComboBox.Items>
                    </ComboBox>
<<<<<<< HEAD
                    <Controls:NumberBox x:Uid="Profile_BackgroundImageOpacity"
                                        Value="{x:Bind State.Profile.BackgroundImageOpacity, Mode=TwoWay}"
                                        SmallChange="10"
                                        LargeChange="25"/>

                    <TextBlock x:Uid="Profile_Acrylic"/>
=======
                    <StackPanel>
                        <TextBlock x:Uid="Profile_BackgroundImageOpacity"
                                   Style="{StaticResource SliderHeader}"/>
                        <Grid>
                            <Grid.ColumnDefinitions>
                                <ColumnDefinition Width="*"/>
                                <ColumnDefinition Width="Auto"/>
                            </Grid.ColumnDefinitions>
                            <Slider x:Name="BIOpacitySlider"
                                    Grid.Column="0"
                                    Value="{x:Bind State.Profile.BackgroundImageOpacity, Converter={StaticResource PercentageConverter}, Mode=TwoWay}"/>
                            <TextBlock Grid.Column="1"
                                       Text="{Binding ElementName=BIOpacitySlider, Path=Value, Mode=OneWay}"
                                       Style="{StaticResource SliderValueLabel}"/>
                        </Grid>
                    </StackPanel>
>>>>>>> af17c593
                    <CheckBox x:Uid="Profile_UseAcrylic"
                              x:Name="UseAcrylicCheckBox"
                              IsChecked="{x:Bind State.Profile.UseAcrylic, Mode=TwoWay}"/>
<<<<<<< HEAD
                    <Controls:NumberBox x:Uid="Profile_AcrylicOpacity"
                                        Value="{x:Bind State.Profile.AcrylicOpacity, Mode=TwoWay}"
                                        SmallChange="0.1"
                                        LargeChange="0.25"/>
=======
                    <StackPanel x:Name="AcrylicOpacityControl"
                                Visibility="{Binding ElementName=UseAcrylicCheckBox, Path=IsChecked, Mode=OneWay}">
                        <TextBlock x:Uid="Profile_AcrylicOpacity"
                                   Style="{StaticResource SliderHeader}"/>
                        <Grid>
                            <Grid.ColumnDefinitions>
                                <ColumnDefinition Width="*"/>
                                <ColumnDefinition Width="Auto"/>
                            </Grid.ColumnDefinitions>
                            <Slider x:Name="AcrylicOpacitySlider"
                                    Grid.Column="0"
                                    Value="{x:Bind State.Profile.AcrylicOpacity, Converter={StaticResource PercentageConverter}, Mode=TwoWay}"/>
                            <TextBlock Grid.Column="1"
                                       Text="{Binding ElementName=AcrylicOpacitySlider, Path=Value, Mode=OneWay}"
                                       Style="{StaticResource SliderValueLabel}"/>
                        </Grid>
                    </StackPanel>
                    <CheckBox x:Uid="Profile_RetroTerminalEffect"
                              IsChecked="{x:Bind State.Profile.RetroTerminalEffect, Mode=TwoWay}"/>
>>>>>>> af17c593
                </StackPanel>
            </ScrollViewer>
        </PivotItem>

        <!-- Advanced Tab -->
        <PivotItem x:Uid="Profile_Advanced">
            <ScrollViewer>
                <StackPanel HorizontalAlignment="Left">
                    <CheckBox x:Uid="Profile_Hidden"
                              IsChecked="{x:Bind State.Profile.Hidden, Mode=TwoWay}"/>
                    <CheckBox x:Uid="Profile_SuppressApplicationTitle"
                              IsChecked="{x:Bind State.Profile.SuppressApplicationTitle, Mode=TwoWay}"/>
                    <Controls:RadioButtons x:Uid="Profile_AntialiasingMode"
                                               ItemsSource="{x:Bind AntiAliasingModeList, Mode=OneWay}"
                                               SelectedItem="{x:Bind CurrentAntiAliasingMode, Mode=TwoWay}"
                                               ItemTemplate="{StaticResource EnumRadioButtonTemplate}"/>
                    <CheckBox x:Uid="Profile_AltGrAliasing"
                              IsChecked="{x:Bind State.Profile.AltGrAliasing, Mode=TwoWay}" />
                    <CheckBox x:Uid="Profile_SnapOnInput"
                              IsChecked="{x:Bind State.Profile.SnapOnInput, Mode=TwoWay}"/>
                    <Controls:NumberBox x:Uid="Profile_HistorySize"
                                        Value="{x:Bind State.Profile.HistorySize, Mode=TwoWay}"
                                        SmallChange="10"
                                        LargeChange="100"/>
                    <Controls:RadioButtons x:Uid="Profile_CloseOnExit"
                                           ItemsSource="{x:Bind CloseOnExitModeList, Mode=OneWay}"
                                           SelectedItem="{x:Bind CurrentCloseOnExitMode, Mode=TwoWay}"
                                           ItemTemplate="{StaticResource EnumRadioButtonTemplate}"/>
                    <Controls:RadioButtons x:Uid="Profile_BellStyle"
                                           ItemsSource="{x:Bind BellStyleList, Mode=OneWay}"
                                           SelectedItem="{x:Bind CurrentBellStyle, Mode=TwoWay}"
                                           ItemTemplate="{StaticResource EnumRadioButtonTemplate}"/>
                </StackPanel>
            </ScrollViewer>
        </PivotItem>
    </Pivot>
</Page>
<|MERGE_RESOLUTION|>--- conflicted
+++ resolved
@@ -1,297 +1,263 @@
-﻿<!-- Copyright (c) Microsoft Corporation. All rights reserved. Licensed under
-the MIT License. See LICENSE in the project root for license information. -->
-<Page
-    x:Class="Microsoft.Terminal.Settings.Editor.Profiles"
-    xmlns="http://schemas.microsoft.com/winfx/2006/xaml/presentation"
-    xmlns:x="http://schemas.microsoft.com/winfx/2006/xaml"
-    xmlns:local="using:Microsoft.Terminal.Settings.Editor"
-    xmlns:model="using:Microsoft.Terminal.Settings.Model"
-    xmlns:d="http://schemas.microsoft.com/expression/blend/2008"
-    xmlns:mc="http://schemas.openxmlformats.org/markup-compatibility/2006"
-    xmlns:Controls="using:Microsoft.UI.Xaml.Controls"
-    mc:Ignorable="d">
-
-    <Page.Resources>
-        <ResourceDictionary>
-            <ResourceDictionary.MergedDictionaries>
-                <ResourceDictionary Source="CommonResources.xaml"/>
-            </ResourceDictionary.MergedDictionaries>
-
-            <Style x:Key="SliderValueLabel" TargetType="TextBlock">
-                <Setter Property="Width" Value="35"/>
-                <Setter Property="Margin" Value="10,0,0,20"/>
-                <Setter Property="FontSize" Value="15"/>
-                <Setter Property="HorizontalAlignment" Value="Left"/>
-                <Setter Property="VerticalAlignment" Value="Center"/>
-                <Setter Property="ToolTipService.Placement" Value="Mouse"/>
-            </Style>
-
-            <Style x:Key="SliderHeader" TargetType="TextBlock">
-                <Setter Property="Margin" Value="0,0,0,0"/>
-                <Setter Property="FontSize" Value="15"/>
-                <Setter Property="HorizontalAlignment" Value="Left"/>
-                <Setter Property="ToolTipService.Placement" Value="Mouse"/>
-            </Style>
-
-            <Style TargetType="ScrollViewer">
-                <Setter Property="Margin" Value="0,10,0,0"/>
-            </Style>
-
-            <Style TargetType="TextBlock">
-                <Setter Property="Margin" Value="0,20,0,10"/>
-                <Setter Property="FontSize" Value="20"/>
-            </Style>
-
-            <DataTemplate x:DataType="local:EnumEntry" x:Key="EnumRadioButtonTemplate">
-                <RadioButton Content="{x:Bind EnumName, Mode=OneWay}"/>
-            </DataTemplate>
-
-            <DataTemplate x:DataType="local:EnumEntry" x:Key="EnumComboBoxItemTemplate">
-                <TextBlock Text="{x:Bind EnumName, Mode=OneWay}"/>
-            </DataTemplate>
-
-            <local:ColorToBrushConverter x:Key="ColorToBrushConverter"/>
-            <local:PercentageConverter x:Key="PercentageConverter"/>
-            <local:FontWeightConverter x:Key="FontWeightConverter"/>
-        </ResourceDictionary>
-    </Page.Resources>
-
-    <Pivot>
-        <!-- General Tab -->
-        <PivotItem x:Uid="Profile_General">
-            <ScrollViewer>
-                <StackPanel HorizontalAlignment="Left">
-                    <StackPanel Orientation="Horizontal">
-                        <TextBox x:Uid="Profile_Commandline"
-                             x:Name="Commandline"
-                             Text="{x:Bind State.Profile.Commandline, Mode=TwoWay}"/>
-                        <Button x:Uid="Profile_CommandlineBrowse"
-                            Click="Commandline_Click"
-                            Margin="10,0,0,0"/>
-                    </StackPanel>
-                    <StackPanel Orientation="Horizontal">
-                        <TextBox x:Uid="Profile_StartingDirectory"
-                                 x:Name="StartingDirectory"
-                                 Text="{x:Bind State.Profile.StartingDirectory, Mode=TwoWay}"/>
-                        <Button x:Uid="Profile_StartingDirectoryBrowse"
-                                Click="StartingDirectory_Click"
-                                Margin="10,0,0,0"/>
-                    </StackPanel>
-                    <StackPanel Orientation="Horizontal">
-                        <TextBox x:Uid="Profile_Icon"
-                                 Text="{x:Bind State.Profile.Icon, Mode=TwoWay}"/>
-                        <Button x:Uid="Profile_IconBrowse"
-                                Margin="10,0,0,0"/>
-                    </StackPanel>
-                    <TextBox x:Uid="Profile_TabTitle"
-                             Text="{x:Bind State.Profile.TabTitle, Mode=TwoWay}"
-                             HorizontalAlignment="Left"/>
-                </StackPanel>
-            </ScrollViewer>
-        </PivotItem>
-
-        <!-- Appearance Tab -->
-        <PivotItem x:Uid="Profile_Appearance">
-            <ScrollViewer>
-                <StackPanel HorizontalAlignment="Left">
-                    <TextBlock x:Uid="Profile_Window" Margin="0,0,0,10"/>
-                    <TextBox x:Uid="Profile_Padding"
-                             Text="{x:Bind State.Profile.Padding, Mode=TwoWay}"/>
-                    <Controls:RadioButtons x:Uid="Profile_ScrollbarVisibility"
-                                           ItemsSource="{x:Bind ScrollStateList, Mode=OneWay}"
-                                           SelectedItem="{x:Bind CurrentScrollState, Mode=TwoWay}"
-                                           ItemTemplate="{StaticResource EnumRadioButtonTemplate}"/>
-                    
-                    <TextBlock x:Uid="Profile_Text"/>
-                    <ComboBox x:Uid="Profile_ColorScheme"
-                              ItemsSource="{x:Bind ColorSchemeList, Mode=OneWay}"
-                              SelectedItem="{x:Bind CurrentColorScheme, Mode=TwoWay}">
-                        <ComboBox.ItemTemplate>
-                            <DataTemplate x:DataType="model:ColorScheme">
-                                <TextBlock Text="{x:Bind Name, Mode=OneWay}"/>
-                            </DataTemplate>
-                        </ComboBox.ItemTemplate>
-                    </ComboBox>
-                    <TextBox x:Uid="Profile_FontFace"
-                             Text="{x:Bind State.Profile.FontFace, Mode=TwoWay}"/>
-                    <Controls:NumberBox x:Uid="Profile_FontSize"
-                                        Value="{x:Bind State.Profile.FontSize, Mode=TwoWay}"
-                                        SmallChange="1"
-                                        LargeChange="10"/>
-<<<<<<< HEAD
-                    <TextBox x:Uid="Profile_FontWeight"/>
-                    <CheckBox x:Uid="Profile_RetroTerminalEffect"
-                              IsChecked="{x:Bind State.Profile.RetroTerminalEffect, Mode=TwoWay}"/>
-                    
-                    <TextBlock x:Uid="Profile_Cursor"/>
-=======
-                    <StackPanel Margin="0,0,0,20">
-                        <ComboBox x:Uid="Profile_FontWeight"
-                                  x:Name="FontWeightComboBox"
-                                  Margin="0"
-                                  ItemsSource="{x:Bind FontWeightList, Mode=OneWay}"
-                                  SelectedItem="{x:Bind CurrentFontWeight, Mode=TwoWay}"
-                                  ItemTemplate="{StaticResource EnumComboBoxItemTemplate}"/>
-
-                        <!--Custom Font Weight Control-->
-                        <Grid Margin="0,10,0,0"
-                              Visibility="{x:Bind IsCustomFontWeight, Mode=OneWay}">
-                            <Grid.ColumnDefinitions>
-                                <ColumnDefinition Width="*"/>
-                                <ColumnDefinition Width="Auto"/>
-                            </Grid.ColumnDefinitions>
-                            <Slider x:Name="FontWeightSlider"
-                                    Grid.Column="0"
-                                    Minimum="0" Maximum="1000"
-                                    TickFrequency="50" TickPlacement="Outside"
-                                    Margin="0"
-                                    Value="{x:Bind State.Profile.FontWeight,
-                                            Converter={StaticResource FontWeightConverter},
-                                            Mode=TwoWay}"/>
-                            <TextBlock Grid.Column="1"
-                                       Text="{Binding ElementName=FontWeightSlider, Path=Value, Mode=OneWay}"
-                                       Style="{StaticResource SliderValueLabel}"
-                                       Margin="10,0,0,0"/>
-                        </Grid>
-                    </StackPanel>
-                    <TextBox x:Uid="Profile_Padding"
-                             Text="{x:Bind State.Profile.Padding, Mode=TwoWay}"/>
->>>>>>> af17c593
-                    <Controls:RadioButtons x:Uid="Profile_CursorShape"
-                                           ItemsSource="{x:Bind CursorShapeList, Mode=OneWay}"
-                                           SelectedItem="{x:Bind CurrentCursorShape, Mode=TwoWay}"
-                                           ItemTemplate="{StaticResource EnumRadioButtonTemplate}"/>
-                    <Controls:NumberBox x:Uid="Profile_CursorHeight"
-                                        Value="100"
-                                        SmallChange="1"
-                                        LargeChange="10"/>
-<<<<<<< HEAD
-
-                    <TextBlock x:Uid="Profile_Background"/>
-=======
-                    <ComboBox x:Uid="Profile_ColorScheme"
-                              ItemsSource="{x:Bind ColorSchemeList, Mode=OneWay}"
-                              SelectedItem="{x:Bind CurrentColorScheme, Mode=TwoWay}">
-                        <ComboBox.ItemTemplate>
-                            <DataTemplate x:DataType="model:ColorScheme">
-                                <TextBlock Text="{x:Bind Name, Mode=OneWay}"/>
-                            </DataTemplate>
-                        </ComboBox.ItemTemplate>
-                    </ComboBox>
->>>>>>> af17c593
-                    <StackPanel Orientation="Horizontal">
-                        <TextBox x:Uid="Profile_BackgroundImage"
-                                 x:Name="BackgroundImage"
-                                 Text="{x:Bind State.Profile.BackgroundImagePath, Mode=TwoWay}"/>
-                        <Button x:Uid="Profile_BackgroundImageBrowse"
-                                Click="BackgroundImage_Click"
-                                Margin="10,0,0,0"/>
-                    </StackPanel>
-                    <Controls:RadioButtons x:Uid="Profile_BackgroundImageStretchMode"
-                                           ItemsSource="{x:Bind BackgroundImageStretchModeList, Mode=OneWay}"
-                                           SelectedItem="{x:Bind CurrentBackgroundImageStretchMode, Mode=TwoWay}"
-                                           ItemTemplate="{StaticResource EnumRadioButtonTemplate}"/>
-                    <ComboBox x:Uid="Profile_BackgroundImageAlignment">
-                        <ComboBox.Items>
-                            <ComboBoxItem x:Uid="Profile_BackgroundImageAlignmentCenter"/>
-                            <ComboBoxItem x:Uid="Profile_BackgroundImageAlignmentLeft"/>
-                            <ComboBoxItem x:Uid="Profile_BackgroundImageAlignmentTop"/>
-                            <ComboBoxItem x:Uid="Profile_BackgroundImageAlignmentRight"/>
-                            <ComboBoxItem x:Uid="Profile_BackgroundImageAlignmentBottom"/>
-                            <ComboBoxItem x:Uid="Profile_BackgroundImageAlignmentTopLeft"/>
-                            <ComboBoxItem x:Uid="Profile_BackgroundImageAlignmentTopRight"/>
-                            <ComboBoxItem x:Uid="Profile_BackgroundImageAlignmentBottomLeft"/>
-                            <ComboBoxItem x:Uid="Profile_BackgroundImageAlignmentBottomRight"/>
-                        </ComboBox.Items>
-                    </ComboBox>
-<<<<<<< HEAD
-                    <Controls:NumberBox x:Uid="Profile_BackgroundImageOpacity"
-                                        Value="{x:Bind State.Profile.BackgroundImageOpacity, Mode=TwoWay}"
-                                        SmallChange="10"
-                                        LargeChange="25"/>
-
-                    <TextBlock x:Uid="Profile_Acrylic"/>
-=======
-                    <StackPanel>
-                        <TextBlock x:Uid="Profile_BackgroundImageOpacity"
-                                   Style="{StaticResource SliderHeader}"/>
-                        <Grid>
-                            <Grid.ColumnDefinitions>
-                                <ColumnDefinition Width="*"/>
-                                <ColumnDefinition Width="Auto"/>
-                            </Grid.ColumnDefinitions>
-                            <Slider x:Name="BIOpacitySlider"
-                                    Grid.Column="0"
-                                    Value="{x:Bind State.Profile.BackgroundImageOpacity, Converter={StaticResource PercentageConverter}, Mode=TwoWay}"/>
-                            <TextBlock Grid.Column="1"
-                                       Text="{Binding ElementName=BIOpacitySlider, Path=Value, Mode=OneWay}"
-                                       Style="{StaticResource SliderValueLabel}"/>
-                        </Grid>
-                    </StackPanel>
->>>>>>> af17c593
-                    <CheckBox x:Uid="Profile_UseAcrylic"
-                              x:Name="UseAcrylicCheckBox"
-                              IsChecked="{x:Bind State.Profile.UseAcrylic, Mode=TwoWay}"/>
-<<<<<<< HEAD
-                    <Controls:NumberBox x:Uid="Profile_AcrylicOpacity"
-                                        Value="{x:Bind State.Profile.AcrylicOpacity, Mode=TwoWay}"
-                                        SmallChange="0.1"
-                                        LargeChange="0.25"/>
-=======
-                    <StackPanel x:Name="AcrylicOpacityControl"
-                                Visibility="{Binding ElementName=UseAcrylicCheckBox, Path=IsChecked, Mode=OneWay}">
-                        <TextBlock x:Uid="Profile_AcrylicOpacity"
-                                   Style="{StaticResource SliderHeader}"/>
-                        <Grid>
-                            <Grid.ColumnDefinitions>
-                                <ColumnDefinition Width="*"/>
-                                <ColumnDefinition Width="Auto"/>
-                            </Grid.ColumnDefinitions>
-                            <Slider x:Name="AcrylicOpacitySlider"
-                                    Grid.Column="0"
-                                    Value="{x:Bind State.Profile.AcrylicOpacity, Converter={StaticResource PercentageConverter}, Mode=TwoWay}"/>
-                            <TextBlock Grid.Column="1"
-                                       Text="{Binding ElementName=AcrylicOpacitySlider, Path=Value, Mode=OneWay}"
-                                       Style="{StaticResource SliderValueLabel}"/>
-                        </Grid>
-                    </StackPanel>
-                    <CheckBox x:Uid="Profile_RetroTerminalEffect"
-                              IsChecked="{x:Bind State.Profile.RetroTerminalEffect, Mode=TwoWay}"/>
->>>>>>> af17c593
-                </StackPanel>
-            </ScrollViewer>
-        </PivotItem>
-
-        <!-- Advanced Tab -->
-        <PivotItem x:Uid="Profile_Advanced">
-            <ScrollViewer>
-                <StackPanel HorizontalAlignment="Left">
-                    <CheckBox x:Uid="Profile_Hidden"
-                              IsChecked="{x:Bind State.Profile.Hidden, Mode=TwoWay}"/>
-                    <CheckBox x:Uid="Profile_SuppressApplicationTitle"
-                              IsChecked="{x:Bind State.Profile.SuppressApplicationTitle, Mode=TwoWay}"/>
-                    <Controls:RadioButtons x:Uid="Profile_AntialiasingMode"
-                                               ItemsSource="{x:Bind AntiAliasingModeList, Mode=OneWay}"
-                                               SelectedItem="{x:Bind CurrentAntiAliasingMode, Mode=TwoWay}"
-                                               ItemTemplate="{StaticResource EnumRadioButtonTemplate}"/>
-                    <CheckBox x:Uid="Profile_AltGrAliasing"
-                              IsChecked="{x:Bind State.Profile.AltGrAliasing, Mode=TwoWay}" />
-                    <CheckBox x:Uid="Profile_SnapOnInput"
-                              IsChecked="{x:Bind State.Profile.SnapOnInput, Mode=TwoWay}"/>
-                    <Controls:NumberBox x:Uid="Profile_HistorySize"
-                                        Value="{x:Bind State.Profile.HistorySize, Mode=TwoWay}"
-                                        SmallChange="10"
-                                        LargeChange="100"/>
-                    <Controls:RadioButtons x:Uid="Profile_CloseOnExit"
-                                           ItemsSource="{x:Bind CloseOnExitModeList, Mode=OneWay}"
-                                           SelectedItem="{x:Bind CurrentCloseOnExitMode, Mode=TwoWay}"
-                                           ItemTemplate="{StaticResource EnumRadioButtonTemplate}"/>
-                    <Controls:RadioButtons x:Uid="Profile_BellStyle"
-                                           ItemsSource="{x:Bind BellStyleList, Mode=OneWay}"
-                                           SelectedItem="{x:Bind CurrentBellStyle, Mode=TwoWay}"
-                                           ItemTemplate="{StaticResource EnumRadioButtonTemplate}"/>
-                </StackPanel>
-            </ScrollViewer>
-        </PivotItem>
-    </Pivot>
-</Page>
+﻿<!-- Copyright (c) Microsoft Corporation. All rights reserved. Licensed under
+the MIT License. See LICENSE in the project root for license information. -->
+<Page
+    x:Class="Microsoft.Terminal.Settings.Editor.Profiles"
+    xmlns="http://schemas.microsoft.com/winfx/2006/xaml/presentation"
+    xmlns:x="http://schemas.microsoft.com/winfx/2006/xaml"
+    xmlns:local="using:Microsoft.Terminal.Settings.Editor"
+    xmlns:model="using:Microsoft.Terminal.Settings.Model"
+    xmlns:d="http://schemas.microsoft.com/expression/blend/2008"
+    xmlns:mc="http://schemas.openxmlformats.org/markup-compatibility/2006"
+    xmlns:Controls="using:Microsoft.UI.Xaml.Controls"
+    mc:Ignorable="d">
+
+    <Page.Resources>
+        <ResourceDictionary>
+            <ResourceDictionary.MergedDictionaries>
+                <ResourceDictionary Source="CommonResources.xaml"/>
+            </ResourceDictionary.MergedDictionaries>
+
+            <Style x:Key="SliderValueLabel" TargetType="TextBlock">
+                <Setter Property="Width" Value="35"/>
+                <Setter Property="Margin" Value="10,0,0,20"/>
+                <Setter Property="FontSize" Value="15"/>
+                <Setter Property="HorizontalAlignment" Value="Left"/>
+                <Setter Property="VerticalAlignment" Value="Center"/>
+                <Setter Property="ToolTipService.Placement" Value="Mouse"/>
+            </Style>
+
+            <Style x:Key="SliderHeader" TargetType="TextBlock">
+                <Setter Property="Margin" Value="0,0,0,0"/>
+                <Setter Property="FontSize" Value="15"/>
+                <Setter Property="HorizontalAlignment" Value="Left"/>
+                <Setter Property="ToolTipService.Placement" Value="Mouse"/>
+            </Style>
+
+            <Style TargetType="ScrollViewer">
+                <Setter Property="Margin" Value="0,10,0,0"/>
+            </Style>
+
+            <Style TargetType="TextBlock">
+                <Setter Property="Margin" Value="0,20,0,10"/>
+                <Setter Property="FontSize" Value="20"/>
+            </Style>
+
+            <DataTemplate x:DataType="local:EnumEntry" x:Key="EnumRadioButtonTemplate">
+                <RadioButton Content="{x:Bind EnumName, Mode=OneWay}"/>
+            </DataTemplate>
+
+            <DataTemplate x:DataType="local:EnumEntry" x:Key="EnumComboBoxItemTemplate">
+                <TextBlock Text="{x:Bind EnumName, Mode=OneWay}"/>
+            </DataTemplate>
+
+            <local:ColorToBrushConverter x:Key="ColorToBrushConverter"/>
+            <local:PercentageConverter x:Key="PercentageConverter"/>
+            <local:FontWeightConverter x:Key="FontWeightConverter"/>
+        </ResourceDictionary>
+    </Page.Resources>
+
+    <Pivot>
+        <!-- General Tab -->
+        <PivotItem x:Uid="Profile_General">
+            <ScrollViewer>
+                <StackPanel HorizontalAlignment="Left">
+                    <StackPanel Orientation="Horizontal">
+                        <TextBox x:Uid="Profile_Commandline"
+                             x:Name="Commandline"
+                             Text="{x:Bind State.Profile.Commandline, Mode=TwoWay}"/>
+                        <Button x:Uid="Profile_CommandlineBrowse"
+                            Click="Commandline_Click"
+                            Margin="10,0,0,0"/>
+                    </StackPanel>
+                    <StackPanel Orientation="Horizontal">
+                        <TextBox x:Uid="Profile_StartingDirectory"
+                                 x:Name="StartingDirectory"
+                                 Text="{x:Bind State.Profile.StartingDirectory, Mode=TwoWay}"/>
+                        <Button x:Uid="Profile_StartingDirectoryBrowse"
+                                Click="StartingDirectory_Click"
+                                Margin="10,0,0,0"/>
+                    </StackPanel>
+                    <StackPanel Orientation="Horizontal">
+                        <TextBox x:Uid="Profile_Icon"
+                                 Text="{x:Bind State.Profile.Icon, Mode=TwoWay}"/>
+                        <Button x:Uid="Profile_IconBrowse"
+                                Margin="10,0,0,0"/>
+                    </StackPanel>
+                    <TextBox x:Uid="Profile_TabTitle"
+                             Text="{x:Bind State.Profile.TabTitle, Mode=TwoWay}"
+                             HorizontalAlignment="Left"/>
+                </StackPanel>
+            </ScrollViewer>
+        </PivotItem>
+
+        <!-- Appearance Tab -->
+        <PivotItem x:Uid="Profile_Appearance">
+            <ScrollViewer>
+                <StackPanel HorizontalAlignment="Left">
+                    <TextBlock x:Uid="Profile_Window" Margin="0,0,0,10"/>
+                    <TextBox x:Uid="Profile_Padding"
+                             Text="{x:Bind State.Profile.Padding, Mode=TwoWay}"/>
+                    <Controls:RadioButtons x:Uid="Profile_ScrollbarVisibility"
+                                           ItemsSource="{x:Bind ScrollStateList, Mode=OneWay}"
+                                           SelectedItem="{x:Bind CurrentScrollState, Mode=TwoWay}"
+                                           ItemTemplate="{StaticResource EnumRadioButtonTemplate}"/>
+                    
+                    <TextBlock x:Uid="Profile_Text"/>
+                    <ComboBox x:Uid="Profile_ColorScheme"
+                              ItemsSource="{x:Bind ColorSchemeList, Mode=OneWay}"
+                              SelectedItem="{x:Bind CurrentColorScheme, Mode=TwoWay}">
+                        <ComboBox.ItemTemplate>
+                            <DataTemplate x:DataType="model:ColorScheme">
+                                <TextBlock Text="{x:Bind Name, Mode=OneWay}"/>
+                            </DataTemplate>
+                        </ComboBox.ItemTemplate>
+                    </ComboBox>
+                    <TextBox x:Uid="Profile_FontFace"
+                             Text="{x:Bind State.Profile.FontFace, Mode=TwoWay}"/>
+                    <Controls:NumberBox x:Uid="Profile_FontSize"
+                                        Value="{x:Bind State.Profile.FontSize, Mode=TwoWay}"
+                                        SmallChange="1"
+                                        LargeChange="10"/>
+                    <StackPanel Margin="0,0,0,20">
+                        <ComboBox x:Uid="Profile_FontWeight"
+                                  x:Name="FontWeightComboBox"
+                                  Margin="0"
+                                  ItemsSource="{x:Bind FontWeightList, Mode=OneWay}"
+                                  SelectedItem="{x:Bind CurrentFontWeight, Mode=TwoWay}"
+                                  ItemTemplate="{StaticResource EnumComboBoxItemTemplate}"/>
+
+                        <!--Custom Font Weight Control-->
+                        <Grid Margin="0,10,0,0"
+                              Visibility="{x:Bind IsCustomFontWeight, Mode=OneWay}">
+                            <Grid.ColumnDefinitions>
+                                <ColumnDefinition Width="*"/>
+                                <ColumnDefinition Width="Auto"/>
+                            </Grid.ColumnDefinitions>
+                            <Slider x:Name="FontWeightSlider"
+                                    Grid.Column="0"
+                                    Minimum="0" Maximum="1000"
+                                    TickFrequency="50" TickPlacement="Outside"
+                                    Margin="0"
+                                    Value="{x:Bind State.Profile.FontWeight,
+                                            Converter={StaticResource FontWeightConverter},
+                                            Mode=TwoWay}"/>
+                            <TextBlock Grid.Column="1"
+                                       Text="{Binding ElementName=FontWeightSlider, Path=Value, Mode=OneWay}"
+                                       Style="{StaticResource SliderValueLabel}"
+                                       Margin="10,0,0,0"/>
+                        </Grid>
+                    </StackPanel>
+                    <CheckBox x:Uid="Profile_RetroTerminalEffect"
+                              IsChecked="{x:Bind State.Profile.RetroTerminalEffect, Mode=TwoWay}"/>
+                    
+                    <TextBlock x:Uid="Profile_Cursor"/>
+                    <Controls:RadioButtons x:Uid="Profile_CursorShape"
+                                           ItemsSource="{x:Bind CursorShapeList, Mode=OneWay}"
+                                           SelectedItem="{x:Bind CurrentCursorShape, Mode=TwoWay}"
+                                           ItemTemplate="{StaticResource EnumRadioButtonTemplate}"/>
+                    <Controls:NumberBox x:Uid="Profile_CursorHeight"
+                                        Value="100"
+                                        SmallChange="1"
+                                        LargeChange="10"/>
+
+                    <TextBlock x:Uid="Profile_Background"/>
+                    <StackPanel Orientation="Horizontal">
+                        <TextBox x:Uid="Profile_BackgroundImage"
+                                 x:Name="BackgroundImage"
+                                 Text="{x:Bind State.Profile.BackgroundImagePath, Mode=TwoWay}"/>
+                        <Button x:Uid="Profile_BackgroundImageBrowse"
+                                Click="BackgroundImage_Click"
+                                Margin="10,0,0,0"/>
+                    </StackPanel>
+                    <Controls:RadioButtons x:Uid="Profile_BackgroundImageStretchMode"
+                                           ItemsSource="{x:Bind BackgroundImageStretchModeList, Mode=OneWay}"
+                                           SelectedItem="{x:Bind CurrentBackgroundImageStretchMode, Mode=TwoWay}"
+                                           ItemTemplate="{StaticResource EnumRadioButtonTemplate}"/>
+                    <ComboBox x:Uid="Profile_BackgroundImageAlignment">
+                        <ComboBox.Items>
+                            <ComboBoxItem x:Uid="Profile_BackgroundImageAlignmentCenter"/>
+                            <ComboBoxItem x:Uid="Profile_BackgroundImageAlignmentLeft"/>
+                            <ComboBoxItem x:Uid="Profile_BackgroundImageAlignmentTop"/>
+                            <ComboBoxItem x:Uid="Profile_BackgroundImageAlignmentRight"/>
+                            <ComboBoxItem x:Uid="Profile_BackgroundImageAlignmentBottom"/>
+                            <ComboBoxItem x:Uid="Profile_BackgroundImageAlignmentTopLeft"/>
+                            <ComboBoxItem x:Uid="Profile_BackgroundImageAlignmentTopRight"/>
+                            <ComboBoxItem x:Uid="Profile_BackgroundImageAlignmentBottomLeft"/>
+                            <ComboBoxItem x:Uid="Profile_BackgroundImageAlignmentBottomRight"/>
+                        </ComboBox.Items>
+                    </ComboBox>
+                    <StackPanel>
+                        <TextBlock x:Uid="Profile_BackgroundImageOpacity"
+                                   Style="{StaticResource SliderHeader}"/>
+                        <Grid>
+                            <Grid.ColumnDefinitions>
+                                <ColumnDefinition Width="*"/>
+                                <ColumnDefinition Width="Auto"/>
+                            </Grid.ColumnDefinitions>
+                            <Slider x:Name="BIOpacitySlider"
+                                    Grid.Column="0"
+                                    Value="{x:Bind State.Profile.BackgroundImageOpacity, Converter={StaticResource PercentageConverter}, Mode=TwoWay}"/>
+                            <TextBlock Grid.Column="1"
+                                       Text="{Binding ElementName=BIOpacitySlider, Path=Value, Mode=OneWay}"
+                                       Style="{StaticResource SliderValueLabel}"/>
+                        </Grid>
+                    </StackPanel>
+
+                    <TextBlock x:Uid="Profile_Acrylic"/>
+                    <CheckBox x:Uid="Profile_UseAcrylic"
+                              x:Name="UseAcrylicCheckBox"
+                              IsChecked="{x:Bind State.Profile.UseAcrylic, Mode=TwoWay}"/>
+                    <StackPanel x:Name="AcrylicOpacityControl"
+                                Visibility="{Binding ElementName=UseAcrylicCheckBox, Path=IsChecked, Mode=OneWay}">
+                        <TextBlock x:Uid="Profile_AcrylicOpacity"
+                                   Style="{StaticResource SliderHeader}"/>
+                        <Grid>
+                            <Grid.ColumnDefinitions>
+                                <ColumnDefinition Width="*"/>
+                                <ColumnDefinition Width="Auto"/>
+                            </Grid.ColumnDefinitions>
+                            <Slider x:Name="AcrylicOpacitySlider"
+                                    Grid.Column="0"
+                                    Value="{x:Bind State.Profile.AcrylicOpacity, Converter={StaticResource PercentageConverter}, Mode=TwoWay}"/>
+                            <TextBlock Grid.Column="1"
+                                       Text="{Binding ElementName=AcrylicOpacitySlider, Path=Value, Mode=OneWay}"
+                                       Style="{StaticResource SliderValueLabel}"/>
+                        </Grid>
+                    </StackPanel>
+                </StackPanel>
+            </ScrollViewer>
+        </PivotItem>
+
+        <!-- Advanced Tab -->
+        <PivotItem x:Uid="Profile_Advanced">
+            <ScrollViewer>
+                <StackPanel HorizontalAlignment="Left">
+                    <CheckBox x:Uid="Profile_Hidden"
+                              IsChecked="{x:Bind State.Profile.Hidden, Mode=TwoWay}"/>
+                    <CheckBox x:Uid="Profile_SuppressApplicationTitle"
+                              IsChecked="{x:Bind State.Profile.SuppressApplicationTitle, Mode=TwoWay}"/>
+                    <Controls:RadioButtons x:Uid="Profile_AntialiasingMode"
+                                               ItemsSource="{x:Bind AntiAliasingModeList, Mode=OneWay}"
+                                               SelectedItem="{x:Bind CurrentAntiAliasingMode, Mode=TwoWay}"
+                                               ItemTemplate="{StaticResource EnumRadioButtonTemplate}"/>
+                    <CheckBox x:Uid="Profile_AltGrAliasing"
+                              IsChecked="{x:Bind State.Profile.AltGrAliasing, Mode=TwoWay}" />
+                    <CheckBox x:Uid="Profile_SnapOnInput"
+                              IsChecked="{x:Bind State.Profile.SnapOnInput, Mode=TwoWay}"/>
+                    <Controls:NumberBox x:Uid="Profile_HistorySize"
+                                        Value="{x:Bind State.Profile.HistorySize, Mode=TwoWay}"
+                                        SmallChange="10"
+                                        LargeChange="100"/>
+                    <Controls:RadioButtons x:Uid="Profile_CloseOnExit"
+                                           ItemsSource="{x:Bind CloseOnExitModeList, Mode=OneWay}"
+                                           SelectedItem="{x:Bind CurrentCloseOnExitMode, Mode=TwoWay}"
+                                           ItemTemplate="{StaticResource EnumRadioButtonTemplate}"/>
+                    <Controls:RadioButtons x:Uid="Profile_BellStyle"
+                                           ItemsSource="{x:Bind BellStyleList, Mode=OneWay}"
+                                           SelectedItem="{x:Bind CurrentBellStyle, Mode=TwoWay}"
+                                           ItemTemplate="{StaticResource EnumRadioButtonTemplate}"/>
+                </StackPanel>
+            </ScrollViewer>
+        </PivotItem>
+    </Pivot>
+</Page>