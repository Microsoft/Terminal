--- conflicted
+++ resolved
@@ -1,351 +1,335 @@
-// Copyright (c) Microsoft Corporation.
-// Licensed under the MIT license.
-
-#include "pch.h"
-#include "Terminal.hpp"
-
-using namespace Microsoft::Terminal::Core;
-
-// Method Description:
-// - Helper to determine the selected region of the buffer. Used for rendering.
-// Return Value:
-// - A vector of rectangles representing the regions to select, line by line. They are absolute coordinates relative to the buffer origin.
-std::vector<SMALL_RECT> Terminal::_GetSelectionRects() const
-{
-    std::vector<SMALL_RECT> selectionArea;
-
-    if (!_selectionActive)
-    {
-        return selectionArea;
-    }
-
-    // create these new anchors for comparison and rendering
-    COORD selectionAnchorWithOffset{ _selectionAnchor };
-    COORD endSelectionPositionWithOffset{ _endSelectionPosition };
-
-    // Add anchor offset here to update properly on new buffer output
-    THROW_IF_FAILED(ShortAdd(selectionAnchorWithOffset.Y, _selectionAnchor_YOffset, &selectionAnchorWithOffset.Y));
-    THROW_IF_FAILED(ShortAdd(endSelectionPositionWithOffset.Y, _endSelectionPosition_YOffset, &endSelectionPositionWithOffset.Y));
-
-    // clamp Y values to be within mutable viewport bounds
-    selectionAnchorWithOffset.Y = std::clamp(selectionAnchorWithOffset.Y, static_cast<SHORT>(0), _mutableViewport.BottomInclusive());
-    endSelectionPositionWithOffset.Y = std::clamp(endSelectionPositionWithOffset.Y, static_cast<SHORT>(0), _mutableViewport.BottomInclusive());
-
-    // clamp X values to be within buffer bounds
-    const auto bufferSize = _buffer->GetSize();
-    selectionAnchorWithOffset.X = std::clamp(_selectionAnchor.X, bufferSize.Left(), bufferSize.RightInclusive());
-    endSelectionPositionWithOffset.X = std::clamp(_endSelectionPosition.X, bufferSize.Left(), bufferSize.RightInclusive());
-
-    // NOTE: (0,0) is top-left so vertical comparison is inverted
-    const COORD& higherCoord = (selectionAnchorWithOffset.Y <= endSelectionPositionWithOffset.Y) ?
-                                   selectionAnchorWithOffset :
-                                   endSelectionPositionWithOffset;
-    const COORD& lowerCoord = (selectionAnchorWithOffset.Y > endSelectionPositionWithOffset.Y) ?
-                                  selectionAnchorWithOffset :
-                                  endSelectionPositionWithOffset;
-
-    selectionArea.reserve(lowerCoord.Y - higherCoord.Y + 1);
-    for (auto row = higherCoord.Y; row <= lowerCoord.Y; row++)
-    {
-        SMALL_RECT selectionRow;
-
-        selectionRow.Top = row;
-        selectionRow.Bottom = row;
-
-        if (_boxSelection || higherCoord.Y == lowerCoord.Y)
-        {
-            selectionRow.Left = std::min(higherCoord.X, lowerCoord.X);
-            selectionRow.Right = std::max(higherCoord.X, lowerCoord.X);
-        }
-        else
-        {
-            selectionRow.Left = (row == higherCoord.Y) ? higherCoord.X : 0;
-            selectionRow.Right = (row == lowerCoord.Y) ? lowerCoord.X : bufferSize.RightInclusive();
-        }
-
-        selectionRow.Left = _ExpandWideGlyphSelectionLeft(selectionRow.Left, row);
-        selectionRow.Right = _ExpandWideGlyphSelectionRight(selectionRow.Right, row);
-
-        selectionArea.emplace_back(selectionRow);
-    }
-    return selectionArea;
-}
-
-// Method Description:
-// - Expands the selection left-wards to cover a wide glyph, if necessary
-// Arguments:
-// - position: the (x,y) coordinate on the visible viewport
-// Return Value:
-// - updated x position to encapsulate the wide glyph
-const SHORT Terminal::_ExpandWideGlyphSelectionLeft(const SHORT xPos, const SHORT yPos) const
-{
-    // don't change the value if at/outside the boundary
-    if (xPos <= 0 || xPos > _buffer->GetSize().RightInclusive())
-    {
-        return xPos;
-    }
-
-    COORD position{ xPos, yPos };
-    const auto attr = _buffer->GetCellDataAt(position)->DbcsAttr();
-    if (attr.IsTrailing())
-    {
-        // move off by highlighting the lead half too.
-        // alters position.X
-        _buffer->GetSize().DecrementInBounds(position);
-    }
-    return position.X;
-}
-
-// Method Description:
-// - Expands the selection right-wards to cover a wide glyph, if necessary
-// Arguments:
-// - position: the (x,y) coordinate on the visible viewport
-// Return Value:
-// - updated x position to encapsulate the wide glyph
-const SHORT Terminal::_ExpandWideGlyphSelectionRight(const SHORT xPos, const SHORT yPos) const
-{
-    // don't change the value if at/outside the boundary
-    if (xPos < 0 || xPos >= _buffer->GetSize().RightInclusive())
-    {
-        return xPos;
-    }
-
-    COORD position{ xPos, yPos };
-    const auto attr = _buffer->GetCellDataAt(position)->DbcsAttr();
-    if (attr.IsLeading())
-    {
-        // move off by highlighting the trailing half too.
-        // alters position.X
-        _buffer->GetSize().IncrementInBounds(position);
-    }
-    return position.X;
-}
-
-// Method Description:
-// - Checks if selection is active
-// Return Value:
-// - bool representing if selection is active. Used to decide copy/paste on right click
-const bool Terminal::IsSelectionActive() const noexcept
-{
-    return _selectionActive;
-}
-
-// Method Description:
-// - Select the sequence between delimiters defined in Settings
-// Arguments:
-// - position: the (x,y) coordinate on the visible viewport
-void Terminal::DoubleClickSelection(const COORD position)
-{
-    // if you double click a delimiter, just select that one cell
-    COORD positionWithOffsets = _ConvertToBufferCell(position);
-    const auto cellChar = _buffer->GetCellDataAt(positionWithOffsets)->Chars();
-    if (_isWordDelimiter(cellChar))
-    {
-        SetSelectionAnchor(position);
-        return;
-    }
-
-    // scan leftwards until delimiter is found and
-    // set selection anchor to one right of that spot
-    _ExpandDoubleClickSelectionLeft(position);
-
-    // scan rightwards until delimiter is found and
-    // set endSelectionPosition to one left of that spot
-    _ExpandDoubleClickSelectionRight(position);
-}
-
-// Method Description:
-// - Select the entire row of the position clicked
-// Arguments:
-// - position: the (x,y) coordinate on the visible viewport
-void Terminal::TripleClickSelection(const COORD position)
-{
-    SetSelectionAnchor({ 0, position.Y });
-    SetEndSelectionPosition({ _buffer->GetSize().RightInclusive(), position.Y });
-}
-
-// Method Description:
-// - Record the position of the beginning of a selection
-// Arguments:
-// - position: the (x,y) coordinate on the visible viewport
-void Terminal::SetSelectionAnchor(const COORD position)
-{
-    _selectionAnchor = position;
-
-    // include _scrollOffset here to ensure this maps to the right spot of the original viewport
-    THROW_IF_FAILED(ShortSub(_selectionAnchor.Y, gsl::narrow<SHORT>(_scrollOffset), &_selectionAnchor.Y));
-
-    // copy value of ViewStartIndex to support scrolling
-    // and update on new buffer output (used in _GetSelectionRects())
-    _selectionAnchor_YOffset = gsl::narrow<SHORT>(_ViewStartIndex());
-
-    _selectionActive = true;
-    SetEndSelectionPosition(position);
-}
-
-// Method Description:
-// - Record the position of the end of a selection
-// Arguments:
-// - position: the (x,y) coordinate on the visible viewport
-void Terminal::SetEndSelectionPosition(const COORD position)
-{
-    _endSelectionPosition = position;
-
-    // include _scrollOffset here to ensure this maps to the right spot of the original viewport
-    THROW_IF_FAILED(ShortSub(_endSelectionPosition.Y, gsl::narrow<SHORT>(_scrollOffset), &_endSelectionPosition.Y));
-
-    // copy value of ViewStartIndex to support scrolling
-    // and update on new buffer output (used in _GetSelectionRects())
-    _endSelectionPosition_YOffset = gsl::narrow<SHORT>(_ViewStartIndex());
-}
-
-// Method Description:
-// - enable/disable box selection (ALT + selection)
-// Arguments:
-// - isEnabled: new value for _boxSelection
-void Terminal::SetBoxSelection(const bool isEnabled) noexcept
-{
-    _boxSelection = isEnabled;
-}
-
-// Method Description:
-// - clear selection data and disable rendering it
-void Terminal::ClearSelection()
-{
-    _selectionActive = false;
-    _selectionAnchor = { 0, 0 };
-    _endSelectionPosition = { 0, 0 };
-    _selectionAnchor_YOffset = 0;
-    _endSelectionPosition_YOffset = 0;
-
-    _buffer->GetRenderTarget().TriggerSelection();
-}
-
-// Method Description:
-// - get wstring text from highlighted portion of text buffer
-// Arguments:
-// - trimTrailingWhitespace: enable removing any whitespace from copied selection
-//    and get text to appear on separate lines.
-// Return Value:
-// - wstring text from buffer. If extended to multiple lines, each line is separated by \r\n
-const TextBuffer::TextAndColor Terminal::RetrieveSelectedTextFromBuffer(bool trimTrailingWhitespace) const
-{
-    std::function<COLORREF(TextAttribute&)> GetForegroundColor = std::bind(&Terminal::GetForegroundColor, this, std::placeholders::_1);
-    std::function<COLORREF(TextAttribute&)> GetBackgroundColor = std::bind(&Terminal::GetBackgroundColor, this, std::placeholders::_1);
-
-<<<<<<< HEAD
-    return _buffer->GetTextForClipboard(!_boxSelection,
-                                        trimTrailingWhitespace,
-                                        _GetSelectionRects(),
-                                        GetForegroundColor,
-                                        GetBackgroundColor);
-=======
-    auto data = _buffer->GetTextForClipboard(!_boxSelection,
-                                             trimTrailingWhitespace,
-                                             _GetSelectionRects(),
-                                             GetForegroundColor,
-                                             GetBackgroundColor);
-
-    std::wstring result;
-    for (const auto& text : data.text)
-    {
-        result += text;
-    }
-
-    return result;
-}
-
-// Method Description:
-// - expand the double click selection to the left (stopped by delimiter)
-// Arguments:
-// - position: viewport coordinate for selection
-// Return Value:
-// - update _selectionAnchor to new expanded location
-void Terminal::_ExpandDoubleClickSelectionLeft(const COORD position)
-{
-    // don't change the value if at/outside the boundary
-    if (position.X <= 0 || position.X >= _buffer->GetSize().RightInclusive())
-    {
-        return;
-    }
-
-    COORD positionWithOffsets = _ConvertToBufferCell(position);
-    const auto bufferViewport = _buffer->GetSize();
-    auto cellChar = _buffer->GetCellDataAt(positionWithOffsets)->Chars();
-    while (positionWithOffsets.X != 0 && !_isWordDelimiter(cellChar))
-    {
-        bufferViewport.DecrementInBounds(positionWithOffsets);
-        cellChar = _buffer->GetCellDataAt(positionWithOffsets)->Chars();
-    }
-
-    if (positionWithOffsets.X != 0 || _isWordDelimiter(cellChar))
-    {
-        // move off of delimiter to highlight properly
-        bufferViewport.IncrementInBounds(positionWithOffsets);
-    }
-
-    THROW_IF_FAILED(ShortSub(positionWithOffsets.Y, gsl::narrow<SHORT>(_ViewStartIndex()), &positionWithOffsets.Y));
-    _selectionAnchor = positionWithOffsets;
-    _selectionAnchor_YOffset = gsl::narrow<SHORT>(_ViewStartIndex());
-    _selectionActive = true;
-}
-
-// Method Description:
-// - expand the double click selection to the right (stopped by delimiter)
-// Arguments:
-// - position: viewport coordinate for selection
-// Return Value:
-// - update _endSelectionPosition to new expanded location
-void Terminal::_ExpandDoubleClickSelectionRight(const COORD position)
-{
-    // don't change the value if at/outside the boundary
-    if (position.X <= 0 || position.X >= _buffer->GetSize().RightInclusive())
-    {
-        return;
-    }
-
-    COORD positionWithOffsets = _ConvertToBufferCell(position);
-    const auto bufferViewport = _buffer->GetSize();
-    auto cellChar = _buffer->GetCellDataAt(positionWithOffsets)->Chars();
-    while (positionWithOffsets.X != _buffer->GetSize().RightInclusive() && !_isWordDelimiter(cellChar))
-    {
-        bufferViewport.IncrementInBounds(positionWithOffsets);
-        cellChar = _buffer->GetCellDataAt(positionWithOffsets)->Chars();
-    }
-
-    if (positionWithOffsets.X != bufferViewport.RightInclusive() || _isWordDelimiter(cellChar))
-    {
-        // move off of delimiter to highlight properly
-        bufferViewport.DecrementInBounds(positionWithOffsets);
-    }
-
-    THROW_IF_FAILED(ShortSub(positionWithOffsets.Y, gsl::narrow<SHORT>(_ViewStartIndex()), &positionWithOffsets.Y));
-    _endSelectionPosition = positionWithOffsets;
-    _endSelectionPosition_YOffset = gsl::narrow<SHORT>(_ViewStartIndex());
-}
-
-// Method Description:
-// - check if buffer cell data contains delimiter for double click selection
-// Arguments:
-// - cellChar: the char saved to the buffer cell under observation
-// Return Value:
-// - true if cell data contains the delimiter.
-const bool Terminal::_isWordDelimiter(std::wstring_view cellChar) const
-{
-    return _wordDelimiters.find(cellChar) != std::wstring_view::npos;
-}
-
-// Method Description:
-// - convert viewport position to the corresponding location on the buffer
-// Arguments:
-// - viewportPos: a coordinate on the viewport
-// Return Value:
-// - the corresponding location on the buffer
-const COORD Terminal::_ConvertToBufferCell(const COORD viewportPos) const
-{
-    COORD positionWithOffsets = viewportPos;
-    THROW_IF_FAILED(ShortSub(viewportPos.Y, gsl::narrow<SHORT>(_scrollOffset), &positionWithOffsets.Y));
-    THROW_IF_FAILED(ShortAdd(positionWithOffsets.Y, gsl::narrow<SHORT>(_ViewStartIndex()), &positionWithOffsets.Y));
-    return positionWithOffsets;
->>>>>>> 13d66c99
-}
+// Copyright (c) Microsoft Corporation.
+// Licensed under the MIT license.
+
+#include "pch.h"
+#include "Terminal.hpp"
+
+using namespace Microsoft::Terminal::Core;
+
+// Method Description:
+// - Helper to determine the selected region of the buffer. Used for rendering.
+// Return Value:
+// - A vector of rectangles representing the regions to select, line by line. They are absolute coordinates relative to the buffer origin.
+std::vector<SMALL_RECT> Terminal::_GetSelectionRects() const
+{
+    std::vector<SMALL_RECT> selectionArea;
+
+    if (!_selectionActive)
+    {
+        return selectionArea;
+    }
+
+    // create these new anchors for comparison and rendering
+    COORD selectionAnchorWithOffset{ _selectionAnchor };
+    COORD endSelectionPositionWithOffset{ _endSelectionPosition };
+
+    // Add anchor offset here to update properly on new buffer output
+    THROW_IF_FAILED(ShortAdd(selectionAnchorWithOffset.Y, _selectionAnchor_YOffset, &selectionAnchorWithOffset.Y));
+    THROW_IF_FAILED(ShortAdd(endSelectionPositionWithOffset.Y, _endSelectionPosition_YOffset, &endSelectionPositionWithOffset.Y));
+
+    // clamp Y values to be within mutable viewport bounds
+    selectionAnchorWithOffset.Y = std::clamp(selectionAnchorWithOffset.Y, static_cast<SHORT>(0), _mutableViewport.BottomInclusive());
+    endSelectionPositionWithOffset.Y = std::clamp(endSelectionPositionWithOffset.Y, static_cast<SHORT>(0), _mutableViewport.BottomInclusive());
+
+    // clamp X values to be within buffer bounds
+    const auto bufferSize = _buffer->GetSize();
+    selectionAnchorWithOffset.X = std::clamp(_selectionAnchor.X, bufferSize.Left(), bufferSize.RightInclusive());
+    endSelectionPositionWithOffset.X = std::clamp(_endSelectionPosition.X, bufferSize.Left(), bufferSize.RightInclusive());
+
+    // NOTE: (0,0) is top-left so vertical comparison is inverted
+    const COORD& higherCoord = (selectionAnchorWithOffset.Y <= endSelectionPositionWithOffset.Y) ?
+                                   selectionAnchorWithOffset :
+                                   endSelectionPositionWithOffset;
+    const COORD& lowerCoord = (selectionAnchorWithOffset.Y > endSelectionPositionWithOffset.Y) ?
+                                  selectionAnchorWithOffset :
+                                  endSelectionPositionWithOffset;
+
+    selectionArea.reserve(lowerCoord.Y - higherCoord.Y + 1);
+    for (auto row = higherCoord.Y; row <= lowerCoord.Y; row++)
+    {
+        SMALL_RECT selectionRow;
+
+        selectionRow.Top = row;
+        selectionRow.Bottom = row;
+
+        if (_boxSelection || higherCoord.Y == lowerCoord.Y)
+        {
+            selectionRow.Left = std::min(higherCoord.X, lowerCoord.X);
+            selectionRow.Right = std::max(higherCoord.X, lowerCoord.X);
+        }
+        else
+        {
+            selectionRow.Left = (row == higherCoord.Y) ? higherCoord.X : 0;
+            selectionRow.Right = (row == lowerCoord.Y) ? lowerCoord.X : bufferSize.RightInclusive();
+        }
+
+        selectionRow.Left = _ExpandWideGlyphSelectionLeft(selectionRow.Left, row);
+        selectionRow.Right = _ExpandWideGlyphSelectionRight(selectionRow.Right, row);
+
+        selectionArea.emplace_back(selectionRow);
+    }
+    return selectionArea;
+}
+
+// Method Description:
+// - Expands the selection left-wards to cover a wide glyph, if necessary
+// Arguments:
+// - position: the (x,y) coordinate on the visible viewport
+// Return Value:
+// - updated x position to encapsulate the wide glyph
+const SHORT Terminal::_ExpandWideGlyphSelectionLeft(const SHORT xPos, const SHORT yPos) const
+{
+    // don't change the value if at/outside the boundary
+    if (xPos <= 0 || xPos > _buffer->GetSize().RightInclusive())
+    {
+        return xPos;
+    }
+
+    COORD position{ xPos, yPos };
+    const auto attr = _buffer->GetCellDataAt(position)->DbcsAttr();
+    if (attr.IsTrailing())
+    {
+        // move off by highlighting the lead half too.
+        // alters position.X
+        _buffer->GetSize().DecrementInBounds(position);
+    }
+    return position.X;
+}
+
+// Method Description:
+// - Expands the selection right-wards to cover a wide glyph, if necessary
+// Arguments:
+// - position: the (x,y) coordinate on the visible viewport
+// Return Value:
+// - updated x position to encapsulate the wide glyph
+const SHORT Terminal::_ExpandWideGlyphSelectionRight(const SHORT xPos, const SHORT yPos) const
+{
+    // don't change the value if at/outside the boundary
+    if (xPos < 0 || xPos >= _buffer->GetSize().RightInclusive())
+    {
+        return xPos;
+    }
+
+    COORD position{ xPos, yPos };
+    const auto attr = _buffer->GetCellDataAt(position)->DbcsAttr();
+    if (attr.IsLeading())
+    {
+        // move off by highlighting the trailing half too.
+        // alters position.X
+        _buffer->GetSize().IncrementInBounds(position);
+    }
+    return position.X;
+}
+
+// Method Description:
+// - Checks if selection is active
+// Return Value:
+// - bool representing if selection is active. Used to decide copy/paste on right click
+const bool Terminal::IsSelectionActive() const noexcept
+{
+    return _selectionActive;
+}
+
+// Method Description:
+// - Select the sequence between delimiters defined in Settings
+// Arguments:
+// - position: the (x,y) coordinate on the visible viewport
+void Terminal::DoubleClickSelection(const COORD position)
+{
+    // if you double click a delimiter, just select that one cell
+    COORD positionWithOffsets = _ConvertToBufferCell(position);
+    const auto cellChar = _buffer->GetCellDataAt(positionWithOffsets)->Chars();
+    if (_isWordDelimiter(cellChar))
+    {
+        SetSelectionAnchor(position);
+        return;
+    }
+
+    // scan leftwards until delimiter is found and
+    // set selection anchor to one right of that spot
+    _ExpandDoubleClickSelectionLeft(position);
+
+    // scan rightwards until delimiter is found and
+    // set endSelectionPosition to one left of that spot
+    _ExpandDoubleClickSelectionRight(position);
+}
+
+// Method Description:
+// - Select the entire row of the position clicked
+// Arguments:
+// - position: the (x,y) coordinate on the visible viewport
+void Terminal::TripleClickSelection(const COORD position)
+{
+    SetSelectionAnchor({ 0, position.Y });
+    SetEndSelectionPosition({ _buffer->GetSize().RightInclusive(), position.Y });
+}
+
+// Method Description:
+// - Record the position of the beginning of a selection
+// Arguments:
+// - position: the (x,y) coordinate on the visible viewport
+void Terminal::SetSelectionAnchor(const COORD position)
+{
+    _selectionAnchor = position;
+
+    // include _scrollOffset here to ensure this maps to the right spot of the original viewport
+    THROW_IF_FAILED(ShortSub(_selectionAnchor.Y, gsl::narrow<SHORT>(_scrollOffset), &_selectionAnchor.Y));
+
+    // copy value of ViewStartIndex to support scrolling
+    // and update on new buffer output (used in _GetSelectionRects())
+    _selectionAnchor_YOffset = gsl::narrow<SHORT>(_ViewStartIndex());
+
+    _selectionActive = true;
+    SetEndSelectionPosition(position);
+}
+
+// Method Description:
+// - Record the position of the end of a selection
+// Arguments:
+// - position: the (x,y) coordinate on the visible viewport
+void Terminal::SetEndSelectionPosition(const COORD position)
+{
+    _endSelectionPosition = position;
+
+    // include _scrollOffset here to ensure this maps to the right spot of the original viewport
+    THROW_IF_FAILED(ShortSub(_endSelectionPosition.Y, gsl::narrow<SHORT>(_scrollOffset), &_endSelectionPosition.Y));
+
+    // copy value of ViewStartIndex to support scrolling
+    // and update on new buffer output (used in _GetSelectionRects())
+    _endSelectionPosition_YOffset = gsl::narrow<SHORT>(_ViewStartIndex());
+}
+
+// Method Description:
+// - enable/disable box selection (ALT + selection)
+// Arguments:
+// - isEnabled: new value for _boxSelection
+void Terminal::SetBoxSelection(const bool isEnabled) noexcept
+{
+    _boxSelection = isEnabled;
+}
+
+// Method Description:
+// - clear selection data and disable rendering it
+void Terminal::ClearSelection()
+{
+    _selectionActive = false;
+    _selectionAnchor = { 0, 0 };
+    _endSelectionPosition = { 0, 0 };
+    _selectionAnchor_YOffset = 0;
+    _endSelectionPosition_YOffset = 0;
+
+    _buffer->GetRenderTarget().TriggerSelection();
+}
+
+// Method Description:
+// - get wstring text from highlighted portion of text buffer
+// Arguments:
+// - trimTrailingWhitespace: enable removing any whitespace from copied selection
+//    and get text to appear on separate lines.
+// Return Value:
+// - wstring text from buffer. If extended to multiple lines, each line is separated by \r\n
+const TextBuffer::TextAndColor Terminal::RetrieveSelectedTextFromBuffer(bool trimTrailingWhitespace) const
+{
+    std::function<COLORREF(TextAttribute&)> GetForegroundColor = std::bind(&Terminal::GetForegroundColor, this, std::placeholders::_1);
+    std::function<COLORREF(TextAttribute&)> GetBackgroundColor = std::bind(&Terminal::GetBackgroundColor, this, std::placeholders::_1);
+
+    return _buffer->GetTextForClipboard(!_boxSelection,
+                                        trimTrailingWhitespace,
+                                        _GetSelectionRects(),
+                                        GetForegroundColor,
+                                        GetBackgroundColor);
+}
+
+// Method Description:
+// - expand the double click selection to the left (stopped by delimiter)
+// Arguments:
+// - position: viewport coordinate for selection
+// Return Value:
+// - update _selectionAnchor to new expanded location
+void Terminal::_ExpandDoubleClickSelectionLeft(const COORD position)
+{
+    // don't change the value if at/outside the boundary
+    if (position.X <= 0 || position.X >= _buffer->GetSize().RightInclusive())
+    {
+        return;
+    }
+
+    COORD positionWithOffsets = _ConvertToBufferCell(position);
+    const auto bufferViewport = _buffer->GetSize();
+    auto cellChar = _buffer->GetCellDataAt(positionWithOffsets)->Chars();
+    while (positionWithOffsets.X != 0 && !_isWordDelimiter(cellChar))
+    {
+        bufferViewport.DecrementInBounds(positionWithOffsets);
+        cellChar = _buffer->GetCellDataAt(positionWithOffsets)->Chars();
+    }
+
+    if (positionWithOffsets.X != 0 || _isWordDelimiter(cellChar))
+    {
+        // move off of delimiter to highlight properly
+        bufferViewport.IncrementInBounds(positionWithOffsets);
+    }
+
+    THROW_IF_FAILED(ShortSub(positionWithOffsets.Y, gsl::narrow<SHORT>(_ViewStartIndex()), &positionWithOffsets.Y));
+    _selectionAnchor = positionWithOffsets;
+    _selectionAnchor_YOffset = gsl::narrow<SHORT>(_ViewStartIndex());
+    _selectionActive = true;
+}
+
+// Method Description:
+// - expand the double click selection to the right (stopped by delimiter)
+// Arguments:
+// - position: viewport coordinate for selection
+// Return Value:
+// - update _endSelectionPosition to new expanded location
+void Terminal::_ExpandDoubleClickSelectionRight(const COORD position)
+{
+    // don't change the value if at/outside the boundary
+    if (position.X <= 0 || position.X >= _buffer->GetSize().RightInclusive())
+    {
+        return;
+    }
+
+    COORD positionWithOffsets = _ConvertToBufferCell(position);
+    const auto bufferViewport = _buffer->GetSize();
+    auto cellChar = _buffer->GetCellDataAt(positionWithOffsets)->Chars();
+    while (positionWithOffsets.X != _buffer->GetSize().RightInclusive() && !_isWordDelimiter(cellChar))
+    {
+        bufferViewport.IncrementInBounds(positionWithOffsets);
+        cellChar = _buffer->GetCellDataAt(positionWithOffsets)->Chars();
+    }
+
+    if (positionWithOffsets.X != bufferViewport.RightInclusive() || _isWordDelimiter(cellChar))
+    {
+        // move off of delimiter to highlight properly
+        bufferViewport.DecrementInBounds(positionWithOffsets);
+    }
+
+    THROW_IF_FAILED(ShortSub(positionWithOffsets.Y, gsl::narrow<SHORT>(_ViewStartIndex()), &positionWithOffsets.Y));
+    _endSelectionPosition = positionWithOffsets;
+    _endSelectionPosition_YOffset = gsl::narrow<SHORT>(_ViewStartIndex());
+}
+
+// Method Description:
+// - check if buffer cell data contains delimiter for double click selection
+// Arguments:
+// - cellChar: the char saved to the buffer cell under observation
+// Return Value:
+// - true if cell data contains the delimiter.
+const bool Terminal::_isWordDelimiter(std::wstring_view cellChar) const
+{
+    return _wordDelimiters.find(cellChar) != std::wstring_view::npos;
+}
+
+// Method Description:
+// - convert viewport position to the corresponding location on the buffer
+// Arguments:
+// - viewportPos: a coordinate on the viewport
+// Return Value:
+// - the corresponding location on the buffer
+const COORD Terminal::_ConvertToBufferCell(const COORD viewportPos) const
+{
+    COORD positionWithOffsets = viewportPos;
+    THROW_IF_FAILED(ShortSub(viewportPos.Y, gsl::narrow<SHORT>(_scrollOffset), &positionWithOffsets.Y));
+    THROW_IF_FAILED(ShortAdd(positionWithOffsets.Y, gsl::narrow<SHORT>(_ViewStartIndex()), &positionWithOffsets.Y));
+    return positionWithOffsets;
+}