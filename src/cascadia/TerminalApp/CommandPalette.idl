// Copyright (c) Microsoft Corporation.
// Licensed under the MIT license.

<<<<<<< HEAD
import "../Command.idl";
import "../IDirectKeyListener.idl";
=======
import "Command.idl";
>>>>>>> e238dcb8

namespace TerminalApp
{
    [default_interface] runtimeclass CommandPalette : Windows.UI.Xaml.Controls.UserControl, Windows.UI.Xaml.Data.INotifyPropertyChanged, IDirectKeyListener
    {
        CommandPalette();

        String NoMatchesText { get; };
        String SearchBoxText { get; };
        String ControlName { get; };
        String ParentCommandName { get; };

        Windows.Foundation.Collections.IObservableVector<Command> FilteredActions { get; };

        void SetCommands(Windows.Foundation.Collections.IVector<Command> actions);
        void SetKeyBindings(Microsoft.Terminal.TerminalControl.IKeyBindings bindings);
        void EnableCommandPaletteMode();

        void SelectNextItem(Boolean moveDown);

        void SetDispatch(ShortcutActionDispatch dispatch);

        void EnableTabSwitcherMode(Boolean searchMode, UInt32 startIdx);
        void OnTabsChanged(IInspectable s, Windows.Foundation.Collections.IVectorChangedEventArgs e);
    }
}<|MERGE_RESOLUTION|>--- conflicted
+++ resolved
@@ -1,12 +1,8 @@
 // Copyright (c) Microsoft Corporation.
 // Licensed under the MIT license.
 
-<<<<<<< HEAD
-import "../Command.idl";
-import "../IDirectKeyListener.idl";
-=======
 import "Command.idl";
->>>>>>> e238dcb8
+import "IDirectKeyListener.idl";
 
 namespace TerminalApp
 {
