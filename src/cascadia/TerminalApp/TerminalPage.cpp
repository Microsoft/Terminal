// Copyright (c) Microsoft Corporation.
// Licensed under the MIT license.

#include "pch.h"
#include "TerminalPage.h"
#include "ActionAndArgs.h"
#include "Utils.h"
#include "AppLogic.h"
#include "../../types/inc/utils.hpp"

#include <LibraryResources.h>

#include "TerminalPage.g.cpp"
#include <winrt/Windows.Storage.h>
#include <winrt/Microsoft.UI.Xaml.XamlTypeInfo.h>

#include "KeyChordSerialization.h"
#include "AzureCloudShellGenerator.h" // For AzureConnectionType
#include "TelnetGenerator.h" // For TelnetConnectionType
#include "TabRowControl.h"
#include "ColorHelper.h"
#include "DebugTapConnection.h"

using namespace winrt;
using namespace winrt::Windows::Foundation::Collections;
using namespace winrt::Windows::UI::Xaml;
using namespace winrt::Windows::UI::Xaml::Controls;
using namespace winrt::Windows::UI::Core;
using namespace winrt::Windows::System;
using namespace winrt::Windows::ApplicationModel::DataTransfer;
using namespace winrt::Windows::UI::Text;
using namespace winrt::Microsoft::Terminal;
using namespace winrt::Microsoft::Terminal::TerminalControl;
using namespace winrt::Microsoft::Terminal::TerminalConnection;
using namespace ::TerminalApp;
using namespace ::Microsoft::Console;

namespace winrt
{
    namespace MUX = Microsoft::UI::Xaml;
    namespace WUX = Windows::UI::Xaml;
    using IInspectable = Windows::Foundation::IInspectable;
}

namespace winrt::TerminalApp::implementation
{
    TerminalPage::TerminalPage() :
        _tabs{ winrt::single_threaded_observable_vector<TerminalApp::Tab>() },
        _startupActions{ winrt::single_threaded_vector<winrt::TerminalApp::ActionAndArgs>() }
    {
        InitializeComponent();
    }

    // Function Description:
    // - Recursively check our commands to see if there's a keybinding for
    //   exactly their action. If there is, label that command with the text
    //   corresponding to that key chord.
    // - Will recurse into nested commands as well.
    // Arguments:
    // - settings: The settings who's keybindings we should use to look up the key chords from
    // - commands: The list fo commands to label.
    // Return Value:
    // - <none>
    static void _recursiveUpdateCommandKeybindingLabels(std::shared_ptr<::TerminalApp::CascadiaSettings> settings,
                                                        Windows::Foundation::Collections::IVector<TerminalApp::Command> const& commands)
    {
        for (auto command : commands)
        {
            // If there's a keybinding that's bound to exactly this command,
            // then get the string for that keychord and display it as a
            // part of the command in the UI. Each Command's KeyChordText is
            // unset by default, so we don't need to worry about clearing it
            // if there isn't a key associated with it.
            auto keyChord{ settings->GetKeybindings().GetKeyBindingForActionWithArgs(command.Action()) };

            if (keyChord)
            {
                command.KeyChordText(KeyChordSerialization::ToString(keyChord));
            }

            _recursiveUpdateCommandKeybindingLabels(settings, command.NestedCommands());
        }
    }

    winrt::fire_and_forget TerminalPage::SetSettings(std::shared_ptr<::TerminalApp::CascadiaSettings> settings,
                                                     bool needRefreshUI)
    {
        _settings = settings;
        if (needRefreshUI)
        {
            _RefreshUIForSettingsReload();
        }

        auto weakThis{ get_weak() };
        co_await winrt::resume_foreground(Dispatcher());
        if (auto page{ weakThis.get() })
        {
<<<<<<< HEAD
            _UpdateCommandsForPalette();
=======
            // Update the command palette when settings reload
            auto commandsCollection = winrt::single_threaded_vector<winrt::TerminalApp::Command>();
            for (auto& nameAndCommand : _settings->GlobalSettings().GetCommands())
            {
                auto command = nameAndCommand.second;

                // If there's a keybinding that's bound to exactly this command,
                // then get the string for that keychord and display it as a
                // part of the command in the UI. Each Command's KeyChordText is
                // unset by default, so we don't need to worry about clearing it
                // if there isn't a key associated with it.
                auto keyChord{ _settings->GetKeybindings().GetKeyBindingForActionWithArgs(command.Action()) };
                if (keyChord)
                {
                    command.KeyChordText(KeyChordSerialization::ToString(keyChord));
                }

                // Set the default IconSource to a BitmapIconSource with a null source
                // (instead of just nullptr) because there's a really weird crash when swapping
                // data bound IconSourceElements in a ListViewTemplate (i.e. CommandPalette).
                // Swapping between nullptr IconSources and non-null IconSources causes a crash
                // to occur, but swapping between IconSources with a null source and non-null IconSources
                // work perfectly fine :shrug:.
                winrt::Windows::UI::Xaml::Controls::BitmapIconSource icon;
                icon.UriSource(nullptr);
                command.IconSource(icon);

                commandsCollection.Append(command);
            }
            CommandPalette().SetCommands(commandsCollection);
>>>>>>> b07c1e49
        }
    }

    void TerminalPage::Create()
    {
        // Hookup the key bindings
        _HookupKeyBindings(_settings->GetKeybindings());

        _tabContent = this->TabContent();
        _tabRow = this->TabRow();
        _tabView = _tabRow.TabView();
        _rearranging = false;

        // GH#2455 - Make sure to try/catch calls to Application::Current,
        // because that _won't_ be an instance of TerminalApp::App in the
        // LocalTests
        auto isElevated = false;
        try
        {
            // GH#3581 - There's a platform limitation that causes us to crash when we rearrange tabs.
            // Xaml tries to send a drag visual (to wit: a screenshot) to the drag hosting process,
            // but that process is running at a different IL than us.
            // For now, we're disabling elevated drag.
            isElevated = ::winrt::Windows::UI::Xaml::Application::Current().as<::winrt::TerminalApp::App>().Logic().IsElevated();
        }
        CATCH_LOG();

        _tabView.CanReorderTabs(!isElevated);
        _tabView.CanDragTabs(!isElevated);

        _tabView.TabDragStarting([weakThis{ get_weak() }](auto&& /*o*/, auto&& /*a*/) {
            if (auto page{ weakThis.get() })
            {
                page->_rearranging = true;
                page->_rearrangeFrom = std::nullopt;
                page->_rearrangeTo = std::nullopt;
            }
        });

        _tabView.TabDragCompleted([weakThis{ get_weak() }](auto&& /*o*/, auto&& /*a*/) {
            if (auto page{ weakThis.get() })
            {
                auto& from{ page->_rearrangeFrom };
                auto& to{ page->_rearrangeTo };

                if (from.has_value() && to.has_value() && to != from)
                {
                    auto& tabs{ page->_tabs };
                    auto tab = tabs.GetAt(from.value());
                    tabs.RemoveAt(from.value());
                    tabs.InsertAt(to.value(), tab);
                }

                page->_rearranging = false;
                from = std::nullopt;
                to = std::nullopt;
            }
        });

        auto tabRowImpl = winrt::get_self<implementation::TabRowControl>(_tabRow);
        _newTabButton = tabRowImpl->NewTabButton();

        if (_settings->GlobalSettings().ShowTabsInTitlebar())
        {
            // Remove the TabView from the page. We'll hang on to it, we need to
            // put it in the titlebar.
            uint32_t index = 0;
            if (this->Root().Children().IndexOf(_tabRow, index))
            {
                this->Root().Children().RemoveAt(index);
            }

            // Inform the host that our titlebar content has changed.
            _setTitleBarContentHandlers(*this, _tabRow);
        }

        // Hookup our event handlers to the ShortcutActionDispatch
        _RegisterActionCallbacks();

        //Event Bindings (Early)
        _newTabButton.Click([weakThis{ get_weak() }](auto&&, auto&&) {
            if (auto page{ weakThis.get() })
            {
                // if alt is pressed, open a pane
                const CoreWindow window = CoreWindow::GetForCurrentThread();
                const auto rAltState = window.GetKeyState(VirtualKey::RightMenu);
                const auto lAltState = window.GetKeyState(VirtualKey::LeftMenu);
                const bool altPressed = WI_IsFlagSet(lAltState, CoreVirtualKeyStates::Down) ||
                                        WI_IsFlagSet(rAltState, CoreVirtualKeyStates::Down);

                // Check for DebugTap
                bool debugTap = page->_settings->GlobalSettings().DebugFeaturesEnabled() &&
                                WI_IsFlagSet(lAltState, CoreVirtualKeyStates::Down) &&
                                WI_IsFlagSet(rAltState, CoreVirtualKeyStates::Down);

                if (altPressed && !debugTap)
                {
                    page->_SplitPane(TerminalApp::SplitState::Automatic,
                                     TerminalApp::SplitType::Manual,
                                     nullptr);
                }
                else
                {
                    page->_OpenNewTab(nullptr);
                }
            }
        });
        _tabView.SelectionChanged({ this, &TerminalPage::_OnTabSelectionChanged });
        _tabView.TabCloseRequested({ this, &TerminalPage::_OnTabCloseRequested });
        _tabView.TabItemsChanged({ this, &TerminalPage::_OnTabItemsChanged });

        _CreateNewTabFlyout();

        _UpdateTabWidthMode();

        _tabContent.SizeChanged({ this, &TerminalPage::_OnContentSizeChanged });

        CommandPalette().SetDispatch(*_actionDispatch);
        // When the visibility of the command palette changes to "collapsed",
        // the palette has been closed. Toss focus back to the currently active
        // control.
        CommandPalette().RegisterPropertyChangedCallback(UIElement::VisibilityProperty(), [this](auto&&, auto&&) {
            if (CommandPalette().Visibility() == Visibility::Collapsed)
            {
                _CommandPaletteClosed(nullptr, nullptr);
            }
        });

        _tabs.VectorChanged([weakThis{ get_weak() }](auto&& s, auto&& e) {
            if (auto page{ weakThis.get() })
            {
                page->CommandPalette().OnTabsChanged(s, e);
            }
        });

        // Once the page is actually laid out on the screen, trigger all our
        // startup actions. Things like Panes need to know at least how big the
        // window will be, so they can subdivide that space.
        //
        // _OnFirstLayout will remove this handler so it doesn't get called more than once.
        _layoutUpdatedRevoker = _tabContent.LayoutUpdated(winrt::auto_revoke, { this, &TerminalPage::_OnFirstLayout });
    }

    // Method Description:
    // - This method is called once on startup, on the first LayoutUpdated event.
    //   We'll use this event to know that we have an ActualWidth and
    //   ActualHeight, so we can now attempt to process our list of startup
    //   actions.
    // - We'll remove this event handler when the event is first handled.
    // - If there are no startup actions, we'll open a single tab with the
    //   default profile.
    // Arguments:
    // - <unused>
    // Return Value:
    // - <none>
    void TerminalPage::_OnFirstLayout(const IInspectable& /*sender*/, const IInspectable& /*eventArgs*/)
    {
        // Only let this succeed once.
        _layoutUpdatedRevoker.revoke();

        // This event fires every time the layout changes, but it is always the
        // last one to fire in any layout change chain. That gives us great
        // flexibility in finding the right point at which to initialize our
        // renderer (and our terminal). Any earlier than the last layout update
        // and we may not know the terminal's starting size.
        if (_startupState == StartupState::NotInitialized)
        {
            _startupState = StartupState::InStartup;
            if (_startupActions.Size() == 0)
            {
                _OpenNewTab(nullptr);

                _CompleteInitialization();
            }
            else
            {
                _ProcessStartupActions(_startupActions, true);
            }
        }
    }

    // Method Description:
    // - Process all the startup actions in the provided list of startup
    //   actions. We'll do this all at once here.
    // Arguments:
    // - actions: a winrt vector of actions to process. Note that this must NOT
    //   be an IVector&, because we need the collection to be accessible on the
    //   other side of the co_await.
    // - initial: if true, we're parsing these args during startup, and we
    //   should fire an Initialized event.
    // Return Value:
    // - <none>
    winrt::fire_and_forget TerminalPage::_ProcessStartupActions(Windows::Foundation::Collections::IVector<winrt::TerminalApp::ActionAndArgs> actions,
                                                                const bool initial)
    {
        // If there are no actions left, do nothing.
        if (actions.Size() == 0)
        {
            return;
        }
        auto weakThis{ get_weak() };

        // Handle it on a subsequent pass of the UI thread.
        co_await winrt::resume_foreground(Dispatcher(), CoreDispatcherPriority::Normal);
        if (auto page{ weakThis.get() })
        {
            for (const auto& action : actions)
            {
                if (auto page{ weakThis.get() })
                {
                    _actionDispatch->DoAction(action);
                }
                else
                {
                    return;
                }
            }
        }
        if (initial)
        {
            _CompleteInitialization();
        }
    }

    // Method Description:
    // - Perform and steps that need to be done once our initial state is all
    //   set up. This includes entering fullscreen mode and firing our
    //   Initialized event.
    // Arguments:
    // - <none>
    // Return Value:
    // - <none>
    void TerminalPage::_CompleteInitialization()
    {
        _startupState = StartupState::Initialized;
        _InitializedHandlers(*this, nullptr);
    }

    // Method Description:
    // - Show a dialog with "About" information. Displays the app's Display
    //   Name, version, getting started link, documentation link, release
    //   Notes link, and privacy policy link.
    void TerminalPage::_ShowAboutDialog()
    {
        if (auto presenter{ _dialogPresenter.get() })
        {
            presenter.ShowDialog(FindName(L"AboutDialog").try_as<WUX::Controls::ContentDialog>());
        }
    }

    winrt::hstring TerminalPage::ApplicationDisplayName()
    {
        if (const auto appLogic{ implementation::AppLogic::Current() })
        {
            return appLogic->ApplicationDisplayName();
        }

        return RS_(L"ApplicationDisplayNameUnpackaged");
    }

    winrt::hstring TerminalPage::ApplicationVersion()
    {
        if (const auto appLogic{ implementation::AppLogic::Current() })
        {
            return appLogic->ApplicationVersion();
        }

        return RS_(L"ApplicationVersionUnknown");
    }

    void TerminalPage::_ThirdPartyNoticesOnClick(const IInspectable& /*sender*/, const Windows::UI::Xaml::RoutedEventArgs& /*eventArgs*/)
    {
        std::filesystem::path currentPath{ wil::GetModuleFileNameW<std::wstring>(nullptr) };
        currentPath.replace_filename(L"NOTICE.html");
        ShellExecute(nullptr, nullptr, currentPath.c_str(), nullptr, nullptr, SW_SHOW);
    }

    // Method Description:
    // - Displays a dialog for warnings found while closing the terminal app using
    //   key binding with multiple tabs opened. Display messages to warn user
    //   that more than 1 tab is opened, and once the user clicks the OK button, remove
    //   all the tabs and shut down and app. If cancel is clicked, the dialog will close
    // - Only one dialog can be visible at a time. If another dialog is visible
    //   when this is called, nothing happens. See _ShowDialog for details
    void TerminalPage::_ShowCloseWarningDialog()
    {
        if (auto presenter{ _dialogPresenter.get() })
        {
            presenter.ShowDialog(FindName(L"CloseAllDialog").try_as<WUX::Controls::ContentDialog>());
        }
    }

    // Method Description:
    // - Displays a dialog to warn the user about the fact that the text that
    //   they are trying to paste contains the "new line" character which can
    //   have the effect of starting commands without the user's knowledge if
    //   it is pasted on a shell where the "new line" character marks the end
    //   of a command.
    // - Only one dialog can be visible at a time. If another dialog is visible
    //   when this is called, nothing happens. See _ShowDialog for details
    winrt::Windows::Foundation::IAsyncOperation<ContentDialogResult> TerminalPage::_ShowMultiLinePasteWarningDialog()
    {
        if (auto presenter{ _dialogPresenter.get() })
        {
            co_return co_await presenter.ShowDialog(FindName(L"MultiLinePasteDialog").try_as<WUX::Controls::ContentDialog>());
        }
        co_return ContentDialogResult::None;
    }

    // Method Description:
    // - Displays a dialog to warn the user about the fact that the text that
    //   they are trying to paste is very long, in case they did not mean to
    //   paste it but pressed the paste shortcut by accident.
    // - Only one dialog can be visible at a time. If another dialog is visible
    //   when this is called, nothing happens. See _ShowDialog for details
    winrt::Windows::Foundation::IAsyncOperation<ContentDialogResult> TerminalPage::_ShowLargePasteWarningDialog()
    {
        if (auto presenter{ _dialogPresenter.get() })
        {
            co_return co_await presenter.ShowDialog(FindName(L"LargePasteDialog").try_as<WUX::Controls::ContentDialog>());
        }
        co_return ContentDialogResult::None;
    }

    // Method Description:
    // - Builds the flyout (dropdown) attached to the new tab button, and
    //   attaches it to the button. Populates the flyout with one entry per
    //   Profile, displaying the profile's name. Clicking each flyout item will
    //   open a new tab with that profile.
    //   Below the profiles are the static menu items: settings, feedback
    void TerminalPage::_CreateNewTabFlyout()
    {
        auto newTabFlyout = WUX::Controls::MenuFlyout{};
        auto keyBindings = _settings->GetKeybindings();

        const GUID defaultProfileGuid = _settings->GlobalSettings().DefaultProfile();
        // the number of profiles should not change in the loop for this to work
        auto const profileCount = gsl::narrow_cast<int>(_settings->GetProfiles().size());
        for (int profileIndex = 0; profileIndex < profileCount; profileIndex++)
        {
            const auto& profile = _settings->GetProfiles()[profileIndex];
            auto profileMenuItem = WUX::Controls::MenuFlyoutItem{};

            // add the keyboard shortcuts for the first 9 profiles
            if (profileIndex < 9)
            {
                // Look for a keychord that is bound to the equivalent
                // NewTab(ProfileIndex=N) action
                auto actionAndArgs = winrt::make_self<winrt::TerminalApp::implementation::ActionAndArgs>();
                actionAndArgs->Action(ShortcutAction::NewTab);
                auto newTabArgs = winrt::make_self<winrt::TerminalApp::implementation::NewTabArgs>();
                auto newTerminalArgs = winrt::make_self<winrt::TerminalApp::implementation::NewTerminalArgs>();
                newTerminalArgs->ProfileIndex(profileIndex);
                newTabArgs->TerminalArgs(*newTerminalArgs);
                actionAndArgs->Args(*newTabArgs);
                auto profileKeyChord{ keyBindings.GetKeyBindingForActionWithArgs(*actionAndArgs) };

                // make sure we find one to display
                if (profileKeyChord)
                {
                    _SetAcceleratorForMenuItem(profileMenuItem, profileKeyChord);
                }
            }

            auto profileName = profile.GetName();
            winrt::hstring hName{ profileName };
            profileMenuItem.Text(hName);

            // If there's an icon set for this profile, set it as the icon for
            // this flyout item.
            if (profile.HasIcon())
            {
                auto iconSource = GetColoredIcon<WUX::Controls::IconSource>(profile.GetExpandedIconPath());

                WUX::Controls::IconSourceElement iconElement;
                iconElement.IconSource(iconSource);
                profileMenuItem.Icon(iconElement);
                Automation::AutomationProperties::SetAccessibilityView(iconElement, Automation::Peers::AccessibilityView::Raw);
            }

            if (profile.GetGuid() == defaultProfileGuid)
            {
                // Contrast the default profile with others in font weight.
                profileMenuItem.FontWeight(FontWeights::Bold());
            }

            profileMenuItem.Click([profileIndex, weakThis{ get_weak() }](auto&&, auto&&) {
                if (auto page{ weakThis.get() })
                {
                    auto newTerminalArgs = winrt::make_self<winrt::TerminalApp::implementation::NewTerminalArgs>();
                    newTerminalArgs->ProfileIndex(profileIndex);

                    // if alt is pressed, open a pane
                    const CoreWindow window = CoreWindow::GetForCurrentThread();
                    const auto rAltState = window.GetKeyState(VirtualKey::RightMenu);
                    const auto lAltState = window.GetKeyState(VirtualKey::LeftMenu);
                    const bool altPressed = WI_IsFlagSet(lAltState, CoreVirtualKeyStates::Down) ||
                                            WI_IsFlagSet(rAltState, CoreVirtualKeyStates::Down);

                    // Check for DebugTap
                    bool debugTap = page->_settings->GlobalSettings().DebugFeaturesEnabled() &&
                                    WI_IsFlagSet(lAltState, CoreVirtualKeyStates::Down) &&
                                    WI_IsFlagSet(rAltState, CoreVirtualKeyStates::Down);

                    if (altPressed && !debugTap)
                    {
                        page->_SplitPane(TerminalApp::SplitState::Automatic,
                                         TerminalApp::SplitType::Manual,
                                         *newTerminalArgs);
                    }
                    else
                    {
                        page->_OpenNewTab(*newTerminalArgs);
                    }
                }
            });
            newTabFlyout.Items().Append(profileMenuItem);
        }

        // add menu separator
        auto separatorItem = WUX::Controls::MenuFlyoutSeparator{};
        newTabFlyout.Items().Append(separatorItem);

        // add static items
        {
            // GH#2455 - Make sure to try/catch calls to Application::Current,
            // because that _won't_ be an instance of TerminalApp::App in the
            // LocalTests
            auto isUwp = false;
            try
            {
                isUwp = ::winrt::Windows::UI::Xaml::Application::Current().as<::winrt::TerminalApp::App>().Logic().IsUwp();
            }
            CATCH_LOG();

            if (!isUwp)
            {
                // Create the settings button.
                auto settingsItem = WUX::Controls::MenuFlyoutItem{};
                settingsItem.Text(RS_(L"SettingsMenuItem"));

                WUX::Controls::SymbolIcon ico{};
                ico.Symbol(WUX::Controls::Symbol::Setting);
                settingsItem.Icon(ico);

                settingsItem.Click({ this, &TerminalPage::_SettingsButtonOnClick });
                newTabFlyout.Items().Append(settingsItem);

                auto settingsKeyChord = keyBindings.GetKeyBindingForAction(ShortcutAction::OpenSettings);
                if (settingsKeyChord)
                {
                    _SetAcceleratorForMenuItem(settingsItem, settingsKeyChord);
                }

                // Create the feedback button.
                auto feedbackFlyout = WUX::Controls::MenuFlyoutItem{};
                feedbackFlyout.Text(RS_(L"FeedbackMenuItem"));

                WUX::Controls::FontIcon feedbackIcon{};
                feedbackIcon.Glyph(L"\xE939");
                feedbackIcon.FontFamily(Media::FontFamily{ L"Segoe MDL2 Assets" });
                feedbackFlyout.Icon(feedbackIcon);

                feedbackFlyout.Click({ this, &TerminalPage::_FeedbackButtonOnClick });
                newTabFlyout.Items().Append(feedbackFlyout);
            }

            // Create the about button.
            auto aboutFlyout = WUX::Controls::MenuFlyoutItem{};
            aboutFlyout.Text(RS_(L"AboutMenuItem"));

            WUX::Controls::SymbolIcon aboutIcon{};
            aboutIcon.Symbol(WUX::Controls::Symbol::Help);
            aboutFlyout.Icon(aboutIcon);

            aboutFlyout.Click({ this, &TerminalPage::_AboutButtonOnClick });
            newTabFlyout.Items().Append(aboutFlyout);
        }

        _newTabButton.Flyout(newTabFlyout);
    }

    // Function Description:
    // Called when the openNewTabDropdown keybinding is used.
    // Adds the flyout show option to left-align the dropdown with the split button.
    // Shows the dropdown flyout.
    void TerminalPage::_OpenNewTabDropdown()
    {
        WUX::Controls::Primitives::FlyoutShowOptions options{};
        options.Placement(WUX::Controls::Primitives::FlyoutPlacementMode::BottomEdgeAlignedLeft);
        _newTabButton.Flyout().ShowAt(_newTabButton, options);
    }

    // Method Description:
    // - Open a new tab. This will create the TerminalControl hosting the
    //   terminal, and add a new Tab to our list of tabs. The method can
    //   optionally be provided a NewTerminalArgs, which will be used to create
    //   a tab using the values in that object.
    // Arguments:
    // - newTerminalArgs: An object that may contain a blob of parameters to
    //   control which profile is created and with possible other
    //   configurations. See CascadiaSettings::BuildSettings for more details.
    void TerminalPage::_OpenNewTab(const winrt::TerminalApp::NewTerminalArgs& newTerminalArgs)
    try
    {
        const auto [profileGuid, settings] = _settings->BuildSettings(newTerminalArgs);

        _CreateNewTabFromSettings(profileGuid, settings);

        const uint32_t tabCount = _tabs.Size();
        const bool usedManualProfile = (newTerminalArgs != nullptr) &&
                                       (newTerminalArgs.ProfileIndex() != nullptr ||
                                        newTerminalArgs.Profile().empty());

        // Lookup the name of the color scheme used by this profile.
        const auto* scheme = _settings->GetColorSchemeForProfile(profileGuid);
        // If they explicitly specified `null` as the scheme (indicating _no_ scheme), log
        // that as the empty string.
        const auto schemeName = scheme ? scheme->GetName() : L"\0";

        TraceLoggingWrite(
            g_hTerminalAppProvider, // handle to TerminalApp tracelogging provider
            "TabInformation",
            TraceLoggingDescription("Event emitted upon new tab creation in TerminalApp"),
            TraceLoggingUInt32(1u, "EventVer", "Version of this event"),
            TraceLoggingUInt32(tabCount, "TabCount", "Count of tabs currently opened in TerminalApp"),
            TraceLoggingBool(usedManualProfile, "ProfileSpecified", "Whether the new tab specified a profile explicitly"),
            TraceLoggingGuid(profileGuid, "ProfileGuid", "The GUID of the profile spawned in the new tab"),
            TraceLoggingBool(settings.UseAcrylic(), "UseAcrylic", "The acrylic preference from the settings"),
            TraceLoggingFloat64(settings.TintOpacity(), "TintOpacity", "Opacity preference from the settings"),
            TraceLoggingWideString(settings.FontFace().c_str(), "FontFace", "Font face chosen in the settings"),
            TraceLoggingWideString(schemeName.data(), "SchemeName", "Color scheme set in the settings"),
            TraceLoggingKeyword(MICROSOFT_KEYWORD_MEASURES),
            TelemetryPrivacyDataTag(PDT_ProductAndServicePerformance));
    }
    CATCH_LOG();

    winrt::fire_and_forget TerminalPage::_RemoveOnCloseRoutine(Microsoft::UI::Xaml::Controls::TabViewItem tabViewItem, winrt::com_ptr<TerminalPage> page)
    {
        co_await winrt::resume_foreground(page->_tabView.Dispatcher());

        page->_RemoveTabViewItem(tabViewItem);
    }

    // Method Description:
    // - Creates a new tab with the given settings. If the tab bar is not being
    //      currently displayed, it will be shown.
    // Arguments:
    // - settings: the TerminalSettings object to use to create the TerminalControl with.
    void TerminalPage::_CreateNewTabFromSettings(GUID profileGuid, TerminalApp::TerminalSettings settings)
    {
        // Initialize the new tab

        // Create a connection based on the values in our settings object.
        auto connection = _CreateConnectionFromSettings(profileGuid, settings);

        TerminalConnection::ITerminalConnection debugConnection{ nullptr };
        if (_settings->GlobalSettings().DebugFeaturesEnabled())
        {
            const CoreWindow window = CoreWindow::GetForCurrentThread();
            const auto rAltState = window.GetKeyState(VirtualKey::RightMenu);
            const auto lAltState = window.GetKeyState(VirtualKey::LeftMenu);
            const bool bothAltsPressed = WI_IsFlagSet(lAltState, CoreVirtualKeyStates::Down) &&
                                         WI_IsFlagSet(rAltState, CoreVirtualKeyStates::Down);
            if (bothAltsPressed)
            {
                std::tie(connection, debugConnection) = OpenDebugTapConnection(connection);
            }
        }

        TermControl term{ settings, connection };

        // Add the new tab to the list of our tabs.
        auto newTabImpl = winrt::make_self<Tab>(profileGuid, term);
        _tabs.Append(*newTabImpl);

        // Hookup our event handlers to the new terminal
        _RegisterTerminalEvents(term, *newTabImpl);

        // Don't capture a strong ref to the tab. If the tab is removed as this
        // is called, we don't really care anymore about handling the event.
        auto weakTab = make_weak(newTabImpl);

        // When the tab's active pane changes, we'll want to lookup a new icon
        // for it, and possibly propagate the title up to the window.
        newTabImpl->ActivePaneChanged([weakTab, weakThis{ get_weak() }]() {
            auto page{ weakThis.get() };
            auto tab{ weakTab.get() };

            if (page && tab)
            {
                // Possibly update the icon of the tab.
                page->_UpdateTabIcon(*tab);
                // Possibly update the title of the tab, window to match the newly
                // focused pane.
                page->_UpdateTitle(*tab);
            }
        });

        auto tabViewItem = newTabImpl->GetTabViewItem();
        _tabView.TabItems().Append(tabViewItem);
        // GH#6570
        // The TabView does not apply compact sizing to items added after Compact is enabled.
        // By forcibly reapplying compact sizing every time we add a new tab, we'll make sure
        // that it works.
        // Workaround from https://github.com/microsoft/microsoft-ui-xaml/issues/2711
        if (_tabView.TabWidthMode() == MUX::Controls::TabViewWidthMode::Compact)
        {
            _tabView.UpdateLayout();
            _tabView.TabWidthMode(MUX::Controls::TabViewWidthMode::Compact);
        }

        // Set this tab's icon to the icon from the user's profile
        const auto* const profile = _settings->FindProfile(profileGuid);
        if (profile != nullptr && profile->HasIcon())
        {
            newTabImpl->UpdateIcon(profile->GetExpandedIconPath());
        }

        tabViewItem.PointerPressed({ this, &TerminalPage::_OnTabClick });

        // When the tab is closed, remove it from our list of tabs.
        newTabImpl->Closed([tabViewItem, weakThis{ get_weak() }](auto&& /*s*/, auto&& /*e*/) {
            if (auto page{ weakThis.get() })
            {
                page->_RemoveOnCloseRoutine(tabViewItem, page);
            }
        });

        if (debugConnection) // this will only be set if global debugging is on and tap is active
        {
            TermControl newControl{ settings, debugConnection };
            _RegisterTerminalEvents(newControl, *newTabImpl);
            // Split (auto) with the debug tap.
            newTabImpl->SplitPane(SplitState::Automatic, profileGuid, newControl);
        }

        // This kicks off TabView::SelectionChanged, in response to which
        // we'll attach the terminal's Xaml control to the Xaml root.
        _tabView.SelectedItem(tabViewItem);
    }

    // Method Description:
    // - Creates a new connection based on the profile settings
    // Arguments:
    // - the profile GUID we want the settings from
    // - the terminal settings
    // Return value:
    // - the desired connection
    TerminalConnection::ITerminalConnection TerminalPage::_CreateConnectionFromSettings(GUID profileGuid,
                                                                                        TerminalApp::TerminalSettings settings)
    {
        const auto* const profile = _settings->FindProfile(profileGuid);

        TerminalConnection::ITerminalConnection connection{ nullptr };

        GUID connectionType{ 0 };
        GUID sessionGuid{ 0 };

        if (profile->HasConnectionType())
        {
            connectionType = profile->GetConnectionType();
        }

        if (profile->HasConnectionType() &&
            profile->GetConnectionType() == AzureConnectionType &&
            TerminalConnection::AzureConnection::IsAzureConnectionAvailable())
        {
            // TODO GH#4661: Replace this with directly using the AzCon when our VT is better
            std::filesystem::path azBridgePath{ wil::GetModuleFileNameW<std::wstring>(nullptr) };
            azBridgePath.replace_filename(L"TerminalAzBridge.exe");
            connection = TerminalConnection::ConptyConnection(azBridgePath.wstring(),
                                                              L".",
                                                              L"Azure",
                                                              nullptr,
                                                              settings.InitialRows(),
                                                              settings.InitialCols(),
                                                              winrt::guid());
        }

        else if (profile->HasConnectionType() &&
                 profile->GetConnectionType() == TelnetConnectionType)
        {
            connection = TerminalConnection::TelnetConnection(settings.Commandline());
        }

        else
        {
            std::wstring guidWString = Utils::GuidToString(profileGuid);

            StringMap envMap{};
            envMap.Insert(L"WT_PROFILE_ID", guidWString);
            envMap.Insert(L"WSLENV", L"WT_PROFILE_ID");

            auto conhostConn = TerminalConnection::ConptyConnection(
                settings.Commandline(),
                settings.StartingDirectory(),
                settings.StartingTitle(),
                envMap.GetView(),
                settings.InitialRows(),
                settings.InitialCols(),
                winrt::guid());

            sessionGuid = conhostConn.Guid();
            connection = conhostConn;
        }

        TraceLoggingWrite(
            g_hTerminalAppProvider,
            "ConnectionCreated",
            TraceLoggingDescription("Event emitted upon the creation of a connection"),
            TraceLoggingGuid(connectionType, "ConnectionTypeGuid", "The type of the connection"),
            TraceLoggingGuid(profileGuid, "ProfileGuid", "The profile's GUID"),
            TraceLoggingGuid(sessionGuid, "SessionGuid", "The WT_SESSION's GUID"),
            TraceLoggingKeyword(MICROSOFT_KEYWORD_MEASURES),
            TelemetryPrivacyDataTag(PDT_ProductAndServicePerformance));

        return connection;
    }

    // Method Description:
    // - Called when the settings button is clicked. Launches a background
    //   thread to open the settings file in the default JSON editor.
    // Arguments:
    // - <none>
    // Return Value:
    // - <none>
    void TerminalPage::_SettingsButtonOnClick(const IInspectable&,
                                              const RoutedEventArgs&)
    {
        const CoreWindow window = CoreWindow::GetForCurrentThread();
        const auto rAltState = window.GetKeyState(VirtualKey::RightMenu);
        const auto lAltState = window.GetKeyState(VirtualKey::LeftMenu);
        const bool altPressed = WI_IsFlagSet(lAltState, CoreVirtualKeyStates::Down) ||
                                WI_IsFlagSet(rAltState, CoreVirtualKeyStates::Down);

        const auto target = altPressed ? SettingsTarget::DefaultsFile : SettingsTarget::SettingsFile;
        _LaunchSettings(target);
    }

    // Method Description:
    // - Called when the feedback button is clicked. Launches github in your
    //   default browser, navigated to the "issues" page of the Terminal repo.
    void TerminalPage::_FeedbackButtonOnClick(const IInspectable&,
                                              const RoutedEventArgs&)
    {
        const auto feedbackUriValue = RS_(L"FeedbackUriValue");
        winrt::Windows::Foundation::Uri feedbackUri{ feedbackUriValue };

        winrt::Windows::System::Launcher::LaunchUriAsync(feedbackUri);
    }

    // Method Description:
    // - Called when the about button is clicked. See _ShowAboutDialog for more info.
    // Arguments:
    // - <unused>
    // Return Value:
    // - <none>
    void TerminalPage::_AboutButtonOnClick(const IInspectable&,
                                           const RoutedEventArgs&)
    {
        _ShowAboutDialog();
    }

    // Method Description:
    // - Configure the AppKeyBindings to use our ShortcutActionDispatch as the
    //   object to handle dispatching ShortcutAction events.
    // Arguments:
    // - bindings: A AppKeyBindings object to wire up with our event handlers
    void TerminalPage::_HookupKeyBindings(TerminalApp::AppKeyBindings bindings) noexcept
    {
        bindings.SetDispatch(*_actionDispatch);
    }

    // Method Description:
    // - Register our event handlers with our ShortcutActionDispatch. The
    //   ShortcutActionDispatch is responsible for raising the appropriate
    //   events for an ActionAndArgs. WE'll handle each possible event in our
    //   own way.
    // Arguments:
    // - <none>
    void TerminalPage::_RegisterActionCallbacks()
    {
        // Hook up the ShortcutActionDispatch object's events to our handlers.
        // They should all be hooked up here, regardless of whether or not
        // there's an actual keychord for them.
        _actionDispatch->OpenNewTabDropdown({ this, &TerminalPage::_HandleOpenNewTabDropdown });
        _actionDispatch->DuplicateTab({ this, &TerminalPage::_HandleDuplicateTab });
        _actionDispatch->CloseTab({ this, &TerminalPage::_HandleCloseTab });
        _actionDispatch->ClosePane({ this, &TerminalPage::_HandleClosePane });
        _actionDispatch->CloseWindow({ this, &TerminalPage::_HandleCloseWindow });
        _actionDispatch->ScrollUp({ this, &TerminalPage::_HandleScrollUp });
        _actionDispatch->ScrollDown({ this, &TerminalPage::_HandleScrollDown });
        _actionDispatch->NextTab({ this, &TerminalPage::_HandleNextTab });
        _actionDispatch->PrevTab({ this, &TerminalPage::_HandlePrevTab });
        _actionDispatch->SplitPane({ this, &TerminalPage::_HandleSplitPane });
        _actionDispatch->TogglePaneZoom({ this, &TerminalPage::_HandleTogglePaneZoom });
        _actionDispatch->ScrollUpPage({ this, &TerminalPage::_HandleScrollUpPage });
        _actionDispatch->ScrollDownPage({ this, &TerminalPage::_HandleScrollDownPage });
        _actionDispatch->OpenSettings({ this, &TerminalPage::_HandleOpenSettings });
        _actionDispatch->PasteText({ this, &TerminalPage::_HandlePasteText });
        _actionDispatch->NewTab({ this, &TerminalPage::_HandleNewTab });
        _actionDispatch->SwitchToTab({ this, &TerminalPage::_HandleSwitchToTab });
        _actionDispatch->ResizePane({ this, &TerminalPage::_HandleResizePane });
        _actionDispatch->MoveFocus({ this, &TerminalPage::_HandleMoveFocus });
        _actionDispatch->CopyText({ this, &TerminalPage::_HandleCopyText });
        _actionDispatch->AdjustFontSize({ this, &TerminalPage::_HandleAdjustFontSize });
        _actionDispatch->Find({ this, &TerminalPage::_HandleFind });
        _actionDispatch->ResetFontSize({ this, &TerminalPage::_HandleResetFontSize });
        _actionDispatch->ToggleRetroEffect({ this, &TerminalPage::_HandleToggleRetroEffect });
        _actionDispatch->ToggleFocusMode({ this, &TerminalPage::_HandleToggleFocusMode });
        _actionDispatch->ToggleFullscreen({ this, &TerminalPage::_HandleToggleFullscreen });
        _actionDispatch->ToggleAlwaysOnTop({ this, &TerminalPage::_HandleToggleAlwaysOnTop });
        _actionDispatch->ToggleCommandPalette({ this, &TerminalPage::_HandleToggleCommandPalette });
        _actionDispatch->SetColorScheme({ this, &TerminalPage::_HandleSetColorScheme });
        _actionDispatch->SetTabColor({ this, &TerminalPage::_HandleSetTabColor });
        _actionDispatch->OpenTabColorPicker({ this, &TerminalPage::_HandleOpenTabColorPicker });
        _actionDispatch->RenameTab({ this, &TerminalPage::_HandleRenameTab });
        _actionDispatch->ExecuteCommandline({ this, &TerminalPage::_HandleExecuteCommandline });
        _actionDispatch->CloseOtherTabs({ this, &TerminalPage::_HandleCloseOtherTabs });
        _actionDispatch->CloseTabsAfter({ this, &TerminalPage::_HandleCloseTabsAfter });
        _actionDispatch->ToggleTabSwitcher({ this, &TerminalPage::_HandleToggleTabSwitcher });
    }

    // Method Description:
    // - Get the title of the currently focused terminal control. If this tab is
    //   the focused tab, then also bubble this title to any listeners of our
    //   TitleChanged event.
    // Arguments:
    // - tab: the Tab to update the title for.
    void TerminalPage::_UpdateTitle(const Tab& tab)
    {
        auto newTabTitle = tab.GetActiveTitle();

        if (_settings->GlobalSettings().ShowTitleInTitlebar() &&
            tab.IsFocused())
        {
            _titleChangeHandlers(*this, newTabTitle);
        }
    }

    // Method Description:
    // - Get the icon of the currently focused terminal control, and set its
    //   tab's icon to that icon.
    // Arguments:
    // - tab: the Tab to update the title for.
    void TerminalPage::_UpdateTabIcon(Tab& tab)
    {
        const auto lastFocusedProfileOpt = tab.GetFocusedProfile();
        if (lastFocusedProfileOpt.has_value())
        {
            const auto lastFocusedProfile = lastFocusedProfileOpt.value();
            const auto* const matchingProfile = _settings->FindProfile(lastFocusedProfile);
            if (matchingProfile)
            {
                tab.UpdateIcon(matchingProfile->GetExpandedIconPath());
            }
            else
            {
                tab.UpdateIcon({});
            }
        }
    }

    // Method Description:
    // - Handle changes to the tab width set by the user
    void TerminalPage::_UpdateTabWidthMode()
    {
        _tabView.TabWidthMode(_settings->GlobalSettings().TabWidthMode());
    }

    // Method Description:
    // - Handle changes in tab layout.
    void TerminalPage::_UpdateTabView()
    {
        // Never show the tab row when we're fullscreen. Otherwise:
        // Show tabs when there's more than 1, or the user has chosen to always
        // show the tab bar.
        const bool isVisible = (!_isFullscreen && !_isInFocusMode) &&
                               (_settings->GlobalSettings().ShowTabsInTitlebar() ||
                                (_tabs.Size() > 1) ||
                                _settings->GlobalSettings().AlwaysShowTabs());

        // collapse/show the tabs themselves
        _tabView.Visibility(isVisible ? Visibility::Visible : Visibility::Collapsed);

        // collapse/show the row that the tabs are in.
        // NaN is the special value XAML uses for "Auto" sizing.
        _tabRow.Height(isVisible ? NAN : 0);
    }

    // Method Description:
    // - Duplicates the current focused tab
    void TerminalPage::_DuplicateTabViewItem()
    {
        if (auto index{ _GetFocusedTabIndex() })
        {
            try
            {
                auto focusedTab = _GetStrongTabImpl(*index);
                // TODO: GH#5047 - In the future, we should get the Profile of
                // the focused pane, and use that to build a new instance of the
                // settings so we can duplicate this tab/pane.
                //
                // Currently, if the profile doesn't exist anymore in our
                // settings, we'll silently do nothing.
                //
                // In the future, it will be preferable to just duplicate the
                // current control's settings, but we can't do that currently,
                // because we won't be able to create a new instance of the
                // connection without keeping an instance of the original Profile
                // object around.

                const auto& profileGuid = focusedTab->GetFocusedProfile();
                if (profileGuid.has_value())
                {
                    const auto settings = _settings->BuildSettings(profileGuid.value());
                    _CreateNewTabFromSettings(profileGuid.value(), settings);
                }
            }
            CATCH_LOG();
        }
    }

    // Method Description:
    // - Look for the index of the input tabView in the tabs vector,
    //   and call _RemoveTabViewItemByIndex
    // Arguments:
    // - tabViewItem: the TabViewItem in the TabView that is being removed.
    void TerminalPage::_RemoveTabViewItem(const MUX::Controls::TabViewItem& tabViewItem)
    {
        uint32_t tabIndexFromControl = 0;
        if (_tabView.TabItems().IndexOf(tabViewItem, tabIndexFromControl))
        {
            // If IndexOf returns true, we've actually got an index
            _RemoveTabViewItemByIndex(tabIndexFromControl);
        }
    }

    // Method Description:
    // - Removes the tab (both TerminalControl and XAML)
    // Arguments:
    // - tabIndex: the index of the tab to be removed
    void TerminalPage::_RemoveTabViewItemByIndex(uint32_t tabIndex)
    {
        // Removing the tab from the collection should destroy its control and disconnect its connection,
        // but it doesn't always do so. The UI tree may still be holding the control and preventing its destruction.
        auto tab{ _GetStrongTabImpl(tabIndex) };
        tab->Shutdown();

        _tabs.RemoveAt(tabIndex);
        _tabView.TabItems().RemoveAt(tabIndex);

        // To close the window here, we need to close the hosting window.
        if (_tabs.Size() == 0)
        {
            _lastTabClosedHandlers(*this, nullptr);
        }
        else if (_isFullscreen || _rearranging)
        {
            // GH#5799 - If we're fullscreen, the TabView isn't visible. If it's
            // not Visible, it's _not_ going to raise a SelectionChanged event,
            // which is what we usually use to focus another tab. Instead, we'll
            // have to do it manually here.
            //
            // GH#5559 Similarly, we suppress _OnTabItemsChanged events during a
            // rearrange, so if a tab is closed while we're rearranging tabs, do
            // this manually.
            //
            // We can't use
            //   auto selectedIndex = _tabView.SelectedIndex();
            // Because this will always return -1 in this scenario unfortunately.
            //
            // So, what we're going to try to do is move the focus to the tab
            // to the left, within the bounds of how many tabs we have.
            //
            // EX: we have 4 tabs: [A, B, C, D]. If we close:
            // * A (tabIndex=0): We'll want to focus tab B (now in index 0)
            // * B (tabIndex=1): We'll want to focus tab A (now in index 0)
            // * C (tabIndex=2): We'll want to focus tab B (now in index 1)
            // * D (tabIndex=3): We'll want to focus tab C (now in index 2)
            const auto newSelectedIndex = std::clamp<int32_t>(tabIndex - 1, 0, _tabs.Size());
            // _UpdatedSelectedTab will do the work of setting up the new tab as
            // the focused one, and unfocusing all the others.
            _UpdatedSelectedTab(newSelectedIndex);

            // Also, we need to _manually_ set the SelectedItem of the tabView
            // here. If we don't, then the TabView will technically not have a
            // selected item at all, which can make things like ClosePane not
            // work correctly.
            auto newSelectedTab{ _GetStrongTabImpl(newSelectedIndex) };
            _tabView.SelectedItem(newSelectedTab->GetTabViewItem());
        }

        // GH#5559 - If we were in the middle of a drag/drop, end it by clearing
        // out our state.
        if (_rearranging)
        {
            _rearranging = false;
            _rearrangeFrom = std::nullopt;
            _rearrangeTo = std::nullopt;
        }
    }

    // Method Description:
    // - Connects event handlers to the TermControl for events that we want to
    //   handle. This includes:
    //    * the Copy and Paste events, for setting and retrieving clipboard data
    //      on the right thread
    //    * the TitleChanged event, for changing the text of the tab
    // Arguments:
    // - term: The newly created TermControl to connect the events for
    // - hostingTab: The Tab that's hosting this TermControl instance
    void TerminalPage::_RegisterTerminalEvents(TermControl term, Tab& hostingTab)
    {
        // Add an event handler when the terminal's selection wants to be copied.
        // When the text buffer data is retrieved, we'll copy the data into the Clipboard
        term.CopyToClipboard({ this, &TerminalPage::_CopyToClipboardHandler });

        // Add an event handler when the terminal wants to paste data from the Clipboard.
        term.PasteFromClipboard({ this, &TerminalPage::_PasteFromClipboardHandler });

        // Bind Tab events to the TermControl and the Tab's Pane
        hostingTab.Initialize(term);

        auto weakTab{ hostingTab.get_weak() };
        auto weakThis{ get_weak() };
        // PropertyChanged is the generic mechanism by which the Tab
        // communicates changes to any of its observable properties, including
        // the Title
        hostingTab.PropertyChanged([weakTab, weakThis](auto&&, const WUX::Data::PropertyChangedEventArgs& args) {
            auto page{ weakThis.get() };
            auto tab{ weakTab.get() };
            if (page && tab)
            {
                if (args.PropertyName() == L"Title")
                {
                    page->_UpdateTitle(*tab);
                }
            }
        });

        // react on color changed events
        hostingTab.ColorSelected([weakTab, weakThis](auto&& color) {
            auto page{ weakThis.get() };
            auto tab{ weakTab.get() };

            if (page && tab && tab->IsFocused())
            {
                page->_SetNonClientAreaColors(color);
            }
        });

        hostingTab.ColorCleared([weakTab, weakThis]() {
            auto page{ weakThis.get() };
            auto tab{ weakTab.get() };

            if (page && tab && tab->IsFocused())
            {
                page->_ClearNonClientAreaColors();
            }
        });

        // TODO GH#3327: Once we support colorizing the NewTab button based on
        // the color of the tab, we'll want to make sure to call
        // _ClearNewTabButtonColor here, to reset it to the default (for the
        // newly created tab).
        // remove any colors left by other colored tabs
        // _ClearNewTabButtonColor();
    }

    // Method Description:
    // - Sets focus to the tab to the right or left the currently selected tab.
    void TerminalPage::_SelectNextTab(const bool bMoveRight)
    {
        if (auto index{ _GetFocusedTabIndex() })
        {
            uint32_t tabCount = _tabs.Size();
            // Wraparound math. By adding tabCount and then calculating modulo tabCount,
            // we clamp the values to the range [0, tabCount) while still supporting moving
            // leftward from 0 to tabCount - 1.
            const auto newTabIndex = ((tabCount + *index + (bMoveRight ? 1 : -1)) % tabCount);
            _SelectTab(newTabIndex);
        }
    }

    // Method Description:
    // - Sets focus to the desired tab. Returns false if the provided tabIndex
    //   is greater than the number of tabs we have.
    // - During startup, we'll immediately set the selected tab as focused.
    // - After startup, we'll dispatch an async method to set the the selected
    //   item of the TabView, which will then also trigger a
    //   TabView::SelectionChanged, handled in
    //   TerminalPage::_OnTabSelectionChanged
    // Return Value:
    // true iff we were able to select that tab index, false otherwise
    bool TerminalPage::_SelectTab(const uint32_t tabIndex)
    {
        if (tabIndex >= 0 && tabIndex < _tabs.Size())
        {
            if (_startupState == StartupState::InStartup)
            {
                auto tab{ _GetStrongTabImpl(tabIndex) };
                _tabView.SelectedItem(tab->GetTabViewItem());
                _UpdatedSelectedTab(tabIndex);
            }
            else
            {
                _SetFocusedTabIndex(tabIndex);
            }

            return true;
        }
        return false;
    }

    // Method Description:
    // - Helper to manually exit "zoom" when certain actions take place.
    //   Anything that modifies the state of the pane tree should probably
    //   un-zoom the focused pane first, so that the user can see the full pane
    //   tree again. These actions include:
    //   * Splitting a new pane
    //   * Closing a pane
    //   * Moving focus between panes
    //   * Resizing a pane
    // Arguments:
    // - <none>
    // Return Value:
    // - <none>
    void TerminalPage::_UnZoomIfNeeded()
    {
        auto activeTab = _GetFocusedTab();
        if (activeTab && activeTab->IsZoomed())
        {
            // Remove the content from the tab first, so Pane::UnZoom can
            // re-attach the content to the tree w/in the pane
            _tabContent.Children().Clear();
            activeTab->ExitZoom();
            // Re-attach the tab's content to the UI tree.
            _tabContent.Children().Append(activeTab->GetRootElement());
        }
    }

    // Method Description:
    // - Attempt to move focus between panes, as to focus the child on
    //   the other side of the separator. See Pane::NavigateFocus for details.
    // - Moves the focus of the currently focused tab.
    // Arguments:
    // - direction: The direction to move the focus in.
    // Return Value:
    // - <none>
    void TerminalPage::_MoveFocus(const Direction& direction)
    {
        if (auto index{ _GetFocusedTabIndex() })
        {
            auto focusedTab{ _GetStrongTabImpl(*index) };
            _UnZoomIfNeeded();
            focusedTab->NavigateFocus(direction);
        }
    }

    TermControl TerminalPage::_GetActiveControl()
    {
        if (auto index{ _GetFocusedTabIndex() })
        {
            auto focusedTab{ _GetStrongTabImpl(*index) };
            return focusedTab->GetActiveTerminalControl();
        }
        else
        {
            return nullptr;
        }
    }

    // Method Description:
    // - Returns the index in our list of tabs of the currently focused tab. If
    //      no tab is currently selected, returns -1.
    // Return Value:
    // - the index of the currently focused tab if there is one, else -1
    std::optional<uint32_t> TerminalPage::_GetFocusedTabIndex() const noexcept
    {
        // GH#1117: This is a workaround because _tabView.SelectedIndex()
        //          sometimes return incorrect result after removing some tabs
        uint32_t focusedIndex;
        if (_tabView.TabItems().IndexOf(_tabView.SelectedItem(), focusedIndex))
        {
            return focusedIndex;
        }
        return std::nullopt;
    }

    // Method Description:
    // - returns a com_ptr to the currently focused tab. This might return null,
    //   so make sure to check the result!
    winrt::com_ptr<Tab> TerminalPage::_GetFocusedTab()
    {
        if (auto index{ _GetFocusedTabIndex() })
        {
            return _GetStrongTabImpl(*index);
        }
        return nullptr;
    }

    // Method Description:
    // - An async method for changing the focused tab on the UI thread. This
    //   method will _only_ set the selected item of the TabView, which will
    //   then also trigger a TabView::SelectionChanged event, which we'll handle
    //   in TerminalPage::_OnTabSelectionChanged, where we'll mark the new tab
    //   as focused.
    // Arguments:
    // - tabIndex: the index in the list of tabs to focus.
    // Return Value:
    // - <none>
    winrt::fire_and_forget TerminalPage::_SetFocusedTabIndex(const uint32_t tabIndex)
    {
        // GH#1117: This is a workaround because _tabView.SelectedIndex(tabIndex)
        //          sometimes set focus to an incorrect tab after removing some tabs
        auto weakThis{ get_weak() };

        co_await winrt::resume_foreground(_tabView.Dispatcher());

        if (auto page{ weakThis.get() })
        {
            auto tab{ _GetStrongTabImpl(tabIndex) };
            _tabView.SelectedItem(tab->GetTabViewItem());
        }
    }

    // Method Description:
    // - Close the currently focused tab. Focus will move to the left, if possible.
    void TerminalPage::_CloseFocusedTab()
    {
        if (auto index{ _GetFocusedTabIndex() })
        {
            _RemoveTabViewItemByIndex(*index);
        }
    }

    // Method Description:
    // - Close the currently focused pane. If the pane is the last pane in the
    //   tab, the tab will also be closed. This will happen when we handle the
    //   tab's Closed event.
    void TerminalPage::_CloseFocusedPane()
    {
        if (auto index{ _GetFocusedTabIndex() })
        {
            auto focusedTab{ _GetStrongTabImpl(*index) };
            _UnZoomIfNeeded();
            focusedTab->ClosePane();
        }
    }

    // Method Description:
    // - Close the terminal app. If there is more
    //   than one tab opened, show a warning dialog.
    void TerminalPage::CloseWindow()
    {
        if (_tabs.Size() > 1 && _settings->GlobalSettings().ConfirmCloseAllTabs())
        {
            _ShowCloseWarningDialog();
        }
        else
        {
            _CloseAllTabs();
        }
    }

    // Method Description:
    // - Remove all the tabs opened and the terminal will terminate
    //   on its own when the last tab is closed.
    void TerminalPage::_CloseAllTabs()
    {
        while (_tabs.Size() != 0)
        {
            _RemoveTabViewItemByIndex(0);
        }
    }

    // Method Description:
    // - Move the viewport of the terminal of the currently focused tab up or
    //      down a number of lines. Negative values of `delta` will move the
    //      view up, and positive values will move the viewport down.
    // Arguments:
    // - delta: a number of lines to move the viewport relative to the current viewport.
    void TerminalPage::_Scroll(int delta)
    {
        if (auto index{ _GetFocusedTabIndex() })
        {
            auto focusedTab{ _GetStrongTabImpl(*index) };
            focusedTab->Scroll(delta);
        }
    }

    // Method Description:
    // - Split the focused pane either horizontally or vertically, and place the
    //   given TermControl into the newly created pane.
    // - If splitType == SplitState::None, this method does nothing.
    // Arguments:
    // - splitType: one value from the TerminalApp::SplitState enum, indicating how the
    //   new pane should be split from its parent.
    // - splitMode: value from TerminalApp::SplitType enum, indicating the profile to be used in the newly split pane.
    // - newTerminalArgs: An object that may contain a blob of parameters to
    //   control which profile is created and with possible other
    //   configurations. See CascadiaSettings::BuildSettings for more details.
    void TerminalPage::_SplitPane(const TerminalApp::SplitState splitType,
                                  const TerminalApp::SplitType splitMode,
                                  const winrt::TerminalApp::NewTerminalArgs& newTerminalArgs)
    {
        // Do nothing if we're requesting no split.
        if (splitType == TerminalApp::SplitState::None)
        {
            return;
        }

        auto indexOpt = _GetFocusedTabIndex();

        // Do nothing if for some reason, there's no tab in focus. We don't want to crash.
        if (!indexOpt)
        {
            return;
        }

        try
        {
            auto focusedTab = _GetStrongTabImpl(*indexOpt);
            TerminalApp::TerminalSettings controlSettings;
            GUID realGuid;
            bool profileFound = false;

            if (splitMode == TerminalApp::SplitType::Duplicate)
            {
                std::optional<GUID> current_guid = focusedTab->GetFocusedProfile();
                if (current_guid)
                {
                    profileFound = true;
                    controlSettings = _settings->BuildSettings(current_guid.value());
                    realGuid = current_guid.value();
                }
                // TODO: GH#5047 - In the future, we should get the Profile of
                // the focused pane, and use that to build a new instance of the
                // settings so we can duplicate this tab/pane.
                //
                // Currently, if the profile doesn't exist anymore in our
                // settings, we'll silently do nothing.
                //
                // In the future, it will be preferable to just duplicate the
                // current control's settings, but we can't do that currently,
                // because we won't be able to create a new instance of the
                // connection without keeping an instance of the original Profile
                // object around.
            }
            if (!profileFound)
            {
                std::tie(realGuid, controlSettings) = _settings->BuildSettings(newTerminalArgs);
            }

            const auto controlConnection = _CreateConnectionFromSettings(realGuid, controlSettings);

            const float contentWidth = ::base::saturated_cast<float>(_tabContent.ActualWidth());
            const float contentHeight = ::base::saturated_cast<float>(_tabContent.ActualHeight());
            const winrt::Windows::Foundation::Size availableSpace{ contentWidth, contentHeight };

            auto realSplitType = splitType;
            if (realSplitType == SplitState::Automatic)
            {
                realSplitType = focusedTab->PreCalculateAutoSplit(availableSpace);
            }

            const auto canSplit = focusedTab->PreCalculateCanSplit(realSplitType, availableSpace);
            if (!canSplit)
            {
                return;
            }

            TermControl newControl{ controlSettings, controlConnection };

            // Hookup our event handlers to the new terminal
            _RegisterTerminalEvents(newControl, *focusedTab);

            _UnZoomIfNeeded();

            focusedTab->SplitPane(realSplitType, realGuid, newControl);
        }
        CATCH_LOG();
    }

    // Method Description:
    // - Attempt to move a separator between panes, as to resize each child on
    //   either size of the separator. See Pane::ResizePane for details.
    // - Moves a separator on the currently focused tab.
    // Arguments:
    // - direction: The direction to move the separator in.
    // Return Value:
    // - <none>
    void TerminalPage::_ResizePane(const Direction& direction)
    {
        if (auto index{ _GetFocusedTabIndex() })
        {
            auto focusedTab{ _GetStrongTabImpl(*index) };
            _UnZoomIfNeeded();
            focusedTab->ResizePane(direction);
        }
    }

    // Method Description:
    // - Move the viewport of the terminal of the currently focused tab up or
    //      down a page. The page length will be dependent on the terminal view height.
    //      Negative values of `delta` will move the view up by one page, and positive values
    //      will move the viewport down by one page.
    // Arguments:
    // - delta: The direction to move the view relative to the current viewport(it
    //      is clamped between -1 and 1)
    void TerminalPage::_ScrollPage(int delta)
    {
        auto indexOpt = _GetFocusedTabIndex();
        // Do nothing if for some reason, there's no tab in focus. We don't want to crash.
        if (!indexOpt)
        {
            return;
        }

        delta = std::clamp(delta, -1, 1);
        const auto control = _GetActiveControl();
        const auto termHeight = control.GetViewHeight();
        auto focusedTab{ _GetStrongTabImpl(*indexOpt) };
        focusedTab->Scroll(termHeight * delta);
    }

    // Method Description:
    // - Gets the title of the currently focused terminal control. If there
    //   isn't a control selected for any reason, returns "Windows Terminal"
    // Arguments:
    // - <none>
    // Return Value:
    // - the title of the focused control if there is one, else "Windows Terminal"
    hstring TerminalPage::Title()
    {
        if (_settings->GlobalSettings().ShowTitleInTitlebar())
        {
            auto selectedIndex = _tabView.SelectedIndex();
            if (selectedIndex >= 0)
            {
                try
                {
                    if (auto focusedControl{ _GetActiveControl() })
                    {
                        return focusedControl.Title();
                    }
                }
                CATCH_LOG();
            }
        }
        return { L"Windows Terminal" };
    }

    // Method Description:
    // - Handles the special case of providing a text override for the UI shortcut due to VK_OEM issue.
    //      Looks at the flags from the KeyChord modifiers and provides a concatenated string value of all
    //      in the same order that XAML would put them as well.
    // Return Value:
    // - a string representation of the key modifiers for the shortcut
    //NOTE: This needs to be localized with https://github.com/microsoft/terminal/issues/794 if XAML framework issue not resolved before then
    static std::wstring _FormatOverrideShortcutText(KeyModifiers modifiers)
    {
        std::wstring buffer{ L"" };

        if (WI_IsFlagSet(modifiers, KeyModifiers::Ctrl))
        {
            buffer += L"Ctrl+";
        }

        if (WI_IsFlagSet(modifiers, KeyModifiers::Shift))
        {
            buffer += L"Shift+";
        }

        if (WI_IsFlagSet(modifiers, KeyModifiers::Alt))
        {
            buffer += L"Alt+";
        }

        return buffer;
    }

    // Method Description:
    // - Takes a MenuFlyoutItem and a corresponding KeyChord value and creates the accelerator for UI display.
    //   Takes into account a special case for an error condition for a comma
    // Arguments:
    // - MenuFlyoutItem that will be displayed, and a KeyChord to map an accelerator
    void TerminalPage::_SetAcceleratorForMenuItem(WUX::Controls::MenuFlyoutItem& menuItem,
                                                  const KeyChord& keyChord)
    {
#ifdef DEP_MICROSOFT_UI_XAML_708_FIXED
        // work around https://github.com/microsoft/microsoft-ui-xaml/issues/708 in case of VK_OEM_COMMA
        if (keyChord.Vkey() != VK_OEM_COMMA)
        {
            // use the XAML shortcut to give us the automatic capabilities
            auto menuShortcut = Windows::UI::Xaml::Input::KeyboardAccelerator{};

            // TODO: Modify this when https://github.com/microsoft/terminal/issues/877 is resolved
            menuShortcut.Key(static_cast<Windows::System::VirtualKey>(keyChord.Vkey()));

            // inspect the modifiers from the KeyChord and set the flags int he XAML value
            auto modifiers = AppKeyBindings::ConvertVKModifiers(keyChord.Modifiers());

            // add the modifiers to the shortcut
            menuShortcut.Modifiers(modifiers);

            // add to the menu
            menuItem.KeyboardAccelerators().Append(menuShortcut);
        }
        else // we've got a comma, so need to just use the alternate method
#endif
        {
            // extract the modifier and key to a nice format
            auto overrideString = _FormatOverrideShortcutText(keyChord.Modifiers());
            auto mappedCh = MapVirtualKeyW(keyChord.Vkey(), MAPVK_VK_TO_CHAR);
            if (mappedCh != 0)
            {
                menuItem.KeyboardAcceleratorTextOverride(overrideString + gsl::narrow_cast<wchar_t>(mappedCh));
            }
        }
    }

    // Method Description:
    // - Calculates the appropriate size to snap to in the given direction, for
    //   the given dimension. If the global setting `snapToGridOnResize` is set
    //   to `false`, this will just immediately return the provided dimension,
    //   effectively disabling snapping.
    // - See Pane::CalcSnappedDimension
    float TerminalPage::CalcSnappedDimension(const bool widthOrHeight, const float dimension) const
    {
        if (_settings->GlobalSettings().SnapToGridOnResize())
        {
            if (auto index{ _GetFocusedTabIndex() })
            {
                auto focusedTab{ _GetStrongTabImpl(*index) };
                return focusedTab->CalcSnappedDimension(widthOrHeight, dimension);
            }
        }
        return dimension;
    }

    // Method Description:
    // - Place `copiedData` into the clipboard as text. Triggered when a
    //   terminal control raises it's CopyToClipboard event.
    // Arguments:
    // - copiedData: the new string content to place on the clipboard.
    winrt::fire_and_forget TerminalPage::_CopyToClipboardHandler(const IInspectable /*sender*/,
                                                                 const CopyToClipboardEventArgs copiedData)
    {
        co_await winrt::resume_foreground(Dispatcher(), CoreDispatcherPriority::High);

        DataPackage dataPack = DataPackage();
        dataPack.RequestedOperation(DataPackageOperation::Copy);

        // copy text to dataPack
        dataPack.SetText(copiedData.Text());

        if (_settings->GlobalSettings().CopyFormatting())
        {
            // copy html to dataPack
            const auto htmlData = copiedData.Html();
            if (!htmlData.empty())
            {
                dataPack.SetHtmlFormat(htmlData);
            }

            // copy rtf data to dataPack
            const auto rtfData = copiedData.Rtf();
            if (!rtfData.empty())
            {
                dataPack.SetRtf(rtfData);
            }
        }

        try
        {
            Clipboard::SetContent(dataPack);
            Clipboard::Flush();
        }
        CATCH_LOG();
    }

    // Function Description:
    // - This function is called when the `TermControl` requests that we send
    //   it the clipboard's content.
    // - Retrieves the data from the Windows Clipboard and converts it to text.
    // - Shows warnings if the clipboard is too big or contains multiple lines
    //   of text.
    // - Sends the text back to the TermControl through the event's
    //   `HandleClipboardData` member function.
    // - Does some of this in a background thread, as to not hang/crash the UI thread.
    // Arguments:
    // - eventArgs: the PasteFromClipboard event sent from the TermControl
    fire_and_forget TerminalPage::_PasteFromClipboardHandler(const IInspectable /*sender*/,
                                                             const PasteFromClipboardEventArgs eventArgs)
    {
        const DataPackageView data = Clipboard::GetContent();

        // This will switch the execution of the function to a background (not
        // UI) thread. This is IMPORTANT, because the getting the clipboard data
        // will crash on the UI thread, because the main thread is a STA.
        co_await winrt::resume_background();

        try
        {
            hstring text = L"";
            if (data.Contains(StandardDataFormats::Text()))
            {
                text = co_await data.GetTextAsync();
            }
            // Windows Explorer's "Copy address" menu item stores a StorageItem in the clipboard, and no text.
            else if (data.Contains(StandardDataFormats::StorageItems()))
            {
                Windows::Foundation::Collections::IVectorView<Windows::Storage::IStorageItem> items = co_await data.GetStorageItemsAsync();
                if (items.Size() > 0)
                {
                    Windows::Storage::IStorageItem item = items.GetAt(0);
                    text = item.Path();
                }
            }

            const bool hasNewLine = std::find(text.cbegin(), text.cend(), L'\n') != text.cend();
            const bool warnMultiLine = hasNewLine && _settings->GlobalSettings().WarnAboutMultiLinePaste();

            constexpr const std::size_t minimumSizeForWarning = 1024 * 5; // 5 KiB
            const bool warnLargeText = text.size() > minimumSizeForWarning &&
                                       _settings->GlobalSettings().WarnAboutLargePaste();

            if (warnMultiLine || warnLargeText)
            {
                co_await winrt::resume_foreground(Dispatcher());

                ContentDialogResult warningResult;
                if (warnMultiLine)
                {
                    warningResult = co_await _ShowMultiLinePasteWarningDialog();
                }
                else if (warnLargeText)
                {
                    warningResult = co_await _ShowLargePasteWarningDialog();
                }

                if (warningResult != ContentDialogResult::Primary)
                {
                    // user rejected the paste
                    co_return;
                }
            }

            eventArgs.HandleClipboardData(text);
        }
        CATCH_LOG();
    }

    // Method Description:
    // - Copy text from the focused terminal to the Windows Clipboard
    // Arguments:
    // - singleLine: if enabled, copy contents as a single line of text
    // Return Value:
    // - true iff we we able to copy text (if a selection was active)
    bool TerminalPage::_CopyText(const bool singleLine)
    {
        const auto control = _GetActiveControl();
        return control.CopySelectionToClipboard(singleLine);
    }

    // Method Description:
    // - Paste text from the Windows Clipboard to the focused terminal
    void TerminalPage::_PasteText()
    {
        const auto control = _GetActiveControl();
        control.PasteTextFromClipboard();
    }

    // Function Description:
    // - Called when the settings button is clicked. ShellExecutes the settings
    //   file, as to open it in the default editor for .json files. Does this in
    //   a background thread, as to not hang/crash the UI thread.
    fire_and_forget TerminalPage::_LaunchSettings(const SettingsTarget target)
    {
        // This will switch the execution of the function to a background (not
        // UI) thread. This is IMPORTANT, because the Windows.Storage API's
        // (used for retrieving the path to the file) will crash on the UI
        // thread, because the main thread is a STA.
        co_await winrt::resume_background();

        auto openFile = [](const auto& filePath) {
            HINSTANCE res = ShellExecute(nullptr, nullptr, filePath.c_str(), nullptr, nullptr, SW_SHOW);
            if (static_cast<int>(reinterpret_cast<uintptr_t>(res)) <= 32)
            {
                ShellExecute(nullptr, nullptr, L"notepad", filePath.c_str(), nullptr, SW_SHOW);
            }
        };

        switch (target)
        {
        case SettingsTarget::DefaultsFile:
            openFile(CascadiaSettings::GetDefaultSettingsPath());
            break;
        case SettingsTarget::SettingsFile:
            openFile(CascadiaSettings::GetSettingsPath());
            break;
        case SettingsTarget::AllFiles:
            openFile(CascadiaSettings::GetDefaultSettingsPath());
            openFile(CascadiaSettings::GetSettingsPath());
            break;
        }
    }

    // Method Description:
    // - Responds to changes in the TabView's item list by changing the tabview's
    //      visibility.  This method is also invoked when tabs are dragged / dropped as part of tab reordering
    //      and this method hands that case as well in concert with TabDragStarting and TabDragCompleted handlers
    //      that are set up in TerminalPage::Create()
    // Arguments:
    // - sender: the control that originated this event
    // - eventArgs: the event's constituent arguments
    void TerminalPage::_OnTabItemsChanged(const IInspectable& /*sender*/, const Windows::Foundation::Collections::IVectorChangedEventArgs& eventArgs)
    {
        if (_rearranging)
        {
            if (eventArgs.CollectionChange() == Windows::Foundation::Collections::CollectionChange::ItemRemoved)
            {
                _rearrangeFrom = eventArgs.Index();
            }

            if (eventArgs.CollectionChange() == Windows::Foundation::Collections::CollectionChange::ItemInserted)
            {
                _rearrangeTo = eventArgs.Index();
            }
        }

        _UpdateTabView();
    }

    // Method Description:
    // - Additional responses to clicking on a TabView's item. Currently, just remove tab with middle click
    // Arguments:
    // - sender: the control that originated this event (TabViewItem)
    // - eventArgs: the event's constituent arguments
    void TerminalPage::_OnTabClick(const IInspectable& sender, const Windows::UI::Xaml::Input::PointerRoutedEventArgs& eventArgs)
    {
        if (eventArgs.GetCurrentPoint(*this).Properties().IsMiddleButtonPressed())
        {
            _RemoveTabViewItem(sender.as<MUX::Controls::TabViewItem>());
            eventArgs.Handled(true);
        }
        else if (eventArgs.GetCurrentPoint(*this).Properties().IsRightButtonPressed())
        {
            eventArgs.Handled(true);
        }
    }

    void TerminalPage::_UpdatedSelectedTab(const int32_t index)
    {
        // Unfocus all the tabs.
        for (auto tab : _tabs)
        {
            auto tabImpl{ _GetStrongTabImpl(tab) };
            tabImpl->SetFocused(false);
        }

        if (index >= 0)
        {
            try
            {
                auto tab{ _GetStrongTabImpl(index) };

                _tabContent.Children().Clear();
                _tabContent.Children().Append(tab->GetRootElement());

                tab->SetFocused(true);

                // Raise an event that our title changed
                _titleChangeHandlers(*this, tab->GetActiveTitle());
            }
            CATCH_LOG();
        }
    }

    // Method Description:
    // - Responds to the TabView control's Selection Changed event (to move a
    //      new terminal control into focus) when not in in the middle of a tab rearrangement.
    // Arguments:
    // - sender: the control that originated this event
    // - eventArgs: the event's constituent arguments
    void TerminalPage::_OnTabSelectionChanged(const IInspectable& sender, const WUX::Controls::SelectionChangedEventArgs& /*eventArgs*/)
    {
        if (!_rearranging)
        {
            auto tabView = sender.as<MUX::Controls::TabView>();
            auto selectedIndex = tabView.SelectedIndex();
            _UpdatedSelectedTab(selectedIndex);
        }
    }

    // Method Description:
    // - Called when our tab content size changes. This updates each tab with
    //   the new size, so they have a chance to update each of their panes with
    //   the new size.
    // Arguments:
    // - e: the SizeChangedEventArgs with the new size of the tab content area.
    // Return Value:
    // - <none>
    void TerminalPage::_OnContentSizeChanged(const IInspectable& /*sender*/, Windows::UI::Xaml::SizeChangedEventArgs const& e)
    {
        const auto newSize = e.NewSize();
        for (auto tab : _tabs)
        {
            auto tabImpl{ _GetStrongTabImpl(tab) };
            tabImpl->ResizeContent(newSize);
        }
    }

    // Method Description:
    // - Responds to the TabView control's Tab Closing event by removing
    //      the indicated tab from the set and focusing another one.
    //      The event is cancelled so App maintains control over the
    //      items in the tabview.
    // Arguments:
    // - sender: the control that originated this event
    // - eventArgs: the event's constituent arguments
    void TerminalPage::_OnTabCloseRequested(const IInspectable& /*sender*/, const MUX::Controls::TabViewTabCloseRequestedEventArgs& eventArgs)
    {
        const auto tabViewItem = eventArgs.Tab();
        _RemoveTabViewItem(tabViewItem);
    }

    // Method Description:
    // - Called when the primary button of the content dialog is clicked.
    //   This calls _CloseAllTabs(), which closes all the tabs currently
    //   opened and then the Terminal app. This method will be called if
    //   the user confirms to close all the tabs.
    // Arguments:
    // - sender: unused
    // - ContentDialogButtonClickEventArgs: unused
    void TerminalPage::_CloseWarningPrimaryButtonOnClick(WUX::Controls::ContentDialog /* sender */,
                                                         WUX::Controls::ContentDialogButtonClickEventArgs /* eventArgs*/)
    {
        _CloseAllTabs();
    }

    // Method Description:
    // - Hook up keybindings, and refresh the UI of the terminal.
    //   This includes update the settings of all the tabs according
    //   to their profiles, update the title and icon of each tab, and
    //   finally create the tab flyout
    winrt::fire_and_forget TerminalPage::_RefreshUIForSettingsReload()
    {
        // Re-wire the keybindings to their handlers, as we'll have created a
        // new AppKeyBindings object.
        _HookupKeyBindings(_settings->GetKeybindings());

        // Refresh UI elements
        auto profiles = _settings->GetProfiles();
        for (auto& profile : profiles)
        {
            const GUID profileGuid = profile.GetGuid();

            try
            {
                // BuildSettings can throw an exception if the profileGuid does
                // not belong to an actual profile in the list of profiles.
                const auto settings = _settings->BuildSettings(profileGuid);

                for (auto tab : _tabs)
                {
                    // Attempt to reload the settings of any panes with this profile
                    auto tabImpl{ _GetStrongTabImpl(tab) };
                    tabImpl->UpdateSettings(settings, profileGuid);
                }
            }
            CATCH_LOG();
        }

        // GH#2455: If there are any panes with controls that had been
        // initialized with a Profile that no longer exists in our list of
        // profiles, we'll leave it unmodified. The profile doesn't exist
        // anymore, so we can't possibly update its settings.

        // Update the icon of the tab for the currently focused profile in that tab.
        for (auto tab : _tabs)
        {
            auto tabImpl{ _GetStrongTabImpl(tab) };
            _UpdateTabIcon(*tabImpl);
            _UpdateTitle(*tabImpl);
        }

        auto weakThis{ get_weak() };

        co_await winrt::resume_foreground(Dispatcher());

        // repopulate the new tab button's flyout with entries for each
        // profile, which might have changed
        if (auto page{ weakThis.get() })
        {
            _UpdateTabWidthMode();
            _CreateNewTabFlyout();
        }

        // Reload the current value of alwaysOnTop from the settings file. This
        // will let the user hot-reload this setting, but any runtime changes to
        // the alwaysOnTop setting will be lost.
        _isAlwaysOnTop = _settings->GlobalSettings().AlwaysOnTop();
        _alwaysOnTopChangedHandlers(*this, nullptr);
    }

    // Method Description:
    // - Repopulates the list of commands in the command palette with the
    //   current commands in the settings. Also updates the keybinding labels to
    //   reflect any matching keybindings.
    // Arguments:
    // - <none>
    // Return Value:
    // - <none>
    void TerminalPage::_UpdateCommandsForPalette()
    {
        // Update the command palette when settings reload
        auto commandsCollection = winrt::single_threaded_vector<winrt::TerminalApp::Command>();
        for (auto& nameAndCommand : _settings->GlobalSettings().GetCommands())
        {
            commandsCollection.Append(nameAndCommand.second);
        }

        _recursiveUpdateCommandKeybindingLabels(_settings, commandsCollection);

        CommandPalette().SetActions(commandsCollection);
    }

    // Method Description:
    // - Sets the initial actions to process on startup. We'll make a copy of
    //   this list, and process these actions when we're loaded.
    // - This function will have no effective result after Create() is called.
    // Arguments:
    // - actions: a list of Actions to process on startup.
    // Return Value:
    // - <none>
    void TerminalPage::SetStartupActions(std::vector<winrt::TerminalApp::ActionAndArgs>& actions)
    {
        // The fastest way to copy all the actions out of the std::vector and
        // put them into a winrt::IVector is by making a copy, then moving the
        // copy into the winrt vector ctor.
        auto listCopy = actions;
        _startupActions = winrt::single_threaded_vector<winrt::TerminalApp::ActionAndArgs>(std::move(listCopy));
    }

    winrt::TerminalApp::IDialogPresenter TerminalPage::DialogPresenter() const
    {
        return _dialogPresenter.get();
    }

    void TerminalPage::DialogPresenter(winrt::TerminalApp::IDialogPresenter dialogPresenter)
    {
        _dialogPresenter = dialogPresenter;
    }

    // Method Description:
    // - This is the method that App will call when the titlebar
    //   has been clicked. It dismisses any open flyouts.
    // Arguments:
    // - <none>
    // Return Value:
    // - <none>
    void TerminalPage::TitlebarClicked()
    {
        if (_newTabButton && _newTabButton.Flyout())
        {
            _newTabButton.Flyout().Hide();
        }
    }

    // Method Description:
    // - Called when the user tries to do a search using keybindings.
    //   This will tell the current focused terminal control to create
    //   a search box and enable find process.
    // Arguments:
    // - <none>
    // Return Value:
    // - <none>
    void TerminalPage::_Find()
    {
        const auto termControl = _GetActiveControl();
        termControl.CreateSearchBoxControl();
    }

    // Method Description:
    // - Toggles borderless mode. Hides the tab row, and raises our
    //   FocusModeChanged event.
    // Arguments:
    // - <none>
    // Return Value:
    // - <none>
    void TerminalPage::ToggleFocusMode()
    {
        _isInFocusMode = !_isInFocusMode;
        _UpdateTabView();
        _focusModeChangedHandlers(*this, nullptr);
    }

    // Method Description:
    // - Toggles fullscreen mode. Hides the tab row, and raises our
    //   FullscreenChanged event.
    // Arguments:
    // - <none>
    // Return Value:
    // - <none>
    void TerminalPage::ToggleFullscreen()
    {
        _isFullscreen = !_isFullscreen;
        _UpdateTabView();
        _fullscreenChangedHandlers(*this, nullptr);
    }

    // Method Description:
    // - Toggles always on top mode. Raises our AlwaysOnTopChanged event.
    // Arguments:
    // - <none>
    // Return Value:
    // - <none>
    void TerminalPage::ToggleAlwaysOnTop()
    {
        _isAlwaysOnTop = !_isAlwaysOnTop;
        _alwaysOnTopChangedHandlers(*this, nullptr);
    }

    // Method Description:
    // - Returns a com_ptr to the implementation type of the tab at the given index
    // Arguments:
    // - index: an unsigned integer index to a tab in _tabs
    // Return Value:
    // - a com_ptr to the implementation type of the Tab
    winrt::com_ptr<Tab> TerminalPage::_GetStrongTabImpl(const uint32_t index) const
    {
        winrt::com_ptr<Tab> tabImpl;
        tabImpl.copy_from(winrt::get_self<Tab>(_tabs.GetAt(index)));
        return tabImpl;
    }

    // Method Description:
    // - Returns a com_ptr to the implementation type of the given projected Tab
    // Arguments:
    // - tab: the projected type of a Tab
    // Return Value:
    // - a com_ptr to the implementation type of the Tab
    winrt::com_ptr<Tab> TerminalPage::_GetStrongTabImpl(const ::winrt::TerminalApp::Tab& tab) const
    {
        winrt::com_ptr<Tab> tabImpl;
        tabImpl.copy_from(winrt::get_self<Tab>(tab));
        return tabImpl;
    }

    // Method Description:
    // - Sets the tab split button color when a new tab color is selected
    // Arguments:
    // - color: The color of the newly selected tab, used to properly calculate
    //          the foreground color of the split button (to match the font
    //          color of the tab)
    // - accentColor: the actual color we are going to use to paint the tab row and
    //                split button, so that there is some contrast between the tab
    //                and the non-client are behind it
    // Return Value:
    // - <none>
    void TerminalPage::_SetNewTabButtonColor(const Windows::UI::Color& color, const Windows::UI::Color& accentColor)
    {
        // TODO GH#3327: Look at what to do with the tab button when we have XAML theming
        bool IsBrightColor = ColorHelper::IsBrightColor(color);
        bool isLightAccentColor = ColorHelper::IsBrightColor(accentColor);
        winrt::Windows::UI::Color pressedColor{};
        winrt::Windows::UI::Color hoverColor{};
        winrt::Windows::UI::Color foregroundColor{};
        const float hoverColorAdjustment = 5.f;
        const float pressedColorAdjustment = 7.f;

        if (IsBrightColor)
        {
            foregroundColor = winrt::Windows::UI::Colors::Black();
        }
        else
        {
            foregroundColor = winrt::Windows::UI::Colors::White();
        }

        if (isLightAccentColor)
        {
            hoverColor = ColorHelper::Darken(accentColor, hoverColorAdjustment);
            pressedColor = ColorHelper::Darken(accentColor, pressedColorAdjustment);
        }
        else
        {
            hoverColor = ColorHelper::Lighten(accentColor, hoverColorAdjustment);
            pressedColor = ColorHelper::Lighten(accentColor, pressedColorAdjustment);
        }

        Media::SolidColorBrush backgroundBrush{ accentColor };
        Media::SolidColorBrush backgroundHoverBrush{ hoverColor };
        Media::SolidColorBrush backgroundPressedBrush{ pressedColor };
        Media::SolidColorBrush foregroundBrush{ foregroundColor };

        _newTabButton.Resources().Insert(winrt::box_value(L"SplitButtonBackground"), backgroundBrush);
        _newTabButton.Resources().Insert(winrt::box_value(L"SplitButtonBackgroundPointerOver"), backgroundHoverBrush);
        _newTabButton.Resources().Insert(winrt::box_value(L"SplitButtonBackgroundPressed"), backgroundPressedBrush);

        _newTabButton.Resources().Insert(winrt::box_value(L"SplitButtonForeground"), foregroundBrush);
        _newTabButton.Resources().Insert(winrt::box_value(L"SplitButtonForegroundPointerOver"), foregroundBrush);
        _newTabButton.Resources().Insert(winrt::box_value(L"SplitButtonForegroundPressed"), foregroundBrush);

        _newTabButton.Background(backgroundBrush);
        _newTabButton.Foreground(foregroundBrush);
    }

    // Method Description:
    // - Clears the tab split button color to a system color
    //   (or white if none is found) when the tab's color is cleared
    // - Clears the tab row color to a system color
    //   (or white if none is found) when the tab's color is cleared
    // Arguments:
    // - <none>
    // Return Value:
    // - <none>
    void TerminalPage::_ClearNewTabButtonColor()
    {
        // TODO GH#3327: Look at what to do with the tab button when we have XAML theming
        winrt::hstring keys[] = {
            L"SplitButtonBackground",
            L"SplitButtonBackgroundPointerOver",
            L"SplitButtonBackgroundPressed",
            L"SplitButtonForeground",
            L"SplitButtonForegroundPointerOver",
            L"SplitButtonForegroundPressed"
        };

        // simply clear any of the colors in the split button's dict
        for (auto keyString : keys)
        {
            auto key = winrt::box_value(keyString);
            if (_newTabButton.Resources().HasKey(key))
            {
                _newTabButton.Resources().Remove(key);
            }
        }

        const auto res = Application::Current().Resources();

        const auto defaultBackgroundKey = winrt::box_value(L"TabViewItemHeaderBackground");
        const auto defaultForegroundKey = winrt::box_value(L"SystemControlForegroundBaseHighBrush");
        winrt::Windows::UI::Xaml::Media::SolidColorBrush backgroundBrush;
        winrt::Windows::UI::Xaml::Media::SolidColorBrush foregroundBrush;

        // TODO: Related to GH#3917 - I think if the system is set to "Dark"
        // theme, but the app is set to light theme, then this lookup still
        // returns to us the dark theme brushes. There's gotta be a way to get
        // the right brushes...
        // See also GH#5741
        if (res.HasKey(defaultBackgroundKey))
        {
            winrt::Windows::Foundation::IInspectable obj = res.Lookup(defaultBackgroundKey);
            backgroundBrush = obj.try_as<winrt::Windows::UI::Xaml::Media::SolidColorBrush>();
        }
        else
        {
            backgroundBrush = winrt::Windows::UI::Xaml::Media::SolidColorBrush{ winrt::Windows::UI::Colors::Black() };
        }

        if (res.HasKey(defaultForegroundKey))
        {
            winrt::Windows::Foundation::IInspectable obj = res.Lookup(defaultForegroundKey);
            foregroundBrush = obj.try_as<winrt::Windows::UI::Xaml::Media::SolidColorBrush>();
        }
        else
        {
            foregroundBrush = winrt::Windows::UI::Xaml::Media::SolidColorBrush{ winrt::Windows::UI::Colors::White() };
        }

        _newTabButton.Background(backgroundBrush);
        _newTabButton.Foreground(foregroundBrush);
    }

    // Method Description:
    // - Sets the tab split button color when a new tab color is selected
    // - This method could also set the color of the title bar and tab row
    // in the future
    // Arguments:
    // - selectedTabColor: The color of the newly selected tab
    // Return Value:
    // - <none>
    void TerminalPage::_SetNonClientAreaColors(const Windows::UI::Color& /*selectedTabColor*/)
    {
        // TODO GH#3327: Look at what to do with the NC area when we have XAML theming
    }

    // Method Description:
    // - Clears the tab split button color when the tab's color is cleared
    // - This method could also clear the color of the title bar and tab row
    // in the future
    // Arguments:
    // - <none>
    // Return Value:
    // - <none>
    void TerminalPage::_ClearNonClientAreaColors()
    {
        // TODO GH#3327: Look at what to do with the NC area when we have XAML theming
    }

    // Function Description:
    // - This is a helper method to get the commandline out of a
    //   ExecuteCommandline action, break it into subcommands, and attempt to
    //   parse it into actions. This is used by _HandleExecuteCommandline for
    //   processing commandlines in the current WT window.
    // Arguments:
    // - args: the ExecuteCommandlineArgs to synthesize a list of startup actions for.
    // Return Value:
    // - an empty list if we failed to parse, otherwise a list of actions to execute.
    std::vector<winrt::TerminalApp::ActionAndArgs> TerminalPage::ConvertExecuteCommandlineToActions(const TerminalApp::ExecuteCommandlineArgs& args)
    {
        if (!args || args.Commandline().empty())
        {
            return {};
        }
        // Convert the commandline into an array of args with
        // CommandLineToArgvW, similar to how the app typically does when
        // called from the commandline.
        int argc = 0;
        wil::unique_any<LPWSTR*, decltype(&::LocalFree), ::LocalFree> argv{ CommandLineToArgvW(args.Commandline().c_str(), &argc) };
        if (argv)
        {
            std::vector<winrt::hstring> args;

            // Make sure the first argument is wt.exe, because ParseArgs will
            // always skip the program name. The particular value of this first
            // string doesn't terribly matter.
            args.emplace_back(L"wt.exe");
            for (auto& elem : wil::make_range(argv.get(), argc))
            {
                args.emplace_back(elem);
            }
            winrt::array_view<const winrt::hstring> argsView{ args };

            ::TerminalApp::AppCommandlineArgs appArgs;
            if (appArgs.ParseArgs(argsView) == 0)
            {
                return appArgs.GetStartupActions();
            }
        }
        return {};
    }

    void TerminalPage::_CommandPaletteClosed(const IInspectable& /*sender*/,
                                             const RoutedEventArgs& /*eventArgs*/)
    {
        // Return focus to the active control
        if (auto index{ _GetFocusedTabIndex() })
        {
            _GetStrongTabImpl(index.value())->SetFocused(true);
        }
    }

    bool TerminalPage::FocusMode() const
    {
        return _isInFocusMode;
    }

    bool TerminalPage::Fullscreen() const
    {
        return _isFullscreen;
    }
    // Method Description:
    // - Returns true if we're currently in "Always on top" mode. When we're in
    //   always on top mode, the window should be on top of all other windows.
    //   If multiple windows are all "always on top", they'll maintain their own
    //   z-order, with all the windows on top of all other non-topmost windows.
    // Arguments:
    // - <none>
    // Return Value:
    // - true if we should be in "always on top" mode
    bool TerminalPage::AlwaysOnTop() const
    {
        return _isAlwaysOnTop;
    }

    // -------------------------------- WinRT Events ---------------------------------
    // Winrt events need a method for adding a callback to the event and removing the callback.
    // These macros will define them both for you.
    DEFINE_EVENT_WITH_TYPED_EVENT_HANDLER(TerminalPage, TitleChanged, _titleChangeHandlers, winrt::Windows::Foundation::IInspectable, winrt::hstring);
    DEFINE_EVENT_WITH_TYPED_EVENT_HANDLER(TerminalPage, LastTabClosed, _lastTabClosedHandlers, winrt::Windows::Foundation::IInspectable, winrt::TerminalApp::LastTabClosedEventArgs);
    DEFINE_EVENT_WITH_TYPED_EVENT_HANDLER(TerminalPage, SetTitleBarContent, _setTitleBarContentHandlers, winrt::Windows::Foundation::IInspectable, UIElement);
    DEFINE_EVENT_WITH_TYPED_EVENT_HANDLER(TerminalPage, FocusModeChanged, _focusModeChangedHandlers, winrt::Windows::Foundation::IInspectable, winrt::Windows::Foundation::IInspectable);
    DEFINE_EVENT_WITH_TYPED_EVENT_HANDLER(TerminalPage, FullscreenChanged, _fullscreenChangedHandlers, winrt::Windows::Foundation::IInspectable, winrt::Windows::Foundation::IInspectable);
    DEFINE_EVENT_WITH_TYPED_EVENT_HANDLER(TerminalPage, AlwaysOnTopChanged, _alwaysOnTopChangedHandlers, winrt::Windows::Foundation::IInspectable, winrt::Windows::Foundation::IInspectable);
}<|MERGE_RESOLUTION|>--- conflicted
+++ resolved
@@ -82,6 +82,24 @@
         }
     }
 
+    static void _recursiveUpdateCommandIcons(Windows::Foundation::Collections::IVector<TerminalApp::Command> const& commands)
+    {
+        for (auto command : commands)
+        {
+            // Set the default IconSource to a BitmapIconSource with a null source
+            // (instead of just nullptr) because there's a really weird crash when swapping
+            // data bound IconSourceElements in a ListViewTemplate (i.e. CommandPalette).
+            // Swapping between nullptr IconSources and non-null IconSources causes a crash
+            // to occur, but swapping between IconSources with a null source and non-null IconSources
+            // work perfectly fine :shrug:.
+            winrt::Windows::UI::Xaml::Controls::BitmapIconSource icon;
+            icon.UriSource(nullptr);
+            command.IconSource(icon);
+
+            _recursiveUpdateCommandIcons(command.NestedCommands());
+        }
+    }
+
     winrt::fire_and_forget TerminalPage::SetSettings(std::shared_ptr<::TerminalApp::CascadiaSettings> settings,
                                                      bool needRefreshUI)
     {
@@ -95,40 +113,7 @@
         co_await winrt::resume_foreground(Dispatcher());
         if (auto page{ weakThis.get() })
         {
-<<<<<<< HEAD
             _UpdateCommandsForPalette();
-=======
-            // Update the command palette when settings reload
-            auto commandsCollection = winrt::single_threaded_vector<winrt::TerminalApp::Command>();
-            for (auto& nameAndCommand : _settings->GlobalSettings().GetCommands())
-            {
-                auto command = nameAndCommand.second;
-
-                // If there's a keybinding that's bound to exactly this command,
-                // then get the string for that keychord and display it as a
-                // part of the command in the UI. Each Command's KeyChordText is
-                // unset by default, so we don't need to worry about clearing it
-                // if there isn't a key associated with it.
-                auto keyChord{ _settings->GetKeybindings().GetKeyBindingForActionWithArgs(command.Action()) };
-                if (keyChord)
-                {
-                    command.KeyChordText(KeyChordSerialization::ToString(keyChord));
-                }
-
-                // Set the default IconSource to a BitmapIconSource with a null source
-                // (instead of just nullptr) because there's a really weird crash when swapping
-                // data bound IconSourceElements in a ListViewTemplate (i.e. CommandPalette).
-                // Swapping between nullptr IconSources and non-null IconSources causes a crash
-                // to occur, but swapping between IconSources with a null source and non-null IconSources
-                // work perfectly fine :shrug:.
-                winrt::Windows::UI::Xaml::Controls::BitmapIconSource icon;
-                icon.UriSource(nullptr);
-                command.IconSource(icon);
-
-                commandsCollection.Append(command);
-            }
-            CommandPalette().SetCommands(commandsCollection);
->>>>>>> b07c1e49
         }
     }
 
@@ -2057,7 +2042,9 @@
 
         _recursiveUpdateCommandKeybindingLabels(_settings, commandsCollection);
 
-        CommandPalette().SetActions(commandsCollection);
+        _recursiveUpdateCommandIcons(commandsCollection);
+
+        CommandPalette().SetCommands(commandsCollection);
     }
 
     // Method Description:
