// Copyright (c) Microsoft Corporation.
// Licensed under the MIT license.

#include "pch.h"
#include "TerminalPage.h"
#include "Utils.h"
#include "../../types/inc/utils.hpp"

#include <LibraryResources.h>

#include "TerminalPage.g.cpp"
#include <winrt/Windows.Storage.h>
#include <winrt/Microsoft.UI.Xaml.XamlTypeInfo.h>

#include "TabRowControl.h"
#include "ColorHelper.h"
#include "DebugTapConnection.h"
#include "SettingsTab.h"

using namespace winrt;
using namespace winrt::Windows::Foundation::Collections;
using namespace winrt::Windows::UI::Xaml;
using namespace winrt::Windows::UI::Xaml::Controls;
using namespace winrt::Windows::UI::Core;
using namespace winrt::Windows::System;
using namespace winrt::Windows::ApplicationModel::DataTransfer;
using namespace winrt::Windows::UI::Text;
using namespace winrt::Microsoft::Terminal;
using namespace winrt::Microsoft::Terminal::TerminalControl;
using namespace winrt::Microsoft::Terminal::TerminalConnection;
using namespace winrt::Microsoft::Terminal::Settings::Model;
using namespace ::TerminalApp;
using namespace ::Microsoft::Console;

namespace winrt
{
    namespace MUX = Microsoft::UI::Xaml;
    namespace WUX = Windows::UI::Xaml;
    using IInspectable = Windows::Foundation::IInspectable;
}

namespace winrt::TerminalApp::implementation
{
    TerminalPage::TerminalPage() :
        _tabs{ winrt::single_threaded_observable_vector<TerminalApp::TabBase>() },
        _mruTabs{ winrt::single_threaded_observable_vector<TerminalApp::TabBase>() },
        _startupActions{ winrt::single_threaded_vector<ActionAndArgs>() },
        _hostingHwnd{}
    {
        InitializeComponent();
    }

    // Method Description:
    // - implements the IInitializeWithWindow interface from shobjidl_core.
    HRESULT TerminalPage::Initialize(HWND hwnd)
    {
        _hostingHwnd = hwnd;
        return S_OK;
    }

    // Function Description:
    // - Recursively check our commands to see if there's a keybinding for
    //   exactly their action. If there is, label that command with the text
    //   corresponding to that key chord.
    // - Will recurse into nested commands as well.
    // Arguments:
    // - settings: The settings who's keybindings we should use to look up the key chords from
    // - commands: The list of commands to label.
    static void _recursiveUpdateCommandKeybindingLabels(CascadiaSettings settings,
                                                        IMapView<winrt::hstring, Command> commands)
    {
        for (const auto& nameAndCmd : commands)
        {
            const auto& command = nameAndCmd.Value();
            // If there's a keybinding that's bound to exactly this command,
            // then get the string for that keychord and display it as a
            // part of the command in the UI. Each Command's KeyChordText is
            // unset by default, so we don't need to worry about clearing it
            // if there isn't a key associated with it.
            auto keyChord{ settings.KeyMap().GetKeyBindingForActionWithArgs(command.Action()) };

            if (keyChord)
            {
                command.KeyChordText(KeyChordSerialization::ToString(keyChord));
            }
            if (command.HasNestedCommands())
            {
                _recursiveUpdateCommandKeybindingLabels(settings, command.NestedCommands());
            }
        }
    }

    winrt::fire_and_forget TerminalPage::SetSettings(CascadiaSettings settings, bool needRefreshUI)
    {
        _settings = settings;

        auto weakThis{ get_weak() };
        co_await winrt::resume_foreground(Dispatcher());
        if (auto page{ weakThis.get() })
        {
            // Make sure to _UpdateCommandsForPalette before
            // _RefreshUIForSettingsReload. _UpdateCommandsForPalette will make
            // sure the KeyChordText of Commands is updated, which needs to
            // happen before the Settings UI is reloaded and tries to re-read
            // those values.
            _UpdateCommandsForPalette();
            CommandPalette().SetKeyMap(_settings.KeyMap());

            if (needRefreshUI)
            {
                _RefreshUIForSettingsReload();
            }

            // Upon settings update we reload the system settings for scrolling as well.
            // TODO: consider reloading this value periodically.
            _systemRowsToScroll = _ReadSystemRowsToScroll();
        }
    }

    void TerminalPage::Create()
    {
        // Hookup the key bindings
        _HookupKeyBindings(_settings.KeyMap());

        _tabContent = this->TabContent();
        _tabRow = this->TabRow();
        _tabView = _tabRow.TabView();
        _rearranging = false;

        // GH#2455 - Make sure to try/catch calls to Application::Current,
        // because that _won't_ be an instance of TerminalApp::App in the
        // LocalTests
        auto isElevated = false;
        try
        {
            // GH#3581 - There's a platform limitation that causes us to crash when we rearrange tabs.
            // Xaml tries to send a drag visual (to wit: a screenshot) to the drag hosting process,
            // but that process is running at a different IL than us.
            // For now, we're disabling elevated drag.
            isElevated = ::winrt::Windows::UI::Xaml::Application::Current().as<::winrt::TerminalApp::App>().Logic().IsElevated();
        }
        CATCH_LOG();

        _tabRow.PointerMoved({ get_weak(), &TerminalPage::_RestorePointerCursorHandler });
        _tabView.CanReorderTabs(!isElevated);
        _tabView.CanDragTabs(!isElevated);

        _tabView.TabDragStarting([weakThis{ get_weak() }](auto&& /*o*/, auto&& /*a*/) {
            if (auto page{ weakThis.get() })
            {
                page->_rearranging = true;
                page->_rearrangeFrom = std::nullopt;
                page->_rearrangeTo = std::nullopt;
            }
        });

        _tabView.TabDragCompleted([weakThis{ get_weak() }](auto&& /*o*/, auto&& /*a*/) {
            if (auto page{ weakThis.get() })
            {
                auto& from{ page->_rearrangeFrom };
                auto& to{ page->_rearrangeTo };

                if (from.has_value() && to.has_value() && to != from)
                {
                    auto& tabs{ page->_tabs };
                    auto tab = tabs.GetAt(from.value());
                    tabs.RemoveAt(from.value());
                    tabs.InsertAt(to.value(), tab);
                    page->_UpdateTabIndices();
                }

                page->_rearranging = false;
                from = std::nullopt;
                to = std::nullopt;
            }
        });

        auto tabRowImpl = winrt::get_self<implementation::TabRowControl>(_tabRow);
        _newTabButton = tabRowImpl->NewTabButton();

        if (_settings.GlobalSettings().ShowTabsInTitlebar())
        {
            // Remove the TabView from the page. We'll hang on to it, we need to
            // put it in the titlebar.
            uint32_t index = 0;
            if (this->Root().Children().IndexOf(_tabRow, index))
            {
                this->Root().Children().RemoveAt(index);
            }

            // Inform the host that our titlebar content has changed.
            _setTitleBarContentHandlers(*this, _tabRow);
        }

        // Hookup our event handlers to the ShortcutActionDispatch
        _RegisterActionCallbacks();

        //Event Bindings (Early)
        _newTabButton.Click([weakThis{ get_weak() }](auto&&, auto&&) {
            if (auto page{ weakThis.get() })
            {
                // if alt is pressed, open a pane
                const CoreWindow window = CoreWindow::GetForCurrentThread();
                const auto rAltState = window.GetKeyState(VirtualKey::RightMenu);
                const auto lAltState = window.GetKeyState(VirtualKey::LeftMenu);
                const bool altPressed = WI_IsFlagSet(lAltState, CoreVirtualKeyStates::Down) ||
                                        WI_IsFlagSet(rAltState, CoreVirtualKeyStates::Down);

                // Check for DebugTap
                bool debugTap = page->_settings.GlobalSettings().DebugFeaturesEnabled() &&
                                WI_IsFlagSet(lAltState, CoreVirtualKeyStates::Down) &&
                                WI_IsFlagSet(rAltState, CoreVirtualKeyStates::Down);

                if (altPressed && !debugTap)
                {
                    page->_SplitPane(SplitState::Automatic,
                                     SplitType::Manual,
                                     0.5f,
                                     nullptr);
                }
                else
                {
                    page->_OpenNewTab(nullptr);
                }
            }
        });
        _tabView.SelectionChanged({ this, &TerminalPage::_OnTabSelectionChanged });
        _tabView.TabCloseRequested({ this, &TerminalPage::_OnTabCloseRequested });
        _tabView.TabItemsChanged({ this, &TerminalPage::_OnTabItemsChanged });

        _CreateNewTabFlyout();

        _UpdateTabWidthMode();

        _tabContent.SizeChanged({ this, &TerminalPage::_OnContentSizeChanged });

        // When the visibility of the command palette changes to "collapsed",
        // the palette has been closed. Toss focus back to the currently active
        // control.
        CommandPalette().RegisterPropertyChangedCallback(UIElement::VisibilityProperty(), [this](auto&&, auto&&) {
            if (CommandPalette().Visibility() == Visibility::Collapsed)
            {
                _CommandPaletteClosed(nullptr, nullptr);
            }
        });
        CommandPalette().DispatchCommandRequested({ this, &TerminalPage::_OnDispatchCommandRequested });
        CommandPalette().CommandLineExecutionRequested({ this, &TerminalPage::_OnCommandLineExecutionRequested });
        CommandPalette().SwitchToTabRequested({ this, &TerminalPage::_OnSwitchToTabRequested });

        // Settings AllowDependentAnimations will affect whether animations are
        // enabled application-wide, so we don't need to check it each time we
        // want to create an animation.
        WUX::Media::Animation::Timeline::AllowDependentAnimations(!_settings.GlobalSettings().DisableAnimations());

        // Once the page is actually laid out on the screen, trigger all our
        // startup actions. Things like Panes need to know at least how big the
        // window will be, so they can subdivide that space.
        //
        // _OnFirstLayout will remove this handler so it doesn't get called more than once.
        _layoutUpdatedRevoker = _tabContent.LayoutUpdated(winrt::auto_revoke, { this, &TerminalPage::_OnFirstLayout });

        _isAlwaysOnTop = _settings.GlobalSettings().AlwaysOnTop();

        // Setup mouse vanish attributes
        SystemParametersInfoW(SPI_GETMOUSEVANISH, 0, &_shouldMouseVanish, false);

        // Store cursor, so we can restore it, e.g., after mouse vanishing
        // (we'll need to adapt this logic once we make cursor context aware)
        try
        {
            _defaultPointerCursor = CoreWindow::GetForCurrentThread().PointerCursor();
        }
        CATCH_LOG();
    }

    // Method Description:
    // - This method is called once command palette action was chosen for dispatching
    //   We'll use this event to dispatch this command.
    // Arguments:
    // - command - command to dispatch
    // Return Value:
    // - <none>
    void TerminalPage::_OnDispatchCommandRequested(const IInspectable& /*sender*/, const Microsoft::Terminal::Settings::Model::Command& command)
    {
        const auto& actionAndArgs = command.Action();
        _actionDispatch->DoAction(actionAndArgs);
    }

    // Method Description:
    // - This method is called once command palette command line was chosen for execution
    //   We'll use this event to create a command line execution command and dispatch it.
    // Arguments:
    // - command - command to dispatch
    // Return Value:
    // - <none>
    void TerminalPage::_OnCommandLineExecutionRequested(const IInspectable& /*sender*/, const winrt::hstring& commandLine)
    {
        ExecuteCommandlineArgs args{ commandLine };
        ActionAndArgs actionAndArgs{ ShortcutAction::ExecuteCommandline, args };
        _actionDispatch->DoAction(actionAndArgs);
    }

    // Method Description:
    // - This method is called once a tab was selected in tab switcher
    //   We'll use this event to select the relevant tab
    // Arguments:
    // - tab - tab to select
    // Return Value:
    // - <none>
    void TerminalPage::_OnSwitchToTabRequested(const IInspectable& /*sender*/, const winrt::TerminalApp::TabBase& tab)
    {
        uint32_t index{};
        if (_tabs.IndexOf(tab, index))
        {
            _SelectTab(index);
        }
    }

    // Method Description:
    // - This method is called once on startup, on the first LayoutUpdated event.
    //   We'll use this event to know that we have an ActualWidth and
    //   ActualHeight, so we can now attempt to process our list of startup
    //   actions.
    // - We'll remove this event handler when the event is first handled.
    // - If there are no startup actions, we'll open a single tab with the
    //   default profile.
    // Arguments:
    // - <unused>
    // Return Value:
    // - <none>
    void TerminalPage::_OnFirstLayout(const IInspectable& /*sender*/, const IInspectable& /*eventArgs*/)
    {
        // Only let this succeed once.
        _layoutUpdatedRevoker.revoke();

        // This event fires every time the layout changes, but it is always the
        // last one to fire in any layout change chain. That gives us great
        // flexibility in finding the right point at which to initialize our
        // renderer (and our terminal). Any earlier than the last layout update
        // and we may not know the terminal's starting size.
        if (_startupState == StartupState::NotInitialized)
        {
            _startupState = StartupState::InStartup;
            if (_startupActions.Size() == 0)
            {
                _OpenNewTab(nullptr);

                _CompleteInitialization();
            }
            else
            {
                ProcessStartupActions(_startupActions, true);
            }
        }
    }

    // Method Description:
    // - Process all the startup actions in the provided list of startup
    //   actions. We'll do this all at once here.
    // Arguments:
    // - actions: a winrt vector of actions to process. Note that this must NOT
    //   be an IVector&, because we need the collection to be accessible on the
    //   other side of the co_await.
    // - initial: if true, we're parsing these args during startup, and we
    //   should fire an Initialized event.
    // - cwd: If not empty, we should try switching to this provided directory
    //   while processing these actions. This will allow something like `wt -w 0
    //   nt -d .` from inside another directory to work as expected.
    // Return Value:
    // - <none>
    winrt::fire_and_forget TerminalPage::ProcessStartupActions(Windows::Foundation::Collections::IVector<ActionAndArgs> actions,
                                                               const bool initial,
                                                               const winrt::hstring cwd)
    {
        // If there are no actions left, do nothing.
        if (actions.Size() == 0)
        {
            return;
        }
        auto weakThis{ get_weak() };

        // Handle it on a subsequent pass of the UI thread.
        co_await winrt::resume_foreground(Dispatcher(), CoreDispatcherPriority::Normal);

        // If the caller provided a CWD, switch to that directory, then switch
        // back once we're done. This looks weird though, because we have to set
        // up the scope_exit _first_. We'll release the scope_exit if we don't
        // actually need it.
        std::wstring originalCwd{ wil::GetCurrentDirectoryW<std::wstring>() };
        auto restoreCwd = wil::scope_exit([&originalCwd]() {
            // ignore errors, we'll just power on through. We'd rather do
            // something rather than fail silently if the directory doesn't
            // actually exist.
            LOG_IF_WIN32_BOOL_FALSE(SetCurrentDirectory(originalCwd.c_str()));
        });
        if (cwd.empty())
        {
            restoreCwd.release();
        }
        else
        {
            // ignore errors, we'll just power on through. We'd rather do
            // something rather than fail silently if the directory doesn't
            // actually exist.
            LOG_IF_WIN32_BOOL_FALSE(SetCurrentDirectory(cwd.c_str()));
        }

        if (auto page{ weakThis.get() })
        {
            for (const auto& action : actions)
            {
                if (auto page{ weakThis.get() })
                {
                    _actionDispatch->DoAction(action);
                }
                else
                {
                    co_return;
                }
            }
        }
        if (initial)
        {
            _CompleteInitialization();
        }
    }

    // Method Description:
    // - Perform and steps that need to be done once our initial state is all
    //   set up. This includes entering fullscreen mode and firing our
    //   Initialized event.
    // Arguments:
    // - <none>
    // Return Value:
    // - <none>
    void TerminalPage::_CompleteInitialization()
    {
        _startupState = StartupState::Initialized;
        _InitializedHandlers(*this, nullptr);
    }

    // Method Description:
    // - Show a dialog with "About" information. Displays the app's Display
    //   Name, version, getting started link, documentation link, release
    //   Notes link, and privacy policy link.
    void TerminalPage::_ShowAboutDialog()
    {
        if (auto presenter{ _dialogPresenter.get() })
        {
            presenter.ShowDialog(FindName(L"AboutDialog").try_as<WUX::Controls::ContentDialog>());
        }
    }

    winrt::hstring TerminalPage::ApplicationDisplayName()
    {
        return CascadiaSettings::ApplicationDisplayName();
    }

    winrt::hstring TerminalPage::ApplicationVersion()
    {
        return CascadiaSettings::ApplicationVersion();
    }

    void TerminalPage::_ThirdPartyNoticesOnClick(const IInspectable& /*sender*/, const Windows::UI::Xaml::RoutedEventArgs& /*eventArgs*/)
    {
        std::filesystem::path currentPath{ wil::GetModuleFileNameW<std::wstring>(nullptr) };
        currentPath.replace_filename(L"NOTICE.html");
        ShellExecute(nullptr, nullptr, currentPath.c_str(), nullptr, nullptr, SW_SHOW);
    }

    // Method Description:
    // - Displays a dialog for warnings found while closing the terminal app using
    //   key binding with multiple tabs opened. Display messages to warn user
    //   that more than 1 tab is opened, and once the user clicks the OK button, remove
    //   all the tabs and shut down and app. If cancel is clicked, the dialog will close
    // - Only one dialog can be visible at a time. If another dialog is visible
    //   when this is called, nothing happens. See _ShowDialog for details
    winrt::Windows::Foundation::IAsyncOperation<ContentDialogResult> TerminalPage::_ShowCloseWarningDialog()
    {
        if (auto presenter{ _dialogPresenter.get() })
        {
            co_return co_await presenter.ShowDialog(FindName(L"CloseAllDialog").try_as<WUX::Controls::ContentDialog>());
        }
        co_return ContentDialogResult::None;
    }

    // Method Description:
    // - Displays a dialog for warnings found while closing the terminal tab marked as read-only
    winrt::Windows::Foundation::IAsyncOperation<ContentDialogResult> TerminalPage::_ShowCloseReadOnlyDialog()
    {
        if (auto presenter{ _dialogPresenter.get() })
        {
            co_return co_await presenter.ShowDialog(FindName(L"CloseReadOnlyDialog").try_as<WUX::Controls::ContentDialog>());
        }
        co_return ContentDialogResult::None;
    }

    // Method Description:
    // - Displays a dialog to warn the user about the fact that the text that
    //   they are trying to paste contains the "new line" character which can
    //   have the effect of starting commands without the user's knowledge if
    //   it is pasted on a shell where the "new line" character marks the end
    //   of a command.
    // - Only one dialog can be visible at a time. If another dialog is visible
    //   when this is called, nothing happens. See _ShowDialog for details
    winrt::Windows::Foundation::IAsyncOperation<ContentDialogResult> TerminalPage::_ShowMultiLinePasteWarningDialog()
    {
        if (auto presenter{ _dialogPresenter.get() })
        {
            co_return co_await presenter.ShowDialog(FindName(L"MultiLinePasteDialog").try_as<WUX::Controls::ContentDialog>());
        }
        co_return ContentDialogResult::None;
    }

    // Method Description:
    // - Displays a dialog to warn the user about the fact that the text that
    //   they are trying to paste is very long, in case they did not mean to
    //   paste it but pressed the paste shortcut by accident.
    // - Only one dialog can be visible at a time. If another dialog is visible
    //   when this is called, nothing happens. See _ShowDialog for details
    winrt::Windows::Foundation::IAsyncOperation<ContentDialogResult> TerminalPage::_ShowLargePasteWarningDialog()
    {
        if (auto presenter{ _dialogPresenter.get() })
        {
            co_return co_await presenter.ShowDialog(FindName(L"LargePasteDialog").try_as<WUX::Controls::ContentDialog>());
        }
        co_return ContentDialogResult::None;
    }

    // Method Description:
    // - Builds the flyout (dropdown) attached to the new tab button, and
    //   attaches it to the button. Populates the flyout with one entry per
    //   Profile, displaying the profile's name. Clicking each flyout item will
    //   open a new tab with that profile.
    //   Below the profiles are the static menu items: settings, feedback
    void TerminalPage::_CreateNewTabFlyout()
    {
        auto newTabFlyout = WUX::Controls::MenuFlyout{};
        auto keyBindings = _settings.KeyMap();

        const auto defaultProfileGuid = _settings.GlobalSettings().DefaultProfile();
        // the number of profiles should not change in the loop for this to work
        auto const profileCount = gsl::narrow_cast<int>(_settings.ActiveProfiles().Size());
        for (int profileIndex = 0; profileIndex < profileCount; profileIndex++)
        {
            const auto profile = _settings.ActiveProfiles().GetAt(profileIndex);
            auto profileMenuItem = WUX::Controls::MenuFlyoutItem{};

            // Add the keyboard shortcuts based on the number of profiles defined
            // Look for a keychord that is bound to the equivalent
            // NewTab(ProfileIndex=N) action
            NewTerminalArgs newTerminalArgs{ profileIndex };
            NewTabArgs newTabArgs{ newTerminalArgs };
            ActionAndArgs actionAndArgs{ ShortcutAction::NewTab, newTabArgs };
            auto profileKeyChord{ keyBindings.GetKeyBindingForActionWithArgs(actionAndArgs) };

            // make sure we find one to display
            if (profileKeyChord)
            {
                _SetAcceleratorForMenuItem(profileMenuItem, profileKeyChord);
            }

            auto profileName = profile.Name();
            profileMenuItem.Text(profileName);

            // If there's an icon set for this profile, set it as the icon for
            // this flyout item.
            if (!profile.Icon().empty())
            {
                const auto iconSource{ IconPathConverter().IconSourceWUX(profile.Icon()) };

                WUX::Controls::IconSourceElement iconElement;
                iconElement.IconSource(iconSource);
                profileMenuItem.Icon(iconElement);
                Automation::AutomationProperties::SetAccessibilityView(iconElement, Automation::Peers::AccessibilityView::Raw);
            }

            if (profile.Guid() == defaultProfileGuid)
            {
                // Contrast the default profile with others in font weight.
                profileMenuItem.FontWeight(FontWeights::Bold());
            }

            auto newTabRun = WUX::Documents::Run();
            newTabRun.Text(RS_(L"NewTabRun/Text"));
            auto newPaneRun = WUX::Documents::Run();
            newPaneRun.Text(RS_(L"NewPaneRun/Text"));
            newPaneRun.FontStyle(FontStyle::Italic);

            auto textBlock = WUX::Controls::TextBlock{};
            textBlock.Inlines().Append(newTabRun);
            textBlock.Inlines().Append(WUX::Documents::LineBreak{});
            textBlock.Inlines().Append(newPaneRun);

            auto toolTip = WUX::Controls::ToolTip{};
            toolTip.Content(textBlock);
            WUX::Controls::ToolTipService::SetToolTip(profileMenuItem, toolTip);

            profileMenuItem.Click([profileIndex, weakThis{ get_weak() }](auto&&, auto&&) {
                if (auto page{ weakThis.get() })
                {
                    NewTerminalArgs newTerminalArgs{ profileIndex };

                    // if alt is pressed, open a pane
                    const CoreWindow window = CoreWindow::GetForCurrentThread();
                    const auto rAltState = window.GetKeyState(VirtualKey::RightMenu);
                    const auto lAltState = window.GetKeyState(VirtualKey::LeftMenu);
                    const bool altPressed = WI_IsFlagSet(lAltState, CoreVirtualKeyStates::Down) ||
                                            WI_IsFlagSet(rAltState, CoreVirtualKeyStates::Down);

                    // Check for DebugTap
                    bool debugTap = page->_settings.GlobalSettings().DebugFeaturesEnabled() &&
                                    WI_IsFlagSet(lAltState, CoreVirtualKeyStates::Down) &&
                                    WI_IsFlagSet(rAltState, CoreVirtualKeyStates::Down);

                    if (altPressed && !debugTap)
                    {
                        page->_SplitPane(SplitState::Automatic,
                                         SplitType::Manual,
                                         0.5f,
                                         newTerminalArgs);
                    }
                    else
                    {
                        page->_OpenNewTab(newTerminalArgs);
                    }
                }
            });
            newTabFlyout.Items().Append(profileMenuItem);
        }

        // add menu separator
        auto separatorItem = WUX::Controls::MenuFlyoutSeparator{};
        newTabFlyout.Items().Append(separatorItem);

        // add static items
        {
            // GH#2455 - Make sure to try/catch calls to Application::Current,
            // because that _won't_ be an instance of TerminalApp::App in the
            // LocalTests
            auto isUwp = false;
            try
            {
                isUwp = ::winrt::Windows::UI::Xaml::Application::Current().as<::winrt::TerminalApp::App>().Logic().IsUwp();
            }
            CATCH_LOG();

            if (!isUwp)
            {
                // Create the settings button.
                auto settingsItem = WUX::Controls::MenuFlyoutItem{};
                settingsItem.Text(RS_(L"SettingsMenuItem"));

                WUX::Controls::SymbolIcon ico{};
                ico.Symbol(WUX::Controls::Symbol::Setting);
                settingsItem.Icon(ico);

                settingsItem.Click({ this, &TerminalPage::_SettingsButtonOnClick });
                newTabFlyout.Items().Append(settingsItem);

                Microsoft::Terminal::Settings::Model::OpenSettingsArgs args{ SettingsTarget::SettingsUI };
                Microsoft::Terminal::Settings::Model::ActionAndArgs settingsAction{ ShortcutAction::OpenSettings, args };
                const auto settingsKeyChord{ keyBindings.GetKeyBindingForActionWithArgs(settingsAction) };
                if (settingsKeyChord)
                {
                    _SetAcceleratorForMenuItem(settingsItem, settingsKeyChord);
                }

                // Create the feedback button.
                auto feedbackFlyout = WUX::Controls::MenuFlyoutItem{};
                feedbackFlyout.Text(RS_(L"FeedbackMenuItem"));

                WUX::Controls::FontIcon feedbackIcon{};
                feedbackIcon.Glyph(L"\xE939");
                feedbackIcon.FontFamily(Media::FontFamily{ L"Segoe MDL2 Assets" });
                feedbackFlyout.Icon(feedbackIcon);

                feedbackFlyout.Click({ this, &TerminalPage::_FeedbackButtonOnClick });
                newTabFlyout.Items().Append(feedbackFlyout);
            }

            // Create the about button.
            auto aboutFlyout = WUX::Controls::MenuFlyoutItem{};
            aboutFlyout.Text(RS_(L"AboutMenuItem"));

            WUX::Controls::SymbolIcon aboutIcon{};
            aboutIcon.Symbol(WUX::Controls::Symbol::Help);
            aboutFlyout.Icon(aboutIcon);

            aboutFlyout.Click({ this, &TerminalPage::_AboutButtonOnClick });
            newTabFlyout.Items().Append(aboutFlyout);
        }

        // Before opening the fly-out set focus on the current tab
        // so no matter how fly-out is closed later on the focus will return to some tab.
        // We cannot do it on closing because if the window loses focus (alt+tab)
        // the closing event is not fired.
        // It is important to set the focus on the tab
        // Since the previous focus location might be discarded in the background,
        // e.g., the command palette will be dismissed by the menu,
        // and then closing the fly-out will move the focus to wrong location.
        newTabFlyout.Opening([this](auto&&, auto&&) {
            if (auto index{ _GetFocusedTabIndex() })
            {
                _tabs.GetAt(*index).Focus(FocusState::Programmatic);
                _UpdateMRUTab(index.value());
            }
        });
        _newTabButton.Flyout(newTabFlyout);
    }

    // Function Description:
    // Called when the openNewTabDropdown keybinding is used.
    // Adds the flyout show option to left-align the dropdown with the split button.
    // Shows the dropdown flyout.
    void TerminalPage::_OpenNewTabDropdown()
    {
        WUX::Controls::Primitives::FlyoutShowOptions options{};
        options.Placement(WUX::Controls::Primitives::FlyoutPlacementMode::BottomEdgeAlignedLeft);
        _newTabButton.Flyout().ShowAt(_newTabButton, options);
    }

    // Method Description:
    // - Open a new tab. This will create the TerminalControl hosting the
    //   terminal, and add a new Tab to our list of tabs. The method can
    //   optionally be provided a NewTerminalArgs, which will be used to create
    //   a tab using the values in that object.
    // Arguments:
    // - newTerminalArgs: An object that may contain a blob of parameters to
    //   control which profile is created and with possible other
    //   configurations. See TerminalSettings::BuildSettings for more details.
    void TerminalPage::_OpenNewTab(const NewTerminalArgs& newTerminalArgs)
    try
    {
        auto [profileGuid, settings] = TerminalSettings::BuildSettings(_settings, newTerminalArgs, *_bindings);

        _CreateNewTabFromSettings(profileGuid, settings);

        const uint32_t tabCount = _tabs.Size();
        const bool usedManualProfile = (newTerminalArgs != nullptr) &&
                                       (newTerminalArgs.ProfileIndex() != nullptr ||
                                        newTerminalArgs.Profile().empty());

        // Lookup the name of the color scheme used by this profile.
        const auto scheme = _settings.GetColorSchemeForProfile(profileGuid);
        // If they explicitly specified `null` as the scheme (indicating _no_ scheme), log
        // that as the empty string.
        const auto schemeName = scheme ? scheme.Name() : L"\0";

        TraceLoggingWrite(
            g_hTerminalAppProvider, // handle to TerminalApp tracelogging provider
            "TabInformation",
            TraceLoggingDescription("Event emitted upon new tab creation in TerminalApp"),
            TraceLoggingUInt32(1u, "EventVer", "Version of this event"),
            TraceLoggingUInt32(tabCount, "TabCount", "Count of tabs currently opened in TerminalApp"),
            TraceLoggingBool(usedManualProfile, "ProfileSpecified", "Whether the new tab specified a profile explicitly"),
            TraceLoggingGuid(profileGuid, "ProfileGuid", "The GUID of the profile spawned in the new tab"),
            TraceLoggingBool(settings.UseAcrylic(), "UseAcrylic", "The acrylic preference from the settings"),
            TraceLoggingFloat64(settings.TintOpacity(), "TintOpacity", "Opacity preference from the settings"),
            TraceLoggingWideString(settings.FontFace().c_str(), "FontFace", "Font face chosen in the settings"),
            TraceLoggingWideString(schemeName.data(), "SchemeName", "Color scheme set in the settings"),
            TraceLoggingKeyword(MICROSOFT_KEYWORD_MEASURES),
            TelemetryPrivacyDataTag(PDT_ProductAndServicePerformance));
    }
    CATCH_LOG();

    winrt::fire_and_forget TerminalPage::_RemoveOnCloseRoutine(Microsoft::UI::Xaml::Controls::TabViewItem tabViewItem, winrt::com_ptr<TerminalPage> page)
    {
        co_await winrt::resume_foreground(page->_tabView.Dispatcher());

        page->_RemoveTabViewItem(tabViewItem);
    }

    // Method Description:
    // - Creates a new tab with the given settings. If the tab bar is not being
    //      currently displayed, it will be shown.
    // Arguments:
    // - settings: the TerminalSettings object to use to create the TerminalControl with.
    void TerminalPage::_CreateNewTabFromSettings(GUID profileGuid, TerminalApp::TerminalSettings settings)
    {
        // Initialize the new tab

        // Create a connection based on the values in our settings object.
        auto connection = _CreateConnectionFromSettings(profileGuid, settings);

        TerminalConnection::ITerminalConnection debugConnection{ nullptr };
        if (_settings.GlobalSettings().DebugFeaturesEnabled())
        {
            const CoreWindow window = CoreWindow::GetForCurrentThread();
            const auto rAltState = window.GetKeyState(VirtualKey::RightMenu);
            const auto lAltState = window.GetKeyState(VirtualKey::LeftMenu);
            const bool bothAltsPressed = WI_IsFlagSet(lAltState, CoreVirtualKeyStates::Down) &&
                                         WI_IsFlagSet(rAltState, CoreVirtualKeyStates::Down);
            if (bothAltsPressed)
            {
                std::tie(connection, debugConnection) = OpenDebugTapConnection(connection);
            }
        }

        // Give term control a child of the settings so that any overrides go in the child
        // This way, when we do a settings reload we just update the parent and the overrides remain
        const auto child = winrt::get_self<TerminalSettings>(settings)->CreateChild();
        TermControl term{ *child, connection };

        // Check if the profile defines an unfocusedAppearance
        const auto profile = _settings.FindProfile(profileGuid);
        if (profile.UnfocusedAppearance())
        {
            // Now, make a grandchild for the unfocused appearance
            const auto grandchild = child->CreateChild();
            grandchild->ApplyAppearanceSettings(profile.UnfocusedAppearance(), _settings.GlobalSettings().ColorSchemes());
            term.UnfocusedAppearance(*grandchild);
        }

        auto newTabImpl = winrt::make_self<TerminalTab>(profileGuid, term);

        // Add the new tab to the list of our tabs.
        _tabs.Append(*newTabImpl);
        _mruTabs.Append(*newTabImpl);

        newTabImpl->SetDispatch(*_actionDispatch);
        newTabImpl->SetKeyMap(_settings.KeyMap());

        // Give the tab its index in the _tabs vector so it can manage its own SwitchToTab command.
        _UpdateTabIndices();

        // Hookup our event handlers to the new terminal
        _RegisterTerminalEvents(term, *newTabImpl);

        // Don't capture a strong ref to the tab. If the tab is removed as this
        // is called, we don't really care anymore about handling the event.
        auto weakTab = make_weak(newTabImpl);

        // When the tab's active pane changes, we'll want to lookup a new icon
        // for it. The Title change will be propagated upwards through the tab's
        // PropertyChanged event handler.
        newTabImpl->ActivePaneChanged([weakTab, weakThis{ get_weak() }]() {
            auto page{ weakThis.get() };
            auto tab{ weakTab.get() };

            if (page && tab)
            {
                // Possibly update the icon of the tab.
                page->_UpdateTabIcon(*tab);
            }
        });

        // The RaiseVisualBell event has been bubbled up to here from the pane,
        // the next part of the chain is bubbling up to app logic, which will
        // forward it to app host.
        newTabImpl->TabRaiseVisualBell([weakTab, weakThis{ get_weak() }]() {
            auto page{ weakThis.get() };
            auto tab{ weakTab.get() };

            if (page && tab)
            {
                page->_raiseVisualBellHandlers(nullptr, nullptr);
            }
        });

        auto tabViewItem = newTabImpl->TabViewItem();
        _tabView.TabItems().Append(tabViewItem);

        // Set this tab's icon to the icon from the user's profile
        if (profile != nullptr && !profile.Icon().empty())
        {
            newTabImpl->UpdateIcon(profile.Icon());
        }

        tabViewItem.PointerPressed({ this, &TerminalPage::_OnTabClick });

        // When the tab is closed, remove it from our list of tabs.
        newTabImpl->Closed([tabViewItem, weakThis{ get_weak() }](auto&& /*s*/, auto&& /*e*/) {
            if (auto page{ weakThis.get() })
            {
                page->_RemoveOnCloseRoutine(tabViewItem, page);
            }
        });

        newTabImpl->TabRenamerDeactivated([weakThis{ get_weak() }](auto&& /*s*/, auto&& /*e*/) {
            if (const auto page{ weakThis.get() })
            {
                if (!page->_newTabButton.Flyout().IsOpen())
                {
                    if (const auto tab{ page->_GetFocusedTab() })
                    {
                        tab.Focus(FocusState::Programmatic);
                    }
                }
            }
        });

        if (debugConnection) // this will only be set if global debugging is on and tap is active
        {
            TermControl newControl{ *(winrt::get_self<TerminalSettings>(settings)->CreateChild()), debugConnection };
            _RegisterTerminalEvents(newControl, *newTabImpl);
            // Split (auto) with the debug tap.
            newTabImpl->SplitPane(SplitState::Automatic, 0.5f, profileGuid, newControl);
        }

        // This kicks off TabView::SelectionChanged, in response to which
        // we'll attach the terminal's Xaml control to the Xaml root.
        _tabView.SelectedItem(tabViewItem);
    }

    // Method Description:
    // - Creates a new connection based on the profile settings
    // Arguments:
    // - the profile GUID we want the settings from
    // - the terminal settings
    // Return value:
    // - the desired connection
    TerminalConnection::ITerminalConnection TerminalPage::_CreateConnectionFromSettings(GUID profileGuid,
                                                                                        TerminalApp::TerminalSettings settings)
    {
        const auto profile = _settings.FindProfile(profileGuid);

        TerminalConnection::ITerminalConnection connection{ nullptr };

        winrt::guid connectionType = profile.ConnectionType();
        winrt::guid sessionGuid{};

        if (connectionType == TerminalConnection::AzureConnection::ConnectionType() &&
            TerminalConnection::AzureConnection::IsAzureConnectionAvailable())
        {
            // TODO GH#4661: Replace this with directly using the AzCon when our VT is better
            std::filesystem::path azBridgePath{ wil::GetModuleFileNameW<std::wstring>(nullptr) };
            azBridgePath.replace_filename(L"TerminalAzBridge.exe");
            connection = TerminalConnection::ConptyConnection(azBridgePath.wstring(),
                                                              L".",
                                                              L"Azure",
                                                              nullptr,
                                                              settings.InitialRows(),
                                                              settings.InitialCols(),
                                                              winrt::guid());
        }

        else
        {
            std::wstring guidWString = Utils::GuidToString(profileGuid);

            StringMap envMap{};
            envMap.Insert(L"WT_PROFILE_ID", guidWString);
            envMap.Insert(L"WSLENV", L"WT_PROFILE_ID");

            // Update the path to be relative to whatever our CWD is.
            //
            // Refer to the examples in
            // https://en.cppreference.com/w/cpp/filesystem/path/append
            //
            // We need to do this here, to ensure we tell the ConptyConnection
            // the correct starting path. If we're being invoked from another
            // terminal instance (e.g. wt -w 0 -d .), then we have switched our
            // CWD to the provided path. We should treat the StartingDirectory
            // as relative to the current CWD.
            //
            // The connection must be informed of the current CWD on
            // construction, because the connection might not spawn the child
            // process until later, on another thread, after we've already
            // restored the CWD to it's original value.
            std::wstring cwdString{ wil::GetCurrentDirectoryW<std::wstring>() };
            std::filesystem::path cwd{ cwdString };
            cwd /= settings.StartingDirectory().c_str();

            auto conhostConn = TerminalConnection::ConptyConnection(
                settings.Commandline(),
                winrt::hstring{ cwd.c_str() },
                settings.StartingTitle(),
                envMap.GetView(),
                settings.InitialRows(),
                settings.InitialCols(),
                winrt::guid());

            sessionGuid = conhostConn.Guid();
            connection = conhostConn;
        }

        TraceLoggingWrite(
            g_hTerminalAppProvider,
            "ConnectionCreated",
            TraceLoggingDescription("Event emitted upon the creation of a connection"),
            TraceLoggingGuid(connectionType, "ConnectionTypeGuid", "The type of the connection"),
            TraceLoggingGuid(profileGuid, "ProfileGuid", "The profile's GUID"),
            TraceLoggingGuid(sessionGuid, "SessionGuid", "The WT_SESSION's GUID"),
            TraceLoggingKeyword(MICROSOFT_KEYWORD_MEASURES),
            TelemetryPrivacyDataTag(PDT_ProductAndServicePerformance));

        return connection;
    }

    // Method Description:
    // - Called when the settings button is clicked. Launches a background
    //   thread to open the settings file in the default JSON editor.
    // Arguments:
    // - <none>
    // Return Value:
    // - <none>
    void TerminalPage::_SettingsButtonOnClick(const IInspectable&,
                                              const RoutedEventArgs&)
    {
        const CoreWindow window = CoreWindow::GetForCurrentThread();

        // check alt state
        const auto rAltState{ window.GetKeyState(VirtualKey::RightMenu) };
        const auto lAltState{ window.GetKeyState(VirtualKey::LeftMenu) };
        const bool altPressed{ WI_IsFlagSet(lAltState, CoreVirtualKeyStates::Down) ||
                               WI_IsFlagSet(rAltState, CoreVirtualKeyStates::Down) };

        // check shift state
        const auto shiftState{ window.GetKeyState(VirtualKey::Shift) };
        const auto lShiftState{ window.GetKeyState(VirtualKey::LeftShift) };
        const auto rShiftState{ window.GetKeyState(VirtualKey::RightShift) };
        const auto shiftPressed{ WI_IsFlagSet(shiftState, CoreVirtualKeyStates::Down) ||
                                 WI_IsFlagSet(lShiftState, CoreVirtualKeyStates::Down) ||
                                 WI_IsFlagSet(rShiftState, CoreVirtualKeyStates::Down) };

        auto target{ SettingsTarget::SettingsUI };
        if (shiftPressed)
        {
            target = SettingsTarget::SettingsFile;
        }
        else if (altPressed)
        {
            target = SettingsTarget::DefaultsFile;
        }
        _LaunchSettings(target);
    }

    // Method Description:
    // - Called when the feedback button is clicked. Launches github in your
    //   default browser, navigated to the "issues" page of the Terminal repo.
    void TerminalPage::_FeedbackButtonOnClick(const IInspectable&,
                                              const RoutedEventArgs&)
    {
        const auto feedbackUriValue = RS_(L"FeedbackUriValue");
        winrt::Windows::Foundation::Uri feedbackUri{ feedbackUriValue };

        winrt::Windows::System::Launcher::LaunchUriAsync(feedbackUri);
    }

    // Method Description:
    // - Called when the about button is clicked. See _ShowAboutDialog for more info.
    // Arguments:
    // - <unused>
    // Return Value:
    // - <none>
    void TerminalPage::_AboutButtonOnClick(const IInspectable&,
                                           const RoutedEventArgs&)
    {
        _ShowAboutDialog();
    }

    // Method Description:
    // Called when the users pressed keyBindings while CommandPalette is open.
    // Arguments:
    // - e: the KeyRoutedEventArgs containing info about the keystroke.
    // Return Value:
    // - <none>
    void TerminalPage::_KeyDownHandler(Windows::Foundation::IInspectable const& /*sender*/, Windows::UI::Xaml::Input::KeyRoutedEventArgs const& e)
    {
        auto key = e.OriginalKey();
        auto const ctrlDown = WI_IsFlagSet(CoreWindow::GetForCurrentThread().GetKeyState(winrt::Windows::System::VirtualKey::Control), CoreVirtualKeyStates::Down);
        auto const altDown = WI_IsFlagSet(CoreWindow::GetForCurrentThread().GetKeyState(winrt::Windows::System::VirtualKey::Menu), CoreVirtualKeyStates::Down);
        auto const shiftDown = WI_IsFlagSet(CoreWindow::GetForCurrentThread().GetKeyState(winrt::Windows::System::VirtualKey::Shift), CoreVirtualKeyStates::Down);

        winrt::Microsoft::Terminal::TerminalControl::KeyChord kc{ ctrlDown, altDown, shiftDown, static_cast<int32_t>(key) };
        const auto actionAndArgs = _settings.KeyMap().TryLookup(kc);
        if (actionAndArgs)
        {
            if (CommandPalette().Visibility() == Visibility::Visible && actionAndArgs.Action() != ShortcutAction::ToggleCommandPalette)
            {
                CommandPalette().Visibility(Visibility::Collapsed);
            }
            _actionDispatch->DoAction(actionAndArgs);
            e.Handled(true);
        }
    }

    // Method Description:
    // Handles preview key on the SUI tab, by handling close tab / next tab / previous tab
    // This is a temporary solution - we need to fix all key-bindings work from SUI as long as they don't harm
    // the SUI behavior
    // Arguments:
    // - e: the KeyRoutedEventArgs containing info about the keystroke.
    // Return Value:
    // - <none>
    void TerminalPage::_SUIPreviewKeyDownHandler(Windows::Foundation::IInspectable const& /*sender*/, Windows::UI::Xaml::Input::KeyRoutedEventArgs const& e)
    {
        auto key = e.OriginalKey();
        auto const ctrlDown = WI_IsFlagSet(CoreWindow::GetForCurrentThread().GetKeyState(winrt::Windows::System::VirtualKey::Control), CoreVirtualKeyStates::Down);
        auto const altDown = WI_IsFlagSet(CoreWindow::GetForCurrentThread().GetKeyState(winrt::Windows::System::VirtualKey::Menu), CoreVirtualKeyStates::Down);
        auto const shiftDown = WI_IsFlagSet(CoreWindow::GetForCurrentThread().GetKeyState(winrt::Windows::System::VirtualKey::Shift), CoreVirtualKeyStates::Down);

        winrt::Microsoft::Terminal::TerminalControl::KeyChord kc{ ctrlDown, altDown, shiftDown, static_cast<int32_t>(key) };
        const auto actionAndArgs = _settings.KeyMap().TryLookup(kc);
        if (actionAndArgs && (actionAndArgs.Action() == ShortcutAction::CloseTab || actionAndArgs.Action() == ShortcutAction::NextTab || actionAndArgs.Action() == ShortcutAction::PrevTab || actionAndArgs.Action() == ShortcutAction::ClosePane))
        {
            _actionDispatch->DoAction(actionAndArgs);
            e.Handled(true);
        }
    }

    // Method Description:
    // - Configure the AppKeyBindings to use our ShortcutActionDispatch and the updated KeyMapping
    // as the object to handle dispatching ShortcutAction events.
    // Arguments:
    // - bindings: A AppKeyBindings object to wire up with our event handlers
    void TerminalPage::_HookupKeyBindings(const KeyMapping& keymap) noexcept
    {
        _bindings->SetDispatch(*_actionDispatch);
        _bindings->SetKeyMapping(keymap);
    }

    // Method Description:
    // - Register our event handlers with our ShortcutActionDispatch. The
    //   ShortcutActionDispatch is responsible for raising the appropriate
    //   events for an ActionAndArgs. WE'll handle each possible event in our
    //   own way.
    // Arguments:
    // - <none>
    void TerminalPage::_RegisterActionCallbacks()
    {
        // Hook up the ShortcutActionDispatch object's events to our handlers.
        // They should all be hooked up here, regardless of whether or not
        // there's an actual keychord for them.
        _actionDispatch->OpenNewTabDropdown({ this, &TerminalPage::_HandleOpenNewTabDropdown });
        _actionDispatch->DuplicateTab({ this, &TerminalPage::_HandleDuplicateTab });
        _actionDispatch->CloseTab({ this, &TerminalPage::_HandleCloseTab });
        _actionDispatch->ClosePane({ this, &TerminalPage::_HandleClosePane });
        _actionDispatch->CloseWindow({ this, &TerminalPage::_HandleCloseWindow });
        _actionDispatch->ScrollUp({ this, &TerminalPage::_HandleScrollUp });
        _actionDispatch->ScrollDown({ this, &TerminalPage::_HandleScrollDown });
        _actionDispatch->NextTab({ this, &TerminalPage::_HandleNextTab });
        _actionDispatch->PrevTab({ this, &TerminalPage::_HandlePrevTab });
        _actionDispatch->SendInput({ this, &TerminalPage::_HandleSendInput });
        _actionDispatch->SplitPane({ this, &TerminalPage::_HandleSplitPane });
        _actionDispatch->TogglePaneZoom({ this, &TerminalPage::_HandleTogglePaneZoom });
        _actionDispatch->ScrollUpPage({ this, &TerminalPage::_HandleScrollUpPage });
        _actionDispatch->ScrollDownPage({ this, &TerminalPage::_HandleScrollDownPage });
        _actionDispatch->ScrollToTop({ this, &TerminalPage::_HandleScrollToTop });
        _actionDispatch->ScrollToBottom({ this, &TerminalPage::_HandleScrollToBottom });
        _actionDispatch->OpenSettings({ this, &TerminalPage::_HandleOpenSettings });
        _actionDispatch->PasteText({ this, &TerminalPage::_HandlePasteText });
        _actionDispatch->NewTab({ this, &TerminalPage::_HandleNewTab });
        _actionDispatch->SwitchToTab({ this, &TerminalPage::_HandleSwitchToTab });
        _actionDispatch->ResizePane({ this, &TerminalPage::_HandleResizePane });
        _actionDispatch->MoveFocus({ this, &TerminalPage::_HandleMoveFocus });
        _actionDispatch->CopyText({ this, &TerminalPage::_HandleCopyText });
        _actionDispatch->AdjustFontSize({ this, &TerminalPage::_HandleAdjustFontSize });
        _actionDispatch->Find({ this, &TerminalPage::_HandleFind });
        _actionDispatch->ResetFontSize({ this, &TerminalPage::_HandleResetFontSize });
        _actionDispatch->ToggleShaderEffects({ this, &TerminalPage::_HandleToggleShaderEffects });
        _actionDispatch->ToggleFocusMode({ this, &TerminalPage::_HandleToggleFocusMode });
        _actionDispatch->ToggleFullscreen({ this, &TerminalPage::_HandleToggleFullscreen });
        _actionDispatch->ToggleAlwaysOnTop({ this, &TerminalPage::_HandleToggleAlwaysOnTop });
        _actionDispatch->ToggleCommandPalette({ this, &TerminalPage::_HandleToggleCommandPalette });
        _actionDispatch->SetColorScheme({ this, &TerminalPage::_HandleSetColorScheme });
        _actionDispatch->SetTabColor({ this, &TerminalPage::_HandleSetTabColor });
        _actionDispatch->OpenTabColorPicker({ this, &TerminalPage::_HandleOpenTabColorPicker });
        _actionDispatch->RenameTab({ this, &TerminalPage::_HandleRenameTab });
        _actionDispatch->OpenTabRenamer({ this, &TerminalPage::_HandleOpenTabRenamer });
        _actionDispatch->ExecuteCommandline({ this, &TerminalPage::_HandleExecuteCommandline });
        _actionDispatch->CloseOtherTabs({ this, &TerminalPage::_HandleCloseOtherTabs });
        _actionDispatch->CloseTabsAfter({ this, &TerminalPage::_HandleCloseTabsAfter });
        _actionDispatch->TabSearch({ this, &TerminalPage::_HandleOpenTabSearch });
        _actionDispatch->MoveTab({ this, &TerminalPage::_HandleMoveTab });
        _actionDispatch->BreakIntoDebugger({ this, &TerminalPage::_HandleBreakIntoDebugger });
        _actionDispatch->FindMatch({ this, &TerminalPage::_HandleFindMatch });
        _actionDispatch->TogglePaneReadOnly({ this, &TerminalPage::_HandleTogglePaneReadOnly });
        _actionDispatch->NewWindow({ this, &TerminalPage::_HandleNewWindow });
    }

    // Method Description:
    // - Get the title of the currently focused terminal control. If this tab is
    //   the focused tab, then also bubble this title to any listeners of our
    //   TitleChanged event.
    // Arguments:
    // - tab: the Tab to update the title for.
    void TerminalPage::_UpdateTitle(const TerminalTab& tab)
    {
        auto newTabTitle = tab.Title();

        if (_settings.GlobalSettings().ShowTitleInTitlebar() && tab == _GetFocusedTab())
        {
            _titleChangeHandlers(*this, newTabTitle);
        }
    }

    // Method Description:
    // - Get the icon of the currently focused terminal control, and set its
    //   tab's icon to that icon.
    // Arguments:
    // - tab: the Tab to update the title for.
    void TerminalPage::_UpdateTabIcon(TerminalTab& tab)
    {
        const auto lastFocusedProfileOpt = tab.GetFocusedProfile();
        if (lastFocusedProfileOpt.has_value())
        {
            const auto lastFocusedProfile = lastFocusedProfileOpt.value();
            const auto matchingProfile = _settings.FindProfile(lastFocusedProfile);
            if (matchingProfile)
            {
                tab.UpdateIcon(matchingProfile.Icon());
            }
            else
            {
                tab.UpdateIcon({});
            }
        }
    }

    // Method Description:
    // - Handle changes to the tab width set by the user
    void TerminalPage::_UpdateTabWidthMode()
    {
        _tabView.TabWidthMode(_settings.GlobalSettings().TabWidthMode());
    }

    // Method Description:
    // - Handle changes in tab layout.
    void TerminalPage::_UpdateTabView()
    {
        // Never show the tab row when we're fullscreen. Otherwise:
        // Show tabs when there's more than 1, or the user has chosen to always
        // show the tab bar.
        const bool isVisible = (!_isFullscreen && !_isInFocusMode) &&
                               (_settings.GlobalSettings().ShowTabsInTitlebar() ||
                                (_tabs.Size() > 1) ||
                                _settings.GlobalSettings().AlwaysShowTabs());

        // collapse/show the tabs themselves
        _tabView.Visibility(isVisible ? Visibility::Visible : Visibility::Collapsed);

        // collapse/show the row that the tabs are in.
        // NaN is the special value XAML uses for "Auto" sizing.
        _tabRow.Height(isVisible ? NAN : 0);
    }

    // Method Description:
    // - Duplicates the current focused tab
    void TerminalPage::_DuplicateTabViewItem()
    {
        if (const auto terminalTab{ _GetFocusedTabImpl() })
        {
            try
            {
                // TODO: GH#5047 - In the future, we should get the Profile of
                // the focused pane, and use that to build a new instance of the
                // settings so we can duplicate this tab/pane.
                //
                // Currently, if the profile doesn't exist anymore in our
                // settings, we'll silently do nothing.
                //
                // In the future, it will be preferable to just duplicate the
                // current control's settings, but we can't do that currently,
                // because we won't be able to create a new instance of the
                // connection without keeping an instance of the original Profile
                // object around.

                const auto& profileGuid = terminalTab->GetFocusedProfile();
                if (profileGuid.has_value())
                {
                    const auto settings{ winrt::make<TerminalSettings>(_settings, profileGuid.value(), *_bindings) };
                    const auto workingDirectory = terminalTab->GetActiveTerminalControl().WorkingDirectory();
                    const auto validWorkingDirectory = !workingDirectory.empty();
                    if (validWorkingDirectory)
                    {
                        settings.StartingDirectory(workingDirectory);
                    }

                    _CreateNewTabFromSettings(profileGuid.value(), settings);
                }
            }
            CATCH_LOG();
        }
    }

    // Method Description:
    // - Look for the index of the input tabView in the tabs vector,
    //   and call _RemoveTab
    // Arguments:
    // - tabViewItem: the TabViewItem in the TabView that is being removed.
    void TerminalPage::_RemoveTabViewItem(const MUX::Controls::TabViewItem& tabViewItem)
    {
        uint32_t tabIndexFromControl = 0;
        if (_tabView.TabItems().IndexOf(tabViewItem, tabIndexFromControl))
        {
            // If IndexOf returns true, we've actually got an index
            auto tab{ _tabs.GetAt(tabIndexFromControl) };
            _RemoveTab(tab);
        }
    }

    // Method Description:
    // - Removes the tab (both TerminalControl and XAML)
    // Arguments:
    // - tab: the tab to remove
    winrt::Windows::Foundation::IAsyncAction TerminalPage::_RemoveTab(winrt::TerminalApp::TabBase tab)
    {
        if (tab.ReadOnly())
        {
            ContentDialogResult warningResult = co_await _ShowCloseReadOnlyDialog();

            // The primary action is canceling the removal
            if (warningResult == ContentDialogResult::Primary)
            {
                co_return;
            }
        }

        uint32_t tabIndex{};
        if (!_tabs.IndexOf(tab, tabIndex))
        {
            // The tab is already removed
            co_return;
        }

        // We use _removing flag to suppress _OnTabSelectionChanged events
        // that might get triggered while removing
        _removing = true;
        auto unsetRemoving = wil::scope_exit([&]() noexcept { _removing = false; });

        const auto focusedTabIndex{ _GetFocusedTabIndex() };

        // Removing the tab from the collection should destroy its control and disconnect its connection,
        // but it doesn't always do so. The UI tree may still be holding the control and preventing its destruction.
        tab.Shutdown();

        uint32_t mruIndex{};
        if (_mruTabs.IndexOf(tab, mruIndex))
        {
            _mruTabs.RemoveAt(mruIndex);
        }

        _tabs.RemoveAt(tabIndex);
        _tabView.TabItems().RemoveAt(tabIndex);
        _UpdateTabIndices();

        // To close the window here, we need to close the hosting window.
        if (_tabs.Size() == 0)
        {
            _lastTabClosedHandlers(*this, nullptr);
        }
        else if (focusedTabIndex.has_value() && focusedTabIndex.value() == gsl::narrow_cast<uint32_t>(tabIndex))
        {
            // Manually select the new tab to get focus, rather than relying on TabView since:
            // 1. We want to customize this behavior (e.g., use MRU logic)
            // 2. In fullscreen (GH#5799) and focus (GH#7916) modes the _OnTabItemsChanged is not fired
            // 3. When rearranging tabs (GH#7916) _OnTabItemsChanged is suppressed
            const auto tabSwitchMode = _settings.GlobalSettings().TabSwitcherMode();

            if (tabSwitchMode == TabSwitcherMode::MostRecentlyUsed)
            {
                const auto newSelectedTab = _mruTabs.GetAt(0);

                uint32_t newSelectedIndex;
                if (_tabs.IndexOf(newSelectedTab, newSelectedIndex))
                {
                    _UpdatedSelectedTab(newSelectedIndex);
                    _tabView.SelectedItem(newSelectedTab.TabViewItem());
                }
            }
            else
            {
                // We can't use
                //   auto selectedIndex = _tabView.SelectedIndex();
                // Because this will always return -1 in this scenario unfortunately.
                //
                // So, what we're going to try to do is move the focus to the tab
                // to the left, within the bounds of how many tabs we have.
                //
                // EX: we have 4 tabs: [A, B, C, D]. If we close:
                // * A (tabIndex=0): We'll want to focus tab B (now in index 0)
                // * B (tabIndex=1): We'll want to focus tab A (now in index 0)
                // * C (tabIndex=2): We'll want to focus tab B (now in index 1)
                // * D (tabIndex=3): We'll want to focus tab C (now in index 2)
                const auto newSelectedIndex = std::clamp<int32_t>(tabIndex - 1, 0, _tabs.Size());
                // _UpdatedSelectedTab will do the work of setting up the new tab as
                // the focused one, and unfocusing all the others.
                _UpdatedSelectedTab(newSelectedIndex);

                // Also, we need to _manually_ set the SelectedItem of the tabView
                // here. If we don't, then the TabView will technically not have a
                // selected item at all, which can make things like ClosePane not
                // work correctly.
                auto newSelectedTab{ _tabs.GetAt(newSelectedIndex) };
                _tabView.SelectedItem(newSelectedTab.TabViewItem());
            }
        }

        // GH#5559 - If we were in the middle of a drag/drop, end it by clearing
        // out our state.
        if (_rearranging)
        {
            _rearranging = false;
            _rearrangeFrom = std::nullopt;
            _rearrangeTo = std::nullopt;
        }

        co_return;
    }

    // Method Description:
    // - Connects event handlers to the TermControl for events that we want to
    //   handle. This includes:
    //    * the Copy and Paste events, for setting and retrieving clipboard data
    //      on the right thread
    //    * the TitleChanged event, for changing the text of the tab
    // Arguments:
    // - term: The newly created TermControl to connect the events for
    // - hostingTab: The Tab that's hosting this TermControl instance
    void TerminalPage::_RegisterTerminalEvents(TermControl term, TerminalTab& hostingTab)
    {
        term.RaiseNotice({ this, &TerminalPage::_ControlNoticeRaisedHandler });

        // Add an event handler when the terminal's selection wants to be copied.
        // When the text buffer data is retrieved, we'll copy the data into the Clipboard
        term.CopyToClipboard({ this, &TerminalPage::_CopyToClipboardHandler });

        // Add an event handler when the terminal wants to paste data from the Clipboard.
        term.PasteFromClipboard({ this, &TerminalPage::_PasteFromClipboardHandler });

        term.OpenHyperlink({ this, &TerminalPage::_OpenHyperlinkHandler });

        // Add an event handler for when the terminal wants to set a progress indicator on the taskbar
        term.SetTaskbarProgress({ this, &TerminalPage::_SetTaskbarProgressHandler });

        term.HidePointerCursor({ get_weak(), &TerminalPage::_HidePointerCursorHandler });
        term.RestorePointerCursor({ get_weak(), &TerminalPage::_RestorePointerCursorHandler });

        // Bind Tab events to the TermControl and the Tab's Pane
        hostingTab.Initialize(term);

        auto weakTab{ hostingTab.get_weak() };
        auto weakThis{ get_weak() };
        // PropertyChanged is the generic mechanism by which the Tab
        // communicates changes to any of its observable properties, including
        // the Title
        hostingTab.PropertyChanged([weakTab, weakThis](auto&&, const WUX::Data::PropertyChangedEventArgs& args) {
            auto page{ weakThis.get() };
            auto tab{ weakTab.get() };
            if (page && tab)
            {
                if (args.PropertyName() == L"Title")
                {
                    page->_UpdateTitle(*tab);
                }
                else if (args.PropertyName() == L"Content")
                {
                    if (*tab == page->_GetFocusedTab())
                    {
                        page->_tabContent.Children().Clear();
                        page->_tabContent.Children().Append(tab->Content());

                        tab->Focus(FocusState::Programmatic);
                    }
                }
            }
        });

        // react on color changed events
        hostingTab.ColorSelected([weakTab, weakThis](auto&& color) {
            auto page{ weakThis.get() };
            auto tab{ weakTab.get() };

            if (page && tab && (tab->FocusState() != FocusState::Unfocused))
            {
                page->_SetNonClientAreaColors(color);
            }
        });

        hostingTab.ColorCleared([weakTab, weakThis]() {
            auto page{ weakThis.get() };
            auto tab{ weakTab.get() };

            if (page && tab && (tab->FocusState() != FocusState::Unfocused))
            {
                page->_ClearNonClientAreaColors();
            }
        });

        // TODO GH#3327: Once we support colorizing the NewTab button based on
        // the color of the tab, we'll want to make sure to call
        // _ClearNewTabButtonColor here, to reset it to the default (for the
        // newly created tab).
        // remove any colors left by other colored tabs
        // _ClearNewTabButtonColor();
    }

    // Method Description:
    // - Sets focus to the tab to the right or left the currently selected tab.
    void TerminalPage::_SelectNextTab(const bool bMoveRight)
    {
        const auto index{ _GetFocusedTabIndex().value_or(0) };
        const auto tabSwitchMode = _settings.GlobalSettings().TabSwitcherMode();
        if (tabSwitchMode == TabSwitcherMode::Disabled)
        {
            uint32_t tabCount = _tabs.Size();
            // Wraparound math. By adding tabCount and then calculating
            // modulo tabCount, we clamp the values to the range [0,
            // tabCount) while still supporting moving leftward from 0 to
            // tabCount - 1.
            const auto newTabIndex = ((tabCount + index + (bMoveRight ? 1 : -1)) % tabCount);
            _SelectTab(newTabIndex);
        }
        else
        {
            CommandPalette().SetTabs(_tabs, _mruTabs);

            // Otherwise, set up the tab switcher in the selected mode, with
            // the given ordering, and make it visible.
            CommandPalette().EnableTabSwitcherMode(index, tabSwitchMode);
            CommandPalette().Visibility(Visibility::Visible);
            CommandPalette().SelectNextItem(bMoveRight);
        }
    }

    // Method Description:
    // - Sets focus to the desired tab. Returns false if the provided tabIndex
    //   is greater than the number of tabs we have.
    // - During startup, we'll immediately set the selected tab as focused.
    // - After startup, we'll dispatch an async method to set the the selected
    //   item of the TabView, which will then also trigger a
    //   TabView::SelectionChanged, handled in
    //   TerminalPage::_OnTabSelectionChanged
    // Return Value:
    // true iff we were able to select that tab index, false otherwise
    bool TerminalPage::_SelectTab(const uint32_t tabIndex)
    {
        if (tabIndex >= 0 && tabIndex < _tabs.Size())
        {
            if (_startupState == StartupState::InStartup)
            {
                auto tab{ _tabs.GetAt(tabIndex) };
                _tabView.SelectedItem(tab.TabViewItem());
                _UpdatedSelectedTab(tabIndex);
            }
            else
            {
                _SetFocusedTabIndex(tabIndex);
            }

            return true;
        }
        return false;
    }

    // Method Description:
    // - Helper to manually exit "zoom" when certain actions take place.
    //   Anything that modifies the state of the pane tree should probably
    //   un-zoom the focused pane first, so that the user can see the full pane
    //   tree again. These actions include:
    //   * Splitting a new pane
    //   * Closing a pane
    //   * Moving focus between panes
    //   * Resizing a pane
    // Arguments:
    // - <none>
    // Return Value:
    // - <none>
    void TerminalPage::_UnZoomIfNeeded()
    {
        if (const auto activeTab{ _GetFocusedTabImpl() })
        {
            if (activeTab->IsZoomed())
            {
                // Remove the content from the tab first, so Pane::UnZoom can
                // re-attach the content to the tree w/in the pane
                _tabContent.Children().Clear();
                // In ExitZoom, we'll change the Tab's Content(), triggering the
                // content changed event, which will re-attach the tab's new content
                // root to the tree.
                activeTab->ExitZoom();
            }
        }
    }

    // Method Description:
    // - Attempt to move focus between panes, as to focus the child on
    //   the other side of the separator. See Pane::NavigateFocus for details.
    // - Moves the focus of the currently focused tab.
    // Arguments:
    // - direction: The direction to move the focus in.
    // Return Value:
    // - <none>
    void TerminalPage::_MoveFocus(const FocusDirection& direction)
    {
        if (const auto terminalTab{ _GetFocusedTabImpl() })
        {
            _UnZoomIfNeeded();
            terminalTab->NavigateFocus(direction);
        }
    }

    TermControl TerminalPage::_GetActiveControl()
    {
        if (const auto terminalTab{ _GetFocusedTabImpl() })
        {
            return terminalTab->GetActiveTerminalControl();
        }
        return nullptr;
    }

    // Method Description:
    // - Returns the index in our list of tabs of the currently focused tab. If
    //      no tab is currently selected, returns nullopt.
    // Return Value:
    // - the index of the currently focused tab if there is one, else nullopt
    std::optional<uint32_t> TerminalPage::_GetFocusedTabIndex() const noexcept
    {
        // GH#1117: This is a workaround because _tabView.SelectedIndex()
        //          sometimes return incorrect result after removing some tabs
        uint32_t focusedIndex;
        if (_tabView.TabItems().IndexOf(_tabView.SelectedItem(), focusedIndex))
        {
            return focusedIndex;
        }
        return std::nullopt;
    }

    // Method Description:
    // - returns a com_ptr to the currently focused tab. This might return null,
    //   so make sure to check the result!
    winrt::TerminalApp::TabBase TerminalPage::_GetFocusedTab() const noexcept
    {
        if (auto index{ _GetFocusedTabIndex() })
        {
            return _tabs.GetAt(*index);
        }
        return nullptr;
    }

    // Method Description:
    // - returns a com_ptr to the currently focused tab implementation. This might return null,
    //   so make sure to check the result!
    winrt::com_ptr<TerminalTab> TerminalPage::_GetFocusedTabImpl() const noexcept
    {
        if (auto tab{ _GetFocusedTab() })
        {
            return _GetTerminalTabImpl(tab);
        }
        return nullptr;
    }

    // Method Description:
    // - An async method for changing the focused tab on the UI thread. This
    //   method will _only_ set the selected item of the TabView, which will
    //   then also trigger a TabView::SelectionChanged event, which we'll handle
    //   in TerminalPage::_OnTabSelectionChanged, where we'll mark the new tab
    //   as focused.
    // Arguments:
    // - tabIndex: the index in the list of tabs to focus.
    // Return Value:
    // - <none>
    winrt::fire_and_forget TerminalPage::_SetFocusedTabIndex(const uint32_t tabIndex)
    {
        // GH#1117: This is a workaround because _tabView.SelectedIndex(tabIndex)
        //          sometimes set focus to an incorrect tab after removing some tabs
        auto weakThis{ get_weak() };

        co_await winrt::resume_foreground(_tabView.Dispatcher());

        if (auto page{ weakThis.get() })
        {
            auto tabToFocus = page->_tabs.GetAt(tabIndex);
            _tabView.SelectedItem(tabToFocus.TabViewItem());
        }
    }

    // Method Description:
    // - Close the currently focused tab. Focus will move to the left, if possible.
    void TerminalPage::_CloseFocusedTab()
    {
        if (auto index{ _GetFocusedTabIndex() })
        {
            auto tab{ _tabs.GetAt(*index) };
            _RemoveTab(tab);
        }
    }

    // Method Description:
    // - Close the currently focused pane. If the pane is the last pane in the
    //   tab, the tab will also be closed. This will happen when we handle the
    //   tab's Closed event.
    winrt::fire_and_forget TerminalPage::_CloseFocusedPane()
    {
        if (const auto terminalTab{ _GetFocusedTabImpl() })
        {
            _UnZoomIfNeeded();

            auto pane = terminalTab->GetActivePane();

            if (const auto pane{ terminalTab->GetActivePane() })
            {
                if (const auto control{ pane->GetTerminalControl() })
                {
                    if (control.ReadOnly())
                    {
                        ContentDialogResult warningResult = co_await _ShowCloseReadOnlyDialog();

                        // The primary action is canceling the action
                        if (warningResult == ContentDialogResult::Primary)
                        {
                            co_return;
                        }

                        // Clean read-only mode to prevent additional prompt if closing the pane triggers closing of a hosting tab
                        if (control.ReadOnly())
                        {
                            control.ToggleReadOnly();
                        }
                    }

                    pane->Close();
                }
            }
        }
        else if (auto index{ _GetFocusedTabIndex() })
        {
            const auto tab{ _tabs.GetAt(*index) };
            if (tab.try_as<TerminalApp::SettingsTab>())
            {
                _RemoveTab(tab);
            }
        }
    }

    // Method Description:
    // - Close the terminal app. If there is more
    //   than one tab opened, show a warning dialog.
    fire_and_forget TerminalPage::CloseWindow()
    {
        if (_tabs.Size() > 1 && _settings.GlobalSettings().ConfirmCloseAllTabs() && !_displayingCloseDialog)
        {
            _displayingCloseDialog = true;
            ContentDialogResult warningResult = co_await _ShowCloseWarningDialog();
            _displayingCloseDialog = false;

            if (warningResult != ContentDialogResult::Primary)
            {
                co_return;
            }
        }

        // Since _RemoveTab is asynchronous, create a snapshot of the  tabs we want to remove
        std::vector<winrt::TerminalApp::TabBase> tabsToRemove;
        std::copy(begin(_tabs), end(_tabs), std::back_inserter(tabsToRemove));
        _RemoveTabs(tabsToRemove);
    }

    // Method Description:
    // - Closes provided tabs one by one
    // Arguments:
    // - tabs - tabs to remove
    winrt::fire_and_forget TerminalPage::_RemoveTabs(const std::vector<winrt::TerminalApp::TabBase> tabs)
    {
        for (auto& tab : tabs)
        {
            co_await _RemoveTab(tab);
        }
    }

    // Method Description:
    // - Move the viewport of the terminal of the currently focused tab up or
    //      down a number of lines.
    // Arguments:
    // - scrollDirection: ScrollUp will move the viewport up, ScrollDown will move the viewport down
    // - rowsToScroll: a number of lines to move the viewport. If not provided we will use a system default.
    void TerminalPage::_Scroll(ScrollDirection scrollDirection, const Windows::Foundation::IReference<uint32_t>& rowsToScroll)
    {
        if (const auto terminalTab{ _GetFocusedTabImpl() })
        {
            uint32_t realRowsToScroll;
            if (rowsToScroll == nullptr)
            {
                // The magic value of WHEEL_PAGESCROLL indicates that we need to scroll the entire page
                realRowsToScroll = _systemRowsToScroll == WHEEL_PAGESCROLL ?
                                       terminalTab->GetActiveTerminalControl().GetViewHeight() :
                                       _systemRowsToScroll;
            }
            else
            {
                // use the custom value specified in the command
                realRowsToScroll = rowsToScroll.Value();
            }
            auto scrollDelta = _ComputeScrollDelta(scrollDirection, realRowsToScroll);
            terminalTab->Scroll(scrollDelta);
        }
    }

    // Method Description:
    // - Split the focused pane either horizontally or vertically, and place the
    //   given TermControl into the newly created pane.
    // - If splitType == SplitState::None, this method does nothing.
    // Arguments:
    // - splitType: one value from the TerminalApp::SplitState enum, indicating how the
    //   new pane should be split from its parent.
    // - splitMode: value from TerminalApp::SplitType enum, indicating the profile to be used in the newly split pane.
    // - newTerminalArgs: An object that may contain a blob of parameters to
    //   control which profile is created and with possible other
    //   configurations. See CascadiaSettings::BuildSettings for more details.
    void TerminalPage::_SplitPane(const SplitState splitType,
                                  const SplitType splitMode,
                                  const float splitSize,
                                  const NewTerminalArgs& newTerminalArgs)
    {
        // Do nothing if we're requesting no split.
        if (splitType == SplitState::None)
        {
            return;
        }

        const auto focusedTab{ _GetFocusedTabImpl() };

        // Do nothing if no TerminalTab is focused
        if (!focusedTab)
        {
            return;
        }

        try
        {
            TerminalApp::TerminalSettings controlSettings;
            GUID realGuid;
            bool profileFound = false;

            if (splitMode == SplitType::Duplicate)
            {
                std::optional<GUID> current_guid = focusedTab->GetFocusedProfile();
                if (current_guid)
                {
                    profileFound = true;
                    controlSettings = { winrt::make<TerminalSettings>(_settings, current_guid.value(), *_bindings) };
                    const auto workingDirectory = focusedTab->GetActiveTerminalControl().WorkingDirectory();
                    const auto validWorkingDirectory = !workingDirectory.empty();
                    if (validWorkingDirectory)
                    {
                        controlSettings.StartingDirectory(workingDirectory);
                    }
                    realGuid = current_guid.value();
                }
                // TODO: GH#5047 - In the future, we should get the Profile of
                // the focused pane, and use that to build a new instance of the
                // settings so we can duplicate this tab/pane.
                //
                // Currently, if the profile doesn't exist anymore in our
                // settings, we'll silently do nothing.
                //
                // In the future, it will be preferable to just duplicate the
                // current control's settings, but we can't do that currently,
                // because we won't be able to create a new instance of the
                // connection without keeping an instance of the original Profile
                // object around.
            }
            if (!profileFound)
            {
                std::tie(realGuid, controlSettings) = TerminalSettings::BuildSettings(_settings, newTerminalArgs, *_bindings);
            }

            const auto controlConnection = _CreateConnectionFromSettings(realGuid, controlSettings);

            const float contentWidth = ::base::saturated_cast<float>(_tabContent.ActualWidth());
            const float contentHeight = ::base::saturated_cast<float>(_tabContent.ActualHeight());
            const winrt::Windows::Foundation::Size availableSpace{ contentWidth, contentHeight };

            auto realSplitType = splitType;
            if (realSplitType == SplitState::Automatic)
            {
                realSplitType = focusedTab->PreCalculateAutoSplit(availableSpace);
            }

            const auto canSplit = focusedTab->PreCalculateCanSplit(realSplitType, splitSize, availableSpace);
            if (!canSplit)
            {
                return;
            }

<<<<<<< HEAD
            // Give term control a child of the settings so that any overrides go in the child
            // This way, when we do a settings reload we just update the parent and the overrides remain
            const auto child = (winrt::get_self<TerminalSettings>(controlSettings)->CreateChild());
            TermControl newControl{ *child, controlConnection };

            // Check if the profile defines an UnfocusedAppearance
            const auto profile = _settings.FindProfile(_settings.GetProfileForArgs(newTerminalArgs));
            if (profile.UnfocusedAppearance())
            {
                // Now, make a grandchild for the unfocused appearance
                const auto grandchild = child->CreateChild();
                grandchild->ApplyAppearanceSettings(profile.UnfocusedAppearance(), _settings.GlobalSettings().ColorSchemes());
                newControl.UnfocusedAppearance(*grandchild);
            }
=======
            TermControl newControl{ *(winrt::get_self<TerminalSettings>(controlSettings)->CreateChild()), controlConnection };
>>>>>>> cb03b97e

            // Hookup our event handlers to the new terminal
            _RegisterTerminalEvents(newControl, *focusedTab);

            _UnZoomIfNeeded();

            focusedTab->SplitPane(realSplitType, splitSize, realGuid, newControl);
        }
        CATCH_LOG();
    }

    // Method Description:
    // - Attempt to move a separator between panes, as to resize each child on
    //   either size of the separator. See Pane::ResizePane for details.
    // - Moves a separator on the currently focused tab.
    // Arguments:
    // - direction: The direction to move the separator in.
    // Return Value:
    // - <none>
    void TerminalPage::_ResizePane(const ResizeDirection& direction)
    {
        if (const auto terminalTab{ _GetFocusedTabImpl() })
        {
            _UnZoomIfNeeded();
            terminalTab->ResizePane(direction);
        }
    }

    // Method Description:
    // - Move the viewport of the terminal of the currently focused tab up or
    //      down a page. The page length will be dependent on the terminal view height.
    // Arguments:
    // - scrollDirection: ScrollUp will move the viewport up, ScrollDown will move the viewport down
    void TerminalPage::_ScrollPage(ScrollDirection scrollDirection)
    {
        // Do nothing if for some reason, there's no terminal tab in focus. We don't want to crash.
        if (const auto terminalTab{ _GetFocusedTabImpl() })
        {
            const auto control = _GetActiveControl();
            const auto termHeight = control.GetViewHeight();
            auto scrollDelta = _ComputeScrollDelta(scrollDirection, termHeight);
            terminalTab->Scroll(scrollDelta);
        }
    }

    void TerminalPage::_ScrollToBufferEdge(ScrollDirection scrollDirection)
    {
        if (const auto terminalTab{ _GetFocusedTabImpl() })
        {
            auto scrollDelta = _ComputeScrollDelta(scrollDirection, INT_MAX);
            terminalTab->Scroll(scrollDelta);
        }
    }

    // Method Description:
    // - Gets the title of the currently focused terminal control. If there
    //   isn't a control selected for any reason, returns "Windows Terminal"
    // Arguments:
    // - <none>
    // Return Value:
    // - the title of the focused control if there is one, else "Windows Terminal"
    hstring TerminalPage::Title()
    {
        if (_settings.GlobalSettings().ShowTitleInTitlebar())
        {
            auto selectedIndex = _tabView.SelectedIndex();
            if (selectedIndex >= 0)
            {
                try
                {
                    if (auto focusedControl{ _GetActiveControl() })
                    {
                        return focusedControl.Title();
                    }
                }
                CATCH_LOG();
            }
        }
        return { L"Windows Terminal" };
    }

    // Method Description:
    // - Handles the special case of providing a text override for the UI shortcut due to VK_OEM issue.
    //      Looks at the flags from the KeyChord modifiers and provides a concatenated string value of all
    //      in the same order that XAML would put them as well.
    // Return Value:
    // - a string representation of the key modifiers for the shortcut
    //NOTE: This needs to be localized with https://github.com/microsoft/terminal/issues/794 if XAML framework issue not resolved before then
    static std::wstring _FormatOverrideShortcutText(KeyModifiers modifiers)
    {
        std::wstring buffer{ L"" };

        if (WI_IsFlagSet(modifiers, KeyModifiers::Ctrl))
        {
            buffer += L"Ctrl+";
        }

        if (WI_IsFlagSet(modifiers, KeyModifiers::Shift))
        {
            buffer += L"Shift+";
        }

        if (WI_IsFlagSet(modifiers, KeyModifiers::Alt))
        {
            buffer += L"Alt+";
        }

        return buffer;
    }

    // Method Description:
    // - Takes a MenuFlyoutItem and a corresponding KeyChord value and creates the accelerator for UI display.
    //   Takes into account a special case for an error condition for a comma
    // Arguments:
    // - MenuFlyoutItem that will be displayed, and a KeyChord to map an accelerator
    void TerminalPage::_SetAcceleratorForMenuItem(WUX::Controls::MenuFlyoutItem& menuItem,
                                                  const KeyChord& keyChord)
    {
#ifdef DEP_MICROSOFT_UI_XAML_708_FIXED
        // work around https://github.com/microsoft/microsoft-ui-xaml/issues/708 in case of VK_OEM_COMMA
        if (keyChord.Vkey() != VK_OEM_COMMA)
        {
            // use the XAML shortcut to give us the automatic capabilities
            auto menuShortcut = Windows::UI::Xaml::Input::KeyboardAccelerator{};

            // TODO: Modify this when https://github.com/microsoft/terminal/issues/877 is resolved
            menuShortcut.Key(static_cast<Windows::System::VirtualKey>(keyChord.Vkey()));

            // inspect the modifiers from the KeyChord and set the flags int he XAML value
            auto modifiers = AppKeyBindings::ConvertVKModifiers(keyChord.Modifiers());

            // add the modifiers to the shortcut
            menuShortcut.Modifiers(modifiers);

            // add to the menu
            menuItem.KeyboardAccelerators().Append(menuShortcut);
        }
        else // we've got a comma, so need to just use the alternate method
#endif
        {
            // extract the modifier and key to a nice format
            auto overrideString = _FormatOverrideShortcutText(keyChord.Modifiers());
            auto mappedCh = MapVirtualKeyW(keyChord.Vkey(), MAPVK_VK_TO_CHAR);
            if (mappedCh != 0)
            {
                menuItem.KeyboardAcceleratorTextOverride(overrideString + gsl::narrow_cast<wchar_t>(mappedCh));
            }
        }
    }

    // Method Description:
    // - Calculates the appropriate size to snap to in the given direction, for
    //   the given dimension. If the global setting `snapToGridOnResize` is set
    //   to `false`, this will just immediately return the provided dimension,
    //   effectively disabling snapping.
    // - See Pane::CalcSnappedDimension
    float TerminalPage::CalcSnappedDimension(const bool widthOrHeight, const float dimension) const
    {
        if (_settings && _settings.GlobalSettings().SnapToGridOnResize())
        {
            if (const auto terminalTab{ _GetFocusedTabImpl() })
            {
                return terminalTab->CalcSnappedDimension(widthOrHeight, dimension);
            }
        }
        return dimension;
    }

    // Method Description:
    // - Place `copiedData` into the clipboard as text. Triggered when a
    //   terminal control raises it's CopyToClipboard event.
    // Arguments:
    // - copiedData: the new string content to place on the clipboard.
    winrt::fire_and_forget TerminalPage::_CopyToClipboardHandler(const IInspectable /*sender*/,
                                                                 const CopyToClipboardEventArgs copiedData)
    {
        co_await winrt::resume_foreground(Dispatcher(), CoreDispatcherPriority::High);

        DataPackage dataPack = DataPackage();
        dataPack.RequestedOperation(DataPackageOperation::Copy);

        // The EventArgs.Formats() is an override for the global setting "copyFormatting"
        //   iff it is set
        bool useGlobal = copiedData.Formats() == nullptr;
        auto copyFormats = useGlobal ?
                               _settings.GlobalSettings().CopyFormatting() :
                               copiedData.Formats().Value();

        // copy text to dataPack
        dataPack.SetText(copiedData.Text());

        if (WI_IsFlagSet(copyFormats, CopyFormat::HTML))
        {
            // copy html to dataPack
            const auto htmlData = copiedData.Html();
            if (!htmlData.empty())
            {
                dataPack.SetHtmlFormat(htmlData);
            }
        }

        if (WI_IsFlagSet(copyFormats, CopyFormat::RTF))
        {
            // copy rtf data to dataPack
            const auto rtfData = copiedData.Rtf();
            if (!rtfData.empty())
            {
                dataPack.SetRtf(rtfData);
            }
        }

        try
        {
            Clipboard::SetContent(dataPack);
            Clipboard::Flush();
        }
        CATCH_LOG();
    }

    // Function Description:
    // - This function is called when the `TermControl` requests that we send
    //   it the clipboard's content.
    // - Retrieves the data from the Windows Clipboard and converts it to text.
    // - Shows warnings if the clipboard is too big or contains multiple lines
    //   of text.
    // - Sends the text back to the TermControl through the event's
    //   `HandleClipboardData` member function.
    // - Does some of this in a background thread, as to not hang/crash the UI thread.
    // Arguments:
    // - eventArgs: the PasteFromClipboard event sent from the TermControl
    fire_and_forget TerminalPage::_PasteFromClipboardHandler(const IInspectable /*sender*/,
                                                             const PasteFromClipboardEventArgs eventArgs)
    {
        const DataPackageView data = Clipboard::GetContent();

        // This will switch the execution of the function to a background (not
        // UI) thread. This is IMPORTANT, because the getting the clipboard data
        // will crash on the UI thread, because the main thread is a STA.
        co_await winrt::resume_background();

        try
        {
            hstring text = L"";
            if (data.Contains(StandardDataFormats::Text()))
            {
                text = co_await data.GetTextAsync();
            }
            // Windows Explorer's "Copy address" menu item stores a StorageItem in the clipboard, and no text.
            else if (data.Contains(StandardDataFormats::StorageItems()))
            {
                Windows::Foundation::Collections::IVectorView<Windows::Storage::IStorageItem> items = co_await data.GetStorageItemsAsync();
                if (items.Size() > 0)
                {
                    Windows::Storage::IStorageItem item = items.GetAt(0);
                    text = item.Path();
                }
            }

            const auto isNewLineLambda = [](auto c) { return c == L'\n' || c == L'\r'; };
            const auto hasNewLine = std::find_if(text.cbegin(), text.cend(), isNewLineLambda) != text.cend();
            const auto warnMultiLine = hasNewLine && _settings.GlobalSettings().WarnAboutMultiLinePaste();

            constexpr const std::size_t minimumSizeForWarning = 1024 * 5; // 5 KiB
            const bool warnLargeText = text.size() > minimumSizeForWarning &&
                                       _settings.GlobalSettings().WarnAboutLargePaste();

            if (warnMultiLine || warnLargeText)
            {
                co_await winrt::resume_foreground(Dispatcher());

                // We have to initialize the dialog here to be able to change the text of the text block within it
                FindName(L"MultiLinePasteDialog").try_as<WUX::Controls::ContentDialog>();
                ClipboardText().Text(text);

                // The vertical offset on the scrollbar does not reset automatically, so reset it manually
                ClipboardContentScrollViewer().ScrollToVerticalOffset(0);

                ContentDialogResult warningResult;
                if (warnMultiLine)
                {
                    warningResult = co_await _ShowMultiLinePasteWarningDialog();
                }
                else if (warnLargeText)
                {
                    warningResult = co_await _ShowLargePasteWarningDialog();
                }

                // Clear the clipboard text so it doesn't lie around in memory
                ClipboardText().Text(L"");

                if (warningResult != ContentDialogResult::Primary)
                {
                    // user rejected the paste
                    co_return;
                }
            }

            eventArgs.HandleClipboardData(text);
        }
        CATCH_LOG();
    }

    void TerminalPage::_OpenHyperlinkHandler(const IInspectable /*sender*/, const Microsoft::Terminal::TerminalControl::OpenHyperlinkEventArgs eventArgs)
    {
        try
        {
            auto parsed = winrt::Windows::Foundation::Uri(eventArgs.Uri().c_str());
            if (_IsUriSupported(parsed))
            {
                ShellExecute(nullptr, L"open", eventArgs.Uri().c_str(), nullptr, nullptr, SW_SHOWNORMAL);
            }
            else
            {
                _ShowCouldNotOpenDialog(RS_(L"UnsupportedSchemeText"), eventArgs.Uri());
            }
        }
        catch (...)
        {
            LOG_CAUGHT_EXCEPTION();
            _ShowCouldNotOpenDialog(RS_(L"InvalidUriText"), eventArgs.Uri());
        }
    }

    // Method Description:
    // - Opens up a dialog box explaining why we could not open a URI
    // Arguments:
    // - The reason (unsupported scheme, invalid uri, potentially more in the future)
    // - The uri
    void TerminalPage::_ShowCouldNotOpenDialog(winrt::hstring reason, winrt::hstring uri)
    {
        if (auto presenter{ _dialogPresenter.get() })
        {
            // FindName needs to be called first to actually load the xaml object
            auto unopenedUriDialog = FindName(L"CouldNotOpenUriDialog").try_as<WUX::Controls::ContentDialog>();

            // Insert the reason and the URI
            CouldNotOpenUriReason().Text(reason);
            UnopenedUri().Text(uri);

            // Show the dialog
            presenter.ShowDialog(unopenedUriDialog);
        }
    }

    // Method Description:
    // - Determines if the given URI is currently supported
    // Arguments:
    // - The parsed URI
    // Return value:
    // - True if we support it, false otherwise
    bool TerminalPage::_IsUriSupported(const winrt::Windows::Foundation::Uri& parsedUri)
    {
        if (parsedUri.SchemeName() == L"http" || parsedUri.SchemeName() == L"https")
        {
            return true;
        }
        if (parsedUri.SchemeName() == L"file")
        {
            const auto host = parsedUri.Host();
            // If no hostname was provided or if the hostname was "localhost", Host() will return an empty string
            // and we allow it
            if (host == L"")
            {
                return true;
            }
            // TODO: by the OSC 8 spec, if a hostname (other than localhost) is provided, we _should_ be
            // comparing that value against what is returned by GetComputerNameExW and making sure they match.
            // However, ShellExecute does not seem to be happy with file URIs of the form
            //          file://{hostname}/path/to/file.ext
            // and so while we could do the hostname matching, we do not know how to actually open the URI
            // if its given in that form. So for now we ignore all hostnames other than localhost
        }
        return false;
    }

    void TerminalPage::_ControlNoticeRaisedHandler(const IInspectable /*sender*/, const Microsoft::Terminal::TerminalControl::NoticeEventArgs eventArgs)
    {
        winrt::hstring message = eventArgs.Message();

        winrt::hstring title;

        switch (eventArgs.Level())
        {
        case TerminalControl::NoticeLevel::Debug:
            title = RS_(L"NoticeDebug"); //\xebe8
            break;
        case TerminalControl::NoticeLevel::Info:
            title = RS_(L"NoticeInfo"); // \xe946
            break;
        case TerminalControl::NoticeLevel::Warning:
            title = RS_(L"NoticeWarning"); //\xe7ba
            break;
        case TerminalControl::NoticeLevel::Error:
            title = RS_(L"NoticeError"); //\xe783
            break;
        }

        _ShowControlNoticeDialog(title, message);
    }

    void TerminalPage::_ShowControlNoticeDialog(const winrt::hstring& title, const winrt::hstring& message)
    {
        if (auto presenter{ _dialogPresenter.get() })
        {
            // FindName needs to be called first to actually load the xaml object
            auto controlNoticeDialog = FindName(L"ControlNoticeDialog").try_as<WUX::Controls::ContentDialog>();

            ControlNoticeDialog().Title(winrt::box_value(title));

            // Insert the message
            NoticeMessage().Text(message);

            // Show the dialog
            presenter.ShowDialog(controlNoticeDialog);
        }
    }

    // Method Description:
    // - Copy text from the focused terminal to the Windows Clipboard
    // Arguments:
    // - singleLine: if enabled, copy contents as a single line of text
    // - formats: dictate which formats need to be copied
    // Return Value:
    // - true iff we we able to copy text (if a selection was active)
    bool TerminalPage::_CopyText(const bool singleLine, const Windows::Foundation::IReference<CopyFormat>& formats)
    {
        const auto control = _GetActiveControl();
        return control.CopySelectionToClipboard(singleLine, formats);
    }

    // Method Description:
    // - Send an event (which will be caught by AppHost) to set the progress indicator on the taskbar
    // Arguments:
    // - sender (not used)
    // - eventArgs: the arguments specifying how to set the progress indicator
    void TerminalPage::_SetTaskbarProgressHandler(const IInspectable /*sender*/, const IInspectable /*eventArgs*/)
    {
        _setTaskbarProgressHandlers(*this, nullptr);
    }

    // Method Description:
    // - Paste text from the Windows Clipboard to the focused terminal
    void TerminalPage::_PasteText()
    {
        const auto control = _GetActiveControl();
        control.PasteTextFromClipboard();
    }

    // Function Description:
    // - Called when the settings button is clicked. ShellExecutes the settings
    //   file, as to open it in the default editor for .json files. Does this in
    //   a background thread, as to not hang/crash the UI thread.
    fire_and_forget TerminalPage::_LaunchSettings(const SettingsTarget target)
    {
        if (target == SettingsTarget::SettingsUI)
        {
            _OpenSettingsUI();
        }
        else
        {
            // This will switch the execution of the function to a background (not
            // UI) thread. This is IMPORTANT, because the Windows.Storage API's
            // (used for retrieving the path to the file) will crash on the UI
            // thread, because the main thread is a STA.
            co_await winrt::resume_background();

            auto openFile = [](const auto& filePath) {
                HINSTANCE res = ShellExecute(nullptr, nullptr, filePath.c_str(), nullptr, nullptr, SW_SHOW);
                if (static_cast<int>(reinterpret_cast<uintptr_t>(res)) <= 32)
                {
                    ShellExecute(nullptr, nullptr, L"notepad", filePath.c_str(), nullptr, SW_SHOW);
                }
            };

            switch (target)
            {
            case SettingsTarget::DefaultsFile:
                openFile(CascadiaSettings::DefaultSettingsPath());
                break;
            case SettingsTarget::SettingsFile:
                openFile(CascadiaSettings::SettingsPath());
                break;
            case SettingsTarget::AllFiles:
                openFile(CascadiaSettings::DefaultSettingsPath());
                openFile(CascadiaSettings::SettingsPath());
                break;
            }
        }
    }

    // Method Description:
    // - Responds to changes in the TabView's item list by changing the
    //   tabview's visibility.
    // - This method is also invoked when tabs are dragged / dropped as part of
    //   tab reordering and this method hands that case as well in concert with
    //   TabDragStarting and TabDragCompleted handlers that are set up in
    //   TerminalPage::Create()
    // Arguments:
    // - sender: the control that originated this event
    // - eventArgs: the event's constituent arguments
    void TerminalPage::_OnTabItemsChanged(const IInspectable& /*sender*/, const Windows::Foundation::Collections::IVectorChangedEventArgs& eventArgs)
    {
        if (_rearranging)
        {
            if (eventArgs.CollectionChange() == Windows::Foundation::Collections::CollectionChange::ItemRemoved)
            {
                _rearrangeFrom = eventArgs.Index();
            }

            if (eventArgs.CollectionChange() == Windows::Foundation::Collections::CollectionChange::ItemInserted)
            {
                _rearrangeTo = eventArgs.Index();
            }
        }

        CommandPalette().Visibility(Visibility::Collapsed);
        _UpdateTabView();
    }

    // Method Description:
    // - Additional responses to clicking on a TabView's item. Currently, just remove tab with middle click
    // Arguments:
    // - sender: the control that originated this event (TabViewItem)
    // - eventArgs: the event's constituent arguments
    void TerminalPage::_OnTabClick(const IInspectable& sender, const Windows::UI::Xaml::Input::PointerRoutedEventArgs& eventArgs)
    {
        if (eventArgs.GetCurrentPoint(*this).Properties().IsMiddleButtonPressed())
        {
            _RemoveTabViewItem(sender.as<MUX::Controls::TabViewItem>());
            eventArgs.Handled(true);
        }
        else if (eventArgs.GetCurrentPoint(*this).Properties().IsRightButtonPressed())
        {
            eventArgs.Handled(true);
        }
    }

    void TerminalPage::_UpdatedSelectedTab(const int32_t index)
    {
        // Unfocus all the tabs.
        for (auto tab : _tabs)
        {
            tab.Focus(FocusState::Unfocused);
        }

        if (index >= 0)
        {
            try
            {
                auto tab{ _tabs.GetAt(index) };

                _tabContent.Children().Clear();
                _tabContent.Children().Append(tab.Content());

                // GH#7409: If the tab switcher is open, then we _don't_ want to
                // automatically focus the new tab here. The tab switcher wants
                // to be able to "preview" the selected tab as the user tabs
                // through the menu, but if we toss the focus to the control
                // here, then the user won't be able to navigate the ATS any
                // longer.
                //
                // When the tab switcher is eventually dismissed, the focus will
                // get tossed back to the focused terminal control, so we don't
                // need to worry about focus getting lost.
                if (CommandPalette().Visibility() != Visibility::Visible)
                {
                    tab.Focus(FocusState::Programmatic);
                    _UpdateMRUTab(index);
                }

                tab.TabViewItem().StartBringIntoView();

                // Raise an event that our title changed
                if (_settings.GlobalSettings().ShowTitleInTitlebar())
                {
                    _titleChangeHandlers(*this, tab.Title());
                }
            }
            CATCH_LOG();
        }
    }

    // Method Description:
    // - Responds to the TabView control's Selection Changed event (to move a
    //      new terminal control into focus) when not in in the middle of a tab rearrangement.
    // Arguments:
    // - sender: the control that originated this event
    // - eventArgs: the event's constituent arguments
    void TerminalPage::_OnTabSelectionChanged(const IInspectable& sender, const WUX::Controls::SelectionChangedEventArgs& /*eventArgs*/)
    {
        if (!_rearranging && !_removing)
        {
            auto tabView = sender.as<MUX::Controls::TabView>();
            auto selectedIndex = tabView.SelectedIndex();
            _UpdatedSelectedTab(selectedIndex);
        }
    }

    // Method Description:
    // - Called when our tab content size changes. This updates each tab with
    //   the new size, so they have a chance to update each of their panes with
    //   the new size.
    // Arguments:
    // - e: the SizeChangedEventArgs with the new size of the tab content area.
    // Return Value:
    // - <none>
    void TerminalPage::_OnContentSizeChanged(const IInspectable& /*sender*/, Windows::UI::Xaml::SizeChangedEventArgs const& e)
    {
        const auto newSize = e.NewSize();
        for (auto tab : _tabs)
        {
            if (auto terminalTab = _GetTerminalTabImpl(tab))
            {
                terminalTab->ResizeContent(newSize);
            }
        }
    }

    // Method Description:
    // - Responds to the TabView control's Tab Closing event by removing
    //      the indicated tab from the set and focusing another one.
    //      The event is cancelled so App maintains control over the
    //      items in the tabview.
    // Arguments:
    // - sender: the control that originated this event
    // - eventArgs: the event's constituent arguments
    void TerminalPage::_OnTabCloseRequested(const IInspectable& /*sender*/, const MUX::Controls::TabViewTabCloseRequestedEventArgs& eventArgs)
    {
        const auto tabViewItem = eventArgs.Tab();
        _RemoveTabViewItem(tabViewItem);
    }

    // Method Description:
    // - Hook up keybindings, and refresh the UI of the terminal.
    //   This includes update the settings of all the tabs according
    //   to their profiles, update the title and icon of each tab, and
    //   finally create the tab flyout
    winrt::fire_and_forget TerminalPage::_RefreshUIForSettingsReload()
    {
        // Re-wire the keybindings to their handlers, as we'll have created a
        // new AppKeyBindings object.
        _HookupKeyBindings(_settings.KeyMap());

        // Refresh UI elements
        auto profiles = _settings.ActiveProfiles();
        for (const auto& profile : profiles)
        {
            const auto profileGuid = profile.Guid();

            try
            {
                // This can throw an exception if the profileGuid does
                // not belong to an actual profile in the list of profiles.
                auto settings{ winrt::make<TerminalSettings>(_settings, profileGuid, *_bindings) };

                for (auto tab : _tabs)
                {
                    if (auto terminalTab = _GetTerminalTabImpl(tab))
                    {
                        terminalTab->UpdateSettings(settings, profileGuid);
                    }
                }
            }
            CATCH_LOG();
        }

        // GH#2455: If there are any panes with controls that had been
        // initialized with a Profile that no longer exists in our list of
        // profiles, we'll leave it unmodified. The profile doesn't exist
        // anymore, so we can't possibly update its settings.

        // Update the icon of the tab for the currently focused profile in that tab.
        // Only do this for TerminalTabs. Other types of tabs won't have multiple panes
        // and profiles so the Title and Icon will be set once and only once on init.
        for (auto tab : _tabs)
        {
            if (auto terminalTab = _GetTerminalTabImpl(tab))
            {
                _UpdateTabIcon(*terminalTab);

                // Force the TerminalTab to re-grab its currently active control's title.
                terminalTab->UpdateTitle();
            }
            else if (auto settingsTab = tab.try_as<TerminalApp::SettingsTab>())
            {
                settingsTab.UpdateSettings(_settings);
            }

            auto tabImpl{ winrt::get_self<TabBase>(tab) };
            tabImpl->SetKeyMap(_settings.KeyMap());
        }

        auto weakThis{ get_weak() };

        co_await winrt::resume_foreground(Dispatcher());

        // repopulate the new tab button's flyout with entries for each
        // profile, which might have changed
        if (auto page{ weakThis.get() })
        {
            _UpdateTabWidthMode();
            _CreateNewTabFlyout();
        }

        // Reload the current value of alwaysOnTop from the settings file. This
        // will let the user hot-reload this setting, but any runtime changes to
        // the alwaysOnTop setting will be lost.
        _isAlwaysOnTop = _settings.GlobalSettings().AlwaysOnTop();
        _alwaysOnTopChangedHandlers(*this, nullptr);

        // Settings AllowDependentAnimations will affect whether animations are
        // enabled application-wide, so we don't need to check it each time we
        // want to create an animation.
        WUX::Media::Animation::Timeline::AllowDependentAnimations(!_settings.GlobalSettings().DisableAnimations());
    }

    // This is a helper to aid in sorting commands by their `Name`s, alphabetically.
    static bool _compareSchemeNames(const ColorScheme& lhs, const ColorScheme& rhs)
    {
        std::wstring leftName{ lhs.Name() };
        std::wstring rightName{ rhs.Name() };
        return leftName.compare(rightName) < 0;
    }

    // Method Description:
    // - Takes a mapping of names->commands and expands them
    // Arguments:
    // - <none>
    // Return Value:
    // - <none>
    IMap<winrt::hstring, Command> TerminalPage::_ExpandCommands(IMapView<winrt::hstring, Command> commandsToExpand,
                                                                IVectorView<Profile> profiles,
                                                                IMapView<winrt::hstring, ColorScheme> schemes)
    {
        IVector<SettingsLoadWarnings> warnings{ winrt::single_threaded_vector<SettingsLoadWarnings>() };

        std::vector<ColorScheme> sortedSchemes;
        sortedSchemes.reserve(schemes.Size());

        for (const auto& nameAndScheme : schemes)
        {
            sortedSchemes.push_back(nameAndScheme.Value());
        }
        std::sort(sortedSchemes.begin(),
                  sortedSchemes.end(),
                  _compareSchemeNames);

        IMap<winrt::hstring, Command> copyOfCommands = winrt::single_threaded_map<winrt::hstring, Command>();
        for (const auto& nameAndCommand : commandsToExpand)
        {
            copyOfCommands.Insert(nameAndCommand.Key(), nameAndCommand.Value());
        }

        Command::ExpandCommands(copyOfCommands,
                                profiles,
                                { sortedSchemes },
                                warnings);

        return copyOfCommands;
    }
    // Method Description:
    // - Repopulates the list of commands in the command palette with the
    //   current commands in the settings. Also updates the keybinding labels to
    //   reflect any matching keybindings.
    // Arguments:
    // - <none>
    // Return Value:
    // - <none>
    void TerminalPage::_UpdateCommandsForPalette()
    {
        IMap<winrt::hstring, Command> copyOfCommands = _ExpandCommands(_settings.GlobalSettings().Commands(),
                                                                       _settings.ActiveProfiles().GetView(),
                                                                       _settings.GlobalSettings().ColorSchemes());

        _recursiveUpdateCommandKeybindingLabels(_settings, copyOfCommands.GetView());

        // Update the command palette when settings reload
        auto commandsCollection = winrt::single_threaded_vector<Command>();
        for (const auto& nameAndCommand : copyOfCommands)
        {
            commandsCollection.Append(nameAndCommand.Value());
        }

        CommandPalette().SetCommands(commandsCollection);
    }

    // Method Description:
    // - Sets the initial actions to process on startup. We'll make a copy of
    //   this list, and process these actions when we're loaded.
    // - This function will have no effective result after Create() is called.
    // Arguments:
    // - actions: a list of Actions to process on startup.
    // Return Value:
    // - <none>
    void TerminalPage::SetStartupActions(std::vector<ActionAndArgs>& actions)
    {
        // The fastest way to copy all the actions out of the std::vector and
        // put them into a winrt::IVector is by making a copy, then moving the
        // copy into the winrt vector ctor.
        auto listCopy = actions;
        _startupActions = winrt::single_threaded_vector<ActionAndArgs>(std::move(listCopy));
    }

    winrt::TerminalApp::IDialogPresenter TerminalPage::DialogPresenter() const
    {
        return _dialogPresenter.get();
    }

    void TerminalPage::DialogPresenter(winrt::TerminalApp::IDialogPresenter dialogPresenter)
    {
        _dialogPresenter = dialogPresenter;
    }

    // Method Description:
    // - Gets the taskbar state value from the last active control
    // Return Value:
    // - The taskbar state of the last active control
    size_t TerminalPage::GetLastActiveControlTaskbarState()
    {
        if (auto control{ _GetActiveControl() })
        {
            return gsl::narrow_cast<size_t>(control.TaskbarState());
        }
        return {};
    }

    // Method Description:
    // - Gets the taskbar progress value from the last active control
    // Return Value:
    // - The taskbar progress of the last active control
    size_t TerminalPage::GetLastActiveControlTaskbarProgress()
    {
        if (auto control{ _GetActiveControl() })
        {
            return gsl::narrow_cast<size_t>(control.TaskbarProgress());
        }
        return {};
    }

    // Method Description:
    // - This is the method that App will call when the titlebar
    //   has been clicked. It dismisses any open flyouts.
    // Arguments:
    // - <none>
    // Return Value:
    // - <none>
    void TerminalPage::TitlebarClicked()
    {
        if (_newTabButton && _newTabButton.Flyout())
        {
            _newTabButton.Flyout().Hide();
        }

        for (const auto& tab : _tabs)
        {
            if (tab.TabViewItem().ContextFlyout())
            {
                tab.TabViewItem().ContextFlyout().Hide();
            }
        }
    }

    // Method Description:
    // - Called when the user tries to do a search using keybindings.
    //   This will tell the current focused terminal control to create
    //   a search box and enable find process.
    // Arguments:
    // - <none>
    // Return Value:
    // - <none>
    void TerminalPage::_Find()
    {
        const auto termControl = _GetActiveControl();
        termControl.CreateSearchBoxControl();
    }

    // Method Description:
    // - Toggles borderless mode. Hides the tab row, and raises our
    //   FocusModeChanged event.
    // Arguments:
    // - <none>
    // Return Value:
    // - <none>
    void TerminalPage::ToggleFocusMode()
    {
        _isInFocusMode = !_isInFocusMode;
        _UpdateTabView();
        _focusModeChangedHandlers(*this, nullptr);
    }

    // Method Description:
    // - Toggles fullscreen mode. Hides the tab row, and raises our
    //   FullscreenChanged event.
    // Arguments:
    // - <none>
    // Return Value:
    // - <none>
    void TerminalPage::ToggleFullscreen()
    {
        _isFullscreen = !_isFullscreen;
        _UpdateTabView();
        _fullscreenChangedHandlers(*this, nullptr);
    }

    // Method Description:
    // - Toggles always on top mode. Raises our AlwaysOnTopChanged event.
    // Arguments:
    // - <none>
    // Return Value:
    // - <none>
    void TerminalPage::ToggleAlwaysOnTop()
    {
        _isAlwaysOnTop = !_isAlwaysOnTop;
        _alwaysOnTopChangedHandlers(*this, nullptr);
    }

    // Method Description:
    // - Sets the tab split button color when a new tab color is selected
    // Arguments:
    // - color: The color of the newly selected tab, used to properly calculate
    //          the foreground color of the split button (to match the font
    //          color of the tab)
    // - accentColor: the actual color we are going to use to paint the tab row and
    //                split button, so that there is some contrast between the tab
    //                and the non-client are behind it
    // Return Value:
    // - <none>
    void TerminalPage::_SetNewTabButtonColor(const Windows::UI::Color& color, const Windows::UI::Color& accentColor)
    {
        // TODO GH#3327: Look at what to do with the tab button when we have XAML theming
        bool IsBrightColor = ColorHelper::IsBrightColor(color);
        bool isLightAccentColor = ColorHelper::IsBrightColor(accentColor);
        winrt::Windows::UI::Color pressedColor{};
        winrt::Windows::UI::Color hoverColor{};
        winrt::Windows::UI::Color foregroundColor{};
        const float hoverColorAdjustment = 5.f;
        const float pressedColorAdjustment = 7.f;

        if (IsBrightColor)
        {
            foregroundColor = winrt::Windows::UI::Colors::Black();
        }
        else
        {
            foregroundColor = winrt::Windows::UI::Colors::White();
        }

        if (isLightAccentColor)
        {
            hoverColor = ColorHelper::Darken(accentColor, hoverColorAdjustment);
            pressedColor = ColorHelper::Darken(accentColor, pressedColorAdjustment);
        }
        else
        {
            hoverColor = ColorHelper::Lighten(accentColor, hoverColorAdjustment);
            pressedColor = ColorHelper::Lighten(accentColor, pressedColorAdjustment);
        }

        Media::SolidColorBrush backgroundBrush{ accentColor };
        Media::SolidColorBrush backgroundHoverBrush{ hoverColor };
        Media::SolidColorBrush backgroundPressedBrush{ pressedColor };
        Media::SolidColorBrush foregroundBrush{ foregroundColor };

        _newTabButton.Resources().Insert(winrt::box_value(L"SplitButtonBackground"), backgroundBrush);
        _newTabButton.Resources().Insert(winrt::box_value(L"SplitButtonBackgroundPointerOver"), backgroundHoverBrush);
        _newTabButton.Resources().Insert(winrt::box_value(L"SplitButtonBackgroundPressed"), backgroundPressedBrush);

        _newTabButton.Resources().Insert(winrt::box_value(L"SplitButtonForeground"), foregroundBrush);
        _newTabButton.Resources().Insert(winrt::box_value(L"SplitButtonForegroundPointerOver"), foregroundBrush);
        _newTabButton.Resources().Insert(winrt::box_value(L"SplitButtonForegroundPressed"), foregroundBrush);

        _newTabButton.Background(backgroundBrush);
        _newTabButton.Foreground(foregroundBrush);
    }

    // Method Description:
    // - Clears the tab split button color to a system color
    //   (or white if none is found) when the tab's color is cleared
    // - Clears the tab row color to a system color
    //   (or white if none is found) when the tab's color is cleared
    // Arguments:
    // - <none>
    // Return Value:
    // - <none>
    void TerminalPage::_ClearNewTabButtonColor()
    {
        // TODO GH#3327: Look at what to do with the tab button when we have XAML theming
        winrt::hstring keys[] = {
            L"SplitButtonBackground",
            L"SplitButtonBackgroundPointerOver",
            L"SplitButtonBackgroundPressed",
            L"SplitButtonForeground",
            L"SplitButtonForegroundPointerOver",
            L"SplitButtonForegroundPressed"
        };

        // simply clear any of the colors in the split button's dict
        for (auto keyString : keys)
        {
            auto key = winrt::box_value(keyString);
            if (_newTabButton.Resources().HasKey(key))
            {
                _newTabButton.Resources().Remove(key);
            }
        }

        const auto res = Application::Current().Resources();

        const auto defaultBackgroundKey = winrt::box_value(L"TabViewItemHeaderBackground");
        const auto defaultForegroundKey = winrt::box_value(L"SystemControlForegroundBaseHighBrush");
        winrt::Windows::UI::Xaml::Media::SolidColorBrush backgroundBrush;
        winrt::Windows::UI::Xaml::Media::SolidColorBrush foregroundBrush;

        // TODO: Related to GH#3917 - I think if the system is set to "Dark"
        // theme, but the app is set to light theme, then this lookup still
        // returns to us the dark theme brushes. There's gotta be a way to get
        // the right brushes...
        // See also GH#5741
        if (res.HasKey(defaultBackgroundKey))
        {
            winrt::Windows::Foundation::IInspectable obj = res.Lookup(defaultBackgroundKey);
            backgroundBrush = obj.try_as<winrt::Windows::UI::Xaml::Media::SolidColorBrush>();
        }
        else
        {
            backgroundBrush = winrt::Windows::UI::Xaml::Media::SolidColorBrush{ winrt::Windows::UI::Colors::Black() };
        }

        if (res.HasKey(defaultForegroundKey))
        {
            winrt::Windows::Foundation::IInspectable obj = res.Lookup(defaultForegroundKey);
            foregroundBrush = obj.try_as<winrt::Windows::UI::Xaml::Media::SolidColorBrush>();
        }
        else
        {
            foregroundBrush = winrt::Windows::UI::Xaml::Media::SolidColorBrush{ winrt::Windows::UI::Colors::White() };
        }

        _newTabButton.Background(backgroundBrush);
        _newTabButton.Foreground(foregroundBrush);
    }

    // Method Description:
    // - Sets the tab split button color when a new tab color is selected
    // - This method could also set the color of the title bar and tab row
    // in the future
    // Arguments:
    // - selectedTabColor: The color of the newly selected tab
    // Return Value:
    // - <none>
    void TerminalPage::_SetNonClientAreaColors(const Windows::UI::Color& /*selectedTabColor*/)
    {
        // TODO GH#3327: Look at what to do with the NC area when we have XAML theming
    }

    // Method Description:
    // - Clears the tab split button color when the tab's color is cleared
    // - This method could also clear the color of the title bar and tab row
    // in the future
    // Arguments:
    // - <none>
    // Return Value:
    // - <none>
    void TerminalPage::_ClearNonClientAreaColors()
    {
        // TODO GH#3327: Look at what to do with the NC area when we have XAML theming
    }

    // Function Description:
    // - This is a helper method to get the commandline out of a
    //   ExecuteCommandline action, break it into subcommands, and attempt to
    //   parse it into actions. This is used by _HandleExecuteCommandline for
    //   processing commandlines in the current WT window.
    // Arguments:
    // - args: the ExecuteCommandlineArgs to synthesize a list of startup actions for.
    // Return Value:
    // - an empty list if we failed to parse, otherwise a list of actions to execute.
    std::vector<ActionAndArgs> TerminalPage::ConvertExecuteCommandlineToActions(const ExecuteCommandlineArgs& args)
    {
        ::TerminalApp::AppCommandlineArgs appArgs;
        if (appArgs.ParseArgs(args) == 0)
        {
            return appArgs.GetStartupActions();
        }

        return {};
    }

    void TerminalPage::_CommandPaletteClosed(const IInspectable& /*sender*/,
                                             const RoutedEventArgs& /*eventArgs*/)
    {
        // We don't want to set focus on the tab if fly-out is open as it will be closed
        // TODO GH#5400: consider checking we are not in the opening state, by hooking both Opening and Open events
        if (!_newTabButton.Flyout().IsOpen())
        {
            // Return focus to the active control
            if (auto index{ _GetFocusedTabIndex() })
            {
                _tabs.GetAt(*index).Focus(FocusState::Programmatic);
                _UpdateMRUTab(index.value());
            }
        }
    }

    bool TerminalPage::FocusMode() const
    {
        return _isInFocusMode;
    }

    bool TerminalPage::Fullscreen() const
    {
        return _isFullscreen;
    }
    // Method Description:
    // - Returns true if we're currently in "Always on top" mode. When we're in
    //   always on top mode, the window should be on top of all other windows.
    //   If multiple windows are all "always on top", they'll maintain their own
    //   z-order, with all the windows on top of all other non-topmost windows.
    // Arguments:
    // - <none>
    // Return Value:
    // - true if we should be in "always on top" mode
    bool TerminalPage::AlwaysOnTop() const
    {
        return _isAlwaysOnTop;
    }

    // Method Description:
    // - Updates all tabs with their current index in _tabs.
    // Arguments:
    // - <none>
    // Return Value:
    // - <none>
    void TerminalPage::_UpdateTabIndices()
    {
        const uint32_t size = _tabs.Size();
        for (uint32_t i = 0; i < size; ++i)
        {
            auto tab{ _tabs.GetAt(i) };
            auto tabImpl{ winrt::get_self<TabBase>(tab) };
            tabImpl->UpdateTabViewIndex(i, size);
        }
    }

    // Method Description:
    // - Creates a settings UI tab and focuses it. If there's already a settings UI tab open,
    //   just focus the existing one.
    // Arguments:
    // - <none>
    // Return Value:
    // - <none>
    void TerminalPage::_OpenSettingsUI()
    {
        // If we're holding the settings tab's switch command, don't create a new one, switch to the existing one.
        if (!_settingsTab)
        {
            winrt::Microsoft::Terminal::Settings::Editor::MainPage sui{ _settings };
            if (_hostingHwnd)
            {
                sui.SetHostingWindow(reinterpret_cast<uint64_t>(*_hostingHwnd));
            }

            sui.PreviewKeyDown({ this, &TerminalPage::_SUIPreviewKeyDownHandler });

            sui.OpenJson([weakThis{ get_weak() }](auto&& /*s*/, winrt::Microsoft::Terminal::Settings::Model::SettingsTarget e) {
                if (auto page{ weakThis.get() })
                {
                    page->_LaunchSettings(e);
                }
            });

            auto newTabImpl = winrt::make_self<SettingsTab>(sui);

            // Add the new tab to the list of our tabs.
            _tabs.Append(*newTabImpl);
            _mruTabs.Append(*newTabImpl);

            newTabImpl->SetDispatch(*_actionDispatch);
            newTabImpl->SetKeyMap(_settings.KeyMap());

            // Give the tab its index in the _tabs vector so it can manage its own SwitchToTab command.
            _UpdateTabIndices();

            // Don't capture a strong ref to the tab. If the tab is removed as this
            // is called, we don't really care anymore about handling the event.
            auto weakTab = make_weak(newTabImpl);

            auto tabViewItem = newTabImpl->TabViewItem();
            _tabView.TabItems().Append(tabViewItem);

            tabViewItem.PointerPressed({ this, &TerminalPage::_OnTabClick });

            // When the tab is closed, remove it from our list of tabs.
            newTabImpl->Closed([tabViewItem, weakThis{ get_weak() }](auto&& /*s*/, auto&& /*e*/) {
                if (auto page{ weakThis.get() })
                {
                    page->_settingsTab = nullptr;
                    page->_RemoveOnCloseRoutine(tabViewItem, page);
                }
            });

            _settingsTab = *newTabImpl;

            // This kicks off TabView::SelectionChanged, in response to which
            // we'll attach the terminal's Xaml control to the Xaml root.
            _tabView.SelectedItem(tabViewItem);
        }
        else
        {
            _tabView.SelectedItem(_settingsTab.TabViewItem());
        }
    }

    // Method Description:
    // - Returns a com_ptr to the implementation type of the given tab if it's a TerminalTab.
    //   If the tab is not a TerminalTab, returns nullptr.
    // Arguments:
    // - tab: the projected type of a Tab
    // Return Value:
    // - If the tab is a TerminalTab, a com_ptr to the implementation type.
    //   If the tab is not a TerminalTab, nullptr
    winrt::com_ptr<TerminalTab> TerminalPage::_GetTerminalTabImpl(const TerminalApp::TabBase& tab)
    {
        if (auto terminalTab = tab.try_as<TerminalApp::TerminalTab>())
        {
            winrt::com_ptr<TerminalTab> tabImpl;
            tabImpl.copy_from(winrt::get_self<TerminalTab>(terminalTab));
            return tabImpl;
        }
        else
        {
            return nullptr;
        }
    }

    // Method Description:
    // Method Description:
    // - Computes the delta for scrolling the tab's viewport.
    // Arguments:
    // - scrollDirection - direction (up / down) to scroll
    // - rowsToScroll - the number of rows to scroll
    // Return Value:
    // - delta - Signed delta, where a negative value means scrolling up.
    int TerminalPage::_ComputeScrollDelta(ScrollDirection scrollDirection, const uint32_t rowsToScroll)
    {
        return scrollDirection == ScrollUp ? -1 * rowsToScroll : rowsToScroll;
    }

    // Method Description:
    // - Reads system settings for scrolling (based on the step of the mouse scroll).
    // Upon failure fallbacks to default.
    // Return Value:
    // - The number of rows to scroll or a magic value of WHEEL_PAGESCROLL
    // indicating that we need to scroll an entire view height
    uint32_t TerminalPage::_ReadSystemRowsToScroll()
    {
        uint32_t systemRowsToScroll;
        if (!SystemParametersInfoW(SPI_GETWHEELSCROLLLINES, 0, &systemRowsToScroll, 0))
        {
            LOG_LAST_ERROR();

            // If SystemParametersInfoW fails, which it shouldn't, fall back to
            // Windows' default value.
            return DefaultRowsToScroll;
        }

        return systemRowsToScroll;
    }

    // Method Description:
    // - Bumps the tab in its in-order index up to the top of the mru list.
    // Arguments:
    // - index: the in-order index of the tab to bump.
    // Return Value:
    // - <none>
    void TerminalPage::_UpdateMRUTab(const uint32_t index)
    {
        uint32_t mruIndex;
        const auto tab = _tabs.GetAt(index);
        if (_mruTabs.IndexOf(tab, mruIndex))
        {
            if (mruIndex > 0)
            {
                _mruTabs.RemoveAt(mruIndex);
                _mruTabs.InsertAt(0, tab);
            }
        }
    }

    // Method Description:
    // - Moves the tab to another index in the tabs row (if required).
    // Arguments:
    // - currentTabIndex: the current index of the tab to move
    // - suggestedNewTabIndex: the new index of the tab, might get clamped to fit int the tabs row boundaries
    // Return Value:
    // - <none>
    void TerminalPage::_TryMoveTab(const uint32_t currentTabIndex, const int32_t suggestedNewTabIndex)
    {
        auto newTabIndex = gsl::narrow_cast<uint32_t>(std::clamp<int32_t>(suggestedNewTabIndex, 0, _tabs.Size() - 1));
        if (currentTabIndex != newTabIndex)
        {
            auto tab = _tabs.GetAt(currentTabIndex);
            auto tabViewItem = tab.TabViewItem();
            _tabs.RemoveAt(currentTabIndex);
            _tabs.InsertAt(newTabIndex, tab);
            _UpdateTabIndices();

            _tabView.TabItems().RemoveAt(currentTabIndex);
            _tabView.TabItems().InsertAt(newTabIndex, tabViewItem);
            _tabView.SelectedItem(tabViewItem);
        }
    }

    // Method Description:
    // - Displays a dialog stating the "Touch Keyboard and Handwriting Panel
    //   Service" is disabled.
    void TerminalPage::ShowKeyboardServiceWarning()
    {
        if (auto keyboardWarningInfoBar = FindName(L"KeyboardWarningInfoBar").try_as<MUX::Controls::InfoBar>())
        {
            keyboardWarningInfoBar.IsOpen(true);
        }
    }

    // Function Description:
    // - Helper function to get the OS-localized name for the "Touch Keyboard
    //   and Handwriting Panel Service". If we can't open up the service for any
    //   reason, then we'll just return the service's key, "TabletInputService".
    // Return Value:
    // - The OS-localized name for the TabletInputService
    winrt::hstring _getTabletServiceName()
    {
        auto isUwp = false;
        try
        {
            isUwp = ::winrt::Windows::UI::Xaml::Application::Current().as<::winrt::TerminalApp::App>().Logic().IsUwp();
        }
        CATCH_LOG();

        if (isUwp)
        {
            return winrt::hstring{ TabletInputServiceKey };
        }

        wil::unique_schandle hManager{ OpenSCManager(nullptr, nullptr, 0) };

        if (LOG_LAST_ERROR_IF(!hManager.is_valid()))
        {
            return winrt::hstring{ TabletInputServiceKey };
        }

        DWORD cchBuffer = 0;
        GetServiceDisplayName(hManager.get(), TabletInputServiceKey.data(), nullptr, &cchBuffer);
        std::wstring buffer;
        cchBuffer += 1; // Add space for a null
        buffer.resize(cchBuffer);

        if (LOG_LAST_ERROR_IF(!GetServiceDisplayName(hManager.get(),
                                                     TabletInputServiceKey.data(),
                                                     buffer.data(),
                                                     &cchBuffer)))
        {
            return winrt::hstring{ TabletInputServiceKey };
        }
        return winrt::hstring{ buffer };
    }

    // Method Description:
    // - Return the fully-formed warning message for the
    //   "KeyboardServiceDisabled" InfoBar. This InfoBar is used to warn the user
    //   if the keyboard service is disabled, and uses the OS localization for
    //   the service's actual name. It's bound to the bar in XAML.
    // Return Value:
    // - The warning message, including the OS-localized service name.
    winrt::hstring TerminalPage::KeyboardServiceDisabledText()
    {
        const winrt::hstring serviceName{ _getTabletServiceName() };
        const winrt::hstring text{ fmt::format(std::wstring_view(RS_(L"KeyboardServiceWarningText")), serviceName) };
        return text;
    }

    // Method Description:
    // - Hides cursor if required
    // Return Value:
    // - <none>
    void TerminalPage::_HidePointerCursorHandler(const IInspectable& /*sender*/, const IInspectable& /*eventArgs*/)
    {
        if (_shouldMouseVanish && !_isMouseHidden)
        {
            if (auto window{ CoreWindow::GetForCurrentThread() })
            {
                try
                {
                    window.PointerCursor(nullptr);
                    _isMouseHidden = true;
                }
                CATCH_LOG();
            }
        }
    }

    // Method Description:
    // - Restores cursor if required
    // Return Value:
    // - <none>
    void TerminalPage::_RestorePointerCursorHandler(const IInspectable& /*sender*/, const IInspectable& /*eventArgs*/)
    {
        if (_isMouseHidden)
        {
            if (auto window{ CoreWindow::GetForCurrentThread() })
            {
                try
                {
                    window.PointerCursor(_defaultPointerCursor);
                    _isMouseHidden = false;
                }
                CATCH_LOG();
            }
        }
    }

    // -------------------------------- WinRT Events ---------------------------------
    // Winrt events need a method for adding a callback to the event and removing the callback.
    // These macros will define them both for you.
    DEFINE_EVENT_WITH_TYPED_EVENT_HANDLER(TerminalPage, TitleChanged, _titleChangeHandlers, winrt::Windows::Foundation::IInspectable, winrt::hstring);
    DEFINE_EVENT_WITH_TYPED_EVENT_HANDLER(TerminalPage, LastTabClosed, _lastTabClosedHandlers, winrt::Windows::Foundation::IInspectable, winrt::TerminalApp::LastTabClosedEventArgs);
    DEFINE_EVENT_WITH_TYPED_EVENT_HANDLER(TerminalPage, SetTitleBarContent, _setTitleBarContentHandlers, winrt::Windows::Foundation::IInspectable, UIElement);
    DEFINE_EVENT_WITH_TYPED_EVENT_HANDLER(TerminalPage, FocusModeChanged, _focusModeChangedHandlers, winrt::Windows::Foundation::IInspectable, winrt::Windows::Foundation::IInspectable);
    DEFINE_EVENT_WITH_TYPED_EVENT_HANDLER(TerminalPage, FullscreenChanged, _fullscreenChangedHandlers, winrt::Windows::Foundation::IInspectable, winrt::Windows::Foundation::IInspectable);
    DEFINE_EVENT_WITH_TYPED_EVENT_HANDLER(TerminalPage, AlwaysOnTopChanged, _alwaysOnTopChangedHandlers, winrt::Windows::Foundation::IInspectable, winrt::Windows::Foundation::IInspectable);
    DEFINE_EVENT_WITH_TYPED_EVENT_HANDLER(TerminalPage, RaiseVisualBell, _raiseVisualBellHandlers, winrt::Windows::Foundation::IInspectable, winrt::Windows::Foundation::IInspectable);
    DEFINE_EVENT_WITH_TYPED_EVENT_HANDLER(TerminalPage, SetTaskbarProgress, _setTaskbarProgressHandlers, winrt::Windows::Foundation::IInspectable, winrt::Windows::Foundation::IInspectable);
}<|MERGE_RESOLUTION|>--- conflicted
+++ resolved
@@ -1875,7 +1875,6 @@
                 return;
             }
 
-<<<<<<< HEAD
             // Give term control a child of the settings so that any overrides go in the child
             // This way, when we do a settings reload we just update the parent and the overrides remain
             const auto child = (winrt::get_self<TerminalSettings>(controlSettings)->CreateChild());
@@ -1890,9 +1889,6 @@
                 grandchild->ApplyAppearanceSettings(profile.UnfocusedAppearance(), _settings.GlobalSettings().ColorSchemes());
                 newControl.UnfocusedAppearance(*grandchild);
             }
-=======
-            TermControl newControl{ *(winrt::get_self<TerminalSettings>(controlSettings)->CreateChild()), controlConnection };
->>>>>>> cb03b97e
 
             // Hookup our event handlers to the new terminal
             _RegisterTerminalEvents(newControl, *focusedTab);
