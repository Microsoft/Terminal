/*++
Copyright (c) Microsoft Corporation
Licensed under the MIT license.

Module Name:
- Command.h

Abstract:
- A command represents a single entry in the Command Palette. This is an object
  that has a user facing "name" to display to the user, and an associated action
  which can be dispatched.

- For more information, see GH#2046, #5400, #5674, and #6635

Author(s):
- Mike Griese - June 2020

--*/
#pragma once

#include "Command.g.h"
#include "TerminalWarnings.h"
#include "Profile.h"
#include "..\inc\cppwinrt_utils.h"

// fwdecl unittest classes
namespace TerminalAppLocalTests
{
    class SettingsTests;
    class CommandTests;
};

namespace winrt::TerminalApp::implementation
{
    enum class ExpandCommandType : uint32_t
    {
        None = 0,
        Profiles
    };

    struct Command : CommandT<Command>
    {
        Command();

        static winrt::com_ptr<Command> FromJson(const Json::Value& json,
                                                std::vector<::TerminalApp::SettingsLoadWarnings>& warnings);

        static void ExpandCommands(std::unordered_map<winrt::hstring, winrt::TerminalApp::Command>& commands,
                                   const std::vector<::TerminalApp::Profile>& profiles,
                                   std::vector<::TerminalApp::SettingsLoadWarnings>& warnings);

        static std::vector<::TerminalApp::SettingsLoadWarnings> LayerJson(std::unordered_map<winrt::hstring, winrt::TerminalApp::Command>& commands,
                                                                          const Json::Value& json);

<<<<<<< HEAD
        Windows::Foundation::Collections::IVector<TerminalApp::Command> NestedCommands();
=======
        winrt::Windows::UI::Xaml::Data::INotifyPropertyChanged::PropertyChanged_revoker propertyChangedRevoker;
>>>>>>> b07c1e49

        WINRT_CALLBACK(PropertyChanged, Windows::UI::Xaml::Data::PropertyChangedEventHandler);
        OBSERVABLE_GETSET_PROPERTY(winrt::hstring, Name, _PropertyChangedHandlers);
        OBSERVABLE_GETSET_PROPERTY(winrt::TerminalApp::ActionAndArgs, Action, _PropertyChangedHandlers);
        OBSERVABLE_GETSET_PROPERTY(winrt::hstring, KeyChordText, _PropertyChangedHandlers);
<<<<<<< HEAD
        GETSET_PROPERTY(ExpandCommandType, IterateOn, ExpandCommandType::None);

    private:
        Json::Value _originalJson;
        std::unordered_map<winrt::hstring, winrt::TerminalApp::Command> _subcommands;
        Windows::Foundation::Collections::IVector<TerminalApp::Command> _nestedCommandsView{ nullptr };

        static std::vector<winrt::TerminalApp::Command> _expandCommand(winrt::com_ptr<Command> expandable,
                                                                       const std::vector<::TerminalApp::Profile>& profiles,
                                                                       std::vector<::TerminalApp::SettingsLoadWarnings>& warnings);
        void _createView();

        friend class TerminalAppLocalTests::SettingsTests;
        friend class TerminalAppLocalTests::CommandTests;
=======
        OBSERVABLE_GETSET_PROPERTY(winrt::Windows::UI::Xaml::Controls::IconSource, IconSource, _PropertyChangedHandlers, nullptr);
>>>>>>> b07c1e49
    };
}

namespace winrt::TerminalApp::factory_implementation
{
    BASIC_FACTORY(Command);
}<|MERGE_RESOLUTION|>--- conflicted
+++ resolved
@@ -52,17 +52,16 @@
         static std::vector<::TerminalApp::SettingsLoadWarnings> LayerJson(std::unordered_map<winrt::hstring, winrt::TerminalApp::Command>& commands,
                                                                           const Json::Value& json);
 
-<<<<<<< HEAD
         Windows::Foundation::Collections::IVector<TerminalApp::Command> NestedCommands();
-=======
+
         winrt::Windows::UI::Xaml::Data::INotifyPropertyChanged::PropertyChanged_revoker propertyChangedRevoker;
->>>>>>> b07c1e49
 
         WINRT_CALLBACK(PropertyChanged, Windows::UI::Xaml::Data::PropertyChangedEventHandler);
         OBSERVABLE_GETSET_PROPERTY(winrt::hstring, Name, _PropertyChangedHandlers);
         OBSERVABLE_GETSET_PROPERTY(winrt::TerminalApp::ActionAndArgs, Action, _PropertyChangedHandlers);
         OBSERVABLE_GETSET_PROPERTY(winrt::hstring, KeyChordText, _PropertyChangedHandlers);
-<<<<<<< HEAD
+        OBSERVABLE_GETSET_PROPERTY(winrt::Windows::UI::Xaml::Controls::IconSource, IconSource, _PropertyChangedHandlers, nullptr);
+
         GETSET_PROPERTY(ExpandCommandType, IterateOn, ExpandCommandType::None);
 
     private:
@@ -77,9 +76,6 @@
 
         friend class TerminalAppLocalTests::SettingsTests;
         friend class TerminalAppLocalTests::CommandTests;
-=======
-        OBSERVABLE_GETSET_PROPERTY(winrt::Windows::UI::Xaml::Controls::IconSource, IconSource, _PropertyChangedHandlers, nullptr);
->>>>>>> b07c1e49
     };
 }
 
