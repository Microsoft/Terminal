--- conflicted
+++ resolved
@@ -601,30 +601,6 @@
         // They should all be hooked up here, regardless of whether or not
         // there's an actual keychord for them.
 
-<<<<<<< HEAD
-        bindings.OpenNewTabDropdown({ this, &TerminalPage::_HandleOpenNewTabDropdown });
-        bindings.DuplicateTab({ this, &TerminalPage::_HandleDuplicateTab });
-        bindings.CloseTab({ this, &TerminalPage::_HandleCloseTab });
-        bindings.ClosePane({ this, &TerminalPage::_HandleClosePane });
-        bindings.CloseWindow({ this, &TerminalPage::_HandleCloseWindow });
-        bindings.ScrollUp({ this, &TerminalPage::_HandleScrollUp });
-        bindings.ScrollDown({ this, &TerminalPage::_HandleScrollDown });
-        bindings.NextTab({ this, &TerminalPage::_HandleNextTab });
-        bindings.PrevTab({ this, &TerminalPage::_HandlePrevTab });
-        bindings.SplitPane({ this, &TerminalPage::_HandleSplitPane });
-        bindings.ScrollUpPage({ this, &TerminalPage::_HandleScrollUpPage });
-        bindings.ScrollDownPage({ this, &TerminalPage::_HandleScrollDownPage });
-        bindings.OpenSettings({ this, &TerminalPage::_HandleOpenSettings });
-        bindings.PasteText({ this, &TerminalPage::_HandlePasteText });
-        bindings.NewTab({ this, &TerminalPage::_HandleNewTab });
-        bindings.SwitchToTab({ this, &TerminalPage::_HandleSwitchToTab });
-        bindings.ResizePane({ this, &TerminalPage::_HandleResizePane });
-        bindings.MoveFocus({ this, &TerminalPage::_HandleMoveFocus });
-        bindings.CopyText({ this, &TerminalPage::_HandleCopyText });
-        bindings.AdjustFontSize({ this, &TerminalPage::_HandleAdjustFontSize });
-        bindings.ResetFontSize({ this, &TerminalPage::_HandleResetFontSize });
-        bindings.ToggleFullscreen({ this, &TerminalPage::_HandleToggleFullscreen });
-=======
         _actionDispatch.OpenNewTabDropdown({ this, &TerminalPage::_HandleOpenNewTabDropdown });
         _actionDispatch.DuplicateTab({ this, &TerminalPage::_HandleDuplicateTab });
         _actionDispatch.CloseTab({ this, &TerminalPage::_HandleCloseTab });
@@ -634,8 +610,7 @@
         _actionDispatch.ScrollDown({ this, &TerminalPage::_HandleScrollDown });
         _actionDispatch.NextTab({ this, &TerminalPage::_HandleNextTab });
         _actionDispatch.PrevTab({ this, &TerminalPage::_HandlePrevTab });
-        _actionDispatch.SplitVertical({ this, &TerminalPage::_HandleSplitVertical });
-        _actionDispatch.SplitHorizontal({ this, &TerminalPage::_HandleSplitHorizontal });
+        _actionDispatch.SplitPane({ this, &TerminalPage::_HandleSplitPane });
         _actionDispatch.ScrollUpPage({ this, &TerminalPage::_HandleScrollUpPage });
         _actionDispatch.ScrollDownPage({ this, &TerminalPage::_HandleScrollDownPage });
         _actionDispatch.OpenSettings({ this, &TerminalPage::_HandleOpenSettings });
@@ -648,7 +623,6 @@
         _actionDispatch.AdjustFontSize({ this, &TerminalPage::_HandleAdjustFontSize });
         _actionDispatch.ResetFontSize({ this, &TerminalPage::_HandleResetFontSize });
         _actionDispatch.ToggleFullscreen({ this, &TerminalPage::_HandleToggleFullscreen });
->>>>>>> 111b88c8
     }
 
     // Method Description:
