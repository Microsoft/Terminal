// Copyright (c) Microsoft Corporation.
// Licensed under the MIT license.

namespace TerminalApp
{
    interface IActionArgs
    {
        Boolean Equals(IActionArgs other);
    };

    interface IActionEventArgs
    {
        Boolean Handled;
        IActionArgs ActionArgs { get; };
    };

    enum Direction
    {
        None = 0,
        Left,
        Right,
        Up,
        Down
    };

<<<<<<< HEAD
    [default_interface] runtimeclass NewTerminalArgs {
        NewTerminalArgs();
        String Commandline;
        String StartingDirectory;
        String Profile; // Either a GUID or a profile's name if the GUID isn't a match
=======
    enum SplitState
    {
        None = 0,
        Vertical = 1,
        Horizontal = 2
>>>>>>> de60a304
    };

    [default_interface] runtimeclass ActionEventArgs : IActionEventArgs
    {
        ActionEventArgs(IActionArgs args);
    };

    [default_interface] runtimeclass CopyTextArgs : IActionArgs
    {
        Boolean TrimWhitespace { get; };
    };

    [default_interface] runtimeclass NewTabArgs : IActionArgs
    {
        // ProfileIndex can be null (for "use the default"), so this needs to be
        // a IReference, so it's nullable
        Windows.Foundation.IReference<Int32> ProfileIndex { get; };
        NewTerminalArgs TerminalArgs { get; };
    };

    [default_interface] runtimeclass SwitchToTabArgs : IActionArgs
    {
        Int32 TabIndex { get; };
    };

    [default_interface] runtimeclass ResizePaneArgs : IActionArgs
    {
        Direction Direction { get; };
    };

    [default_interface] runtimeclass MoveFocusArgs : IActionArgs
    {
        Direction Direction { get; };
    };

    [default_interface] runtimeclass AdjustFontSizeArgs : IActionArgs
    {
        Int32 Delta { get; };
    };

    [default_interface] runtimeclass SplitPaneArgs : IActionArgs
    {
        SplitState SplitStyle { get; };
    };
}
<|MERGE_RESOLUTION|>--- conflicted
+++ resolved
@@ -1,83 +1,82 @@
-// Copyright (c) Microsoft Corporation.
-// Licensed under the MIT license.
-
-namespace TerminalApp
-{
-    interface IActionArgs
-    {
-        Boolean Equals(IActionArgs other);
-    };
-
-    interface IActionEventArgs
-    {
-        Boolean Handled;
-        IActionArgs ActionArgs { get; };
-    };
-
-    enum Direction
-    {
-        None = 0,
-        Left,
-        Right,
-        Up,
-        Down
-    };
-
-<<<<<<< HEAD
-    [default_interface] runtimeclass NewTerminalArgs {
-        NewTerminalArgs();
-        String Commandline;
-        String StartingDirectory;
-        String Profile; // Either a GUID or a profile's name if the GUID isn't a match
-=======
-    enum SplitState
-    {
-        None = 0,
-        Vertical = 1,
-        Horizontal = 2
->>>>>>> de60a304
-    };
-
-    [default_interface] runtimeclass ActionEventArgs : IActionEventArgs
-    {
-        ActionEventArgs(IActionArgs args);
-    };
-
-    [default_interface] runtimeclass CopyTextArgs : IActionArgs
-    {
-        Boolean TrimWhitespace { get; };
-    };
-
-    [default_interface] runtimeclass NewTabArgs : IActionArgs
-    {
-        // ProfileIndex can be null (for "use the default"), so this needs to be
-        // a IReference, so it's nullable
-        Windows.Foundation.IReference<Int32> ProfileIndex { get; };
-        NewTerminalArgs TerminalArgs { get; };
-    };
-
-    [default_interface] runtimeclass SwitchToTabArgs : IActionArgs
-    {
-        Int32 TabIndex { get; };
-    };
-
-    [default_interface] runtimeclass ResizePaneArgs : IActionArgs
-    {
-        Direction Direction { get; };
-    };
-
-    [default_interface] runtimeclass MoveFocusArgs : IActionArgs
-    {
-        Direction Direction { get; };
-    };
-
-    [default_interface] runtimeclass AdjustFontSizeArgs : IActionArgs
-    {
-        Int32 Delta { get; };
-    };
-
-    [default_interface] runtimeclass SplitPaneArgs : IActionArgs
-    {
-        SplitState SplitStyle { get; };
-    };
-}
+// Copyright (c) Microsoft Corporation.
+// Licensed under the MIT license.
+
+namespace TerminalApp
+{
+    interface IActionArgs
+    {
+        Boolean Equals(IActionArgs other);
+    };
+
+    interface IActionEventArgs
+    {
+        Boolean Handled;
+        IActionArgs ActionArgs { get; };
+    };
+
+    enum Direction
+    {
+        None = 0,
+        Left,
+        Right,
+        Up,
+        Down
+    };
+
+    enum SplitState
+    {
+        None = 0,
+        Vertical = 1,
+        Horizontal = 2
+    };
+
+    [default_interface] runtimeclass NewTerminalArgs {
+        NewTerminalArgs();
+        String Commandline;
+        String StartingDirectory;
+        String Profile; // Either a GUID or a profile's name if the GUID isn't a match
+    };
+
+    [default_interface] runtimeclass ActionEventArgs : IActionEventArgs
+    {
+        ActionEventArgs(IActionArgs args);
+    };
+
+    [default_interface] runtimeclass CopyTextArgs : IActionArgs
+    {
+        Boolean TrimWhitespace { get; };
+    };
+
+    [default_interface] runtimeclass NewTabArgs : IActionArgs
+    {
+        // ProfileIndex can be null (for "use the default"), so this needs to be
+        // a IReference, so it's nullable
+        Windows.Foundation.IReference<Int32> ProfileIndex { get; };
+        NewTerminalArgs TerminalArgs { get; };
+    };
+
+    [default_interface] runtimeclass SwitchToTabArgs : IActionArgs
+    {
+        Int32 TabIndex { get; };
+    };
+
+    [default_interface] runtimeclass ResizePaneArgs : IActionArgs
+    {
+        Direction Direction { get; };
+    };
+
+    [default_interface] runtimeclass MoveFocusArgs : IActionArgs
+    {
+        Direction Direction { get; };
+    };
+
+    [default_interface] runtimeclass AdjustFontSizeArgs : IActionArgs
+    {
+        Int32 Delta { get; };
+    };
+
+    [default_interface] runtimeclass SplitPaneArgs : IActionArgs
+    {
+        SplitState SplitStyle { get; };
+    };
+}