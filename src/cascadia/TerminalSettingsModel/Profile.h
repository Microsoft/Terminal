--- conflicted
+++ resolved
@@ -1,149 +1,134 @@
-/*++
-Copyright (c) Microsoft Corporation
-Licensed under the MIT license.
-
-Module Name:
-- Profile.hpp
-
-Abstract:
-- A profile acts as a single set of terminal settings. Many tabs or panes could
-     exist side-by-side with different profiles simultaneously.
-
-Author(s):
-- Mike Griese - March 2019
-
---*/
-#pragma once
-
-#include "Profile.g.h"
-#include "IInheritable.h"
-
-#include "../inc/cppwinrt_utils.h"
-#include "JsonUtils.h"
-#include <DefaultSettings.h>
-
-// fwdecl unittest classes
-namespace SettingsModelLocalTests
-{
-    class DeserializationTests;
-    class ProfileTests;
-    class ColorSchemeTests;
-    class KeyBindingsTests;
-};
-namespace TerminalAppUnitTests
-{
-    class DynamicProfileTests;
-    class JsonTests;
-};
-
-// GUID used for generating GUIDs at runtime, for profiles that did not have a
-// GUID specified manually.
-constexpr GUID RUNTIME_GENERATED_PROFILE_NAMESPACE_GUID = { 0xf65ddb7e, 0x706b, 0x4499, { 0x8a, 0x50, 0x40, 0x31, 0x3c, 0xaf, 0x51, 0x0a } };
-
-namespace winrt::Microsoft::Terminal::Settings::Model::implementation
-{
-    struct AppearanceConfig;
-
-    struct Profile : ProfileT<Profile>, IInheritable<Profile>
-    {
-    public:
-        Profile();
-        Profile(guid guid);
-
-        hstring ToString()
-        {
-            return Name();
-        }
-
-        static com_ptr<Profile> CloneInheritanceGraph(com_ptr<Profile> oldProfile, com_ptr<Profile> newProfile, std::unordered_map<void*, com_ptr<Profile>>& visited);
-        static com_ptr<Profile> CopySettings(com_ptr<Profile> source);
-
-        Json::Value GenerateStub() const;
-        static com_ptr<Profile> FromJson(const Json::Value& json);
-        bool ShouldBeLayered(const Json::Value& json) const;
-        void LayerJson(const Json::Value& json);
-        static bool IsDynamicProfileObject(const Json::Value& json);
-        Json::Value ToJson() const;
-
-        hstring EvaluatedStartingDirectory() const;
-        hstring ExpandedBackgroundImagePath() const;
-        static guid GetGuidOrGenerateForJson(const Json::Value& json) noexcept;
-
-        Model::IAppearanceConfig DefaultAppearance();
-
-        WINRT_PROPERTY(OriginTag, Origin, OriginTag::Custom);
-
-        INHERITABLE_SETTING(Model::Profile, guid, Guid, _GenerateGuidForProfile(Name(), Source()));
-        INHERITABLE_SETTING(Model::Profile, hstring, Name, L"Default");
-        INHERITABLE_SETTING(Model::Profile, hstring, Source);
-        INHERITABLE_SETTING(Model::Profile, bool, Hidden, false);
-        INHERITABLE_SETTING(Model::Profile, guid, ConnectionType);
-
-        // Default Icon: Segoe MDL2 CommandPrompt icon
-        INHERITABLE_SETTING(Model::Profile, hstring, Icon, L"\uE756");
-
-        INHERITABLE_SETTING(Model::Profile, CloseOnExitMode, CloseOnExit, CloseOnExitMode::Graceful);
-        INHERITABLE_SETTING(Model::Profile, hstring, TabTitle);
-        INHERITABLE_NULLABLE_SETTING(Model::Profile, Windows::UI::Color, TabColor, nullptr);
-        INHERITABLE_SETTING(Model::Profile, bool, SuppressApplicationTitle, false);
-
-        INHERITABLE_SETTING(Model::Profile, bool, UseAcrylic, false);
-        INHERITABLE_SETTING(Model::Profile, double, AcrylicOpacity, 0.5);
-        INHERITABLE_SETTING(Model::Profile, Microsoft::Terminal::Control::ScrollbarState, ScrollState, Microsoft::Terminal::Control::ScrollbarState::Visible);
-
-        INHERITABLE_SETTING(Model::Profile, hstring, FontFace, DEFAULT_FONT_FACE);
-        INHERITABLE_SETTING(Model::Profile, int32_t, FontSize, DEFAULT_FONT_SIZE);
-        INHERITABLE_SETTING(Model::Profile, Windows::UI::Text::FontWeight, FontWeight, DEFAULT_FONT_WEIGHT);
-        INHERITABLE_SETTING(Model::Profile, hstring, Padding, DEFAULT_PADDING);
-
-        INHERITABLE_SETTING(Model::Profile, hstring, Commandline, L"cmd.exe");
-        INHERITABLE_SETTING(Model::Profile, hstring, StartingDirectory);
-
-<<<<<<< HEAD
-        INHERITABLE_SETTING(Model::Profile, Microsoft::Terminal::TerminalControl::TextAntialiasingMode, AntialiasingMode, Microsoft::Terminal::TerminalControl::TextAntialiasingMode::Grayscale);
-=======
-        INHERITABLE_SETTING(Model::Profile, hstring, BackgroundImagePath);
-        INHERITABLE_SETTING(Model::Profile, double, BackgroundImageOpacity, 1.0);
-        INHERITABLE_SETTING(Model::Profile, Windows::UI::Xaml::Media::Stretch, BackgroundImageStretchMode, Windows::UI::Xaml::Media::Stretch::UniformToFill);
-        INHERITABLE_SETTING(Model::Profile, ConvergedAlignment, BackgroundImageAlignment, ConvergedAlignment::Horizontal_Center | ConvergedAlignment::Vertical_Center);
-
-        INHERITABLE_SETTING(Model::Profile, Microsoft::Terminal::Control::TextAntialiasingMode, AntialiasingMode, Microsoft::Terminal::Control::TextAntialiasingMode::Grayscale);
->>>>>>> f4d487ef
-        INHERITABLE_SETTING(Model::Profile, bool, RetroTerminalEffect, false);
-        INHERITABLE_SETTING(Model::Profile, hstring, PixelShaderPath, L"");
-        INHERITABLE_SETTING(Model::Profile, bool, ForceFullRepaintRendering, false);
-        INHERITABLE_SETTING(Model::Profile, bool, SoftwareRendering, false);
-
-        INHERITABLE_SETTING(Model::Profile, int32_t, HistorySize, DEFAULT_HISTORY_SIZE);
-        INHERITABLE_SETTING(Model::Profile, bool, SnapOnInput, true);
-        INHERITABLE_SETTING(Model::Profile, bool, AltGrAliasing, true);
-
-<<<<<<< HEAD
-=======
-        INHERITABLE_SETTING(Model::Profile, Microsoft::Terminal::Core::CursorStyle, CursorShape, Microsoft::Terminal::Core::CursorStyle::Bar);
-        INHERITABLE_SETTING(Model::Profile, uint32_t, CursorHeight, DEFAULT_CURSOR_HEIGHT);
-
->>>>>>> f4d487ef
-        INHERITABLE_SETTING(Model::Profile, Model::BellStyle, BellStyle, BellStyle::Audible);
-
-        INHERITABLE_SETTING(Model::Profile, Model::IAppearanceConfig, UnfocusedAppearance, nullptr);
-
-    private:
-        Model::IAppearanceConfig _DefaultAppearance{ Model::AppearanceConfig() };
-        static std::wstring EvaluateStartingDirectory(const std::wstring& directory);
-
-        static guid _GenerateGuidForProfile(const hstring& name, const hstring& source) noexcept;
-
-        friend class SettingsModelLocalTests::DeserializationTests;
-        friend class SettingsModelLocalTests::ProfileTests;
-        friend class SettingsModelLocalTests::ColorSchemeTests;
-        friend class SettingsModelLocalTests::KeyBindingsTests;
-        friend class TerminalAppUnitTests::DynamicProfileTests;
-        friend class TerminalAppUnitTests::JsonTests;
-    };
-}
-
-namespace winrt::Microsoft::Terminal::Settings::Model::factory_implementation
-{
-    BASIC_FACTORY(Profile);
-}
+/*++
+Copyright (c) Microsoft Corporation
+Licensed under the MIT license.
+
+Module Name:
+- Profile.hpp
+
+Abstract:
+- A profile acts as a single set of terminal settings. Many tabs or panes could
+     exist side-by-side with different profiles simultaneously.
+
+Author(s):
+- Mike Griese - March 2019
+
+--*/
+#pragma once
+
+#include "Profile.g.h"
+#include "IInheritable.h"
+
+#include "../inc/cppwinrt_utils.h"
+#include "JsonUtils.h"
+#include <DefaultSettings.h>
+
+// fwdecl unittest classes
+namespace SettingsModelLocalTests
+{
+    class DeserializationTests;
+    class ProfileTests;
+    class ColorSchemeTests;
+    class KeyBindingsTests;
+};
+namespace TerminalAppUnitTests
+{
+    class DynamicProfileTests;
+    class JsonTests;
+};
+
+// GUID used for generating GUIDs at runtime, for profiles that did not have a
+// GUID specified manually.
+constexpr GUID RUNTIME_GENERATED_PROFILE_NAMESPACE_GUID = { 0xf65ddb7e, 0x706b, 0x4499, { 0x8a, 0x50, 0x40, 0x31, 0x3c, 0xaf, 0x51, 0x0a } };
+
+namespace winrt::Microsoft::Terminal::Settings::Model::implementation
+{
+    struct AppearanceConfig;
+
+    struct Profile : ProfileT<Profile>, IInheritable<Profile>
+    {
+    public:
+        Profile();
+        Profile(guid guid);
+
+        hstring ToString()
+        {
+            return Name();
+        }
+
+        static com_ptr<Profile> CloneInheritanceGraph(com_ptr<Profile> oldProfile, com_ptr<Profile> newProfile, std::unordered_map<void*, com_ptr<Profile>>& visited);
+        static com_ptr<Profile> CopySettings(com_ptr<Profile> source);
+
+        Json::Value GenerateStub() const;
+        static com_ptr<Profile> FromJson(const Json::Value& json);
+        bool ShouldBeLayered(const Json::Value& json) const;
+        void LayerJson(const Json::Value& json);
+        static bool IsDynamicProfileObject(const Json::Value& json);
+        Json::Value ToJson() const;
+
+        hstring EvaluatedStartingDirectory() const;
+        hstring ExpandedBackgroundImagePath() const;
+        static guid GetGuidOrGenerateForJson(const Json::Value& json) noexcept;
+
+        Model::IAppearanceConfig DefaultAppearance();
+
+        WINRT_PROPERTY(OriginTag, Origin, OriginTag::Custom);
+
+        INHERITABLE_SETTING(Model::Profile, guid, Guid, _GenerateGuidForProfile(Name(), Source()));
+        INHERITABLE_SETTING(Model::Profile, hstring, Name, L"Default");
+        INHERITABLE_SETTING(Model::Profile, hstring, Source);
+        INHERITABLE_SETTING(Model::Profile, bool, Hidden, false);
+        INHERITABLE_SETTING(Model::Profile, guid, ConnectionType);
+
+        // Default Icon: Segoe MDL2 CommandPrompt icon
+        INHERITABLE_SETTING(Model::Profile, hstring, Icon, L"\uE756");
+
+        INHERITABLE_SETTING(Model::Profile, CloseOnExitMode, CloseOnExit, CloseOnExitMode::Graceful);
+        INHERITABLE_SETTING(Model::Profile, hstring, TabTitle);
+        INHERITABLE_NULLABLE_SETTING(Model::Profile, Windows::UI::Color, TabColor, nullptr);
+        INHERITABLE_SETTING(Model::Profile, bool, SuppressApplicationTitle, false);
+
+        INHERITABLE_SETTING(Model::Profile, bool, UseAcrylic, false);
+        INHERITABLE_SETTING(Model::Profile, double, AcrylicOpacity, 0.5);
+        INHERITABLE_SETTING(Model::Profile, Microsoft::Terminal::Control::ScrollbarState, ScrollState, Microsoft::Terminal::Control::ScrollbarState::Visible);
+
+        INHERITABLE_SETTING(Model::Profile, hstring, FontFace, DEFAULT_FONT_FACE);
+        INHERITABLE_SETTING(Model::Profile, int32_t, FontSize, DEFAULT_FONT_SIZE);
+        INHERITABLE_SETTING(Model::Profile, Windows::UI::Text::FontWeight, FontWeight, DEFAULT_FONT_WEIGHT);
+        INHERITABLE_SETTING(Model::Profile, hstring, Padding, DEFAULT_PADDING);
+
+        INHERITABLE_SETTING(Model::Profile, hstring, Commandline, L"cmd.exe");
+        INHERITABLE_SETTING(Model::Profile, hstring, StartingDirectory);
+
+        INHERITABLE_SETTING(Model::Profile, Microsoft::Terminal::Control::TextAntialiasingMode, AntialiasingMode, Microsoft::Terminal::TerminalControl::TextAntialiasingMode::Grayscale);
+        INHERITABLE_SETTING(Model::Profile, bool, RetroTerminalEffect, false);
+        INHERITABLE_SETTING(Model::Profile, hstring, PixelShaderPath, L"");
+        INHERITABLE_SETTING(Model::Profile, bool, ForceFullRepaintRendering, false);
+        INHERITABLE_SETTING(Model::Profile, bool, SoftwareRendering, false);
+
+        INHERITABLE_SETTING(Model::Profile, int32_t, HistorySize, DEFAULT_HISTORY_SIZE);
+        INHERITABLE_SETTING(Model::Profile, bool, SnapOnInput, true);
+        INHERITABLE_SETTING(Model::Profile, bool, AltGrAliasing, true);
+
+        INHERITABLE_SETTING(Model::Profile, Model::BellStyle, BellStyle, BellStyle::Audible);
+
+        INHERITABLE_SETTING(Model::Profile, Model::IAppearanceConfig, UnfocusedAppearance, nullptr);
+
+    private:
+        Model::IAppearanceConfig _DefaultAppearance{ Model::AppearanceConfig() };
+        static std::wstring EvaluateStartingDirectory(const std::wstring& directory);
+
+        static guid _GenerateGuidForProfile(const hstring& name, const hstring& source) noexcept;
+
+        friend class SettingsModelLocalTests::DeserializationTests;
+        friend class SettingsModelLocalTests::ProfileTests;
+        friend class SettingsModelLocalTests::ColorSchemeTests;
+        friend class SettingsModelLocalTests::KeyBindingsTests;
+        friend class TerminalAppUnitTests::DynamicProfileTests;
+        friend class TerminalAppUnitTests::JsonTests;
+    };
+}
+
+namespace winrt::Microsoft::Terminal::Settings::Model::factory_implementation
+{
+    BASIC_FACTORY(Profile);
+}