﻿// Copyright (c) Microsoft Corporation.
// Licensed under the MIT license.

#pragma once

#include "Profiles.g.h"
#include "ProfilePageNavigationState.g.h"
#include "DeleteProfileEventArgs.g.h"
#include "ProfileViewModel.g.h"
#include "Utils.h"
#include "ViewModelHelpers.h"

namespace winrt::Microsoft::Terminal::Settings::Editor::implementation
{
    struct ProfileViewModel : ProfileViewModelT<ProfileViewModel>, ViewModelHelper<ProfileViewModel>
    {
    public:
        ProfileViewModel(const Model::Profile& profile);

        bool CanDeleteProfile() const;

        bool UseDesktopBGImage();
        void UseDesktopBGImage(const bool useDesktop);
        bool UseParentProcessDirectory();
        void UseParentProcessDirectory(const bool useParent);
        bool UseCustomStartingDirectory();
        bool BackgroundImageSettingsVisible();

        GETSET_PROPERTY(bool, IsBaseLayer, false);

        PERMANENT_OBSERVABLE_PROJECTED_SETTING(_profile, Guid);
        PERMANENT_OBSERVABLE_PROJECTED_SETTING(_profile, ConnectionType);
        OBSERVABLE_PROJECTED_SETTING(_profile, Name);
        OBSERVABLE_PROJECTED_SETTING(_profile, Source);
        OBSERVABLE_PROJECTED_SETTING(_profile, Hidden);
        OBSERVABLE_PROJECTED_SETTING(_profile, Icon);
        OBSERVABLE_PROJECTED_SETTING(_profile, CloseOnExit);
        OBSERVABLE_PROJECTED_SETTING(_profile, TabTitle);
        OBSERVABLE_PROJECTED_SETTING(_profile, TabColor);
        OBSERVABLE_PROJECTED_SETTING(_profile, SuppressApplicationTitle);
        OBSERVABLE_PROJECTED_SETTING(_profile, UseAcrylic);
        OBSERVABLE_PROJECTED_SETTING(_profile, AcrylicOpacity);
        OBSERVABLE_PROJECTED_SETTING(_profile, ScrollState);
        OBSERVABLE_PROJECTED_SETTING(_profile, FontFace);
        OBSERVABLE_PROJECTED_SETTING(_profile, FontSize);
        OBSERVABLE_PROJECTED_SETTING(_profile, FontWeight);
        OBSERVABLE_PROJECTED_SETTING(_profile, Padding);
        OBSERVABLE_PROJECTED_SETTING(_profile, Commandline);
        OBSERVABLE_PROJECTED_SETTING(_profile, StartingDirectory);
        OBSERVABLE_PROJECTED_SETTING(_profile, BackgroundImagePath);
        OBSERVABLE_PROJECTED_SETTING(_profile, BackgroundImageOpacity);
        OBSERVABLE_PROJECTED_SETTING(_profile, BackgroundImageStretchMode);
        OBSERVABLE_PROJECTED_SETTING(_profile, BackgroundImageAlignment);
        OBSERVABLE_PROJECTED_SETTING(_profile, AntialiasingMode);
        OBSERVABLE_PROJECTED_SETTING(_profile, RetroTerminalEffect);
        OBSERVABLE_PROJECTED_SETTING(_profile, ForceFullRepaintRendering);
        OBSERVABLE_PROJECTED_SETTING(_profile, SoftwareRendering);
        OBSERVABLE_PROJECTED_SETTING(_profile, ColorSchemeName);
        OBSERVABLE_PROJECTED_SETTING(_profile, Foreground);
        OBSERVABLE_PROJECTED_SETTING(_profile, Background);
        OBSERVABLE_PROJECTED_SETTING(_profile, SelectionBackground);
        OBSERVABLE_PROJECTED_SETTING(_profile, CursorColor);
        OBSERVABLE_PROJECTED_SETTING(_profile, HistorySize);
        OBSERVABLE_PROJECTED_SETTING(_profile, SnapOnInput);
        OBSERVABLE_PROJECTED_SETTING(_profile, AltGrAliasing);
        OBSERVABLE_PROJECTED_SETTING(_profile, CursorShape);
        OBSERVABLE_PROJECTED_SETTING(_profile, CursorHeight);
        OBSERVABLE_PROJECTED_SETTING(_profile, BellStyle);

    private:
        Model::Profile _profile;
        winrt::hstring _lastBgImagePath;
        winrt::hstring _lastStartingDirectoryPath;
    };

    struct DeleteProfileEventArgs :
        public DeleteProfileEventArgsT<DeleteProfileEventArgs>
    {
    public:
        DeleteProfileEventArgs(guid profileGuid) :
            _ProfileGuid(profileGuid) {}

        guid ProfileGuid() const noexcept { return _ProfileGuid; }

    private:
        guid _ProfileGuid{};
    };

    struct ProfilePageNavigationState : ProfilePageNavigationStateT<ProfilePageNavigationState>
    {
    public:
        ProfilePageNavigationState(const Editor::ProfileViewModel& viewModel,
                                   const Windows::Foundation::Collections::IMapView<hstring, Model::ColorScheme>& schemes,
                                   const Editor::ProfilePageNavigationState& lastState,
                                   const IHostedInWindow& windowRoot) :
            _Profile{ viewModel },
            _Schemes{ schemes },
            _WindowRoot{ windowRoot }
        {
            // If there was a previous nav state, and it was for the same
            // profile, then copy the selected pivot from it.
            if (lastState)
            {
                const auto& oldGuid = lastState.Profile().Guid();
                const auto& newGuid = _Profile.Guid();
                if (oldGuid == newGuid)
                {
                    _LastActivePivot = lastState.LastActivePivot();
                }
            }
        }

        void DeleteProfile();

        Windows::Foundation::Collections::IMapView<hstring, Model::ColorScheme> Schemes() { return _Schemes; }
        void Schemes(const Windows::Foundation::Collections::IMapView<hstring, Model::ColorScheme>& val) { _Schemes = val; }

        TYPED_EVENT(DeleteProfile, Editor::ProfilePageNavigationState, Editor::DeleteProfileEventArgs);
        GETSET_PROPERTY(IHostedInWindow, WindowRoot, nullptr);
        GETSET_PROPERTY(Editor::ProfilesPivots, LastActivePivot, Editor::ProfilesPivots::General);
        GETSET_PROPERTY(Editor::ProfileViewModel, Profile, nullptr);

    private:
        Windows::Foundation::Collections::IMapView<hstring, Model::ColorScheme> _Schemes;
    };

    struct Profiles : ProfilesT<Profiles>
    {
    public:
        Profiles();

        void OnNavigatedTo(const Windows::UI::Xaml::Navigation::NavigationEventArgs& e);

        Model::ColorScheme CurrentColorScheme();
        void CurrentColorScheme(const Model::ColorScheme& val);

        fire_and_forget BackgroundImage_Click(Windows::Foundation::IInspectable const& sender, Windows::UI::Xaml::RoutedEventArgs const& e);
        fire_and_forget Commandline_Click(Windows::Foundation::IInspectable const& sender, Windows::UI::Xaml::RoutedEventArgs const& e);
        fire_and_forget StartingDirectory_Click(Windows::Foundation::IInspectable const& sender, Windows::UI::Xaml::RoutedEventArgs const& e);
        fire_and_forget Icon_Click(Windows::Foundation::IInspectable const& sender, Windows::UI::Xaml::RoutedEventArgs const& e);
        void BIAlignment_Click(Windows::Foundation::IInspectable const& sender, Windows::UI::Xaml::RoutedEventArgs const& e);
        void DeleteConfirmation_Click(Windows::Foundation::IInspectable const& sender, Windows::UI::Xaml::RoutedEventArgs const& e);
<<<<<<< HEAD
        void UseParentProcessDirectory_Check(Windows::Foundation::IInspectable const& sender, Windows::UI::Xaml::RoutedEventArgs const& e);
        void UseParentProcessDirectory_Uncheck(Windows::Foundation::IInspectable const& sender, Windows::UI::Xaml::RoutedEventArgs const& e);
        void Pivot_SelectionChanged(Windows::Foundation::IInspectable const& sender, Windows::UI::Xaml::RoutedEventArgs const& e);
=======
>>>>>>> 2b27d4ce

        // CursorShape visibility logic
        void CursorShape_Changed(Windows::Foundation::IInspectable const& sender, Windows::UI::Xaml::RoutedEventArgs const& e);
        bool IsVintageCursor() const;

        // manually bind FontWeight
        Windows::Foundation::IInspectable CurrentFontWeight() const;
        void CurrentFontWeight(const Windows::Foundation::IInspectable& enumEntry);
        bool IsCustomFontWeight();
        GETSET_PROPERTY(Windows::Foundation::Collections::IObservableVector<Microsoft::Terminal::Settings::Editor::EnumEntry>, FontWeightList);

        WINRT_CALLBACK(PropertyChanged, Windows::UI::Xaml::Data::PropertyChangedEventHandler);

        GETSET_PROPERTY(Editor::ProfilePageNavigationState, State, nullptr);
        GETSET_PROPERTY(Windows::Foundation::Collections::IObservableVector<Model::ColorScheme>, ColorSchemeList, nullptr);
        GETSET_BINDABLE_ENUM_SETTING(CursorShape, Microsoft::Terminal::TerminalControl::CursorStyle, State().Profile, CursorShape);
        GETSET_BINDABLE_ENUM_SETTING(BackgroundImageStretchMode, Windows::UI::Xaml::Media::Stretch, State().Profile, BackgroundImageStretchMode);
        GETSET_BINDABLE_ENUM_SETTING(AntiAliasingMode, Microsoft::Terminal::TerminalControl::TextAntialiasingMode, State().Profile, AntialiasingMode);
        GETSET_BINDABLE_ENUM_SETTING(CloseOnExitMode, Microsoft::Terminal::Settings::Model::CloseOnExitMode, State().Profile, CloseOnExit);
        GETSET_BINDABLE_ENUM_SETTING(BellStyle, Microsoft::Terminal::Settings::Model::BellStyle, State().Profile, BellStyle);
        GETSET_BINDABLE_ENUM_SETTING(ScrollState, Microsoft::Terminal::TerminalControl::ScrollbarState, State().Profile, ScrollState);

    private:
        Windows::Foundation::Collections::IMap<uint16_t, Microsoft::Terminal::Settings::Editor::EnumEntry> _FontWeightMap;
        Editor::EnumEntry _CustomFontWeight{ nullptr };
        std::array<Windows::UI::Xaml::Controls::Primitives::ToggleButton, 9> _BIAlignmentButtons;
    };
};

namespace winrt::Microsoft::Terminal::Settings::Editor::factory_implementation
{
    BASIC_FACTORY(Profiles);
}<|MERGE_RESOLUTION|>--- conflicted
+++ resolved
@@ -140,12 +140,9 @@
         fire_and_forget Icon_Click(Windows::Foundation::IInspectable const& sender, Windows::UI::Xaml::RoutedEventArgs const& e);
         void BIAlignment_Click(Windows::Foundation::IInspectable const& sender, Windows::UI::Xaml::RoutedEventArgs const& e);
         void DeleteConfirmation_Click(Windows::Foundation::IInspectable const& sender, Windows::UI::Xaml::RoutedEventArgs const& e);
-<<<<<<< HEAD
         void UseParentProcessDirectory_Check(Windows::Foundation::IInspectable const& sender, Windows::UI::Xaml::RoutedEventArgs const& e);
         void UseParentProcessDirectory_Uncheck(Windows::Foundation::IInspectable const& sender, Windows::UI::Xaml::RoutedEventArgs const& e);
         void Pivot_SelectionChanged(Windows::Foundation::IInspectable const& sender, Windows::UI::Xaml::RoutedEventArgs const& e);
-=======
->>>>>>> 2b27d4ce
 
         // CursorShape visibility logic
         void CursorShape_Changed(Windows::Foundation::IInspectable const& sender, Windows::UI::Xaml::RoutedEventArgs const& e);
