--- conflicted
+++ resolved
@@ -29,11 +29,7 @@
 static constexpr std::string_view MoveFocusKey{ "moveFocus" };
 static constexpr std::string_view FindKey{ "find" };
 static constexpr std::string_view ToggleRetroEffectKey{ "toggleRetroEffect" };
-<<<<<<< HEAD
-static constexpr std::string_view ToggleBorderlessKey{ "toggleBorderless" };
-=======
 static constexpr std::string_view ToggleFocusModeKey{ "toggleFocusMode" };
->>>>>>> 7d677c55
 static constexpr std::string_view ToggleFullscreenKey{ "toggleFullscreen" };
 static constexpr std::string_view ToggleAlwaysOnTopKey{ "toggleAlwaysOnTop" };
 static constexpr std::string_view SetTabColorKey{ "setTabColor" };
@@ -79,11 +75,7 @@
         { MoveFocusKey, ShortcutAction::MoveFocus },
         { OpenSettingsKey, ShortcutAction::OpenSettings },
         { ToggleRetroEffectKey, ShortcutAction::ToggleRetroEffect },
-<<<<<<< HEAD
-        { ToggleBorderlessKey, ShortcutAction::ToggleBorderless },
-=======
         { ToggleFocusModeKey, ShortcutAction::ToggleFocusMode },
->>>>>>> 7d677c55
         { ToggleFullscreenKey, ShortcutAction::ToggleFullscreen },
         { ToggleAlwaysOnTopKey, ShortcutAction::ToggleAlwaysOnTop },
         { SplitPaneKey, ShortcutAction::SplitPane },
@@ -263,12 +255,8 @@
                 { ShortcutAction::ResizePane, RS_(L"ResizePaneCommandKey") },
                 { ShortcutAction::MoveFocus, RS_(L"MoveFocusCommandKey") },
                 { ShortcutAction::OpenSettings, RS_(L"OpenSettingsCommandKey") },
-<<<<<<< HEAD
-                { ShortcutAction::ToggleBorderless, RS_(L"ToggleBorderlessCommandKey") },
-=======
                 { ShortcutAction::ToggleRetroEffect, RS_(L"ToggleRetroEffectCommandKey") },
                 { ShortcutAction::ToggleFocusMode, RS_(L"ToggleFocusModeCommandKey") },
->>>>>>> 7d677c55
                 { ShortcutAction::ToggleFullscreen, RS_(L"ToggleFullscreenCommandKey") },
                 { ShortcutAction::ToggleAlwaysOnTop, RS_(L"ToggleAlwaysOnTopCommandKey") },
                 { ShortcutAction::SplitPane, RS_(L"SplitPaneCommandKey") },
