// Copyright (c) Microsoft Corporation.
// Licensed under the MIT license.

#pragma once

#include "winrt/Microsoft.UI.Xaml.Controls.h"

#include "TerminalPage.g.h"
#include "Tab.h"
#include "CascadiaSettings.h"
#include "Profile.h"

#include <winrt/Microsoft.Terminal.TerminalControl.h>
#include <winrt/Microsoft.Terminal.TerminalConnection.h>
#include <winrt/Microsoft.UI.Xaml.Controls.Primitives.h>
#include <winrt/Windows.ApplicationModel.DataTransfer.h>
#include <winrt/Microsoft.UI.Xaml.XamlTypeInfo.h>

namespace winrt::TerminalApp::implementation
{
    struct TerminalPage : TerminalPageT<TerminalPage>
    {
    public:
        TerminalPage();

        void SetSettings(std::shared_ptr<::TerminalApp::CascadiaSettings> settings, bool needRefreshUI);

        void Create();

        hstring Title();

        void ShowOkDialog(const winrt::hstring& titleKey, const winrt::hstring& contentKey);

        void TitlebarClicked();

        void CloseWindow();

        // -------------------------------- WinRT Events ---------------------------------
        DECLARE_EVENT_WITH_TYPED_EVENT_HANDLER(TitleChanged, _titleChangeHandlers, winrt::Windows::Foundation::IInspectable, winrt::hstring);
        DECLARE_EVENT_WITH_TYPED_EVENT_HANDLER(LastTabClosed, _lastTabClosedHandlers, winrt::Windows::Foundation::IInspectable, winrt::TerminalApp::LastTabClosedEventArgs);
        DECLARE_EVENT_WITH_TYPED_EVENT_HANDLER(SetTitleBarContent, _setTitleBarContentHandlers, winrt::Windows::Foundation::IInspectable, winrt::Windows::UI::Xaml::UIElement);
        DECLARE_EVENT_WITH_TYPED_EVENT_HANDLER(ShowDialog, _showDialogHandlers, winrt::Windows::Foundation::IInspectable, winrt::Windows::UI::Xaml::Controls::ContentDialog);
        DECLARE_EVENT_WITH_TYPED_EVENT_HANDLER(ToggleFullscreen, _toggleFullscreenHandlers, winrt::Windows::Foundation::IInspectable, winrt::TerminalApp::ToggleFullscreenEventArgs);

    private:
        // If you add controls here, but forget to null them either here or in
        // the ctor, you're going to have a bad time. It'll mysteriously fail to
        // activate the app.
        // ALSO: If you add any UIElements as roots here, make sure they're
        // updated in App::_ApplyTheme. The roots currently is _tabRow
        // (which is a root when the tabs are in the titlebar.)
        Microsoft::UI::Xaml::Controls::TabView _tabView{ nullptr };
        TerminalApp::TabRowControl _tabRow{ nullptr };
        Windows::UI::Xaml::Controls::Grid _tabContent{ nullptr };
        Microsoft::UI::Xaml::Controls::SplitButton _newTabButton{ nullptr };

        std::shared_ptr<::TerminalApp::CascadiaSettings> _settings{ nullptr };

        std::vector<std::shared_ptr<Tab>> _tabs;

<<<<<<< HEAD
        std::shared_ptr<ScopedResourceLoader> _resourceLoader{ nullptr };

        bool _isFullscreen{ false };

=======
>>>>>>> de9231a8
        void _ShowAboutDialog();
        void _ShowCloseWarningDialog();

        void _CreateNewTabFlyout();
        void _OpenNewTabDropdown();
        void _OpenNewTab(std::optional<int> profileIndex);
        void _CreateNewTabFromSettings(GUID profileGuid, winrt::Microsoft::Terminal::Settings::TerminalSettings settings);
        winrt::Microsoft::Terminal::TerminalConnection::ITerminalConnection _CreateConnectionFromSettings(GUID profileGuid, winrt::Microsoft::Terminal::Settings::TerminalSettings settings);

        void _SettingsButtonOnClick(const IInspectable& sender, const Windows::UI::Xaml::RoutedEventArgs& eventArgs);
        void _FeedbackButtonOnClick(const IInspectable& sender, const Windows::UI::Xaml::RoutedEventArgs& eventArgs);
        void _AboutButtonOnClick(const IInspectable& sender, const Windows::UI::Xaml::RoutedEventArgs& eventArgs);
        void _CloseWarningPrimaryButtonOnClick(Windows::UI::Xaml::Controls::ContentDialog sender, Windows::UI::Xaml::Controls::ContentDialogButtonClickEventArgs eventArgs);

        void _HookupKeyBindings(TerminalApp::AppKeyBindings bindings) noexcept;

        void _UpdateTitle(std::shared_ptr<Tab> tab);
        void _UpdateTabIcon(std::shared_ptr<Tab> tab);
        void _UpdateTabView();
        void _DuplicateTabViewItem();
        void _RemoveTabViewItem(const Microsoft::UI::Xaml::Controls::TabViewItem& tabViewItem);
        void _RemoveTabViewItemByIndex(uint32_t tabIndex);

        void _RegisterTerminalEvents(Microsoft::Terminal::TerminalControl::TermControl term, std::shared_ptr<Tab> hostingTab);

        void _SelectNextTab(const bool bMoveRight);
        bool _SelectTab(const int tabIndex);
        void _MoveFocus(const Direction& direction);

        winrt::Microsoft::Terminal::TerminalControl::TermControl _GetFocusedControl();
        int _GetFocusedTabIndex() const;
        void _SetFocusedTabIndex(int tabIndex);
        void _CloseFocusedTab();
        void _CloseFocusedPane();
        void _CloseAllTabs();

        // Todo: add more event implementations here
        // MSFT:20641986: Add keybindings for New Window
        void _Scroll(int delta);
        void _SplitVertical(const std::optional<GUID>& profileGuid);
        void _SplitHorizontal(const std::optional<GUID>& profileGuid);
        void _SplitPane(const Pane::SplitState splitType, const std::optional<GUID>& profileGuid);
        void _ResizePane(const Direction& direction);
        void _ScrollPage(int delta);
        void _SetAcceleratorForMenuItem(Windows::UI::Xaml::Controls::MenuFlyoutItem& menuItem, const winrt::Microsoft::Terminal::Settings::KeyChord& keyChord);

        void _CopyToClipboardHandler(const IInspectable& sender, const winrt::Microsoft::Terminal::TerminalControl::CopyToClipboardEventArgs& copiedData);
        void _PasteFromClipboardHandler(const IInspectable& sender,
                                        const Microsoft::Terminal::TerminalControl::PasteFromClipboardEventArgs& eventArgs);
        bool _CopyText(const bool trimTrailingWhitespace);
        void _PasteText();
        static fire_and_forget PasteFromClipboard(winrt::Microsoft::Terminal::TerminalControl::PasteFromClipboardEventArgs eventArgs);

        fire_and_forget _LaunchSettings(const bool openDefaults);

        void _OnTabClick(const IInspectable& sender, const Windows::UI::Xaml::Input::PointerRoutedEventArgs& eventArgs);
        void _OnTabSelectionChanged(const IInspectable& sender, const Windows::UI::Xaml::Controls::SelectionChangedEventArgs& eventArgs);
        void _OnTabItemsChanged(const IInspectable& sender, const Windows::Foundation::Collections::IVectorChangedEventArgs& eventArgs);
        void _OnContentSizeChanged(const IInspectable& /*sender*/, Windows::UI::Xaml::SizeChangedEventArgs const& e);
        void _OnTabCloseRequested(const IInspectable& sender, const Microsoft::UI::Xaml::Controls::TabViewTabCloseRequestedEventArgs& eventArgs);

        void _RefreshUIForSettingsReload();

        void _ToggleFullscreen();

#pragma region ActionHandlers
        // These are all defined in AppActionHandlers.cpp
        void _HandleNewTab(const IInspectable& sender, const TerminalApp::ActionEventArgs& args);
        void _HandleOpenNewTabDropdown(const IInspectable& sender, const TerminalApp::ActionEventArgs& args);
        void _HandleDuplicateTab(const IInspectable& sender, const TerminalApp::ActionEventArgs& args);
        void _HandleCloseTab(const IInspectable& sender, const TerminalApp::ActionEventArgs& args);
        void _HandleClosePane(const IInspectable& sender, const TerminalApp::ActionEventArgs& args);
        void _HandleScrollUp(const IInspectable& sender, const TerminalApp::ActionEventArgs& args);
        void _HandleScrollDown(const IInspectable& sender, const TerminalApp::ActionEventArgs& args);
        void _HandleNextTab(const IInspectable& sender, const TerminalApp::ActionEventArgs& args);
        void _HandlePrevTab(const IInspectable& sender, const TerminalApp::ActionEventArgs& args);
        void _HandleSplitVertical(const IInspectable& sender, const TerminalApp::ActionEventArgs& args);
        void _HandleSplitHorizontal(const IInspectable& sender, const TerminalApp::ActionEventArgs& args);
        void _HandleScrollUpPage(const IInspectable& sender, const TerminalApp::ActionEventArgs& args);
        void _HandleScrollDownPage(const IInspectable& sender, const TerminalApp::ActionEventArgs& args);
        void _HandleOpenSettings(const IInspectable& sender, const TerminalApp::ActionEventArgs& args);
        void _HandlePasteText(const IInspectable& sender, const TerminalApp::ActionEventArgs& args);
        void _HandleNewTabWithProfile(const IInspectable& sender, const TerminalApp::ActionEventArgs& args);
        void _HandleSwitchToTab(const IInspectable& sender, const TerminalApp::ActionEventArgs& args);
        void _HandleResizePane(const IInspectable& sender, const TerminalApp::ActionEventArgs& args);
        void _HandleMoveFocus(const IInspectable& sender, const TerminalApp::ActionEventArgs& args);
        void _HandleCopyText(const IInspectable& sender, const TerminalApp::ActionEventArgs& args);
        void _HandleCloseWindow(const IInspectable&, const TerminalApp::ActionEventArgs& args);
        void _HandleAdjustFontSize(const IInspectable& sender, const TerminalApp::ActionEventArgs& args);
        void _HandleToggleFullscreen(const IInspectable& sender, const TerminalApp::ActionEventArgs& args);
#pragma endregion
    };
}

namespace winrt::TerminalApp::factory_implementation
{
    struct TerminalPage : TerminalPageT<TerminalPage, implementation::TerminalPage>
    {
    };
}<|MERGE_RESOLUTION|>--- conflicted
+++ resolved
@@ -58,13 +58,8 @@
 
         std::vector<std::shared_ptr<Tab>> _tabs;
 
-<<<<<<< HEAD
-        std::shared_ptr<ScopedResourceLoader> _resourceLoader{ nullptr };
-
         bool _isFullscreen{ false };
 
-=======
->>>>>>> de9231a8
         void _ShowAboutDialog();
         void _ShowCloseWarningDialog();
 
