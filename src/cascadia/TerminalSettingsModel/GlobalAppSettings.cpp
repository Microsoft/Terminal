// Copyright (c) Microsoft Corporation.
// Licensed under the MIT license.

#include "pch.h"
#include "GlobalAppSettings.h"
#include "../../types/inc/Utils.hpp"
#include "../../inc/DefaultSettings.h"
#include "JsonUtils.h"
#include "TerminalSettingsSerializationHelpers.h"

#include "GlobalAppSettings.g.cpp"

using namespace Microsoft::Terminal::Settings::Model;
using namespace winrt::Microsoft::Terminal::Settings::Model::implementation;
using namespace winrt::Windows::UI::Xaml;
using namespace ::Microsoft::Console;
using namespace winrt::Microsoft::UI::Xaml::Controls;

static constexpr std::string_view LegacyKeybindingsKey{ "keybindings" };
static constexpr std::string_view ActionsKey{ "actions" };
static constexpr std::string_view DefaultProfileKey{ "defaultProfile" };
static constexpr std::string_view AlwaysShowTabsKey{ "alwaysShowTabs" };
static constexpr std::string_view InitialRowsKey{ "initialRows" };
static constexpr std::string_view InitialColsKey{ "initialCols" };
static constexpr std::string_view InitialPositionKey{ "initialPosition" };
static constexpr std::string_view ShowTitleInTitlebarKey{ "showTerminalTitleInTitlebar" };
static constexpr std::string_view ThemeKey{ "theme" };
static constexpr std::string_view TabWidthModeKey{ "tabWidthMode" };
static constexpr std::string_view ShowTabsInTitlebarKey{ "showTabsInTitlebar" };
static constexpr std::string_view WordDelimitersKey{ "wordDelimiters" };
static constexpr std::string_view CopyOnSelectKey{ "copyOnSelect" };
static constexpr std::string_view CopyFormattingKey{ "copyFormatting" };
static constexpr std::string_view WarnAboutLargePasteKey{ "largePasteWarning" };
static constexpr std::string_view WarnAboutMultiLinePasteKey{ "multiLinePasteWarning" };
static constexpr std::string_view LaunchModeKey{ "launchMode" };
static constexpr std::string_view ConfirmCloseAllKey{ "confirmCloseAllTabs" };
static constexpr std::string_view SnapToGridOnResizeKey{ "snapToGridOnResize" };
static constexpr std::string_view EnableStartupTaskKey{ "startOnUserLogin" };
static constexpr std::string_view AlwaysOnTopKey{ "alwaysOnTop" };
static constexpr std::string_view LegacyUseTabSwitcherModeKey{ "useTabSwitcher" };
static constexpr std::string_view TabSwitcherModeKey{ "tabSwitcherMode" };
static constexpr std::string_view DisableAnimationsKey{ "disableAnimations" };
static constexpr std::string_view StartupActionsKey{ "startupActions" };
<<<<<<< HEAD
static constexpr std::string_view WindowingBehaviorKey{ "windowingBehavior" };
=======
static constexpr std::string_view FocusFollowMouseKey{ "focusFollowMouse" };
>>>>>>> 03ebe514

static constexpr std::string_view DebugFeaturesKey{ "debugFeatures" };

static constexpr std::string_view ForceFullRepaintRenderingKey{ "experimental.rendering.forceFullRepaint" };
static constexpr std::string_view SoftwareRenderingKey{ "experimental.rendering.software" };
static constexpr std::string_view ForceVTInputKey{ "experimental.input.forceVT" };

#ifdef _DEBUG
static constexpr bool debugFeaturesDefault{ true };
#else
static constexpr bool debugFeaturesDefault{ false };
#endif

bool GlobalAppSettings::_getDefaultDebugFeaturesValue()
{
    return debugFeaturesDefault;
}

GlobalAppSettings::GlobalAppSettings() :
    _keymap{ winrt::make_self<KeyMapping>() },
    _keybindingsWarnings{},
    _validDefaultProfile{ false },
    _defaultProfile{}
{
    _commands = winrt::single_threaded_map<winrt::hstring, Model::Command>();
    _colorSchemes = winrt::single_threaded_map<winrt::hstring, Model::ColorScheme>();
}

// Method Description:
// - Copies any extraneous data from the parent before completing a CreateChild call
// Arguments:
// - <none>
// Return Value:
// - <none>
void GlobalAppSettings::_FinalizeInheritance()
{
    // Globals only ever has 1 parent
    FAIL_FAST_IF(_parents.size() > 1);
    for (auto parent : _parents)
    {
        _keymap = std::move(parent->_keymap);
        _keybindingsWarnings = std::move(parent->_keybindingsWarnings);
        _colorSchemes = std::move(parent->_colorSchemes);
        _commands = std::move(parent->_commands);
    }
}

winrt::com_ptr<GlobalAppSettings> GlobalAppSettings::Copy() const
{
    auto globals{ winrt::make_self<GlobalAppSettings>() };
    globals->_InitialRows = _InitialRows;
    globals->_InitialCols = _InitialCols;
    globals->_AlwaysShowTabs = _AlwaysShowTabs;
    globals->_ShowTitleInTitlebar = _ShowTitleInTitlebar;
    globals->_ConfirmCloseAllTabs = _ConfirmCloseAllTabs;
    globals->_Theme = _Theme;
    globals->_TabWidthMode = _TabWidthMode;
    globals->_ShowTabsInTitlebar = _ShowTabsInTitlebar;
    globals->_WordDelimiters = _WordDelimiters;
    globals->_CopyOnSelect = _CopyOnSelect;
    globals->_CopyFormatting = _CopyFormatting;
    globals->_WarnAboutLargePaste = _WarnAboutLargePaste;
    globals->_WarnAboutMultiLinePaste = _WarnAboutMultiLinePaste;
    globals->_InitialPosition = _InitialPosition;
    globals->_LaunchMode = _LaunchMode;
    globals->_SnapToGridOnResize = _SnapToGridOnResize;
    globals->_ForceFullRepaintRendering = _ForceFullRepaintRendering;
    globals->_SoftwareRendering = _SoftwareRendering;
    globals->_ForceVTInput = _ForceVTInput;
    globals->_DebugFeaturesEnabled = _DebugFeaturesEnabled;
    globals->_StartOnUserLogin = _StartOnUserLogin;
    globals->_AlwaysOnTop = _AlwaysOnTop;
    globals->_TabSwitcherMode = _TabSwitcherMode;
    globals->_DisableAnimations = _DisableAnimations;
    globals->_StartupActions = _StartupActions;
    globals->_FocusFollowMouse = _FocusFollowMouse;

    globals->_UnparsedDefaultProfile = _UnparsedDefaultProfile;
    globals->_validDefaultProfile = _validDefaultProfile;
    globals->_defaultProfile = _defaultProfile;
    if (_keymap)
    {
        globals->_keymap = _keymap->Copy();
    }
    std::copy(_keybindingsWarnings.begin(), _keybindingsWarnings.end(), std::back_inserter(globals->_keybindingsWarnings));

    if (_colorSchemes)
    {
        for (auto kv : _colorSchemes)
        {
            const auto schemeImpl{ winrt::get_self<ColorScheme>(kv.Value()) };
            globals->_colorSchemes.Insert(kv.Key(), *schemeImpl->Copy());
        }
    }

    if (_commands)
    {
        for (auto kv : _commands)
        {
            const auto commandImpl{ winrt::get_self<Command>(kv.Value()) };
            globals->_commands.Insert(kv.Key(), *commandImpl->Copy());
        }
    }

    // Globals only ever has 1 parent
    FAIL_FAST_IF(_parents.size() > 1);
    for (auto parent : _parents)
    {
        globals->InsertParent(parent->Copy());
    }
    return globals;
}

winrt::Windows::Foundation::Collections::IMapView<winrt::hstring, winrt::Microsoft::Terminal::Settings::Model::ColorScheme> GlobalAppSettings::ColorSchemes() noexcept
{
    return _colorSchemes.GetView();
}

#pragma region DefaultProfile
void GlobalAppSettings::DefaultProfile(const winrt::guid& defaultProfile) noexcept
{
    _validDefaultProfile = true;
    _defaultProfile = defaultProfile;
    _UnparsedDefaultProfile = Utils::GuidToString(defaultProfile);
}

winrt::guid GlobalAppSettings::DefaultProfile() const
{
    // If we have an unresolved default profile, we should likely explode.
    THROW_HR_IF(E_INVALIDARG, !_validDefaultProfile);
    return _defaultProfile;
}

bool GlobalAppSettings::HasUnparsedDefaultProfile() const
{
    return _UnparsedDefaultProfile.has_value();
}

winrt::hstring GlobalAppSettings::UnparsedDefaultProfile() const
{
    const auto val{ _getUnparsedDefaultProfileImpl() };
    return val ? *val : hstring{ L"" };
}

void GlobalAppSettings::UnparsedDefaultProfile(const hstring& value)
{
    if (_UnparsedDefaultProfile != value)
    {
        _UnparsedDefaultProfile = value;
        _validDefaultProfile = false;
    }
}

void GlobalAppSettings::ClearUnparsedDefaultProfile()
{
    if (HasUnparsedDefaultProfile())
    {
        _UnparsedDefaultProfile = std::nullopt;
    }
}

std::optional<winrt::hstring> GlobalAppSettings::_getUnparsedDefaultProfileImpl() const
{
    /*return user set value*/
    if (_UnparsedDefaultProfile)
    {
        return _UnparsedDefaultProfile;
    }

    /*user set value was not set*/
    /*iterate through parents to find a value*/
    for (auto parent : _parents)
    {
        if (auto val{ parent->_getUnparsedDefaultProfileImpl() })
        {
            return val;
        }
    }

    /*no value was found*/
    return std::nullopt;
}
#pragma endregion

winrt::Microsoft::Terminal::Settings::Model::KeyMapping GlobalAppSettings::KeyMap() const noexcept
{
    return *_keymap;
}

// Method Description:
// - Create a new instance of this class from a serialized JsonObject.
// Arguments:
// - json: an object which should be a serialization of a GlobalAppSettings object.
// Return Value:
// - a new GlobalAppSettings instance created from the values in `json`
winrt::com_ptr<GlobalAppSettings> GlobalAppSettings::FromJson(const Json::Value& json)
{
    auto result = winrt::make_self<GlobalAppSettings>();
    result->LayerJson(json);
    return result;
}

void GlobalAppSettings::LayerJson(const Json::Value& json)
{
    // _validDefaultProfile keeps track of whether we've verified that DefaultProfile points to something
    // CascadiaSettings::_ResolveDefaultProfile performs a validation and updates DefaultProfile() with the
    // resolved value, then making it valid.
    _validDefaultProfile = false;
    JsonUtils::GetValueForKey(json, DefaultProfileKey, _UnparsedDefaultProfile);

    JsonUtils::GetValueForKey(json, AlwaysShowTabsKey, _AlwaysShowTabs);

    JsonUtils::GetValueForKey(json, ConfirmCloseAllKey, _ConfirmCloseAllTabs);

    JsonUtils::GetValueForKey(json, InitialRowsKey, _InitialRows);

    JsonUtils::GetValueForKey(json, InitialColsKey, _InitialCols);

    JsonUtils::GetValueForKey(json, InitialPositionKey, _InitialPosition);

    JsonUtils::GetValueForKey(json, ShowTitleInTitlebarKey, _ShowTitleInTitlebar);

    JsonUtils::GetValueForKey(json, ShowTabsInTitlebarKey, _ShowTabsInTitlebar);

    JsonUtils::GetValueForKey(json, WordDelimitersKey, _WordDelimiters);

    JsonUtils::GetValueForKey(json, CopyOnSelectKey, _CopyOnSelect);

    JsonUtils::GetValueForKey(json, CopyFormattingKey, _CopyFormatting);

    JsonUtils::GetValueForKey(json, WarnAboutLargePasteKey, _WarnAboutLargePaste);

    JsonUtils::GetValueForKey(json, WarnAboutMultiLinePasteKey, _WarnAboutMultiLinePaste);

    JsonUtils::GetValueForKey(json, LaunchModeKey, _LaunchMode);

    JsonUtils::GetValueForKey(json, ThemeKey, _Theme);

    JsonUtils::GetValueForKey(json, TabWidthModeKey, _TabWidthMode);

    JsonUtils::GetValueForKey(json, SnapToGridOnResizeKey, _SnapToGridOnResize);

    // GetValueForKey will only override the current value if the key exists
    JsonUtils::GetValueForKey(json, DebugFeaturesKey, _DebugFeaturesEnabled);

    JsonUtils::GetValueForKey(json, ForceFullRepaintRenderingKey, _ForceFullRepaintRendering);

    JsonUtils::GetValueForKey(json, SoftwareRenderingKey, _SoftwareRendering);
    JsonUtils::GetValueForKey(json, ForceVTInputKey, _ForceVTInput);

    JsonUtils::GetValueForKey(json, EnableStartupTaskKey, _StartOnUserLogin);

    JsonUtils::GetValueForKey(json, AlwaysOnTopKey, _AlwaysOnTop);

    // GH#8076 - when adding enum values to this key, we also changed it from
    // "useTabSwitcher" to "tabSwitcherMode". Continue supporting
    // "useTabSwitcher", but prefer "tabSwitcherMode"
    JsonUtils::GetValueForKey(json, LegacyUseTabSwitcherModeKey, _TabSwitcherMode);
    JsonUtils::GetValueForKey(json, TabSwitcherModeKey, _TabSwitcherMode);

    JsonUtils::GetValueForKey(json, DisableAnimationsKey, _DisableAnimations);

    JsonUtils::GetValueForKey(json, StartupActionsKey, _StartupActions);

<<<<<<< HEAD
    JsonUtils::GetValueForKey(json, WindowingBehaviorKey, _WindowingBehavior);
=======
    JsonUtils::GetValueForKey(json, FocusFollowMouseKey, _FocusFollowMouse);
>>>>>>> 03ebe514

    // This is a helper lambda to get the keybindings and commands out of both
    // and array of objects. We'll use this twice, once on the legacy
    // `keybindings` key, and again on the newer `bindings` key.
    auto parseBindings = [this, &json](auto jsonKey) {
        if (auto bindings{ json[JsonKey(jsonKey)] })
        {
            auto warnings = _keymap->LayerJson(bindings);
            // It's possible that the user provided keybindings have some warnings
            // in them - problems that we should alert the user to, but we can
            // recover from. Most of these warnings cannot be detected later in the
            // Validate settings phase, so we'll collect them now. If there were any
            // warnings generated from parsing these keybindings, add them to our
            // list of warnings.
            _keybindingsWarnings.insert(_keybindingsWarnings.end(), warnings.begin(), warnings.end());

            // Now parse the array again, but this time as a list of commands.
            warnings = implementation::Command::LayerJson(_commands, bindings);
        }
    };
    parseBindings(LegacyKeybindingsKey);
    parseBindings(ActionsKey);
}

// Method Description:
// - Adds the given colorscheme to our map of schemes, using its name as the key.
// Arguments:
// - scheme: the color scheme to add
// Return Value:
// - <none>
void GlobalAppSettings::AddColorScheme(const Model::ColorScheme& scheme)
{
    _colorSchemes.Insert(scheme.Name(), scheme);
}

void GlobalAppSettings::RemoveColorScheme(hstring schemeName)
{
    _colorSchemes.TryRemove(schemeName);
}

// Method Description:
// - Return the warnings that we've collected during parsing the JSON for the
//   keybindings. It's possible that the user provided keybindings have some
//   warnings in them - problems that we should alert the user to, but we can
//   recover from.
// Arguments:
// - <none>
// Return Value:
// - <none>
std::vector<winrt::Microsoft::Terminal::Settings::Model::SettingsLoadWarnings> GlobalAppSettings::KeybindingsWarnings() const
{
    return _keybindingsWarnings;
}

winrt::Windows::Foundation::Collections::IMapView<winrt::hstring, winrt::Microsoft::Terminal::Settings::Model::Command> GlobalAppSettings::Commands() noexcept
{
    return _commands.GetView();
}

// Method Description:
// - Create a new serialized JsonObject from an instance of this class
// Arguments:
// - <none>
// Return Value:
// - the JsonObject representing this instance
Json::Value GlobalAppSettings::ToJson() const
{
    Json::Value json{ Json::ValueType::objectValue };

    // clang-format off
    JsonUtils::SetValueForKey(json, DefaultProfileKey,              _UnparsedDefaultProfile);
    JsonUtils::SetValueForKey(json, AlwaysShowTabsKey,              _AlwaysShowTabs);
    JsonUtils::SetValueForKey(json, ConfirmCloseAllKey,             _ConfirmCloseAllTabs);
    JsonUtils::SetValueForKey(json, InitialRowsKey,                 _InitialRows);
    JsonUtils::SetValueForKey(json, InitialColsKey,                 _InitialCols);
    JsonUtils::SetValueForKey(json, InitialPositionKey,             _InitialPosition);
    JsonUtils::SetValueForKey(json, ShowTitleInTitlebarKey,         _ShowTitleInTitlebar);
    JsonUtils::SetValueForKey(json, ShowTabsInTitlebarKey,          _ShowTabsInTitlebar);
    JsonUtils::SetValueForKey(json, WordDelimitersKey,              _WordDelimiters);
    JsonUtils::SetValueForKey(json, CopyOnSelectKey,                _CopyOnSelect);
    JsonUtils::SetValueForKey(json, CopyFormattingKey,              _CopyFormatting);
    JsonUtils::SetValueForKey(json, WarnAboutLargePasteKey,         _WarnAboutLargePaste);
    JsonUtils::SetValueForKey(json, WarnAboutMultiLinePasteKey,     _WarnAboutMultiLinePaste);
    JsonUtils::SetValueForKey(json, LaunchModeKey,                  _LaunchMode);
    JsonUtils::SetValueForKey(json, ThemeKey,                       _Theme);
    JsonUtils::SetValueForKey(json, TabWidthModeKey,                _TabWidthMode);
    JsonUtils::SetValueForKey(json, SnapToGridOnResizeKey,          _SnapToGridOnResize);
    JsonUtils::SetValueForKey(json, DebugFeaturesKey,               _DebugFeaturesEnabled);
    JsonUtils::SetValueForKey(json, ForceFullRepaintRenderingKey,   _ForceFullRepaintRendering);
    JsonUtils::SetValueForKey(json, SoftwareRenderingKey,           _SoftwareRendering);
    JsonUtils::SetValueForKey(json, ForceVTInputKey,                _ForceVTInput);
    JsonUtils::SetValueForKey(json, EnableStartupTaskKey,           _StartOnUserLogin);
    JsonUtils::SetValueForKey(json, AlwaysOnTopKey,                 _AlwaysOnTop);
    JsonUtils::SetValueForKey(json, TabSwitcherModeKey,             _TabSwitcherMode);
    JsonUtils::SetValueForKey(json, DisableAnimationsKey,           _DisableAnimations);
    JsonUtils::SetValueForKey(json, StartupActionsKey,              _StartupActions);
    JsonUtils::SetValueForKey(json, FocusFollowMouseKey,            _FocusFollowMouse);
    // clang-format on

    // TODO GH#8100: keymap needs to be serialized here
    //   For deserialization, we iterate over each action in the Json and interpret it as a keybinding, then as a command.
    //   Converting this back to JSON is a problem because we have no way to know if a Command and Keybinding come from
    //     the same entry.

    return json;
}
<|MERGE_RESOLUTION|>--- conflicted
+++ resolved
@@ -1,423 +1,419 @@
-// Copyright (c) Microsoft Corporation.
-// Licensed under the MIT license.
-
-#include "pch.h"
-#include "GlobalAppSettings.h"
-#include "../../types/inc/Utils.hpp"
-#include "../../inc/DefaultSettings.h"
-#include "JsonUtils.h"
-#include "TerminalSettingsSerializationHelpers.h"
-
-#include "GlobalAppSettings.g.cpp"
-
-using namespace Microsoft::Terminal::Settings::Model;
-using namespace winrt::Microsoft::Terminal::Settings::Model::implementation;
-using namespace winrt::Windows::UI::Xaml;
-using namespace ::Microsoft::Console;
-using namespace winrt::Microsoft::UI::Xaml::Controls;
-
-static constexpr std::string_view LegacyKeybindingsKey{ "keybindings" };
-static constexpr std::string_view ActionsKey{ "actions" };
-static constexpr std::string_view DefaultProfileKey{ "defaultProfile" };
-static constexpr std::string_view AlwaysShowTabsKey{ "alwaysShowTabs" };
-static constexpr std::string_view InitialRowsKey{ "initialRows" };
-static constexpr std::string_view InitialColsKey{ "initialCols" };
-static constexpr std::string_view InitialPositionKey{ "initialPosition" };
-static constexpr std::string_view ShowTitleInTitlebarKey{ "showTerminalTitleInTitlebar" };
-static constexpr std::string_view ThemeKey{ "theme" };
-static constexpr std::string_view TabWidthModeKey{ "tabWidthMode" };
-static constexpr std::string_view ShowTabsInTitlebarKey{ "showTabsInTitlebar" };
-static constexpr std::string_view WordDelimitersKey{ "wordDelimiters" };
-static constexpr std::string_view CopyOnSelectKey{ "copyOnSelect" };
-static constexpr std::string_view CopyFormattingKey{ "copyFormatting" };
-static constexpr std::string_view WarnAboutLargePasteKey{ "largePasteWarning" };
-static constexpr std::string_view WarnAboutMultiLinePasteKey{ "multiLinePasteWarning" };
-static constexpr std::string_view LaunchModeKey{ "launchMode" };
-static constexpr std::string_view ConfirmCloseAllKey{ "confirmCloseAllTabs" };
-static constexpr std::string_view SnapToGridOnResizeKey{ "snapToGridOnResize" };
-static constexpr std::string_view EnableStartupTaskKey{ "startOnUserLogin" };
-static constexpr std::string_view AlwaysOnTopKey{ "alwaysOnTop" };
-static constexpr std::string_view LegacyUseTabSwitcherModeKey{ "useTabSwitcher" };
-static constexpr std::string_view TabSwitcherModeKey{ "tabSwitcherMode" };
-static constexpr std::string_view DisableAnimationsKey{ "disableAnimations" };
-static constexpr std::string_view StartupActionsKey{ "startupActions" };
-<<<<<<< HEAD
-static constexpr std::string_view WindowingBehaviorKey{ "windowingBehavior" };
-=======
-static constexpr std::string_view FocusFollowMouseKey{ "focusFollowMouse" };
->>>>>>> 03ebe514
-
-static constexpr std::string_view DebugFeaturesKey{ "debugFeatures" };
-
-static constexpr std::string_view ForceFullRepaintRenderingKey{ "experimental.rendering.forceFullRepaint" };
-static constexpr std::string_view SoftwareRenderingKey{ "experimental.rendering.software" };
-static constexpr std::string_view ForceVTInputKey{ "experimental.input.forceVT" };
-
-#ifdef _DEBUG
-static constexpr bool debugFeaturesDefault{ true };
-#else
-static constexpr bool debugFeaturesDefault{ false };
-#endif
-
-bool GlobalAppSettings::_getDefaultDebugFeaturesValue()
-{
-    return debugFeaturesDefault;
-}
-
-GlobalAppSettings::GlobalAppSettings() :
-    _keymap{ winrt::make_self<KeyMapping>() },
-    _keybindingsWarnings{},
-    _validDefaultProfile{ false },
-    _defaultProfile{}
-{
-    _commands = winrt::single_threaded_map<winrt::hstring, Model::Command>();
-    _colorSchemes = winrt::single_threaded_map<winrt::hstring, Model::ColorScheme>();
-}
-
-// Method Description:
-// - Copies any extraneous data from the parent before completing a CreateChild call
-// Arguments:
-// - <none>
-// Return Value:
-// - <none>
-void GlobalAppSettings::_FinalizeInheritance()
-{
-    // Globals only ever has 1 parent
-    FAIL_FAST_IF(_parents.size() > 1);
-    for (auto parent : _parents)
-    {
-        _keymap = std::move(parent->_keymap);
-        _keybindingsWarnings = std::move(parent->_keybindingsWarnings);
-        _colorSchemes = std::move(parent->_colorSchemes);
-        _commands = std::move(parent->_commands);
-    }
-}
-
-winrt::com_ptr<GlobalAppSettings> GlobalAppSettings::Copy() const
-{
-    auto globals{ winrt::make_self<GlobalAppSettings>() };
-    globals->_InitialRows = _InitialRows;
-    globals->_InitialCols = _InitialCols;
-    globals->_AlwaysShowTabs = _AlwaysShowTabs;
-    globals->_ShowTitleInTitlebar = _ShowTitleInTitlebar;
-    globals->_ConfirmCloseAllTabs = _ConfirmCloseAllTabs;
-    globals->_Theme = _Theme;
-    globals->_TabWidthMode = _TabWidthMode;
-    globals->_ShowTabsInTitlebar = _ShowTabsInTitlebar;
-    globals->_WordDelimiters = _WordDelimiters;
-    globals->_CopyOnSelect = _CopyOnSelect;
-    globals->_CopyFormatting = _CopyFormatting;
-    globals->_WarnAboutLargePaste = _WarnAboutLargePaste;
-    globals->_WarnAboutMultiLinePaste = _WarnAboutMultiLinePaste;
-    globals->_InitialPosition = _InitialPosition;
-    globals->_LaunchMode = _LaunchMode;
-    globals->_SnapToGridOnResize = _SnapToGridOnResize;
-    globals->_ForceFullRepaintRendering = _ForceFullRepaintRendering;
-    globals->_SoftwareRendering = _SoftwareRendering;
-    globals->_ForceVTInput = _ForceVTInput;
-    globals->_DebugFeaturesEnabled = _DebugFeaturesEnabled;
-    globals->_StartOnUserLogin = _StartOnUserLogin;
-    globals->_AlwaysOnTop = _AlwaysOnTop;
-    globals->_TabSwitcherMode = _TabSwitcherMode;
-    globals->_DisableAnimations = _DisableAnimations;
-    globals->_StartupActions = _StartupActions;
-    globals->_FocusFollowMouse = _FocusFollowMouse;
-
-    globals->_UnparsedDefaultProfile = _UnparsedDefaultProfile;
-    globals->_validDefaultProfile = _validDefaultProfile;
-    globals->_defaultProfile = _defaultProfile;
-    if (_keymap)
-    {
-        globals->_keymap = _keymap->Copy();
-    }
-    std::copy(_keybindingsWarnings.begin(), _keybindingsWarnings.end(), std::back_inserter(globals->_keybindingsWarnings));
-
-    if (_colorSchemes)
-    {
-        for (auto kv : _colorSchemes)
-        {
-            const auto schemeImpl{ winrt::get_self<ColorScheme>(kv.Value()) };
-            globals->_colorSchemes.Insert(kv.Key(), *schemeImpl->Copy());
-        }
-    }
-
-    if (_commands)
-    {
-        for (auto kv : _commands)
-        {
-            const auto commandImpl{ winrt::get_self<Command>(kv.Value()) };
-            globals->_commands.Insert(kv.Key(), *commandImpl->Copy());
-        }
-    }
-
-    // Globals only ever has 1 parent
-    FAIL_FAST_IF(_parents.size() > 1);
-    for (auto parent : _parents)
-    {
-        globals->InsertParent(parent->Copy());
-    }
-    return globals;
-}
-
-winrt::Windows::Foundation::Collections::IMapView<winrt::hstring, winrt::Microsoft::Terminal::Settings::Model::ColorScheme> GlobalAppSettings::ColorSchemes() noexcept
-{
-    return _colorSchemes.GetView();
-}
-
-#pragma region DefaultProfile
-void GlobalAppSettings::DefaultProfile(const winrt::guid& defaultProfile) noexcept
-{
-    _validDefaultProfile = true;
-    _defaultProfile = defaultProfile;
-    _UnparsedDefaultProfile = Utils::GuidToString(defaultProfile);
-}
-
-winrt::guid GlobalAppSettings::DefaultProfile() const
-{
-    // If we have an unresolved default profile, we should likely explode.
-    THROW_HR_IF(E_INVALIDARG, !_validDefaultProfile);
-    return _defaultProfile;
-}
-
-bool GlobalAppSettings::HasUnparsedDefaultProfile() const
-{
-    return _UnparsedDefaultProfile.has_value();
-}
-
-winrt::hstring GlobalAppSettings::UnparsedDefaultProfile() const
-{
-    const auto val{ _getUnparsedDefaultProfileImpl() };
-    return val ? *val : hstring{ L"" };
-}
-
-void GlobalAppSettings::UnparsedDefaultProfile(const hstring& value)
-{
-    if (_UnparsedDefaultProfile != value)
-    {
-        _UnparsedDefaultProfile = value;
-        _validDefaultProfile = false;
-    }
-}
-
-void GlobalAppSettings::ClearUnparsedDefaultProfile()
-{
-    if (HasUnparsedDefaultProfile())
-    {
-        _UnparsedDefaultProfile = std::nullopt;
-    }
-}
-
-std::optional<winrt::hstring> GlobalAppSettings::_getUnparsedDefaultProfileImpl() const
-{
-    /*return user set value*/
-    if (_UnparsedDefaultProfile)
-    {
-        return _UnparsedDefaultProfile;
-    }
-
-    /*user set value was not set*/
-    /*iterate through parents to find a value*/
-    for (auto parent : _parents)
-    {
-        if (auto val{ parent->_getUnparsedDefaultProfileImpl() })
-        {
-            return val;
-        }
-    }
-
-    /*no value was found*/
-    return std::nullopt;
-}
-#pragma endregion
-
-winrt::Microsoft::Terminal::Settings::Model::KeyMapping GlobalAppSettings::KeyMap() const noexcept
-{
-    return *_keymap;
-}
-
-// Method Description:
-// - Create a new instance of this class from a serialized JsonObject.
-// Arguments:
-// - json: an object which should be a serialization of a GlobalAppSettings object.
-// Return Value:
-// - a new GlobalAppSettings instance created from the values in `json`
-winrt::com_ptr<GlobalAppSettings> GlobalAppSettings::FromJson(const Json::Value& json)
-{
-    auto result = winrt::make_self<GlobalAppSettings>();
-    result->LayerJson(json);
-    return result;
-}
-
-void GlobalAppSettings::LayerJson(const Json::Value& json)
-{
-    // _validDefaultProfile keeps track of whether we've verified that DefaultProfile points to something
-    // CascadiaSettings::_ResolveDefaultProfile performs a validation and updates DefaultProfile() with the
-    // resolved value, then making it valid.
-    _validDefaultProfile = false;
-    JsonUtils::GetValueForKey(json, DefaultProfileKey, _UnparsedDefaultProfile);
-
-    JsonUtils::GetValueForKey(json, AlwaysShowTabsKey, _AlwaysShowTabs);
-
-    JsonUtils::GetValueForKey(json, ConfirmCloseAllKey, _ConfirmCloseAllTabs);
-
-    JsonUtils::GetValueForKey(json, InitialRowsKey, _InitialRows);
-
-    JsonUtils::GetValueForKey(json, InitialColsKey, _InitialCols);
-
-    JsonUtils::GetValueForKey(json, InitialPositionKey, _InitialPosition);
-
-    JsonUtils::GetValueForKey(json, ShowTitleInTitlebarKey, _ShowTitleInTitlebar);
-
-    JsonUtils::GetValueForKey(json, ShowTabsInTitlebarKey, _ShowTabsInTitlebar);
-
-    JsonUtils::GetValueForKey(json, WordDelimitersKey, _WordDelimiters);
-
-    JsonUtils::GetValueForKey(json, CopyOnSelectKey, _CopyOnSelect);
-
-    JsonUtils::GetValueForKey(json, CopyFormattingKey, _CopyFormatting);
-
-    JsonUtils::GetValueForKey(json, WarnAboutLargePasteKey, _WarnAboutLargePaste);
-
-    JsonUtils::GetValueForKey(json, WarnAboutMultiLinePasteKey, _WarnAboutMultiLinePaste);
-
-    JsonUtils::GetValueForKey(json, LaunchModeKey, _LaunchMode);
-
-    JsonUtils::GetValueForKey(json, ThemeKey, _Theme);
-
-    JsonUtils::GetValueForKey(json, TabWidthModeKey, _TabWidthMode);
-
-    JsonUtils::GetValueForKey(json, SnapToGridOnResizeKey, _SnapToGridOnResize);
-
-    // GetValueForKey will only override the current value if the key exists
-    JsonUtils::GetValueForKey(json, DebugFeaturesKey, _DebugFeaturesEnabled);
-
-    JsonUtils::GetValueForKey(json, ForceFullRepaintRenderingKey, _ForceFullRepaintRendering);
-
-    JsonUtils::GetValueForKey(json, SoftwareRenderingKey, _SoftwareRendering);
-    JsonUtils::GetValueForKey(json, ForceVTInputKey, _ForceVTInput);
-
-    JsonUtils::GetValueForKey(json, EnableStartupTaskKey, _StartOnUserLogin);
-
-    JsonUtils::GetValueForKey(json, AlwaysOnTopKey, _AlwaysOnTop);
-
-    // GH#8076 - when adding enum values to this key, we also changed it from
-    // "useTabSwitcher" to "tabSwitcherMode". Continue supporting
-    // "useTabSwitcher", but prefer "tabSwitcherMode"
-    JsonUtils::GetValueForKey(json, LegacyUseTabSwitcherModeKey, _TabSwitcherMode);
-    JsonUtils::GetValueForKey(json, TabSwitcherModeKey, _TabSwitcherMode);
-
-    JsonUtils::GetValueForKey(json, DisableAnimationsKey, _DisableAnimations);
-
-    JsonUtils::GetValueForKey(json, StartupActionsKey, _StartupActions);
-
-<<<<<<< HEAD
-    JsonUtils::GetValueForKey(json, WindowingBehaviorKey, _WindowingBehavior);
-=======
-    JsonUtils::GetValueForKey(json, FocusFollowMouseKey, _FocusFollowMouse);
->>>>>>> 03ebe514
-
-    // This is a helper lambda to get the keybindings and commands out of both
-    // and array of objects. We'll use this twice, once on the legacy
-    // `keybindings` key, and again on the newer `bindings` key.
-    auto parseBindings = [this, &json](auto jsonKey) {
-        if (auto bindings{ json[JsonKey(jsonKey)] })
-        {
-            auto warnings = _keymap->LayerJson(bindings);
-            // It's possible that the user provided keybindings have some warnings
-            // in them - problems that we should alert the user to, but we can
-            // recover from. Most of these warnings cannot be detected later in the
-            // Validate settings phase, so we'll collect them now. If there were any
-            // warnings generated from parsing these keybindings, add them to our
-            // list of warnings.
-            _keybindingsWarnings.insert(_keybindingsWarnings.end(), warnings.begin(), warnings.end());
-
-            // Now parse the array again, but this time as a list of commands.
-            warnings = implementation::Command::LayerJson(_commands, bindings);
-        }
-    };
-    parseBindings(LegacyKeybindingsKey);
-    parseBindings(ActionsKey);
-}
-
-// Method Description:
-// - Adds the given colorscheme to our map of schemes, using its name as the key.
-// Arguments:
-// - scheme: the color scheme to add
-// Return Value:
-// - <none>
-void GlobalAppSettings::AddColorScheme(const Model::ColorScheme& scheme)
-{
-    _colorSchemes.Insert(scheme.Name(), scheme);
-}
-
-void GlobalAppSettings::RemoveColorScheme(hstring schemeName)
-{
-    _colorSchemes.TryRemove(schemeName);
-}
-
-// Method Description:
-// - Return the warnings that we've collected during parsing the JSON for the
-//   keybindings. It's possible that the user provided keybindings have some
-//   warnings in them - problems that we should alert the user to, but we can
-//   recover from.
-// Arguments:
-// - <none>
-// Return Value:
-// - <none>
-std::vector<winrt::Microsoft::Terminal::Settings::Model::SettingsLoadWarnings> GlobalAppSettings::KeybindingsWarnings() const
-{
-    return _keybindingsWarnings;
-}
-
-winrt::Windows::Foundation::Collections::IMapView<winrt::hstring, winrt::Microsoft::Terminal::Settings::Model::Command> GlobalAppSettings::Commands() noexcept
-{
-    return _commands.GetView();
-}
-
-// Method Description:
-// - Create a new serialized JsonObject from an instance of this class
-// Arguments:
-// - <none>
-// Return Value:
-// - the JsonObject representing this instance
-Json::Value GlobalAppSettings::ToJson() const
-{
-    Json::Value json{ Json::ValueType::objectValue };
-
-    // clang-format off
-    JsonUtils::SetValueForKey(json, DefaultProfileKey,              _UnparsedDefaultProfile);
-    JsonUtils::SetValueForKey(json, AlwaysShowTabsKey,              _AlwaysShowTabs);
-    JsonUtils::SetValueForKey(json, ConfirmCloseAllKey,             _ConfirmCloseAllTabs);
-    JsonUtils::SetValueForKey(json, InitialRowsKey,                 _InitialRows);
-    JsonUtils::SetValueForKey(json, InitialColsKey,                 _InitialCols);
-    JsonUtils::SetValueForKey(json, InitialPositionKey,             _InitialPosition);
-    JsonUtils::SetValueForKey(json, ShowTitleInTitlebarKey,         _ShowTitleInTitlebar);
-    JsonUtils::SetValueForKey(json, ShowTabsInTitlebarKey,          _ShowTabsInTitlebar);
-    JsonUtils::SetValueForKey(json, WordDelimitersKey,              _WordDelimiters);
-    JsonUtils::SetValueForKey(json, CopyOnSelectKey,                _CopyOnSelect);
-    JsonUtils::SetValueForKey(json, CopyFormattingKey,              _CopyFormatting);
-    JsonUtils::SetValueForKey(json, WarnAboutLargePasteKey,         _WarnAboutLargePaste);
-    JsonUtils::SetValueForKey(json, WarnAboutMultiLinePasteKey,     _WarnAboutMultiLinePaste);
-    JsonUtils::SetValueForKey(json, LaunchModeKey,                  _LaunchMode);
-    JsonUtils::SetValueForKey(json, ThemeKey,                       _Theme);
-    JsonUtils::SetValueForKey(json, TabWidthModeKey,                _TabWidthMode);
-    JsonUtils::SetValueForKey(json, SnapToGridOnResizeKey,          _SnapToGridOnResize);
-    JsonUtils::SetValueForKey(json, DebugFeaturesKey,               _DebugFeaturesEnabled);
-    JsonUtils::SetValueForKey(json, ForceFullRepaintRenderingKey,   _ForceFullRepaintRendering);
-    JsonUtils::SetValueForKey(json, SoftwareRenderingKey,           _SoftwareRendering);
-    JsonUtils::SetValueForKey(json, ForceVTInputKey,                _ForceVTInput);
-    JsonUtils::SetValueForKey(json, EnableStartupTaskKey,           _StartOnUserLogin);
-    JsonUtils::SetValueForKey(json, AlwaysOnTopKey,                 _AlwaysOnTop);
-    JsonUtils::SetValueForKey(json, TabSwitcherModeKey,             _TabSwitcherMode);
-    JsonUtils::SetValueForKey(json, DisableAnimationsKey,           _DisableAnimations);
-    JsonUtils::SetValueForKey(json, StartupActionsKey,              _StartupActions);
-    JsonUtils::SetValueForKey(json, FocusFollowMouseKey,            _FocusFollowMouse);
-    // clang-format on
-
-    // TODO GH#8100: keymap needs to be serialized here
-    //   For deserialization, we iterate over each action in the Json and interpret it as a keybinding, then as a command.
-    //   Converting this back to JSON is a problem because we have no way to know if a Command and Keybinding come from
-    //     the same entry.
-
-    return json;
-}
+// Copyright (c) Microsoft Corporation.
+// Licensed under the MIT license.
+
+#include "pch.h"
+#include "GlobalAppSettings.h"
+#include "../../types/inc/Utils.hpp"
+#include "../../inc/DefaultSettings.h"
+#include "JsonUtils.h"
+#include "TerminalSettingsSerializationHelpers.h"
+
+#include "GlobalAppSettings.g.cpp"
+
+using namespace Microsoft::Terminal::Settings::Model;
+using namespace winrt::Microsoft::Terminal::Settings::Model::implementation;
+using namespace winrt::Windows::UI::Xaml;
+using namespace ::Microsoft::Console;
+using namespace winrt::Microsoft::UI::Xaml::Controls;
+
+static constexpr std::string_view LegacyKeybindingsKey{ "keybindings" };
+static constexpr std::string_view ActionsKey{ "actions" };
+static constexpr std::string_view DefaultProfileKey{ "defaultProfile" };
+static constexpr std::string_view AlwaysShowTabsKey{ "alwaysShowTabs" };
+static constexpr std::string_view InitialRowsKey{ "initialRows" };
+static constexpr std::string_view InitialColsKey{ "initialCols" };
+static constexpr std::string_view InitialPositionKey{ "initialPosition" };
+static constexpr std::string_view ShowTitleInTitlebarKey{ "showTerminalTitleInTitlebar" };
+static constexpr std::string_view ThemeKey{ "theme" };
+static constexpr std::string_view TabWidthModeKey{ "tabWidthMode" };
+static constexpr std::string_view ShowTabsInTitlebarKey{ "showTabsInTitlebar" };
+static constexpr std::string_view WordDelimitersKey{ "wordDelimiters" };
+static constexpr std::string_view CopyOnSelectKey{ "copyOnSelect" };
+static constexpr std::string_view CopyFormattingKey{ "copyFormatting" };
+static constexpr std::string_view WarnAboutLargePasteKey{ "largePasteWarning" };
+static constexpr std::string_view WarnAboutMultiLinePasteKey{ "multiLinePasteWarning" };
+static constexpr std::string_view LaunchModeKey{ "launchMode" };
+static constexpr std::string_view ConfirmCloseAllKey{ "confirmCloseAllTabs" };
+static constexpr std::string_view SnapToGridOnResizeKey{ "snapToGridOnResize" };
+static constexpr std::string_view EnableStartupTaskKey{ "startOnUserLogin" };
+static constexpr std::string_view AlwaysOnTopKey{ "alwaysOnTop" };
+static constexpr std::string_view LegacyUseTabSwitcherModeKey{ "useTabSwitcher" };
+static constexpr std::string_view TabSwitcherModeKey{ "tabSwitcherMode" };
+static constexpr std::string_view DisableAnimationsKey{ "disableAnimations" };
+static constexpr std::string_view StartupActionsKey{ "startupActions" };
+static constexpr std::string_view FocusFollowMouseKey{ "focusFollowMouse" };
+static constexpr std::string_view WindowingBehaviorKey{ "windowingBehavior" };
+
+static constexpr std::string_view DebugFeaturesKey{ "debugFeatures" };
+
+static constexpr std::string_view ForceFullRepaintRenderingKey{ "experimental.rendering.forceFullRepaint" };
+static constexpr std::string_view SoftwareRenderingKey{ "experimental.rendering.software" };
+static constexpr std::string_view ForceVTInputKey{ "experimental.input.forceVT" };
+
+#ifdef _DEBUG
+static constexpr bool debugFeaturesDefault{ true };
+#else
+static constexpr bool debugFeaturesDefault{ false };
+#endif
+
+bool GlobalAppSettings::_getDefaultDebugFeaturesValue()
+{
+    return debugFeaturesDefault;
+}
+
+GlobalAppSettings::GlobalAppSettings() :
+    _keymap{ winrt::make_self<KeyMapping>() },
+    _keybindingsWarnings{},
+    _validDefaultProfile{ false },
+    _defaultProfile{}
+{
+    _commands = winrt::single_threaded_map<winrt::hstring, Model::Command>();
+    _colorSchemes = winrt::single_threaded_map<winrt::hstring, Model::ColorScheme>();
+}
+
+// Method Description:
+// - Copies any extraneous data from the parent before completing a CreateChild call
+// Arguments:
+// - <none>
+// Return Value:
+// - <none>
+void GlobalAppSettings::_FinalizeInheritance()
+{
+    // Globals only ever has 1 parent
+    FAIL_FAST_IF(_parents.size() > 1);
+    for (auto parent : _parents)
+    {
+        _keymap = std::move(parent->_keymap);
+        _keybindingsWarnings = std::move(parent->_keybindingsWarnings);
+        _colorSchemes = std::move(parent->_colorSchemes);
+        _commands = std::move(parent->_commands);
+    }
+}
+
+winrt::com_ptr<GlobalAppSettings> GlobalAppSettings::Copy() const
+{
+    auto globals{ winrt::make_self<GlobalAppSettings>() };
+    globals->_InitialRows = _InitialRows;
+    globals->_InitialCols = _InitialCols;
+    globals->_AlwaysShowTabs = _AlwaysShowTabs;
+    globals->_ShowTitleInTitlebar = _ShowTitleInTitlebar;
+    globals->_ConfirmCloseAllTabs = _ConfirmCloseAllTabs;
+    globals->_Theme = _Theme;
+    globals->_TabWidthMode = _TabWidthMode;
+    globals->_ShowTabsInTitlebar = _ShowTabsInTitlebar;
+    globals->_WordDelimiters = _WordDelimiters;
+    globals->_CopyOnSelect = _CopyOnSelect;
+    globals->_CopyFormatting = _CopyFormatting;
+    globals->_WarnAboutLargePaste = _WarnAboutLargePaste;
+    globals->_WarnAboutMultiLinePaste = _WarnAboutMultiLinePaste;
+    globals->_InitialPosition = _InitialPosition;
+    globals->_LaunchMode = _LaunchMode;
+    globals->_SnapToGridOnResize = _SnapToGridOnResize;
+    globals->_ForceFullRepaintRendering = _ForceFullRepaintRendering;
+    globals->_SoftwareRendering = _SoftwareRendering;
+    globals->_ForceVTInput = _ForceVTInput;
+    globals->_DebugFeaturesEnabled = _DebugFeaturesEnabled;
+    globals->_StartOnUserLogin = _StartOnUserLogin;
+    globals->_AlwaysOnTop = _AlwaysOnTop;
+    globals->_TabSwitcherMode = _TabSwitcherMode;
+    globals->_DisableAnimations = _DisableAnimations;
+    globals->_StartupActions = _StartupActions;
+    globals->_FocusFollowMouse = _FocusFollowMouse;
+
+    globals->_UnparsedDefaultProfile = _UnparsedDefaultProfile;
+    globals->_validDefaultProfile = _validDefaultProfile;
+    globals->_defaultProfile = _defaultProfile;
+    if (_keymap)
+    {
+        globals->_keymap = _keymap->Copy();
+    }
+    std::copy(_keybindingsWarnings.begin(), _keybindingsWarnings.end(), std::back_inserter(globals->_keybindingsWarnings));
+
+    if (_colorSchemes)
+    {
+        for (auto kv : _colorSchemes)
+        {
+            const auto schemeImpl{ winrt::get_self<ColorScheme>(kv.Value()) };
+            globals->_colorSchemes.Insert(kv.Key(), *schemeImpl->Copy());
+        }
+    }
+
+    if (_commands)
+    {
+        for (auto kv : _commands)
+        {
+            const auto commandImpl{ winrt::get_self<Command>(kv.Value()) };
+            globals->_commands.Insert(kv.Key(), *commandImpl->Copy());
+        }
+    }
+
+    // Globals only ever has 1 parent
+    FAIL_FAST_IF(_parents.size() > 1);
+    for (auto parent : _parents)
+    {
+        globals->InsertParent(parent->Copy());
+    }
+    return globals;
+}
+
+winrt::Windows::Foundation::Collections::IMapView<winrt::hstring, winrt::Microsoft::Terminal::Settings::Model::ColorScheme> GlobalAppSettings::ColorSchemes() noexcept
+{
+    return _colorSchemes.GetView();
+}
+
+#pragma region DefaultProfile
+void GlobalAppSettings::DefaultProfile(const winrt::guid& defaultProfile) noexcept
+{
+    _validDefaultProfile = true;
+    _defaultProfile = defaultProfile;
+    _UnparsedDefaultProfile = Utils::GuidToString(defaultProfile);
+}
+
+winrt::guid GlobalAppSettings::DefaultProfile() const
+{
+    // If we have an unresolved default profile, we should likely explode.
+    THROW_HR_IF(E_INVALIDARG, !_validDefaultProfile);
+    return _defaultProfile;
+}
+
+bool GlobalAppSettings::HasUnparsedDefaultProfile() const
+{
+    return _UnparsedDefaultProfile.has_value();
+}
+
+winrt::hstring GlobalAppSettings::UnparsedDefaultProfile() const
+{
+    const auto val{ _getUnparsedDefaultProfileImpl() };
+    return val ? *val : hstring{ L"" };
+}
+
+void GlobalAppSettings::UnparsedDefaultProfile(const hstring& value)
+{
+    if (_UnparsedDefaultProfile != value)
+    {
+        _UnparsedDefaultProfile = value;
+        _validDefaultProfile = false;
+    }
+}
+
+void GlobalAppSettings::ClearUnparsedDefaultProfile()
+{
+    if (HasUnparsedDefaultProfile())
+    {
+        _UnparsedDefaultProfile = std::nullopt;
+    }
+}
+
+std::optional<winrt::hstring> GlobalAppSettings::_getUnparsedDefaultProfileImpl() const
+{
+    /*return user set value*/
+    if (_UnparsedDefaultProfile)
+    {
+        return _UnparsedDefaultProfile;
+    }
+
+    /*user set value was not set*/
+    /*iterate through parents to find a value*/
+    for (auto parent : _parents)
+    {
+        if (auto val{ parent->_getUnparsedDefaultProfileImpl() })
+        {
+            return val;
+        }
+    }
+
+    /*no value was found*/
+    return std::nullopt;
+}
+#pragma endregion
+
+winrt::Microsoft::Terminal::Settings::Model::KeyMapping GlobalAppSettings::KeyMap() const noexcept
+{
+    return *_keymap;
+}
+
+// Method Description:
+// - Create a new instance of this class from a serialized JsonObject.
+// Arguments:
+// - json: an object which should be a serialization of a GlobalAppSettings object.
+// Return Value:
+// - a new GlobalAppSettings instance created from the values in `json`
+winrt::com_ptr<GlobalAppSettings> GlobalAppSettings::FromJson(const Json::Value& json)
+{
+    auto result = winrt::make_self<GlobalAppSettings>();
+    result->LayerJson(json);
+    return result;
+}
+
+void GlobalAppSettings::LayerJson(const Json::Value& json)
+{
+    // _validDefaultProfile keeps track of whether we've verified that DefaultProfile points to something
+    // CascadiaSettings::_ResolveDefaultProfile performs a validation and updates DefaultProfile() with the
+    // resolved value, then making it valid.
+    _validDefaultProfile = false;
+    JsonUtils::GetValueForKey(json, DefaultProfileKey, _UnparsedDefaultProfile);
+
+    JsonUtils::GetValueForKey(json, AlwaysShowTabsKey, _AlwaysShowTabs);
+
+    JsonUtils::GetValueForKey(json, ConfirmCloseAllKey, _ConfirmCloseAllTabs);
+
+    JsonUtils::GetValueForKey(json, InitialRowsKey, _InitialRows);
+
+    JsonUtils::GetValueForKey(json, InitialColsKey, _InitialCols);
+
+    JsonUtils::GetValueForKey(json, InitialPositionKey, _InitialPosition);
+
+    JsonUtils::GetValueForKey(json, ShowTitleInTitlebarKey, _ShowTitleInTitlebar);
+
+    JsonUtils::GetValueForKey(json, ShowTabsInTitlebarKey, _ShowTabsInTitlebar);
+
+    JsonUtils::GetValueForKey(json, WordDelimitersKey, _WordDelimiters);
+
+    JsonUtils::GetValueForKey(json, CopyOnSelectKey, _CopyOnSelect);
+
+    JsonUtils::GetValueForKey(json, CopyFormattingKey, _CopyFormatting);
+
+    JsonUtils::GetValueForKey(json, WarnAboutLargePasteKey, _WarnAboutLargePaste);
+
+    JsonUtils::GetValueForKey(json, WarnAboutMultiLinePasteKey, _WarnAboutMultiLinePaste);
+
+    JsonUtils::GetValueForKey(json, LaunchModeKey, _LaunchMode);
+
+    JsonUtils::GetValueForKey(json, ThemeKey, _Theme);
+
+    JsonUtils::GetValueForKey(json, TabWidthModeKey, _TabWidthMode);
+
+    JsonUtils::GetValueForKey(json, SnapToGridOnResizeKey, _SnapToGridOnResize);
+
+    // GetValueForKey will only override the current value if the key exists
+    JsonUtils::GetValueForKey(json, DebugFeaturesKey, _DebugFeaturesEnabled);
+
+    JsonUtils::GetValueForKey(json, ForceFullRepaintRenderingKey, _ForceFullRepaintRendering);
+
+    JsonUtils::GetValueForKey(json, SoftwareRenderingKey, _SoftwareRendering);
+    JsonUtils::GetValueForKey(json, ForceVTInputKey, _ForceVTInput);
+
+    JsonUtils::GetValueForKey(json, EnableStartupTaskKey, _StartOnUserLogin);
+
+    JsonUtils::GetValueForKey(json, AlwaysOnTopKey, _AlwaysOnTop);
+
+    // GH#8076 - when adding enum values to this key, we also changed it from
+    // "useTabSwitcher" to "tabSwitcherMode". Continue supporting
+    // "useTabSwitcher", but prefer "tabSwitcherMode"
+    JsonUtils::GetValueForKey(json, LegacyUseTabSwitcherModeKey, _TabSwitcherMode);
+    JsonUtils::GetValueForKey(json, TabSwitcherModeKey, _TabSwitcherMode);
+
+    JsonUtils::GetValueForKey(json, DisableAnimationsKey, _DisableAnimations);
+
+    JsonUtils::GetValueForKey(json, StartupActionsKey, _StartupActions);
+
+    JsonUtils::GetValueForKey(json, FocusFollowMouseKey, _FocusFollowMouse);
+
+    JsonUtils::GetValueForKey(json, WindowingBehaviorKey, _WindowingBehavior);
+
+    // This is a helper lambda to get the keybindings and commands out of both
+    // and array of objects. We'll use this twice, once on the legacy
+    // `keybindings` key, and again on the newer `bindings` key.
+    auto parseBindings = [this, &json](auto jsonKey) {
+        if (auto bindings{ json[JsonKey(jsonKey)] })
+        {
+            auto warnings = _keymap->LayerJson(bindings);
+            // It's possible that the user provided keybindings have some warnings
+            // in them - problems that we should alert the user to, but we can
+            // recover from. Most of these warnings cannot be detected later in the
+            // Validate settings phase, so we'll collect them now. If there were any
+            // warnings generated from parsing these keybindings, add them to our
+            // list of warnings.
+            _keybindingsWarnings.insert(_keybindingsWarnings.end(), warnings.begin(), warnings.end());
+
+            // Now parse the array again, but this time as a list of commands.
+            warnings = implementation::Command::LayerJson(_commands, bindings);
+        }
+    };
+    parseBindings(LegacyKeybindingsKey);
+    parseBindings(ActionsKey);
+}
+
+// Method Description:
+// - Adds the given colorscheme to our map of schemes, using its name as the key.
+// Arguments:
+// - scheme: the color scheme to add
+// Return Value:
+// - <none>
+void GlobalAppSettings::AddColorScheme(const Model::ColorScheme& scheme)
+{
+    _colorSchemes.Insert(scheme.Name(), scheme);
+}
+
+void GlobalAppSettings::RemoveColorScheme(hstring schemeName)
+{
+    _colorSchemes.TryRemove(schemeName);
+}
+
+// Method Description:
+// - Return the warnings that we've collected during parsing the JSON for the
+//   keybindings. It's possible that the user provided keybindings have some
+//   warnings in them - problems that we should alert the user to, but we can
+//   recover from.
+// Arguments:
+// - <none>
+// Return Value:
+// - <none>
+std::vector<winrt::Microsoft::Terminal::Settings::Model::SettingsLoadWarnings> GlobalAppSettings::KeybindingsWarnings() const
+{
+    return _keybindingsWarnings;
+}
+
+winrt::Windows::Foundation::Collections::IMapView<winrt::hstring, winrt::Microsoft::Terminal::Settings::Model::Command> GlobalAppSettings::Commands() noexcept
+{
+    return _commands.GetView();
+}
+
+// Method Description:
+// - Create a new serialized JsonObject from an instance of this class
+// Arguments:
+// - <none>
+// Return Value:
+// - the JsonObject representing this instance
+Json::Value GlobalAppSettings::ToJson() const
+{
+    Json::Value json{ Json::ValueType::objectValue };
+
+    // clang-format off
+    JsonUtils::SetValueForKey(json, DefaultProfileKey,              _UnparsedDefaultProfile);
+    JsonUtils::SetValueForKey(json, AlwaysShowTabsKey,              _AlwaysShowTabs);
+    JsonUtils::SetValueForKey(json, ConfirmCloseAllKey,             _ConfirmCloseAllTabs);
+    JsonUtils::SetValueForKey(json, InitialRowsKey,                 _InitialRows);
+    JsonUtils::SetValueForKey(json, InitialColsKey,                 _InitialCols);
+    JsonUtils::SetValueForKey(json, InitialPositionKey,             _InitialPosition);
+    JsonUtils::SetValueForKey(json, ShowTitleInTitlebarKey,         _ShowTitleInTitlebar);
+    JsonUtils::SetValueForKey(json, ShowTabsInTitlebarKey,          _ShowTabsInTitlebar);
+    JsonUtils::SetValueForKey(json, WordDelimitersKey,              _WordDelimiters);
+    JsonUtils::SetValueForKey(json, CopyOnSelectKey,                _CopyOnSelect);
+    JsonUtils::SetValueForKey(json, CopyFormattingKey,              _CopyFormatting);
+    JsonUtils::SetValueForKey(json, WarnAboutLargePasteKey,         _WarnAboutLargePaste);
+    JsonUtils::SetValueForKey(json, WarnAboutMultiLinePasteKey,     _WarnAboutMultiLinePaste);
+    JsonUtils::SetValueForKey(json, LaunchModeKey,                  _LaunchMode);
+    JsonUtils::SetValueForKey(json, ThemeKey,                       _Theme);
+    JsonUtils::SetValueForKey(json, TabWidthModeKey,                _TabWidthMode);
+    JsonUtils::SetValueForKey(json, SnapToGridOnResizeKey,          _SnapToGridOnResize);
+    JsonUtils::SetValueForKey(json, DebugFeaturesKey,               _DebugFeaturesEnabled);
+    JsonUtils::SetValueForKey(json, ForceFullRepaintRenderingKey,   _ForceFullRepaintRendering);
+    JsonUtils::SetValueForKey(json, SoftwareRenderingKey,           _SoftwareRendering);
+    JsonUtils::SetValueForKey(json, ForceVTInputKey,                _ForceVTInput);
+    JsonUtils::SetValueForKey(json, EnableStartupTaskKey,           _StartOnUserLogin);
+    JsonUtils::SetValueForKey(json, AlwaysOnTopKey,                 _AlwaysOnTop);
+    JsonUtils::SetValueForKey(json, TabSwitcherModeKey,             _TabSwitcherMode);
+    JsonUtils::SetValueForKey(json, DisableAnimationsKey,           _DisableAnimations);
+    JsonUtils::SetValueForKey(json, StartupActionsKey,              _StartupActions);
+    JsonUtils::SetValueForKey(json, FocusFollowMouseKey,            _FocusFollowMouse);
+    JsonUtils::SetValueForKey(json, WindowingBehaviorKey,           _WindowingBehavior);
+    // clang-format on
+
+    // TODO GH#8100: keymap needs to be serialized here
+    //   For deserialization, we iterate over each action in the Json and interpret it as a keybinding, then as a command.
+    //   Converting this back to JSON is a problem because we have no way to know if a Command and Keybinding come from
+    //     the same entry.
+
+    return json;
+}