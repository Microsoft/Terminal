﻿<?xml version="1.0" encoding="utf-8"?>
<Project DefaultTargets="Build" ToolsVersion="14.0" xmlns="http://schemas.microsoft.com/developer/msbuild/2003">
  <PropertyGroup>
    <ProjectGuid>{CA5CAD1A-9333-4D05-B12A-1905CBF112F9}</ProjectGuid>
    <Keyword>Win32Proj</Keyword>
    <RootNamespace>TerminalAppUnitTests</RootNamespace>
    <ProjectName>UnitTests_TerminalApp</ProjectName>
    <TargetName>Terminal.App.Unit.Tests</TargetName>
    <ConfigurationType>DynamicLibrary</ConfigurationType>
    <WindowsTargetPlatformMinVersion>10.0.18362.0</WindowsTargetPlatformMinVersion>
    <WindowsTargetPlatformVersion>10.0.18362.0</WindowsTargetPlatformVersion>
    <!-- We'll manage our own OutDir/IntDir -->
    <NoOutputRedirection>true</NoOutputRedirection>
  </PropertyGroup>

  <PropertyGroup>
  <!-- Manually change our outdir to be in a subdirectory. We don't really want
    to put our output in the bin root, because if we do, we'll copy
    TerminalApp.winmd to the bin root, and then every subsequent mdmerge step
    (in _any_ cppwinrt project) will automatically try to pick up
    TerminalApp.winmd as a dependency (which is just wrong). This MUST be done
    before importing common.build.pre.props -->
    <OutDir>$(SolutionDir)bin\$(Platform)\$(Configuration)\$(ProjectName)\</OutDir>
    <IntDir>$(SolutionDir)obj\$(Platform)\$(Configuration)\$(ProjectName)\</IntDir>
  </PropertyGroup>

  <Import Project="$(SolutionDir)\common.openconsole.props" Condition="'$(OpenConsoleDir)'==''" />
  <Import Project="$(OpenConsoleDir)\src\common.build.pre.props" />

  <!-- ========================= Headers ======================== -->
  <ItemGroup>
    <ClInclude Include="precomp.h" />
  </ItemGroup>

  <!-- ========================= Cpp Files ======================== -->
  <ItemGroup>
    <ClCompile Include="ColorHelperTests.cpp" />
    <ClCompile Include="JsonTests.cpp" />
    <ClCompile Include="DynamicProfileTests.cpp" />
    <ClCompile Include="precomp.cpp">
      <PrecompiledHeader>Create</PrecompiledHeader>
    </ClCompile>
    <!-- You _NEED_ to include this file and the jsoncpp IncludePath (below) if
    you want to use jsoncpp -->
    <ClCompile Include="$(OpenConsoleDir)\dep\jsoncpp\jsoncpp.cpp">
      <PrecompiledHeader>NotUsing</PrecompiledHeader>
    </ClCompile>
    <ClCompile Include="..\TerminalApp\ColorHelper.cpp">
      <PrecompiledHeader>NotUsing</PrecompiledHeader>
    </ClCompile>
  </ItemGroup>

  <!-- ========================= Project References ======================== -->
  <ItemGroup>
    <ProjectReference Include="$(OpenConsoleDir)\src\cascadia\TerminalApp\lib\TerminalAppLib.vcxproj" />
    <ProjectReference Include="$(OpenConsoleDir)\src\types\lib\types.vcxproj" />
  </ItemGroup>

  <!-- ========================= Globals ======================== -->

  <!-- ====================== Compiler & Linker Flags ===================== -->
  <ItemDefinitionGroup>
    <ClCompile>
      <AdditionalIncludeDirectories>..;$(OpenConsoleDir)\dep\jsoncpp\json;$(OpenConsoleDir)src\inc;$(OpenConsoleDir)src\inc\test;$(WinRT_IncludePath)\..\cppwinrt\winrt;"$(OpenConsoleDir)\src\cascadia\TerminalApp\lib\Generated Files";%(AdditionalIncludeDirectories)</AdditionalIncludeDirectories>
      <PrecompiledHeaderFile>precomp.h</PrecompiledHeaderFile>

      <!-- Manually disable unreachable code warning, because jconcpp has a ton of that. -->
      <DisableSpecificWarnings>4702;%(DisableSpecificWarnings)</DisableSpecificWarnings>
    </ClCompile>
    <Link>
      <AdditionalDependencies>WindowsApp.lib;%(AdditionalDependencies)</AdditionalDependencies>
    </Link>
  </ItemDefinitionGroup>

  <PropertyGroup>
    <GenerateManifest>true</GenerateManifest>
    <EmbedManifest>true</EmbedManifest>
  </PropertyGroup>
  <ItemGroup>
    <Manifest Include="TerminalApp.Unit.Tests.manifest" />
  </ItemGroup>

  <!-- Careful reordering these. Some default props (contained in these files) are order sensitive. -->
  <Import Project="$(OpenConsoleDir)src\common.build.post.props" />
  <Import Project="$(OpenConsoleDir)src\common.build.tests.props" />

  <PropertyGroup>
    <_CppWinrtBinRoot>&quot;$(OpenConsoleDir)$(Platform)\$(Configuration)\&quot;</_CppWinrtBinRoot>
    <!-- From Microsoft.UI.Xaml.targets -->
    <Native-Platform Condition="'$(Platform)' == 'Win32'">x86</Native-Platform>
    <Native-Platform Condition="'$(Platform)' != 'Win32'">$(Platform)</Native-Platform>
<<<<<<< HEAD
    <_MUXBinRoot>&quot;$(OpenConsoleDir)packages\Microsoft.UI.Xaml.2.4.0-prerelease.200506001\runtimes\win10-$(Native-Platform)\native\&quot;</_MUXBinRoot>
=======
    <_MUXBinRoot>&quot;$(OpenConsoleDir)packages\Microsoft.UI.Xaml.2.4.2-prerelease.200604001\runtimes\win10-$(Native-Platform)\native\&quot;</_MUXBinRoot>
>>>>>>> 1711c762
  </PropertyGroup>

  <ItemDefinitionGroup>
    <PreBuildEvent>
      <!-- Manually copy the Windows Terminal manifest to our project directory,
      so we only need to have one version for the entire solution. -->
      <Command>
        (xcopy /Y &quot;$(OpenConsoleDir)src\cascadia\WindowsTerminal\WindowsTerminal.manifest&quot; &quot;$(OpenConsoleDir)src\cascadia\ut_app\TerminalApp.Unit.Tests.manifest*&quot; )
      </Command>
    </PreBuildEvent>
  </ItemDefinitionGroup>
  <ItemDefinitionGroup>
    <PostBuildEvent>
      <!-- Manually copy A few needed things to our outdir.
      1. Our manifest, because some tests that can run unpackaged will need that
         to activate winrt types.
      2. Our AppManifest, for tests that _can't_ run unpackaged. Taef will use
         this during execution to create a temp package to run the tests in.
      3. All our dependent dlls, for any cppwinrt projects we have. We'll need
         them adjacent if we hope to activate any types contained in them. This
         also includes MUX manually, as the MUX targets from the nuget package
         don't work on this project :/
      -->
      <Command>
        echo OutDir=$(OutDir)
        (xcopy /Y &quot;$(OpenConsoleDir)src\cascadia\ut_app\TerminalApp.Unit.Tests.manifest&quot; &quot;$(OutDir)\TerminalApp.Unit.Tests.manifest*&quot; )
        (xcopy /Y &quot;$(OpenConsoleDir)src\cascadia\ut_app\TerminalApp.Unit.Tests.AppxManifest.xml&quot; &quot;$(OutDir)\TerminalApp.Unit.Tests.AppxManifest.xml*&quot; )
      </Command>
    </PostBuildEvent>
  </ItemDefinitionGroup>

  <!-- Import this set of targets that fixes a VS bug that manifests when using
  the TerminalAppLib project -->
  <Import Project="../TerminalApp/FixVisualStudioBug.targets" />

</Project>
<|MERGE_RESOLUTION|>--- conflicted
+++ resolved
@@ -1,132 +1,128 @@
-﻿<?xml version="1.0" encoding="utf-8"?>
-<Project DefaultTargets="Build" ToolsVersion="14.0" xmlns="http://schemas.microsoft.com/developer/msbuild/2003">
-  <PropertyGroup>
-    <ProjectGuid>{CA5CAD1A-9333-4D05-B12A-1905CBF112F9}</ProjectGuid>
-    <Keyword>Win32Proj</Keyword>
-    <RootNamespace>TerminalAppUnitTests</RootNamespace>
-    <ProjectName>UnitTests_TerminalApp</ProjectName>
-    <TargetName>Terminal.App.Unit.Tests</TargetName>
-    <ConfigurationType>DynamicLibrary</ConfigurationType>
-    <WindowsTargetPlatformMinVersion>10.0.18362.0</WindowsTargetPlatformMinVersion>
-    <WindowsTargetPlatformVersion>10.0.18362.0</WindowsTargetPlatformVersion>
-    <!-- We'll manage our own OutDir/IntDir -->
-    <NoOutputRedirection>true</NoOutputRedirection>
-  </PropertyGroup>
-
-  <PropertyGroup>
-  <!-- Manually change our outdir to be in a subdirectory. We don't really want
-    to put our output in the bin root, because if we do, we'll copy
-    TerminalApp.winmd to the bin root, and then every subsequent mdmerge step
-    (in _any_ cppwinrt project) will automatically try to pick up
-    TerminalApp.winmd as a dependency (which is just wrong). This MUST be done
-    before importing common.build.pre.props -->
-    <OutDir>$(SolutionDir)bin\$(Platform)\$(Configuration)\$(ProjectName)\</OutDir>
-    <IntDir>$(SolutionDir)obj\$(Platform)\$(Configuration)\$(ProjectName)\</IntDir>
-  </PropertyGroup>
-
-  <Import Project="$(SolutionDir)\common.openconsole.props" Condition="'$(OpenConsoleDir)'==''" />
-  <Import Project="$(OpenConsoleDir)\src\common.build.pre.props" />
-
-  <!-- ========================= Headers ======================== -->
-  <ItemGroup>
-    <ClInclude Include="precomp.h" />
-  </ItemGroup>
-
-  <!-- ========================= Cpp Files ======================== -->
-  <ItemGroup>
-    <ClCompile Include="ColorHelperTests.cpp" />
-    <ClCompile Include="JsonTests.cpp" />
-    <ClCompile Include="DynamicProfileTests.cpp" />
-    <ClCompile Include="precomp.cpp">
-      <PrecompiledHeader>Create</PrecompiledHeader>
-    </ClCompile>
-    <!-- You _NEED_ to include this file and the jsoncpp IncludePath (below) if
-    you want to use jsoncpp -->
-    <ClCompile Include="$(OpenConsoleDir)\dep\jsoncpp\jsoncpp.cpp">
-      <PrecompiledHeader>NotUsing</PrecompiledHeader>
-    </ClCompile>
-    <ClCompile Include="..\TerminalApp\ColorHelper.cpp">
-      <PrecompiledHeader>NotUsing</PrecompiledHeader>
-    </ClCompile>
-  </ItemGroup>
-
-  <!-- ========================= Project References ======================== -->
-  <ItemGroup>
-    <ProjectReference Include="$(OpenConsoleDir)\src\cascadia\TerminalApp\lib\TerminalAppLib.vcxproj" />
-    <ProjectReference Include="$(OpenConsoleDir)\src\types\lib\types.vcxproj" />
-  </ItemGroup>
-
-  <!-- ========================= Globals ======================== -->
-
-  <!-- ====================== Compiler & Linker Flags ===================== -->
-  <ItemDefinitionGroup>
-    <ClCompile>
-      <AdditionalIncludeDirectories>..;$(OpenConsoleDir)\dep\jsoncpp\json;$(OpenConsoleDir)src\inc;$(OpenConsoleDir)src\inc\test;$(WinRT_IncludePath)\..\cppwinrt\winrt;"$(OpenConsoleDir)\src\cascadia\TerminalApp\lib\Generated Files";%(AdditionalIncludeDirectories)</AdditionalIncludeDirectories>
-      <PrecompiledHeaderFile>precomp.h</PrecompiledHeaderFile>
-
-      <!-- Manually disable unreachable code warning, because jconcpp has a ton of that. -->
-      <DisableSpecificWarnings>4702;%(DisableSpecificWarnings)</DisableSpecificWarnings>
-    </ClCompile>
-    <Link>
-      <AdditionalDependencies>WindowsApp.lib;%(AdditionalDependencies)</AdditionalDependencies>
-    </Link>
-  </ItemDefinitionGroup>
-
-  <PropertyGroup>
-    <GenerateManifest>true</GenerateManifest>
-    <EmbedManifest>true</EmbedManifest>
-  </PropertyGroup>
-  <ItemGroup>
-    <Manifest Include="TerminalApp.Unit.Tests.manifest" />
-  </ItemGroup>
-
-  <!-- Careful reordering these. Some default props (contained in these files) are order sensitive. -->
-  <Import Project="$(OpenConsoleDir)src\common.build.post.props" />
-  <Import Project="$(OpenConsoleDir)src\common.build.tests.props" />
-
-  <PropertyGroup>
-    <_CppWinrtBinRoot>&quot;$(OpenConsoleDir)$(Platform)\$(Configuration)\&quot;</_CppWinrtBinRoot>
-    <!-- From Microsoft.UI.Xaml.targets -->
-    <Native-Platform Condition="'$(Platform)' == 'Win32'">x86</Native-Platform>
-    <Native-Platform Condition="'$(Platform)' != 'Win32'">$(Platform)</Native-Platform>
-<<<<<<< HEAD
-    <_MUXBinRoot>&quot;$(OpenConsoleDir)packages\Microsoft.UI.Xaml.2.4.0-prerelease.200506001\runtimes\win10-$(Native-Platform)\native\&quot;</_MUXBinRoot>
-=======
-    <_MUXBinRoot>&quot;$(OpenConsoleDir)packages\Microsoft.UI.Xaml.2.4.2-prerelease.200604001\runtimes\win10-$(Native-Platform)\native\&quot;</_MUXBinRoot>
->>>>>>> 1711c762
-  </PropertyGroup>
-
-  <ItemDefinitionGroup>
-    <PreBuildEvent>
-      <!-- Manually copy the Windows Terminal manifest to our project directory,
-      so we only need to have one version for the entire solution. -->
-      <Command>
-        (xcopy /Y &quot;$(OpenConsoleDir)src\cascadia\WindowsTerminal\WindowsTerminal.manifest&quot; &quot;$(OpenConsoleDir)src\cascadia\ut_app\TerminalApp.Unit.Tests.manifest*&quot; )
-      </Command>
-    </PreBuildEvent>
-  </ItemDefinitionGroup>
-  <ItemDefinitionGroup>
-    <PostBuildEvent>
-      <!-- Manually copy A few needed things to our outdir.
-      1. Our manifest, because some tests that can run unpackaged will need that
-         to activate winrt types.
-      2. Our AppManifest, for tests that _can't_ run unpackaged. Taef will use
-         this during execution to create a temp package to run the tests in.
-      3. All our dependent dlls, for any cppwinrt projects we have. We'll need
-         them adjacent if we hope to activate any types contained in them. This
-         also includes MUX manually, as the MUX targets from the nuget package
-         don't work on this project :/
-      -->
-      <Command>
-        echo OutDir=$(OutDir)
-        (xcopy /Y &quot;$(OpenConsoleDir)src\cascadia\ut_app\TerminalApp.Unit.Tests.manifest&quot; &quot;$(OutDir)\TerminalApp.Unit.Tests.manifest*&quot; )
-        (xcopy /Y &quot;$(OpenConsoleDir)src\cascadia\ut_app\TerminalApp.Unit.Tests.AppxManifest.xml&quot; &quot;$(OutDir)\TerminalApp.Unit.Tests.AppxManifest.xml*&quot; )
-      </Command>
-    </PostBuildEvent>
-  </ItemDefinitionGroup>
-
-  <!-- Import this set of targets that fixes a VS bug that manifests when using
-  the TerminalAppLib project -->
-  <Import Project="../TerminalApp/FixVisualStudioBug.targets" />
-
-</Project>
+﻿<?xml version="1.0" encoding="utf-8"?>
+<Project DefaultTargets="Build" ToolsVersion="14.0" xmlns="http://schemas.microsoft.com/developer/msbuild/2003">
+  <PropertyGroup>
+    <ProjectGuid>{CA5CAD1A-9333-4D05-B12A-1905CBF112F9}</ProjectGuid>
+    <Keyword>Win32Proj</Keyword>
+    <RootNamespace>TerminalAppUnitTests</RootNamespace>
+    <ProjectName>UnitTests_TerminalApp</ProjectName>
+    <TargetName>Terminal.App.Unit.Tests</TargetName>
+    <ConfigurationType>DynamicLibrary</ConfigurationType>
+    <WindowsTargetPlatformMinVersion>10.0.18362.0</WindowsTargetPlatformMinVersion>
+    <WindowsTargetPlatformVersion>10.0.18362.0</WindowsTargetPlatformVersion>
+    <!-- We'll manage our own OutDir/IntDir -->
+    <NoOutputRedirection>true</NoOutputRedirection>
+  </PropertyGroup>
+
+  <PropertyGroup>
+  <!-- Manually change our outdir to be in a subdirectory. We don't really want
+    to put our output in the bin root, because if we do, we'll copy
+    TerminalApp.winmd to the bin root, and then every subsequent mdmerge step
+    (in _any_ cppwinrt project) will automatically try to pick up
+    TerminalApp.winmd as a dependency (which is just wrong). This MUST be done
+    before importing common.build.pre.props -->
+    <OutDir>$(SolutionDir)bin\$(Platform)\$(Configuration)\$(ProjectName)\</OutDir>
+    <IntDir>$(SolutionDir)obj\$(Platform)\$(Configuration)\$(ProjectName)\</IntDir>
+  </PropertyGroup>
+
+  <Import Project="$(SolutionDir)\common.openconsole.props" Condition="'$(OpenConsoleDir)'==''" />
+  <Import Project="$(OpenConsoleDir)\src\common.build.pre.props" />
+
+  <!-- ========================= Headers ======================== -->
+  <ItemGroup>
+    <ClInclude Include="precomp.h" />
+  </ItemGroup>
+
+  <!-- ========================= Cpp Files ======================== -->
+  <ItemGroup>
+    <ClCompile Include="ColorHelperTests.cpp" />
+    <ClCompile Include="JsonTests.cpp" />
+    <ClCompile Include="DynamicProfileTests.cpp" />
+    <ClCompile Include="precomp.cpp">
+      <PrecompiledHeader>Create</PrecompiledHeader>
+    </ClCompile>
+    <!-- You _NEED_ to include this file and the jsoncpp IncludePath (below) if
+    you want to use jsoncpp -->
+    <ClCompile Include="$(OpenConsoleDir)\dep\jsoncpp\jsoncpp.cpp">
+      <PrecompiledHeader>NotUsing</PrecompiledHeader>
+    </ClCompile>
+    <ClCompile Include="..\TerminalApp\ColorHelper.cpp">
+      <PrecompiledHeader>NotUsing</PrecompiledHeader>
+    </ClCompile>
+  </ItemGroup>
+
+  <!-- ========================= Project References ======================== -->
+  <ItemGroup>
+    <ProjectReference Include="$(OpenConsoleDir)\src\cascadia\TerminalApp\lib\TerminalAppLib.vcxproj" />
+    <ProjectReference Include="$(OpenConsoleDir)\src\types\lib\types.vcxproj" />
+  </ItemGroup>
+
+  <!-- ========================= Globals ======================== -->
+
+  <!-- ====================== Compiler & Linker Flags ===================== -->
+  <ItemDefinitionGroup>
+    <ClCompile>
+      <AdditionalIncludeDirectories>..;$(OpenConsoleDir)\dep\jsoncpp\json;$(OpenConsoleDir)src\inc;$(OpenConsoleDir)src\inc\test;$(WinRT_IncludePath)\..\cppwinrt\winrt;"$(OpenConsoleDir)\src\cascadia\TerminalApp\lib\Generated Files";%(AdditionalIncludeDirectories)</AdditionalIncludeDirectories>
+      <PrecompiledHeaderFile>precomp.h</PrecompiledHeaderFile>
+
+      <!-- Manually disable unreachable code warning, because jconcpp has a ton of that. -->
+      <DisableSpecificWarnings>4702;%(DisableSpecificWarnings)</DisableSpecificWarnings>
+    </ClCompile>
+    <Link>
+      <AdditionalDependencies>WindowsApp.lib;%(AdditionalDependencies)</AdditionalDependencies>
+    </Link>
+  </ItemDefinitionGroup>
+
+  <PropertyGroup>
+    <GenerateManifest>true</GenerateManifest>
+    <EmbedManifest>true</EmbedManifest>
+  </PropertyGroup>
+  <ItemGroup>
+    <Manifest Include="TerminalApp.Unit.Tests.manifest" />
+  </ItemGroup>
+
+  <!-- Careful reordering these. Some default props (contained in these files) are order sensitive. -->
+  <Import Project="$(OpenConsoleDir)src\common.build.post.props" />
+  <Import Project="$(OpenConsoleDir)src\common.build.tests.props" />
+
+  <PropertyGroup>
+    <_CppWinrtBinRoot>&quot;$(OpenConsoleDir)$(Platform)\$(Configuration)\&quot;</_CppWinrtBinRoot>
+    <!-- From Microsoft.UI.Xaml.targets -->
+    <Native-Platform Condition="'$(Platform)' == 'Win32'">x86</Native-Platform>
+    <Native-Platform Condition="'$(Platform)' != 'Win32'">$(Platform)</Native-Platform>
+    <_MUXBinRoot>&quot;$(OpenConsoleDir)packages\Microsoft.UI.Xaml.2.4.2-prerelease.200604001\runtimes\win10-$(Native-Platform)\native\&quot;</_MUXBinRoot>
+  </PropertyGroup>
+
+  <ItemDefinitionGroup>
+    <PreBuildEvent>
+      <!-- Manually copy the Windows Terminal manifest to our project directory,
+      so we only need to have one version for the entire solution. -->
+      <Command>
+        (xcopy /Y &quot;$(OpenConsoleDir)src\cascadia\WindowsTerminal\WindowsTerminal.manifest&quot; &quot;$(OpenConsoleDir)src\cascadia\ut_app\TerminalApp.Unit.Tests.manifest*&quot; )
+      </Command>
+    </PreBuildEvent>
+  </ItemDefinitionGroup>
+  <ItemDefinitionGroup>
+    <PostBuildEvent>
+      <!-- Manually copy A few needed things to our outdir.
+      1. Our manifest, because some tests that can run unpackaged will need that
+         to activate winrt types.
+      2. Our AppManifest, for tests that _can't_ run unpackaged. Taef will use
+         this during execution to create a temp package to run the tests in.
+      3. All our dependent dlls, for any cppwinrt projects we have. We'll need
+         them adjacent if we hope to activate any types contained in them. This
+         also includes MUX manually, as the MUX targets from the nuget package
+         don't work on this project :/
+      -->
+      <Command>
+        echo OutDir=$(OutDir)
+        (xcopy /Y &quot;$(OpenConsoleDir)src\cascadia\ut_app\TerminalApp.Unit.Tests.manifest&quot; &quot;$(OutDir)\TerminalApp.Unit.Tests.manifest*&quot; )
+        (xcopy /Y &quot;$(OpenConsoleDir)src\cascadia\ut_app\TerminalApp.Unit.Tests.AppxManifest.xml&quot; &quot;$(OutDir)\TerminalApp.Unit.Tests.AppxManifest.xml*&quot; )
+      </Command>
+    </PostBuildEvent>
+  </ItemDefinitionGroup>
+
+  <!-- Import this set of targets that fixes a VS bug that manifests when using
+  the TerminalAppLib project -->
+  <Import Project="../TerminalApp/FixVisualStudioBug.targets" />
+
+</Project>