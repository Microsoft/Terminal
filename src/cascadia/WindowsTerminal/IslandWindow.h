// Copyright (c) Microsoft Corporation.
// Licensed under the MIT license.

#include "pch.h"
#include "BaseWindow.h"
#include <winrt/Microsoft.Terminal.TerminalControl.h>
#include <winrt/TerminalApp.h>
#include "../../cascadia/inc/cppwinrt_utils.h"

class IslandWindow :
    public BaseWindow<IslandWindow>
{
public:
    IslandWindow() noexcept;
    virtual ~IslandWindow() override;

    virtual void MakeWindow() noexcept;
    void Close();
    virtual void OnSize(const UINT width, const UINT height);

    [[nodiscard]] virtual LRESULT MessageHandler(UINT const message, WPARAM const wparam, LPARAM const lparam) noexcept override;
    void OnResize(const UINT width, const UINT height) override;
    void OnMinimize() override;
    void OnRestore() override;
    virtual void OnAppInitialized();
    virtual void SetContent(winrt::Windows::UI::Xaml::UIElement content);
    virtual void OnApplicationThemeChanged(const winrt::Windows::UI::Xaml::ElementTheme& requestedTheme);
    virtual SIZE GetTotalNonClientExclusiveSize(const UINT dpi) const noexcept;

    virtual void Initialize();

    void SetCreateCallback(std::function<void(const HWND, const RECT, winrt::TerminalApp::LaunchMode& launchMode)> pfn) noexcept;
    void SetSnapDimensionCallback(std::function<float(bool widthOrHeight, float dimension)> pfn) noexcept;

<<<<<<< HEAD
    void ToggleBorderless();
=======
    void ToggleFocusMode();
>>>>>>> 7d677c55
    void ToggleFullscreen();
    void SetAlwaysOnTop(const bool alwaysOnTop);

#pragma endregion

    DECLARE_EVENT(DragRegionClicked, _DragRegionClickedHandlers, winrt::delegate<>);
    DECLARE_EVENT(WindowCloseButtonClicked, _windowCloseButtonClickedHandler, winrt::delegate<>);
    WINRT_CALLBACK(MouseScrolled, winrt::delegate<void(til::point, int32_t)>);

protected:
    void ForceResize()
    {
        // Do a quick resize to force the island to paint
        const auto size = GetPhysicalSize();
        OnSize(size.cx, size.cy);
    }

    HWND _interopWindowHandle;

    winrt::Windows::UI::Xaml::Hosting::DesktopWindowXamlSource _source;

    winrt::Windows::UI::Xaml::Controls::Grid _rootGrid;

    std::function<void(const HWND, const RECT, winrt::TerminalApp::LaunchMode& launchMode)> _pfnCreateCallback;
    std::function<float(bool, float)> _pfnSnapDimensionCallback;

    void _HandleCreateWindow(const WPARAM wParam, const LPARAM lParam) noexcept;
    [[nodiscard]] LRESULT _OnSizing(const WPARAM wParam, const LPARAM lParam);

    bool _borderless{ false };
    bool _fullscreen{ false };
    bool _alwaysOnTop{ false };
    RECT _fullscreenWindowSize;
    RECT _nonFullscreenWindowSize;

    virtual void _SetIsBorderless(const bool borderlessEnabled);
    virtual void _SetIsFullscreen(const bool fullscreenEnabled);
    void _BackupWindowSizes(const bool currentIsInFullscreen);
    void _ApplyWindowSize();

<<<<<<< HEAD
    LONG _getCurrentWindowStyle() const;
=======
    LONG _getDesiredWindowStyle() const;
>>>>>>> 7d677c55

private:
    // This minimum width allows for width the tabs fit
    static constexpr long minimumWidth = 460L;
};
<|MERGE_RESOLUTION|>--- conflicted
+++ resolved
@@ -1,89 +1,81 @@
-// Copyright (c) Microsoft Corporation.
-// Licensed under the MIT license.
-
-#include "pch.h"
-#include "BaseWindow.h"
-#include <winrt/Microsoft.Terminal.TerminalControl.h>
-#include <winrt/TerminalApp.h>
-#include "../../cascadia/inc/cppwinrt_utils.h"
-
-class IslandWindow :
-    public BaseWindow<IslandWindow>
-{
-public:
-    IslandWindow() noexcept;
-    virtual ~IslandWindow() override;
-
-    virtual void MakeWindow() noexcept;
-    void Close();
-    virtual void OnSize(const UINT width, const UINT height);
-
-    [[nodiscard]] virtual LRESULT MessageHandler(UINT const message, WPARAM const wparam, LPARAM const lparam) noexcept override;
-    void OnResize(const UINT width, const UINT height) override;
-    void OnMinimize() override;
-    void OnRestore() override;
-    virtual void OnAppInitialized();
-    virtual void SetContent(winrt::Windows::UI::Xaml::UIElement content);
-    virtual void OnApplicationThemeChanged(const winrt::Windows::UI::Xaml::ElementTheme& requestedTheme);
-    virtual SIZE GetTotalNonClientExclusiveSize(const UINT dpi) const noexcept;
-
-    virtual void Initialize();
-
-    void SetCreateCallback(std::function<void(const HWND, const RECT, winrt::TerminalApp::LaunchMode& launchMode)> pfn) noexcept;
-    void SetSnapDimensionCallback(std::function<float(bool widthOrHeight, float dimension)> pfn) noexcept;
-
-<<<<<<< HEAD
-    void ToggleBorderless();
-=======
-    void ToggleFocusMode();
->>>>>>> 7d677c55
-    void ToggleFullscreen();
-    void SetAlwaysOnTop(const bool alwaysOnTop);
-
-#pragma endregion
-
-    DECLARE_EVENT(DragRegionClicked, _DragRegionClickedHandlers, winrt::delegate<>);
-    DECLARE_EVENT(WindowCloseButtonClicked, _windowCloseButtonClickedHandler, winrt::delegate<>);
-    WINRT_CALLBACK(MouseScrolled, winrt::delegate<void(til::point, int32_t)>);
-
-protected:
-    void ForceResize()
-    {
-        // Do a quick resize to force the island to paint
-        const auto size = GetPhysicalSize();
-        OnSize(size.cx, size.cy);
-    }
-
-    HWND _interopWindowHandle;
-
-    winrt::Windows::UI::Xaml::Hosting::DesktopWindowXamlSource _source;
-
-    winrt::Windows::UI::Xaml::Controls::Grid _rootGrid;
-
-    std::function<void(const HWND, const RECT, winrt::TerminalApp::LaunchMode& launchMode)> _pfnCreateCallback;
-    std::function<float(bool, float)> _pfnSnapDimensionCallback;
-
-    void _HandleCreateWindow(const WPARAM wParam, const LPARAM lParam) noexcept;
-    [[nodiscard]] LRESULT _OnSizing(const WPARAM wParam, const LPARAM lParam);
-
-    bool _borderless{ false };
-    bool _fullscreen{ false };
-    bool _alwaysOnTop{ false };
-    RECT _fullscreenWindowSize;
-    RECT _nonFullscreenWindowSize;
-
-    virtual void _SetIsBorderless(const bool borderlessEnabled);
-    virtual void _SetIsFullscreen(const bool fullscreenEnabled);
-    void _BackupWindowSizes(const bool currentIsInFullscreen);
-    void _ApplyWindowSize();
-
-<<<<<<< HEAD
-    LONG _getCurrentWindowStyle() const;
-=======
-    LONG _getDesiredWindowStyle() const;
->>>>>>> 7d677c55
-
-private:
-    // This minimum width allows for width the tabs fit
-    static constexpr long minimumWidth = 460L;
-};
+// Copyright (c) Microsoft Corporation.
+// Licensed under the MIT license.
+
+#include "pch.h"
+#include "BaseWindow.h"
+#include <winrt/Microsoft.Terminal.TerminalControl.h>
+#include <winrt/TerminalApp.h>
+#include "../../cascadia/inc/cppwinrt_utils.h"
+
+class IslandWindow :
+    public BaseWindow<IslandWindow>
+{
+public:
+    IslandWindow() noexcept;
+    virtual ~IslandWindow() override;
+
+    virtual void MakeWindow() noexcept;
+    void Close();
+    virtual void OnSize(const UINT width, const UINT height);
+
+    [[nodiscard]] virtual LRESULT MessageHandler(UINT const message, WPARAM const wparam, LPARAM const lparam) noexcept override;
+    void OnResize(const UINT width, const UINT height) override;
+    void OnMinimize() override;
+    void OnRestore() override;
+    virtual void OnAppInitialized();
+    virtual void SetContent(winrt::Windows::UI::Xaml::UIElement content);
+    virtual void OnApplicationThemeChanged(const winrt::Windows::UI::Xaml::ElementTheme& requestedTheme);
+    virtual SIZE GetTotalNonClientExclusiveSize(const UINT dpi) const noexcept;
+
+    virtual void Initialize();
+
+    void SetCreateCallback(std::function<void(const HWND, const RECT, winrt::TerminalApp::LaunchMode& launchMode)> pfn) noexcept;
+    void SetSnapDimensionCallback(std::function<float(bool widthOrHeight, float dimension)> pfn) noexcept;
+
+    void ToggleFocusMode();
+    void ToggleFullscreen();
+    void SetAlwaysOnTop(const bool alwaysOnTop);
+
+#pragma endregion
+
+    DECLARE_EVENT(DragRegionClicked, _DragRegionClickedHandlers, winrt::delegate<>);
+    DECLARE_EVENT(WindowCloseButtonClicked, _windowCloseButtonClickedHandler, winrt::delegate<>);
+    WINRT_CALLBACK(MouseScrolled, winrt::delegate<void(til::point, int32_t)>);
+
+protected:
+    void ForceResize()
+    {
+        // Do a quick resize to force the island to paint
+        const auto size = GetPhysicalSize();
+        OnSize(size.cx, size.cy);
+    }
+
+    HWND _interopWindowHandle;
+
+    winrt::Windows::UI::Xaml::Hosting::DesktopWindowXamlSource _source;
+
+    winrt::Windows::UI::Xaml::Controls::Grid _rootGrid;
+
+    std::function<void(const HWND, const RECT, winrt::TerminalApp::LaunchMode& launchMode)> _pfnCreateCallback;
+    std::function<float(bool, float)> _pfnSnapDimensionCallback;
+
+    void _HandleCreateWindow(const WPARAM wParam, const LPARAM lParam) noexcept;
+    [[nodiscard]] LRESULT _OnSizing(const WPARAM wParam, const LPARAM lParam);
+
+    bool _borderless{ false };
+    bool _fullscreen{ false };
+    bool _alwaysOnTop{ false };
+    RECT _fullscreenWindowSize;
+    RECT _nonFullscreenWindowSize;
+
+    virtual void _SetIsBorderless(const bool borderlessEnabled);
+    virtual void _SetIsFullscreen(const bool fullscreenEnabled);
+    void _BackupWindowSizes(const bool currentIsInFullscreen);
+    void _ApplyWindowSize();
+
+    LONG _getDesiredWindowStyle() const;
+
+private:
+    // This minimum width allows for width the tabs fit
+    static constexpr long minimumWidth = 460L;
+};