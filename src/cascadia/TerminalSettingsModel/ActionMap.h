/*++
Copyright (c) Microsoft Corporation
Licensed under the MIT license.

Module Name:
- ActionMap.h

Abstract:
- A mapping of key chords to actions. Includes (de)serialization logic.

Author(s):
- Carlos Zamora - September 2020

--*/

#pragma once

#include "ActionMap.g.h"
#include "IInheritable.h"
#include "Command.h"
#include "../inc/cppwinrt_utils.h"

// fwdecl unittest classes
namespace SettingsModelLocalTests
{
    class KeyBindingsTests;
    class DeserializationTests;
    class TerminalSettingsTests;
}

namespace winrt::Microsoft::Terminal::Settings::Model::implementation
{
    using InternalActionID = size_t;

    struct KeyChordHash
    {
        std::size_t operator()(const Control::KeyChord& key) const
        {
            return ::Microsoft::Terminal::Settings::Model::HashUtils::HashProperty(key.Modifiers(), key.Vkey());
        }
    };

    struct KeyChordEquality
    {
        bool operator()(const Control::KeyChord& lhs, const Control::KeyChord& rhs) const
        {
            return lhs.Modifiers() == rhs.Modifiers() && lhs.Vkey() == rhs.Vkey();
        }
    };

    struct ActionMap : ActionMapT<ActionMap>, IInheritable<ActionMap>
    {
        ActionMap();

        // views
        Windows::Foundation::Collections::IMapView<hstring, Model::ActionAndArgs> AvailableActions();
        Windows::Foundation::Collections::IMapView<hstring, Model::Command> NameMap();
        Windows::Foundation::Collections::IMapView<Control::KeyChord, Model::Command> GlobalHotkeys();
        Windows::Foundation::Collections::IMapView<Control::KeyChord, Model::Command> KeyBindings();
        com_ptr<ActionMap> Copy() const;

        // queries
        Model::Command GetActionByKeyChord(Control::KeyChord const& keys) const;
        Control::KeyChord GetKeyBindingForAction(ShortcutAction const& action) const;
        Control::KeyChord GetKeyBindingForAction(ShortcutAction const& action, IActionArgs const& actionArgs) const;

        // population
        void AddAction(const Model::Command& cmd);

        // JSON
        static com_ptr<ActionMap> FromJson(const Json::Value& json);
        std::vector<SettingsLoadWarnings> LayerJson(const Json::Value& json);
        Json::Value ToJson() const;

        // modification
        bool RebindKeys(Control::KeyChord const& oldKeys, Control::KeyChord const& newKeys);
        void DeleteKeyBinding(Control::KeyChord const& keys);
        void RegisterKeyBinding(Control::KeyChord keys, Model::ActionAndArgs action);

        static Windows::System::VirtualKeyModifiers ConvertVKModifiers(Control::KeyModifiers modifiers);

    private:
        std::optional<Model::Command> _GetActionByID(const InternalActionID actionID) const;
        std::optional<Model::Command> _GetActionByKeyChordInternal(Control::KeyChord const& keys) const;

<<<<<<< HEAD
        void _PopulateNameMapWithSpecialCommands(std::unordered_map<hstring, Model::Command>& nameMap) const;
=======
        void _PopulateAvailableActionsWithStandardCommands(std::unordered_map<hstring, Model::ActionAndArgs>& availableActions, std::set<InternalActionID>& visitedActionIDs) const;
        void _PopulateNameMapWithNestedCommands(std::unordered_map<hstring, Model::Command>& nameMap) const;
>>>>>>> 652650b9
        void _PopulateNameMapWithStandardCommands(std::unordered_map<hstring, Model::Command>& nameMap) const;
        void _PopulateKeyBindingMapWithStandardCommands(std::unordered_map<Control::KeyChord, Model::Command, KeyChordHash, KeyChordEquality>& keyBindingsMap, std::unordered_set<Control::KeyChord, KeyChordHash, KeyChordEquality>& unboundKeys) const;
        std::vector<Model::Command> _GetCumulativeActions() const noexcept;

        void _TryUpdateActionMap(const Model::Command& cmd, Model::Command& oldCmd, Model::Command& consolidatedCmd);
        void _TryUpdateName(const Model::Command& cmd, const Model::Command& oldCmd, const Model::Command& consolidatedCmd);
        void _TryUpdateKeyChord(const Model::Command& cmd, const Model::Command& oldCmd, const Model::Command& consolidatedCmd);

        Windows::Foundation::Collections::IMap<hstring, Model::ActionAndArgs> _AvailableActionsCache{ nullptr };
        Windows::Foundation::Collections::IMap<hstring, Model::Command> _NameMapCache{ nullptr };
        Windows::Foundation::Collections::IMap<Control::KeyChord, Model::Command> _GlobalHotkeysCache{ nullptr };
        Windows::Foundation::Collections::IMap<Control::KeyChord, Model::Command> _KeyBindingMapCache{ nullptr };
        Windows::Foundation::Collections::IMap<hstring, Model::Command> _NestedCommands{ nullptr };
        Windows::Foundation::Collections::IVector<Model::Command> _IterableCommands{ nullptr };
        std::unordered_map<Control::KeyChord, InternalActionID, KeyChordHash, KeyChordEquality> _KeyMap;
        std::unordered_map<InternalActionID, Model::Command> _ActionMap;

        // Masking Actions:
        // These are actions that were introduced in an ancestor,
        //   but were edited (or unbound) in the current layer.
        // _ActionMap shows a Command with keys that were added in this layer,
        //   whereas _MaskingActions provides a view that encompasses all of
        //   the valid associated key chords.
        // Maintaining this map allows us to return a valid Command
        //   in GetKeyBindingForAction.
        // Additionally, these commands to not need to be serialized,
        //   whereas those in _ActionMap do. These actions provide more data
        //   than is necessary to be serialized.
        std::unordered_map<InternalActionID, Model::Command> _MaskingActions;

        friend class SettingsModelLocalTests::KeyBindingsTests;
        friend class SettingsModelLocalTests::DeserializationTests;
        friend class SettingsModelLocalTests::TerminalSettingsTests;
    };
}
<|MERGE_RESOLUTION|>--- conflicted
+++ resolved
@@ -1,126 +1,122 @@
-/*++
-Copyright (c) Microsoft Corporation
-Licensed under the MIT license.
-
-Module Name:
-- ActionMap.h
-
-Abstract:
-- A mapping of key chords to actions. Includes (de)serialization logic.
-
-Author(s):
-- Carlos Zamora - September 2020
-
---*/
-
-#pragma once
-
-#include "ActionMap.g.h"
-#include "IInheritable.h"
-#include "Command.h"
-#include "../inc/cppwinrt_utils.h"
-
-// fwdecl unittest classes
-namespace SettingsModelLocalTests
-{
-    class KeyBindingsTests;
-    class DeserializationTests;
-    class TerminalSettingsTests;
-}
-
-namespace winrt::Microsoft::Terminal::Settings::Model::implementation
-{
-    using InternalActionID = size_t;
-
-    struct KeyChordHash
-    {
-        std::size_t operator()(const Control::KeyChord& key) const
-        {
-            return ::Microsoft::Terminal::Settings::Model::HashUtils::HashProperty(key.Modifiers(), key.Vkey());
-        }
-    };
-
-    struct KeyChordEquality
-    {
-        bool operator()(const Control::KeyChord& lhs, const Control::KeyChord& rhs) const
-        {
-            return lhs.Modifiers() == rhs.Modifiers() && lhs.Vkey() == rhs.Vkey();
-        }
-    };
-
-    struct ActionMap : ActionMapT<ActionMap>, IInheritable<ActionMap>
-    {
-        ActionMap();
-
-        // views
-        Windows::Foundation::Collections::IMapView<hstring, Model::ActionAndArgs> AvailableActions();
-        Windows::Foundation::Collections::IMapView<hstring, Model::Command> NameMap();
-        Windows::Foundation::Collections::IMapView<Control::KeyChord, Model::Command> GlobalHotkeys();
-        Windows::Foundation::Collections::IMapView<Control::KeyChord, Model::Command> KeyBindings();
-        com_ptr<ActionMap> Copy() const;
-
-        // queries
-        Model::Command GetActionByKeyChord(Control::KeyChord const& keys) const;
-        Control::KeyChord GetKeyBindingForAction(ShortcutAction const& action) const;
-        Control::KeyChord GetKeyBindingForAction(ShortcutAction const& action, IActionArgs const& actionArgs) const;
-
-        // population
-        void AddAction(const Model::Command& cmd);
-
-        // JSON
-        static com_ptr<ActionMap> FromJson(const Json::Value& json);
-        std::vector<SettingsLoadWarnings> LayerJson(const Json::Value& json);
-        Json::Value ToJson() const;
-
-        // modification
-        bool RebindKeys(Control::KeyChord const& oldKeys, Control::KeyChord const& newKeys);
-        void DeleteKeyBinding(Control::KeyChord const& keys);
-        void RegisterKeyBinding(Control::KeyChord keys, Model::ActionAndArgs action);
-
-        static Windows::System::VirtualKeyModifiers ConvertVKModifiers(Control::KeyModifiers modifiers);
-
-    private:
-        std::optional<Model::Command> _GetActionByID(const InternalActionID actionID) const;
-        std::optional<Model::Command> _GetActionByKeyChordInternal(Control::KeyChord const& keys) const;
-
-<<<<<<< HEAD
-        void _PopulateNameMapWithSpecialCommands(std::unordered_map<hstring, Model::Command>& nameMap) const;
-=======
-        void _PopulateAvailableActionsWithStandardCommands(std::unordered_map<hstring, Model::ActionAndArgs>& availableActions, std::set<InternalActionID>& visitedActionIDs) const;
-        void _PopulateNameMapWithNestedCommands(std::unordered_map<hstring, Model::Command>& nameMap) const;
->>>>>>> 652650b9
-        void _PopulateNameMapWithStandardCommands(std::unordered_map<hstring, Model::Command>& nameMap) const;
-        void _PopulateKeyBindingMapWithStandardCommands(std::unordered_map<Control::KeyChord, Model::Command, KeyChordHash, KeyChordEquality>& keyBindingsMap, std::unordered_set<Control::KeyChord, KeyChordHash, KeyChordEquality>& unboundKeys) const;
-        std::vector<Model::Command> _GetCumulativeActions() const noexcept;
-
-        void _TryUpdateActionMap(const Model::Command& cmd, Model::Command& oldCmd, Model::Command& consolidatedCmd);
-        void _TryUpdateName(const Model::Command& cmd, const Model::Command& oldCmd, const Model::Command& consolidatedCmd);
-        void _TryUpdateKeyChord(const Model::Command& cmd, const Model::Command& oldCmd, const Model::Command& consolidatedCmd);
-
-        Windows::Foundation::Collections::IMap<hstring, Model::ActionAndArgs> _AvailableActionsCache{ nullptr };
-        Windows::Foundation::Collections::IMap<hstring, Model::Command> _NameMapCache{ nullptr };
-        Windows::Foundation::Collections::IMap<Control::KeyChord, Model::Command> _GlobalHotkeysCache{ nullptr };
-        Windows::Foundation::Collections::IMap<Control::KeyChord, Model::Command> _KeyBindingMapCache{ nullptr };
-        Windows::Foundation::Collections::IMap<hstring, Model::Command> _NestedCommands{ nullptr };
-        Windows::Foundation::Collections::IVector<Model::Command> _IterableCommands{ nullptr };
-        std::unordered_map<Control::KeyChord, InternalActionID, KeyChordHash, KeyChordEquality> _KeyMap;
-        std::unordered_map<InternalActionID, Model::Command> _ActionMap;
-
-        // Masking Actions:
-        // These are actions that were introduced in an ancestor,
-        //   but were edited (or unbound) in the current layer.
-        // _ActionMap shows a Command with keys that were added in this layer,
-        //   whereas _MaskingActions provides a view that encompasses all of
-        //   the valid associated key chords.
-        // Maintaining this map allows us to return a valid Command
-        //   in GetKeyBindingForAction.
-        // Additionally, these commands to not need to be serialized,
-        //   whereas those in _ActionMap do. These actions provide more data
-        //   than is necessary to be serialized.
-        std::unordered_map<InternalActionID, Model::Command> _MaskingActions;
-
-        friend class SettingsModelLocalTests::KeyBindingsTests;
-        friend class SettingsModelLocalTests::DeserializationTests;
-        friend class SettingsModelLocalTests::TerminalSettingsTests;
-    };
-}
+/*++
+Copyright (c) Microsoft Corporation
+Licensed under the MIT license.
+
+Module Name:
+- ActionMap.h
+
+Abstract:
+- A mapping of key chords to actions. Includes (de)serialization logic.
+
+Author(s):
+- Carlos Zamora - September 2020
+
+--*/
+
+#pragma once
+
+#include "ActionMap.g.h"
+#include "IInheritable.h"
+#include "Command.h"
+#include "../inc/cppwinrt_utils.h"
+
+// fwdecl unittest classes
+namespace SettingsModelLocalTests
+{
+    class KeyBindingsTests;
+    class DeserializationTests;
+    class TerminalSettingsTests;
+}
+
+namespace winrt::Microsoft::Terminal::Settings::Model::implementation
+{
+    using InternalActionID = size_t;
+
+    struct KeyChordHash
+    {
+        std::size_t operator()(const Control::KeyChord& key) const
+        {
+            return ::Microsoft::Terminal::Settings::Model::HashUtils::HashProperty(key.Modifiers(), key.Vkey());
+        }
+    };
+
+    struct KeyChordEquality
+    {
+        bool operator()(const Control::KeyChord& lhs, const Control::KeyChord& rhs) const
+        {
+            return lhs.Modifiers() == rhs.Modifiers() && lhs.Vkey() == rhs.Vkey();
+        }
+    };
+
+    struct ActionMap : ActionMapT<ActionMap>, IInheritable<ActionMap>
+    {
+        ActionMap();
+
+        // views
+        Windows::Foundation::Collections::IMapView<hstring, Model::ActionAndArgs> AvailableActions();
+        Windows::Foundation::Collections::IMapView<hstring, Model::Command> NameMap();
+        Windows::Foundation::Collections::IMapView<Control::KeyChord, Model::Command> GlobalHotkeys();
+        Windows::Foundation::Collections::IMapView<Control::KeyChord, Model::Command> KeyBindings();
+        com_ptr<ActionMap> Copy() const;
+
+        // queries
+        Model::Command GetActionByKeyChord(Control::KeyChord const& keys) const;
+        Control::KeyChord GetKeyBindingForAction(ShortcutAction const& action) const;
+        Control::KeyChord GetKeyBindingForAction(ShortcutAction const& action, IActionArgs const& actionArgs) const;
+
+        // population
+        void AddAction(const Model::Command& cmd);
+
+        // JSON
+        static com_ptr<ActionMap> FromJson(const Json::Value& json);
+        std::vector<SettingsLoadWarnings> LayerJson(const Json::Value& json);
+        Json::Value ToJson() const;
+
+        // modification
+        bool RebindKeys(Control::KeyChord const& oldKeys, Control::KeyChord const& newKeys);
+        void DeleteKeyBinding(Control::KeyChord const& keys);
+        void RegisterKeyBinding(Control::KeyChord keys, Model::ActionAndArgs action);
+
+        static Windows::System::VirtualKeyModifiers ConvertVKModifiers(Control::KeyModifiers modifiers);
+
+    private:
+        std::optional<Model::Command> _GetActionByID(const InternalActionID actionID) const;
+        std::optional<Model::Command> _GetActionByKeyChordInternal(Control::KeyChord const& keys) const;
+
+        void _PopulateAvailableActionsWithStandardCommands(std::unordered_map<hstring, Model::ActionAndArgs>& availableActions, std::set<InternalActionID>& visitedActionIDs) const;
+        void _PopulateNameMapWithSpecialCommands(std::unordered_map<hstring, Model::Command>& nameMap) const;
+        void _PopulateNameMapWithStandardCommands(std::unordered_map<hstring, Model::Command>& nameMap) const;
+        void _PopulateKeyBindingMapWithStandardCommands(std::unordered_map<Control::KeyChord, Model::Command, KeyChordHash, KeyChordEquality>& keyBindingsMap, std::unordered_set<Control::KeyChord, KeyChordHash, KeyChordEquality>& unboundKeys) const;
+        std::vector<Model::Command> _GetCumulativeActions() const noexcept;
+
+        void _TryUpdateActionMap(const Model::Command& cmd, Model::Command& oldCmd, Model::Command& consolidatedCmd);
+        void _TryUpdateName(const Model::Command& cmd, const Model::Command& oldCmd, const Model::Command& consolidatedCmd);
+        void _TryUpdateKeyChord(const Model::Command& cmd, const Model::Command& oldCmd, const Model::Command& consolidatedCmd);
+
+        Windows::Foundation::Collections::IMap<hstring, Model::ActionAndArgs> _AvailableActionsCache{ nullptr };
+        Windows::Foundation::Collections::IMap<hstring, Model::Command> _NameMapCache{ nullptr };
+        Windows::Foundation::Collections::IMap<Control::KeyChord, Model::Command> _GlobalHotkeysCache{ nullptr };
+        Windows::Foundation::Collections::IMap<Control::KeyChord, Model::Command> _KeyBindingMapCache{ nullptr };
+        Windows::Foundation::Collections::IMap<hstring, Model::Command> _NestedCommands{ nullptr };
+        Windows::Foundation::Collections::IVector<Model::Command> _IterableCommands{ nullptr };
+        std::unordered_map<Control::KeyChord, InternalActionID, KeyChordHash, KeyChordEquality> _KeyMap;
+        std::unordered_map<InternalActionID, Model::Command> _ActionMap;
+
+        // Masking Actions:
+        // These are actions that were introduced in an ancestor,
+        //   but were edited (or unbound) in the current layer.
+        // _ActionMap shows a Command with keys that were added in this layer,
+        //   whereas _MaskingActions provides a view that encompasses all of
+        //   the valid associated key chords.
+        // Maintaining this map allows us to return a valid Command
+        //   in GetKeyBindingForAction.
+        // Additionally, these commands to not need to be serialized,
+        //   whereas those in _ActionMap do. These actions provide more data
+        //   than is necessary to be serialized.
+        std::unordered_map<InternalActionID, Model::Command> _MaskingActions;
+
+        friend class SettingsModelLocalTests::KeyBindingsTests;
+        friend class SettingsModelLocalTests::DeserializationTests;
+        friend class SettingsModelLocalTests::TerminalSettingsTests;
+    };
+}