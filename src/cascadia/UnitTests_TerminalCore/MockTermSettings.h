#pragma once

#include "pch.h"
#include <WexTestClass.h>

#include "DefaultSettings.h"

#include <winrt/Microsoft.Terminal.Core.h>
#include "../inc/cppwinrt_utils.h"

using namespace winrt::Microsoft::Terminal::Core;

namespace TerminalCoreUnitTests
{
    class MockTermSettings : public winrt::implements<MockTermSettings, ICoreSettings, ICoreAppearance>
    {
    public:
        MockTermSettings(int32_t historySize, int32_t initialRows, int32_t initialCols) :
            _historySize(historySize),
            _initialRows(initialRows),
            _initialCols(initialCols)
        {
        }

        // property getters - all implemented
        int32_t HistorySize() { return _historySize; }
        int32_t InitialRows() { return _initialRows; }
        int32_t InitialCols() { return _initialCols; }
        til::color DefaultForeground() { return COLOR_WHITE; }
        til::color DefaultBackground() { return COLOR_BLACK; }
        bool SnapOnInput() { return false; }
        bool AltGrAliasing() { return true; }
        til::color CursorColor() { return COLOR_WHITE; }
        CursorStyle CursorShape() const noexcept { return CursorStyle::Vintage; }
        uint32_t CursorHeight() { return 42UL; }
        winrt::hstring WordDelimiters() { return winrt::hstring(DEFAULT_WORD_DELIMITERS); }
        bool CopyOnSelect() { return _copyOnSelect; }
        bool FocusFollowMouse() { return _focusFollowMouse; }
        winrt::hstring StartingTitle() { return _startingTitle; }
        bool SuppressApplicationTitle() { return _suppressApplicationTitle; }
        til::color SelectionBackground() { return COLOR_WHITE; }
        bool ForceVTInput() { return false; }
        ICoreAppearance UnfocusedAppearance() { return {}; };
<<<<<<< HEAD
=======
        winrt::Windows::Foundation::IReference<winrt::Microsoft::Terminal::Core::Color> TabColor() { return nullptr; }
        winrt::Windows::Foundation::IReference<winrt::Microsoft::Terminal::Core::Color> StartingTabColor() { return nullptr; }
>>>>>>> b8e36bae

        // other implemented methods
        til::color GetColorTableEntry(int32_t) const { return 123; }

        // property setters - all unimplemented
        void HistorySize(int32_t) {}
        void InitialRows(int32_t) {}
        void InitialCols(int32_t) {}
        void DefaultForeground(til::color) {}
        void DefaultBackground(til::color) {}
        void SnapOnInput(bool) {}
        void AltGrAliasing(bool) {}
        void CursorColor(til::color) {}
        void CursorShape(CursorStyle const&) noexcept {}
        void CursorHeight(uint32_t) {}
        void WordDelimiters(winrt::hstring) {}
        void CopyOnSelect(bool copyOnSelect) { _copyOnSelect = copyOnSelect; }
        void FocusFollowMouse(bool focusFollowMouse) { _focusFollowMouse = focusFollowMouse; }
        void StartingTitle(winrt::hstring const& value) { _startingTitle = value; }
        void SuppressApplicationTitle(bool suppressApplicationTitle) { _suppressApplicationTitle = suppressApplicationTitle; }
        void SelectionBackground(til::color) {}
        void ForceVTInput(bool) {}
        void UnfocusedAppearance(ICoreAppearance) {}
<<<<<<< HEAD

        WINRT_PROPERTY(winrt::Windows::Foundation::IReference<uint32_t>, TabColor, nullptr);
        WINRT_PROPERTY(winrt::Windows::Foundation::IReference<uint32_t>, StartingTabColor, nullptr);
=======
        void TabColor(const IInspectable&) {}
        void StartingTabColor(const IInspectable&) {}
>>>>>>> b8e36bae

    private:
        int32_t _historySize;
        int32_t _initialRows;
        int32_t _initialCols;
        bool _copyOnSelect{ false };
        bool _focusFollowMouse{ false };
        bool _suppressApplicationTitle{ false };
        winrt::hstring _startingTitle;
    };
}
<|MERGE_RESOLUTION|>--- conflicted
+++ resolved
@@ -1,90 +1,81 @@
-#pragma once
-
-#include "pch.h"
-#include <WexTestClass.h>
-
-#include "DefaultSettings.h"
-
-#include <winrt/Microsoft.Terminal.Core.h>
-#include "../inc/cppwinrt_utils.h"
-
-using namespace winrt::Microsoft::Terminal::Core;
-
-namespace TerminalCoreUnitTests
-{
-    class MockTermSettings : public winrt::implements<MockTermSettings, ICoreSettings, ICoreAppearance>
-    {
-    public:
-        MockTermSettings(int32_t historySize, int32_t initialRows, int32_t initialCols) :
-            _historySize(historySize),
-            _initialRows(initialRows),
-            _initialCols(initialCols)
-        {
-        }
-
-        // property getters - all implemented
-        int32_t HistorySize() { return _historySize; }
-        int32_t InitialRows() { return _initialRows; }
-        int32_t InitialCols() { return _initialCols; }
-        til::color DefaultForeground() { return COLOR_WHITE; }
-        til::color DefaultBackground() { return COLOR_BLACK; }
-        bool SnapOnInput() { return false; }
-        bool AltGrAliasing() { return true; }
-        til::color CursorColor() { return COLOR_WHITE; }
-        CursorStyle CursorShape() const noexcept { return CursorStyle::Vintage; }
-        uint32_t CursorHeight() { return 42UL; }
-        winrt::hstring WordDelimiters() { return winrt::hstring(DEFAULT_WORD_DELIMITERS); }
-        bool CopyOnSelect() { return _copyOnSelect; }
-        bool FocusFollowMouse() { return _focusFollowMouse; }
-        winrt::hstring StartingTitle() { return _startingTitle; }
-        bool SuppressApplicationTitle() { return _suppressApplicationTitle; }
-        til::color SelectionBackground() { return COLOR_WHITE; }
-        bool ForceVTInput() { return false; }
-        ICoreAppearance UnfocusedAppearance() { return {}; };
-<<<<<<< HEAD
-=======
-        winrt::Windows::Foundation::IReference<winrt::Microsoft::Terminal::Core::Color> TabColor() { return nullptr; }
-        winrt::Windows::Foundation::IReference<winrt::Microsoft::Terminal::Core::Color> StartingTabColor() { return nullptr; }
->>>>>>> b8e36bae
-
-        // other implemented methods
-        til::color GetColorTableEntry(int32_t) const { return 123; }
-
-        // property setters - all unimplemented
-        void HistorySize(int32_t) {}
-        void InitialRows(int32_t) {}
-        void InitialCols(int32_t) {}
-        void DefaultForeground(til::color) {}
-        void DefaultBackground(til::color) {}
-        void SnapOnInput(bool) {}
-        void AltGrAliasing(bool) {}
-        void CursorColor(til::color) {}
-        void CursorShape(CursorStyle const&) noexcept {}
-        void CursorHeight(uint32_t) {}
-        void WordDelimiters(winrt::hstring) {}
-        void CopyOnSelect(bool copyOnSelect) { _copyOnSelect = copyOnSelect; }
-        void FocusFollowMouse(bool focusFollowMouse) { _focusFollowMouse = focusFollowMouse; }
-        void StartingTitle(winrt::hstring const& value) { _startingTitle = value; }
-        void SuppressApplicationTitle(bool suppressApplicationTitle) { _suppressApplicationTitle = suppressApplicationTitle; }
-        void SelectionBackground(til::color) {}
-        void ForceVTInput(bool) {}
-        void UnfocusedAppearance(ICoreAppearance) {}
-<<<<<<< HEAD
-
-        WINRT_PROPERTY(winrt::Windows::Foundation::IReference<uint32_t>, TabColor, nullptr);
-        WINRT_PROPERTY(winrt::Windows::Foundation::IReference<uint32_t>, StartingTabColor, nullptr);
-=======
-        void TabColor(const IInspectable&) {}
-        void StartingTabColor(const IInspectable&) {}
->>>>>>> b8e36bae
-
-    private:
-        int32_t _historySize;
-        int32_t _initialRows;
-        int32_t _initialCols;
-        bool _copyOnSelect{ false };
-        bool _focusFollowMouse{ false };
-        bool _suppressApplicationTitle{ false };
-        winrt::hstring _startingTitle;
-    };
-}
+#pragma once
+
+#include "pch.h"
+#include <WexTestClass.h>
+
+#include "DefaultSettings.h"
+
+#include <winrt/Microsoft.Terminal.Core.h>
+#include "../inc/cppwinrt_utils.h"
+
+using namespace winrt::Microsoft::Terminal::Core;
+
+namespace TerminalCoreUnitTests
+{
+    class MockTermSettings : public winrt::implements<MockTermSettings, ICoreSettings, ICoreAppearance>
+    {
+    public:
+        MockTermSettings(int32_t historySize, int32_t initialRows, int32_t initialCols) :
+            _historySize(historySize),
+            _initialRows(initialRows),
+            _initialCols(initialCols)
+        {
+        }
+
+        // property getters - all implemented
+        int32_t HistorySize() { return _historySize; }
+        int32_t InitialRows() { return _initialRows; }
+        int32_t InitialCols() { return _initialCols; }
+        til::color DefaultForeground() { return COLOR_WHITE; }
+        til::color DefaultBackground() { return COLOR_BLACK; }
+        bool SnapOnInput() { return false; }
+        bool AltGrAliasing() { return true; }
+        til::color CursorColor() { return COLOR_WHITE; }
+        CursorStyle CursorShape() const noexcept { return CursorStyle::Vintage; }
+        uint32_t CursorHeight() { return 42UL; }
+        winrt::hstring WordDelimiters() { return winrt::hstring(DEFAULT_WORD_DELIMITERS); }
+        bool CopyOnSelect() { return _copyOnSelect; }
+        bool FocusFollowMouse() { return _focusFollowMouse; }
+        winrt::hstring StartingTitle() { return _startingTitle; }
+        bool SuppressApplicationTitle() { return _suppressApplicationTitle; }
+        til::color SelectionBackground() { return COLOR_WHITE; }
+        bool ForceVTInput() { return false; }
+        ICoreAppearance UnfocusedAppearance() { return {}; };
+        winrt::Windows::Foundation::IReference<winrt::Microsoft::Terminal::Core::Color> TabColor() { return nullptr; }
+        winrt::Windows::Foundation::IReference<winrt::Microsoft::Terminal::Core::Color> StartingTabColor() { return nullptr; }
+
+        // other implemented methods
+        til::color GetColorTableEntry(int32_t) const { return 123; }
+
+        // property setters - all unimplemented
+        void HistorySize(int32_t) {}
+        void InitialRows(int32_t) {}
+        void InitialCols(int32_t) {}
+        void DefaultForeground(til::color) {}
+        void DefaultBackground(til::color) {}
+        void SnapOnInput(bool) {}
+        void AltGrAliasing(bool) {}
+        void CursorColor(til::color) {}
+        void CursorShape(CursorStyle const&) noexcept {}
+        void CursorHeight(uint32_t) {}
+        void WordDelimiters(winrt::hstring) {}
+        void CopyOnSelect(bool copyOnSelect) { _copyOnSelect = copyOnSelect; }
+        void FocusFollowMouse(bool focusFollowMouse) { _focusFollowMouse = focusFollowMouse; }
+        void StartingTitle(winrt::hstring const& value) { _startingTitle = value; }
+        void SuppressApplicationTitle(bool suppressApplicationTitle) { _suppressApplicationTitle = suppressApplicationTitle; }
+        void SelectionBackground(til::color) {}
+        void ForceVTInput(bool) {}
+        void UnfocusedAppearance(ICoreAppearance) {}
+        void TabColor(const IInspectable&) {}
+        void StartingTabColor(const IInspectable&) {}
+
+    private:
+        int32_t _historySize;
+        int32_t _initialRows;
+        int32_t _initialCols;
+        bool _copyOnSelect{ false };
+        bool _focusFollowMouse{ false };
+        bool _suppressApplicationTitle{ false };
+        winrt::hstring _startingTitle;
+    };
+}