--- conflicted
+++ resolved
@@ -1157,11 +1157,8 @@
         _actionDispatch->BreakIntoDebugger({ this, &TerminalPage::_HandleBreakIntoDebugger });
         _actionDispatch->FindMatch({ this, &TerminalPage::_HandleFindMatch });
         _actionDispatch->TogglePaneReadOnly({ this, &TerminalPage::_HandleTogglePaneReadOnly });
-<<<<<<< HEAD
+        _actionDispatch->NewWindow({ this, &TerminalPage::_HandleNewWindow });
         _actionDispatch->ToggleInputBroadcast({ this, &TerminalPage::_HandleToggleInputBroadcast });
-=======
-        _actionDispatch->NewWindow({ this, &TerminalPage::_HandleNewWindow });
->>>>>>> d1bf0fcd
     }
 
     // Method Description:
