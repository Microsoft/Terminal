﻿<?xml version="1.0" encoding="utf-8"?>
<root>
  <!--
    Microsoft ResX Schema

    Version 2.0

    The primary goals of this format is to allow a simple XML format
    that is mostly human readable. The generation and parsing of the
    various data types are done through the TypeConverter classes
    associated with the data types.

    Example:

    ... ado.net/XML headers & schema ...
    <resheader name="resmimetype">text/microsoft-resx</resheader>
    <resheader name="version">2.0</resheader>
    <resheader name="reader">System.Resources.ResXResourceReader, System.Windows.Forms, ...</resheader>
    <resheader name="writer">System.Resources.ResXResourceWriter, System.Windows.Forms, ...</resheader>
    <data name="Name1"><value>this is my long string</value><comment>this is a comment</comment></data>
    <data name="Color1" type="System.Drawing.Color, System.Drawing">Blue</data>
    <data name="Bitmap1" mimetype="application/x-microsoft.net.object.binary.base64">
        <value>[base64 mime encoded serialized .NET Framework object]</value>
    </data>
    <data name="Icon1" type="System.Drawing.Icon, System.Drawing" mimetype="application/x-microsoft.net.object.bytearray.base64">
        <value>[base64 mime encoded string representing a byte array form of the .NET Framework object]</value>
        <comment>This is a comment</comment>
    </data>

    There are any number of "resheader" rows that contain simple
    name/value pairs.

    Each data row contains a name, and value. The row also contains a
    type or mimetype. Type corresponds to a .NET class that support
    text/value conversion through the TypeConverter architecture.
    Classes that don't support this are serialized and stored with the
    mimetype set.

    The mimetype is used for serialized objects, and tells the
    ResXResourceReader how to depersist the object. This is currently not
    extensible. For a given mimetype the value must be set accordingly:

    Note - application/x-microsoft.net.object.binary.base64 is the format
    that the ResXResourceWriter will generate, however the reader can
    read any of the formats listed below.

    mimetype: application/x-microsoft.net.object.binary.base64
    value   : The object must be serialized with
            : System.Runtime.Serialization.Formatters.Binary.BinaryFormatter
            : and then encoded with base64 encoding.

    mimetype: application/x-microsoft.net.object.soap.base64
    value   : The object must be serialized with
            : System.Runtime.Serialization.Formatters.Soap.SoapFormatter
            : and then encoded with base64 encoding.

    mimetype: application/x-microsoft.net.object.bytearray.base64
    value   : The object must be serialized into a byte array
            : using a System.ComponentModel.TypeConverter
            : and then encoded with base64 encoding.
    -->
  <xsd:schema id="root" xmlns="" xmlns:xsd="http://www.w3.org/2001/XMLSchema" xmlns:msdata="urn:schemas-microsoft-com:xml-msdata">
    <xsd:import namespace="http://www.w3.org/XML/1998/namespace" />
    <xsd:element name="root" msdata:IsDataSet="true">
      <xsd:complexType>
        <xsd:choice maxOccurs="unbounded">
          <xsd:element name="metadata">
            <xsd:complexType>
              <xsd:sequence>
                <xsd:element name="value" type="xsd:string" minOccurs="0" />
              </xsd:sequence>
              <xsd:attribute name="name" use="required" type="xsd:string" />
              <xsd:attribute name="type" type="xsd:string" />
              <xsd:attribute name="mimetype" type="xsd:string" />
              <xsd:attribute ref="xml:space" />
            </xsd:complexType>
          </xsd:element>
          <xsd:element name="assembly">
            <xsd:complexType>
              <xsd:attribute name="alias" type="xsd:string" />
              <xsd:attribute name="name" type="xsd:string" />
            </xsd:complexType>
          </xsd:element>
          <xsd:element name="data">
            <xsd:complexType>
              <xsd:sequence>
                <xsd:element name="value" type="xsd:string" minOccurs="0" msdata:Ordinal="1" />
                <xsd:element name="comment" type="xsd:string" minOccurs="0" msdata:Ordinal="2" />
              </xsd:sequence>
              <xsd:attribute name="name" type="xsd:string" use="required" msdata:Ordinal="1" />
              <xsd:attribute name="type" type="xsd:string" msdata:Ordinal="3" />
              <xsd:attribute name="mimetype" type="xsd:string" msdata:Ordinal="4" />
              <xsd:attribute ref="xml:space" />
            </xsd:complexType>
          </xsd:element>
          <xsd:element name="resheader">
            <xsd:complexType>
              <xsd:sequence>
                <xsd:element name="value" type="xsd:string" minOccurs="0" msdata:Ordinal="1" />
              </xsd:sequence>
              <xsd:attribute name="name" type="xsd:string" use="required" />
            </xsd:complexType>
          </xsd:element>
        </xsd:choice>
      </xsd:complexType>
    </xsd:element>
  </xsd:schema>
  <resheader name="resmimetype">
    <value>text/microsoft-resx</value>
  </resheader>
  <resheader name="version">
    <value>2.0</value>
  </resheader>
  <resheader name="reader">
    <value>System.Resources.ResXResourceReader, System.Windows.Forms, Version=4.0.0.0, Culture=neutral, PublicKeyToken=b77a5c561934e089</value>
  </resheader>
  <resheader name="writer">
    <value>System.Resources.ResXResourceWriter, System.Windows.Forms, Version=4.0.0.0, Culture=neutral, PublicKeyToken=b77a5c561934e089</value>
  </resheader>
  <data name="InitialJsonParseErrorText" xml:space="preserve">
    <value>Settings could not be loaded from file. Check for syntax errors, including trailing commas.</value>
  </data>
  <data name="MissingDefaultProfileText" xml:space="preserve">
    <value>Could not find your default profile in your list of profiles - using the first profile. Check to make sure the "defaultProfile" matches the GUID of one of your profiles.</value>
    <comment>{Locked="\"defaultProfile\""}</comment>
  </data>
  <data name="DuplicateProfileText" xml:space="preserve">
    <value>Found multiple profiles with the same GUID in your settings file - ignoring duplicates. Make sure each profile's GUID is unique.</value>
  </data>
  <data name="UnknownColorSchemeText" xml:space="preserve">
    <value>Found a profile with an invalid "colorScheme". Defaulting that profile to the default colors. Make sure that when setting a "colorScheme", the value matches the "name" of a color scheme in the "schemes" list.</value>
    <comment>{Locked="\"colorScheme\"","\"name\"","\"schemes\""}</comment>
  </data>
  <data name="NoProfilesText" xml:space="preserve">
    <value>No profiles were found in your settings.</value>
  </data>
  <data name="AllProfilesHiddenText" xml:space="preserve">
    <value>All profiles were hidden in your settings. You must have at least one non-hidden profile.</value>
  </data>
  <data name="ReloadJsonParseErrorText" xml:space="preserve">
    <value>Settings could not be reloaded from file. Check for syntax errors, including trailing commas.</value>
  </data>
  <data name="UsingDefaultSettingsText" xml:space="preserve">
    <value>Temporarily using the Windows Terminal default settings.</value>
  </data>
  <data name="InitialJsonParseErrorTitle" xml:space="preserve">
    <value>Failed to load settings</value>
  </data>
  <data name="SettingsValidateErrorTitle" xml:space="preserve">
    <value>Encountered errors while loading user settings</value>
  </data>
  <data name="Ok" xml:space="preserve">
    <value>OK</value>
  </data>
  <data name="ReloadJsonParseErrorTitle" xml:space="preserve">
    <value>Failed to reload settings</value>
  </data>
  <data name="FeedbackUriValue" xml:space="preserve">
    <value>https://go.microsoft.com/fwlink/?linkid=2125419</value>
    <comment>{Locked}This is a FWLink, so it will be localized with the fwlink tool</comment>
  </data>
  <data name="AboutMenuItem" xml:space="preserve">
    <value>About</value>
  </data>
  <data name="FeedbackMenuItem" xml:space="preserve">
    <value>Feedback</value>
  </data>
  <data name="SettingsMenuItem" xml:space="preserve">
    <value>Settings</value>
  </data>
  <data name="Cancel" xml:space="preserve">
    <value>Cancel</value>
  </data>
  <data name="CloseAll" xml:space="preserve">
    <value>Close all</value>
  </data>
  <data name="CloseWindowWarningTitle" xml:space="preserve">
    <value>Do you want to close all tabs?</value>
  </data>
  <data name="TabClose" xml:space="preserve">
    <value>Close</value>
  </data>
  <data name="TabColorChoose" xml:space="preserve">
    <value>Color...</value>
  </data>
  <data name="TabColorCustomButton.Content" xml:space="preserve">
    <value>Custom...</value>
  </data>
  <data name="TabColorClearButton.Content" xml:space="preserve">
    <value>Reset</value>
  </data>
  <data name="RenameTabText" xml:space="preserve">
    <value>Rename Tab</value>
  </data>
  <data name="InvalidBackgroundImage" xml:space="preserve">
    <value>Found a profile with an invalid "backgroundImage". Defaulting that profile to have no background image. Make sure that when setting a "backgroundImage", the value is a valid file path to an image.</value>
    <comment>{Locked="\"backgroundImage\""}</comment>
  </data>
  <data name="InvalidIcon" xml:space="preserve">
    <value>Found a profile with an invalid "icon". Defaulting that profile to have no icon. Make sure that when setting an "icon", the value is a valid file path to an image.</value>
    <comment>{Locked="\"icon\""} The word "icon" in quotes is locked, the word icon OUTSIDE of quotes should be localized.</comment>
  </data>
  <data name="AtLeastOneKeybindingWarning" xml:space="preserve">
    <value>Warnings were found while parsing your keybindings:</value>
  </data>
  <data name="TooManyKeysForChord" xml:space="preserve">
    <value>&#x2022; Found a keybinding with too many strings for the "keys" array. There should only be one string value in the "keys" array.</value>
    <comment>{Locked="\"keys\"","&#x2022;"} This glyph is a bullet, used in a bulleted list.</comment>
  </data>
  <data name="MissingRequiredParameter" xml:space="preserve">
    <value>&#x2022; Found a keybinding that was missing a required parameter value. This keybinding will be ignored.</value>
    <comment>{Locked="&#x2022;"} This glyph is a bullet, used in a bulleted list.</comment>
  </data>
  <data name="LegacyGlobalsProperty" xml:space="preserve">
    <value>The "globals" property is deprecated - your settings might need updating. </value>
    <comment>{Locked="\"globals\""} </comment>
  </data>
  <data name="LegacyGlobalsPropertyHrefUrl" xml:space="preserve">
    <value>https://go.microsoft.com/fwlink/?linkid=2128258</value>
    <comment>{Locked}This is a FWLink, so it will be localized with the fwlink tool</comment>
  </data>
  <data name="LegacyGlobalsPropertyHrefLabel" xml:space="preserve">
    <value>For more info, see this web page.</value>
  </data>
  <data name="CmdCommandArgDesc" xml:space="preserve">
    <value>An optional command, with arguments, to be spawned in the new tab or pane</value>
  </data>
  <data name="CmdFocusTabDesc" xml:space="preserve">
    <value>Move focus to another tab</value>
  </data>
  <data name="CmdFocusTabNextArgDesc" xml:space="preserve">
    <value>Move focus to the next tab</value>
  </data>
  <data name="CmdFocusTabPrevArgDesc" xml:space="preserve">
    <value>Move focus to the previous tab</value>
  </data>
  <data name="CmdFocusTabTargetArgDesc" xml:space="preserve">
    <value>Move focus the tab at the given index</value>
  </data>
  <data name="CmdNewTabDesc" xml:space="preserve">
    <value>Create a new tab</value>
  </data>
  <data name="CmdProfileArgDesc" xml:space="preserve">
    <value>Open with the given profile. Accepts either the name or GUID of a profile</value>
  </data>
  <data name="CmdSplitPaneDesc" xml:space="preserve">
    <value>Create a new split pane</value>
  </data>
  <data name="CmdSplitPaneHorizontalArgDesc" xml:space="preserve">
    <value>Create the new pane as a horizontal split (think [-])</value>
  </data>
  <data name="CmdSplitPaneVerticalArgDesc" xml:space="preserve">
    <value>Create the new pane as a vertical split (think [|])</value>
  </data>
  <data name="CmdStartingDirArgDesc" xml:space="preserve">
    <value>Open in the given directory instead of the profile's set "startingDirectory"</value>
    <comment>{Locked="\"startingDirectory\""}</comment>
  </data>
  <data name="CmdTitleArgDesc" xml:space="preserve">
    <value>Open the terminal with the provided title instead of the profile's set "title"</value>
    <comment>{Locked="\"title\""}</comment>
  </data>
  <data name="CmdVersionDesc" xml:space="preserve">
    <value>Display the application version</value>
  </data>
  <data name="CmdMaximizedDesc" xml:space="preserve">
    <value>Launch the window maximized</value>
  </data>
  <data name="CmdFullscreenDesc" xml:space="preserve">
    <value>Launch the window in fullscreen mode</value>
  </data>
  <data name="NewTabSplitButton.[using:Windows.UI.Xaml.Automation]AutomationProperties.HelpText" xml:space="preserve">
    <value>Press the button to open a new terminal tab with your default profile. Open the flyout to select which profile you want to open.</value>
  </data>
  <data name="NewTabSplitButton.[using:Windows.UI.Xaml.Automation]AutomationProperties.Name" xml:space="preserve">
    <value>New Tab</value>
  </data>
  <data name="NewTabSplitButton.[using:Windows.UI.Xaml.Controls]ToolTipService.ToolTip" xml:space="preserve">
    <value>New Tab</value>
  </data>
  <data name="WindowCloseButton.[using:Windows.UI.Xaml.Automation]AutomationProperties.Name" xml:space="preserve">
    <value>Close</value>
  </data>
  <data name="WindowCloseButton.[using:Windows.UI.Xaml.Controls]ToolTipService.ToolTip" xml:space="preserve">
    <value>Close</value>
  </data>
  <data name="WindowMaximizeButton.[using:Windows.UI.Xaml.Automation]AutomationProperties.Name" xml:space="preserve">
    <value>Maximize</value>
  </data>
  <data name="WindowMaximizeButton.[using:Windows.UI.Xaml.Controls]ToolTipService.ToolTip" xml:space="preserve">
    <value>Maximize</value>
  </data>
  <data name="WindowMinimizeButton.[using:Windows.UI.Xaml.Automation]AutomationProperties.Name" xml:space="preserve">
    <value>Minimize</value>
  </data>
  <data name="WindowMinimizeButton.[using:Windows.UI.Xaml.Controls]ToolTipService.ToolTip" xml:space="preserve">
    <value>Minimize</value>
  </data>
  <data name="AboutDialog.Title" xml:space="preserve">
    <value>About</value>
  </data>
  <data name="AboutDialog.CloseButtonText" xml:space="preserve">
    <value>OK</value>
  </data>
  <data name="AboutDialog_VersionLabel.Text" xml:space="preserve">
    <value>Version:</value>
    <comment>This is the heading for a version number label</comment>
  </data>
  <data name="AboutDialog_GettingStartedLink.Content" xml:space="preserve">
    <value>Getting Started</value>
    <comment>A hyperlink name for a guide on how to get started using Terminal</comment>
  </data>
  <data name="AboutDialog_DocumentationLink.Content" xml:space="preserve">
    <value>Documentation</value>
    <comment>A hyperlink name for user documentation</comment>
  </data>
  <data name="AboutDialog_ReleaseNotesLink.Content" xml:space="preserve">
    <value>Release Notes</value>
    <comment>A hyperlink name for the Terminal's release notes</comment>
  </data>
  <data name="AboutDialog_PrivacyPolicyLink.Content" xml:space="preserve">
    <value>Privacy Policy</value>
    <comment>A hyperlink name for the Terminal's privacy policy</comment>
  </data>
  <data name="AboutDialog_ThirdPartyNoticesLink.Content" xml:space="preserve">
    <value>Third-Party Notices</value>
    <comment>A hyperlink name for the Terminal's third-party notices</comment>
  </data>
  <data name="ApplicationDisplayNameUnpackaged" xml:space="preserve">
    <value>Windows Terminal (Unpackaged)</value>
    <comment>This display name is used when the application's name cannot be determined</comment>
  </data>
  <data name="ApplicationVersionUnknown" xml:space="preserve">
    <value>Unknown</value>
    <comment>This is displayed when the version of the application cannot be determined</comment>
  </data>
  <data name="CloseAllDialog.CloseButtonText" xml:space="preserve">
    <value>Cancel</value>
  </data>
  <data name="CloseAllDialog.PrimaryButtonText" xml:space="preserve">
    <value>Close all</value>
  </data>
  <data name="CloseAllDialog.Title" xml:space="preserve">
    <value>Do you want to close all tabs?</value>
  </data>
  <data name="CommandPromptDisplayName" xml:space="preserve">
    <value>Command Prompt</value>
    <comment>This is the name of "Command Prompt", as localized in Windows. The localization here should match the one in the Windows product for "Command Prompt"</comment>
  </data>
<<<<<<< HEAD
  <data name="CommandPalette_SearchBox.PlaceholderText" xml:space="preserve">
    <value>Type a command name...</value>
  </data>
  <data name="CommandPalette_NoMatchesText.Text" xml:space="preserve">
    <value>No matching commands</value>
  </data>
  <data name="CloseWindowCommandKey" xml:space="preserve">
    <value>Close window</value>
  </data>
  <data name="ToggleFullscreenCommandKey" xml:space="preserve">
    <value>Toggle fullscreen</value>
  </data>
  <data name="OpenNewTabDropdownCommandKey" xml:space="preserve">
    <value>Open new tab dropdown</value>
  </data>
  <data name="OpenSettingsCommandKey" xml:space="preserve">
    <value>Open settings file</value>
  </data>
  <data name="OpenDefaultSettingsCommandKey" xml:space="preserve">
    <value>Open default settings file</value>
  </data>
  <data name="OpenBothSettingsFilesCommandKey" xml:space="preserve">
    <value>Open both settings and default settings files</value>
  </data>
  <data name="FindCommandKey" xml:space="preserve">
    <value>Find</value>
  </data>
  <data name="ResizePaneCommandKey" xml:space="preserve">
    <value>Resize pane</value>
  </data>
  <data name="MoveFocusCommandKey" xml:space="preserve">
    <value>Move focus</value>
  </data>
  <data name="MoveFocusWithArgCommandKey" xml:space="preserve">
    <value>Move focus {0}</value>
    <comment>{0} will be replaced with one of the four directions "DirectionLeft", "DirectionRight", "DirectionUp", or "DirectionDown"</comment>
  </data>
  <data name="ResizePaneWithArgCommandKey" xml:space="preserve">
    <value>Resize pane {0}</value>
    <comment>{0} will be replaced with one of the four directions "DirectionLeft", "DirectionRight", "DirectionUp", or "DirectionDown"</comment>
  </data>
  <data name="DirectionLeft" xml:space="preserve">
    <value>left</value>
  </data>
  <data name="DirectionRight" xml:space="preserve">
    <value>right</value>
  </data>
  <data name="DirectionUp" xml:space="preserve">
    <value>up</value>
  </data>
  <data name="DirectionDown" xml:space="preserve">
    <value>down</value>
  </data>
  <data name="SwitchToTabCommandKey" xml:space="preserve">
    <value>Switch to tab</value>
  </data>
  <data name="NewTabCommandKey" xml:space="preserve">
    <value>New tab</value>
  </data>
  <data name="SplitPaneCommandKey" xml:space="preserve">
    <value>Split pane</value>
  </data>
  <data name="NewWindowCommandKey" xml:space="preserve">
    <value>New window</value>
  </data>
  <data name="DuplicateTabCommandKey" xml:space="preserve">
    <value>Duplicate tab</value>
  </data>
  <data name="DuplicatePaneCommandKey" xml:space="preserve">
    <value>Duplicate pane</value>
  </data>
  <data name="NextTabCommandKey" xml:space="preserve">
    <value>Next tab</value>
  </data>
  <data name="PrevTabCommandKey" xml:space="preserve">
    <value>Previous tab</value>
  </data>
  <data name="ClosePaneCommandKey" xml:space="preserve">
    <value>Close pane</value>
  </data>
  <data name="CloseTabCommandKey" xml:space="preserve">
    <value>Close tab</value>
  </data>
  <data name="SplitHorizontalCommandKey" xml:space="preserve">
    <value>Split pane horizontally</value>
  </data>
  <data name="SplitVerticalCommandKey" xml:space="preserve">
    <value>Split pane vertically</value>
  </data>
  <data name="CopyTextCommandKey" xml:space="preserve">
    <value>Copy text</value>
  </data>
  <data name="CopyTextAsSingleLineCommandKey" xml:space="preserve">
    <value>Copy text as a single line</value>
  </data>
  <data name="PasteTextCommandKey" xml:space="preserve">
    <value>Paste</value>
  </data>
  <data name="ScrollDownCommandKey" xml:space="preserve">
    <value>Scroll down one line</value>
  </data>
  <data name="ScrollDownPageCommandKey" xml:space="preserve">
    <value>Scroll down one page</value>
  </data>
  <data name="ScrollUpCommandKey" xml:space="preserve">
    <value>Scroll up one line</value>
  </data>
  <data name="ScrollUpPageCommandKey" xml:space="preserve">
    <value>Scroll up one page</value>
  </data>
  <data name="AdjustFontSizeCommandKey" xml:space="preserve">
    <value>Adjust font size</value>
  </data>
  <data name="IncreaseFontSizeCommandKey" xml:space="preserve">
    <value>Increase font size</value>
  </data>
  <data name="DecreaseFontSizeCommandKey" xml:space="preserve">
    <value>Decrease font size</value>
  </data>
  <data name="IncreaseFontSizeWithAmountCommandKey" xml:space="preserve">
    <value>Increase font size, amount: {0}</value>
    <comment>{0} will be replaced with a positive number</comment>
  </data>
  <data name="DecreaseFontSizeWithAmountCommandKey" xml:space="preserve">
    <value>Decrease font size, amount: {0}</value>
    <comment>{0} will be replaced with a positive number</comment>
  </data>
  <data name="ResetFontSizeCommandKey" xml:space="preserve">
    <value>Reset font size</value>
  </data>
  <data name="ToggleCommandPaletteCommandKey" xml:space="preserve">
    <value>Toggle command palette</value>
  </data>
  <data name="SetTabColorCommandKey" xml:space="preserve">
    <value>Set tab color to {0}</value>
    <comment>{0} will be replaced with a color, displayed in hexadecimal (#RRGGBB) notation.</comment>
  </data>
  <data name="ResetTabColorCommandKey" xml:space="preserve">
    <value>Reset tab color</value>
  </data>
  <data name="OpenTabColorPickerCommandKey" xml:space="preserve">
    <value>Set the tab color...</value>
  </data>
  <data name="RenameTabCommandKey" xml:space="preserve">
    <value>Rename tab to "{0}"</value>
    <comment>{0} will be replaced with user-defined string</comment>
  </data>
  <data name="ResetTabNameCommandKey" xml:space="preserve">
    <value>Reset tab title</value>
=======
  <data name="CrimsonColorButton.[using:Windows.UI.Xaml.Controls]ToolTipService.ToolTip" xml:space="preserve">
    <value>Crimson</value>
  </data>
  <data name="SteelBlueColorButton.[using:Windows.UI.Xaml.Controls]ToolTipService.ToolTip" xml:space="preserve">
    <value>Steel Blue</value>
  </data>
  <data name="MediumSeaGreenColorButton.[using:Windows.UI.Xaml.Controls]ToolTipService.ToolTip" xml:space="preserve">
    <value>Medium Sea Green</value>
  </data>  
  <data name="DarkOrangeColorButton.[using:Windows.UI.Xaml.Controls]ToolTipService.ToolTip" xml:space="preserve">
    <value>Dark Orange</value>
  </data>
  <data name="MediumVioletRedColorButton.[using:Windows.UI.Xaml.Controls]ToolTipService.ToolTip" xml:space="preserve">
    <value>Medium Violet Red</value>
  </data>  
  <data name="DodgerBlueColorButton.[using:Windows.UI.Xaml.Controls]ToolTipService.ToolTip" xml:space="preserve">
    <value>Dodger Blue</value>
  </data>
  <data name="LimeGreenColorButton.[using:Windows.UI.Xaml.Controls]ToolTipService.ToolTip" xml:space="preserve">
    <value>Lime Green</value>
  </data>
  <data name="YellowColorButton.[using:Windows.UI.Xaml.Controls]ToolTipService.ToolTip" xml:space="preserve">
    <value>Yellow</value>
  </data>
  <data name="BlueVioletColorButton.[using:Windows.UI.Xaml.Controls]ToolTipService.ToolTip" xml:space="preserve">
    <value>Blue Violet</value>
  </data>
  <data name="SlateBlueColorButton.[using:Windows.UI.Xaml.Controls]ToolTipService.ToolTip" xml:space="preserve">
    <value>Slate Blue</value>
  </data>
  <data name="LimeColorButton.[using:Windows.UI.Xaml.Controls]ToolTipService.ToolTip" xml:space="preserve">
    <value>Lime</value>
  </data>
  <data name="TanColorButton.[using:Windows.UI.Xaml.Controls]ToolTipService.ToolTip" xml:space="preserve">
    <value>Tan</value>
  </data>
  <data name="MagentaColorButton.[using:Windows.UI.Xaml.Controls]ToolTipService.ToolTip" xml:space="preserve">
    <value>Magenta</value>
  </data>
  <data name="CyanColorButton.[using:Windows.UI.Xaml.Controls]ToolTipService.ToolTip" xml:space="preserve">
    <value>Cyan</value>
  </data>
  <data name="SkyBlueColorButton.[using:Windows.UI.Xaml.Controls]ToolTipService.ToolTip" xml:space="preserve">
    <value>Sky Blue</value>
  </data>
  <data name="DarkGrayColorButton.[using:Windows.UI.Xaml.Controls]ToolTipService.ToolTip" xml:space="preserve">
    <value>Dark Gray</value>
>>>>>>> ca01849e
  </data>
</root>
<|MERGE_RESOLUTION|>--- conflicted
+++ resolved
@@ -1,550 +1,548 @@
-﻿<?xml version="1.0" encoding="utf-8"?>
-<root>
-  <!--
-    Microsoft ResX Schema
-
-    Version 2.0
-
-    The primary goals of this format is to allow a simple XML format
-    that is mostly human readable. The generation and parsing of the
-    various data types are done through the TypeConverter classes
-    associated with the data types.
-
-    Example:
-
-    ... ado.net/XML headers & schema ...
-    <resheader name="resmimetype">text/microsoft-resx</resheader>
-    <resheader name="version">2.0</resheader>
-    <resheader name="reader">System.Resources.ResXResourceReader, System.Windows.Forms, ...</resheader>
-    <resheader name="writer">System.Resources.ResXResourceWriter, System.Windows.Forms, ...</resheader>
-    <data name="Name1"><value>this is my long string</value><comment>this is a comment</comment></data>
-    <data name="Color1" type="System.Drawing.Color, System.Drawing">Blue</data>
-    <data name="Bitmap1" mimetype="application/x-microsoft.net.object.binary.base64">
-        <value>[base64 mime encoded serialized .NET Framework object]</value>
-    </data>
-    <data name="Icon1" type="System.Drawing.Icon, System.Drawing" mimetype="application/x-microsoft.net.object.bytearray.base64">
-        <value>[base64 mime encoded string representing a byte array form of the .NET Framework object]</value>
-        <comment>This is a comment</comment>
-    </data>
-
-    There are any number of "resheader" rows that contain simple
-    name/value pairs.
-
-    Each data row contains a name, and value. The row also contains a
-    type or mimetype. Type corresponds to a .NET class that support
-    text/value conversion through the TypeConverter architecture.
-    Classes that don't support this are serialized and stored with the
-    mimetype set.
-
-    The mimetype is used for serialized objects, and tells the
-    ResXResourceReader how to depersist the object. This is currently not
-    extensible. For a given mimetype the value must be set accordingly:
-
-    Note - application/x-microsoft.net.object.binary.base64 is the format
-    that the ResXResourceWriter will generate, however the reader can
-    read any of the formats listed below.
-
-    mimetype: application/x-microsoft.net.object.binary.base64
-    value   : The object must be serialized with
-            : System.Runtime.Serialization.Formatters.Binary.BinaryFormatter
-            : and then encoded with base64 encoding.
-
-    mimetype: application/x-microsoft.net.object.soap.base64
-    value   : The object must be serialized with
-            : System.Runtime.Serialization.Formatters.Soap.SoapFormatter
-            : and then encoded with base64 encoding.
-
-    mimetype: application/x-microsoft.net.object.bytearray.base64
-    value   : The object must be serialized into a byte array
-            : using a System.ComponentModel.TypeConverter
-            : and then encoded with base64 encoding.
-    -->
-  <xsd:schema id="root" xmlns="" xmlns:xsd="http://www.w3.org/2001/XMLSchema" xmlns:msdata="urn:schemas-microsoft-com:xml-msdata">
-    <xsd:import namespace="http://www.w3.org/XML/1998/namespace" />
-    <xsd:element name="root" msdata:IsDataSet="true">
-      <xsd:complexType>
-        <xsd:choice maxOccurs="unbounded">
-          <xsd:element name="metadata">
-            <xsd:complexType>
-              <xsd:sequence>
-                <xsd:element name="value" type="xsd:string" minOccurs="0" />
-              </xsd:sequence>
-              <xsd:attribute name="name" use="required" type="xsd:string" />
-              <xsd:attribute name="type" type="xsd:string" />
-              <xsd:attribute name="mimetype" type="xsd:string" />
-              <xsd:attribute ref="xml:space" />
-            </xsd:complexType>
-          </xsd:element>
-          <xsd:element name="assembly">
-            <xsd:complexType>
-              <xsd:attribute name="alias" type="xsd:string" />
-              <xsd:attribute name="name" type="xsd:string" />
-            </xsd:complexType>
-          </xsd:element>
-          <xsd:element name="data">
-            <xsd:complexType>
-              <xsd:sequence>
-                <xsd:element name="value" type="xsd:string" minOccurs="0" msdata:Ordinal="1" />
-                <xsd:element name="comment" type="xsd:string" minOccurs="0" msdata:Ordinal="2" />
-              </xsd:sequence>
-              <xsd:attribute name="name" type="xsd:string" use="required" msdata:Ordinal="1" />
-              <xsd:attribute name="type" type="xsd:string" msdata:Ordinal="3" />
-              <xsd:attribute name="mimetype" type="xsd:string" msdata:Ordinal="4" />
-              <xsd:attribute ref="xml:space" />
-            </xsd:complexType>
-          </xsd:element>
-          <xsd:element name="resheader">
-            <xsd:complexType>
-              <xsd:sequence>
-                <xsd:element name="value" type="xsd:string" minOccurs="0" msdata:Ordinal="1" />
-              </xsd:sequence>
-              <xsd:attribute name="name" type="xsd:string" use="required" />
-            </xsd:complexType>
-          </xsd:element>
-        </xsd:choice>
-      </xsd:complexType>
-    </xsd:element>
-  </xsd:schema>
-  <resheader name="resmimetype">
-    <value>text/microsoft-resx</value>
-  </resheader>
-  <resheader name="version">
-    <value>2.0</value>
-  </resheader>
-  <resheader name="reader">
-    <value>System.Resources.ResXResourceReader, System.Windows.Forms, Version=4.0.0.0, Culture=neutral, PublicKeyToken=b77a5c561934e089</value>
-  </resheader>
-  <resheader name="writer">
-    <value>System.Resources.ResXResourceWriter, System.Windows.Forms, Version=4.0.0.0, Culture=neutral, PublicKeyToken=b77a5c561934e089</value>
-  </resheader>
-  <data name="InitialJsonParseErrorText" xml:space="preserve">
-    <value>Settings could not be loaded from file. Check for syntax errors, including trailing commas.</value>
-  </data>
-  <data name="MissingDefaultProfileText" xml:space="preserve">
-    <value>Could not find your default profile in your list of profiles - using the first profile. Check to make sure the "defaultProfile" matches the GUID of one of your profiles.</value>
-    <comment>{Locked="\"defaultProfile\""}</comment>
-  </data>
-  <data name="DuplicateProfileText" xml:space="preserve">
-    <value>Found multiple profiles with the same GUID in your settings file - ignoring duplicates. Make sure each profile's GUID is unique.</value>
-  </data>
-  <data name="UnknownColorSchemeText" xml:space="preserve">
-    <value>Found a profile with an invalid "colorScheme". Defaulting that profile to the default colors. Make sure that when setting a "colorScheme", the value matches the "name" of a color scheme in the "schemes" list.</value>
-    <comment>{Locked="\"colorScheme\"","\"name\"","\"schemes\""}</comment>
-  </data>
-  <data name="NoProfilesText" xml:space="preserve">
-    <value>No profiles were found in your settings.</value>
-  </data>
-  <data name="AllProfilesHiddenText" xml:space="preserve">
-    <value>All profiles were hidden in your settings. You must have at least one non-hidden profile.</value>
-  </data>
-  <data name="ReloadJsonParseErrorText" xml:space="preserve">
-    <value>Settings could not be reloaded from file. Check for syntax errors, including trailing commas.</value>
-  </data>
-  <data name="UsingDefaultSettingsText" xml:space="preserve">
-    <value>Temporarily using the Windows Terminal default settings.</value>
-  </data>
-  <data name="InitialJsonParseErrorTitle" xml:space="preserve">
-    <value>Failed to load settings</value>
-  </data>
-  <data name="SettingsValidateErrorTitle" xml:space="preserve">
-    <value>Encountered errors while loading user settings</value>
-  </data>
-  <data name="Ok" xml:space="preserve">
-    <value>OK</value>
-  </data>
-  <data name="ReloadJsonParseErrorTitle" xml:space="preserve">
-    <value>Failed to reload settings</value>
-  </data>
-  <data name="FeedbackUriValue" xml:space="preserve">
-    <value>https://go.microsoft.com/fwlink/?linkid=2125419</value>
-    <comment>{Locked}This is a FWLink, so it will be localized with the fwlink tool</comment>
-  </data>
-  <data name="AboutMenuItem" xml:space="preserve">
-    <value>About</value>
-  </data>
-  <data name="FeedbackMenuItem" xml:space="preserve">
-    <value>Feedback</value>
-  </data>
-  <data name="SettingsMenuItem" xml:space="preserve">
-    <value>Settings</value>
-  </data>
-  <data name="Cancel" xml:space="preserve">
-    <value>Cancel</value>
-  </data>
-  <data name="CloseAll" xml:space="preserve">
-    <value>Close all</value>
-  </data>
-  <data name="CloseWindowWarningTitle" xml:space="preserve">
-    <value>Do you want to close all tabs?</value>
-  </data>
-  <data name="TabClose" xml:space="preserve">
-    <value>Close</value>
-  </data>
-  <data name="TabColorChoose" xml:space="preserve">
-    <value>Color...</value>
-  </data>
-  <data name="TabColorCustomButton.Content" xml:space="preserve">
-    <value>Custom...</value>
-  </data>
-  <data name="TabColorClearButton.Content" xml:space="preserve">
-    <value>Reset</value>
-  </data>
-  <data name="RenameTabText" xml:space="preserve">
-    <value>Rename Tab</value>
-  </data>
-  <data name="InvalidBackgroundImage" xml:space="preserve">
-    <value>Found a profile with an invalid "backgroundImage". Defaulting that profile to have no background image. Make sure that when setting a "backgroundImage", the value is a valid file path to an image.</value>
-    <comment>{Locked="\"backgroundImage\""}</comment>
-  </data>
-  <data name="InvalidIcon" xml:space="preserve">
-    <value>Found a profile with an invalid "icon". Defaulting that profile to have no icon. Make sure that when setting an "icon", the value is a valid file path to an image.</value>
-    <comment>{Locked="\"icon\""} The word "icon" in quotes is locked, the word icon OUTSIDE of quotes should be localized.</comment>
-  </data>
-  <data name="AtLeastOneKeybindingWarning" xml:space="preserve">
-    <value>Warnings were found while parsing your keybindings:</value>
-  </data>
-  <data name="TooManyKeysForChord" xml:space="preserve">
-    <value>&#x2022; Found a keybinding with too many strings for the "keys" array. There should only be one string value in the "keys" array.</value>
-    <comment>{Locked="\"keys\"","&#x2022;"} This glyph is a bullet, used in a bulleted list.</comment>
-  </data>
-  <data name="MissingRequiredParameter" xml:space="preserve">
-    <value>&#x2022; Found a keybinding that was missing a required parameter value. This keybinding will be ignored.</value>
-    <comment>{Locked="&#x2022;"} This glyph is a bullet, used in a bulleted list.</comment>
-  </data>
-  <data name="LegacyGlobalsProperty" xml:space="preserve">
-    <value>The "globals" property is deprecated - your settings might need updating. </value>
-    <comment>{Locked="\"globals\""} </comment>
-  </data>
-  <data name="LegacyGlobalsPropertyHrefUrl" xml:space="preserve">
-    <value>https://go.microsoft.com/fwlink/?linkid=2128258</value>
-    <comment>{Locked}This is a FWLink, so it will be localized with the fwlink tool</comment>
-  </data>
-  <data name="LegacyGlobalsPropertyHrefLabel" xml:space="preserve">
-    <value>For more info, see this web page.</value>
-  </data>
-  <data name="CmdCommandArgDesc" xml:space="preserve">
-    <value>An optional command, with arguments, to be spawned in the new tab or pane</value>
-  </data>
-  <data name="CmdFocusTabDesc" xml:space="preserve">
-    <value>Move focus to another tab</value>
-  </data>
-  <data name="CmdFocusTabNextArgDesc" xml:space="preserve">
-    <value>Move focus to the next tab</value>
-  </data>
-  <data name="CmdFocusTabPrevArgDesc" xml:space="preserve">
-    <value>Move focus to the previous tab</value>
-  </data>
-  <data name="CmdFocusTabTargetArgDesc" xml:space="preserve">
-    <value>Move focus the tab at the given index</value>
-  </data>
-  <data name="CmdNewTabDesc" xml:space="preserve">
-    <value>Create a new tab</value>
-  </data>
-  <data name="CmdProfileArgDesc" xml:space="preserve">
-    <value>Open with the given profile. Accepts either the name or GUID of a profile</value>
-  </data>
-  <data name="CmdSplitPaneDesc" xml:space="preserve">
-    <value>Create a new split pane</value>
-  </data>
-  <data name="CmdSplitPaneHorizontalArgDesc" xml:space="preserve">
-    <value>Create the new pane as a horizontal split (think [-])</value>
-  </data>
-  <data name="CmdSplitPaneVerticalArgDesc" xml:space="preserve">
-    <value>Create the new pane as a vertical split (think [|])</value>
-  </data>
-  <data name="CmdStartingDirArgDesc" xml:space="preserve">
-    <value>Open in the given directory instead of the profile's set "startingDirectory"</value>
-    <comment>{Locked="\"startingDirectory\""}</comment>
-  </data>
-  <data name="CmdTitleArgDesc" xml:space="preserve">
-    <value>Open the terminal with the provided title instead of the profile's set "title"</value>
-    <comment>{Locked="\"title\""}</comment>
-  </data>
-  <data name="CmdVersionDesc" xml:space="preserve">
-    <value>Display the application version</value>
-  </data>
-  <data name="CmdMaximizedDesc" xml:space="preserve">
-    <value>Launch the window maximized</value>
-  </data>
-  <data name="CmdFullscreenDesc" xml:space="preserve">
-    <value>Launch the window in fullscreen mode</value>
-  </data>
-  <data name="NewTabSplitButton.[using:Windows.UI.Xaml.Automation]AutomationProperties.HelpText" xml:space="preserve">
-    <value>Press the button to open a new terminal tab with your default profile. Open the flyout to select which profile you want to open.</value>
-  </data>
-  <data name="NewTabSplitButton.[using:Windows.UI.Xaml.Automation]AutomationProperties.Name" xml:space="preserve">
-    <value>New Tab</value>
-  </data>
-  <data name="NewTabSplitButton.[using:Windows.UI.Xaml.Controls]ToolTipService.ToolTip" xml:space="preserve">
-    <value>New Tab</value>
-  </data>
-  <data name="WindowCloseButton.[using:Windows.UI.Xaml.Automation]AutomationProperties.Name" xml:space="preserve">
-    <value>Close</value>
-  </data>
-  <data name="WindowCloseButton.[using:Windows.UI.Xaml.Controls]ToolTipService.ToolTip" xml:space="preserve">
-    <value>Close</value>
-  </data>
-  <data name="WindowMaximizeButton.[using:Windows.UI.Xaml.Automation]AutomationProperties.Name" xml:space="preserve">
-    <value>Maximize</value>
-  </data>
-  <data name="WindowMaximizeButton.[using:Windows.UI.Xaml.Controls]ToolTipService.ToolTip" xml:space="preserve">
-    <value>Maximize</value>
-  </data>
-  <data name="WindowMinimizeButton.[using:Windows.UI.Xaml.Automation]AutomationProperties.Name" xml:space="preserve">
-    <value>Minimize</value>
-  </data>
-  <data name="WindowMinimizeButton.[using:Windows.UI.Xaml.Controls]ToolTipService.ToolTip" xml:space="preserve">
-    <value>Minimize</value>
-  </data>
-  <data name="AboutDialog.Title" xml:space="preserve">
-    <value>About</value>
-  </data>
-  <data name="AboutDialog.CloseButtonText" xml:space="preserve">
-    <value>OK</value>
-  </data>
-  <data name="AboutDialog_VersionLabel.Text" xml:space="preserve">
-    <value>Version:</value>
-    <comment>This is the heading for a version number label</comment>
-  </data>
-  <data name="AboutDialog_GettingStartedLink.Content" xml:space="preserve">
-    <value>Getting Started</value>
-    <comment>A hyperlink name for a guide on how to get started using Terminal</comment>
-  </data>
-  <data name="AboutDialog_DocumentationLink.Content" xml:space="preserve">
-    <value>Documentation</value>
-    <comment>A hyperlink name for user documentation</comment>
-  </data>
-  <data name="AboutDialog_ReleaseNotesLink.Content" xml:space="preserve">
-    <value>Release Notes</value>
-    <comment>A hyperlink name for the Terminal's release notes</comment>
-  </data>
-  <data name="AboutDialog_PrivacyPolicyLink.Content" xml:space="preserve">
-    <value>Privacy Policy</value>
-    <comment>A hyperlink name for the Terminal's privacy policy</comment>
-  </data>
-  <data name="AboutDialog_ThirdPartyNoticesLink.Content" xml:space="preserve">
-    <value>Third-Party Notices</value>
-    <comment>A hyperlink name for the Terminal's third-party notices</comment>
-  </data>
-  <data name="ApplicationDisplayNameUnpackaged" xml:space="preserve">
-    <value>Windows Terminal (Unpackaged)</value>
-    <comment>This display name is used when the application's name cannot be determined</comment>
-  </data>
-  <data name="ApplicationVersionUnknown" xml:space="preserve">
-    <value>Unknown</value>
-    <comment>This is displayed when the version of the application cannot be determined</comment>
-  </data>
-  <data name="CloseAllDialog.CloseButtonText" xml:space="preserve">
-    <value>Cancel</value>
-  </data>
-  <data name="CloseAllDialog.PrimaryButtonText" xml:space="preserve">
-    <value>Close all</value>
-  </data>
-  <data name="CloseAllDialog.Title" xml:space="preserve">
-    <value>Do you want to close all tabs?</value>
-  </data>
-  <data name="CommandPromptDisplayName" xml:space="preserve">
-    <value>Command Prompt</value>
-    <comment>This is the name of "Command Prompt", as localized in Windows. The localization here should match the one in the Windows product for "Command Prompt"</comment>
-  </data>
-<<<<<<< HEAD
-  <data name="CommandPalette_SearchBox.PlaceholderText" xml:space="preserve">
-    <value>Type a command name...</value>
-  </data>
-  <data name="CommandPalette_NoMatchesText.Text" xml:space="preserve">
-    <value>No matching commands</value>
-  </data>
-  <data name="CloseWindowCommandKey" xml:space="preserve">
-    <value>Close window</value>
-  </data>
-  <data name="ToggleFullscreenCommandKey" xml:space="preserve">
-    <value>Toggle fullscreen</value>
-  </data>
-  <data name="OpenNewTabDropdownCommandKey" xml:space="preserve">
-    <value>Open new tab dropdown</value>
-  </data>
-  <data name="OpenSettingsCommandKey" xml:space="preserve">
-    <value>Open settings file</value>
-  </data>
-  <data name="OpenDefaultSettingsCommandKey" xml:space="preserve">
-    <value>Open default settings file</value>
-  </data>
-  <data name="OpenBothSettingsFilesCommandKey" xml:space="preserve">
-    <value>Open both settings and default settings files</value>
-  </data>
-  <data name="FindCommandKey" xml:space="preserve">
-    <value>Find</value>
-  </data>
-  <data name="ResizePaneCommandKey" xml:space="preserve">
-    <value>Resize pane</value>
-  </data>
-  <data name="MoveFocusCommandKey" xml:space="preserve">
-    <value>Move focus</value>
-  </data>
-  <data name="MoveFocusWithArgCommandKey" xml:space="preserve">
-    <value>Move focus {0}</value>
-    <comment>{0} will be replaced with one of the four directions "DirectionLeft", "DirectionRight", "DirectionUp", or "DirectionDown"</comment>
-  </data>
-  <data name="ResizePaneWithArgCommandKey" xml:space="preserve">
-    <value>Resize pane {0}</value>
-    <comment>{0} will be replaced with one of the four directions "DirectionLeft", "DirectionRight", "DirectionUp", or "DirectionDown"</comment>
-  </data>
-  <data name="DirectionLeft" xml:space="preserve">
-    <value>left</value>
-  </data>
-  <data name="DirectionRight" xml:space="preserve">
-    <value>right</value>
-  </data>
-  <data name="DirectionUp" xml:space="preserve">
-    <value>up</value>
-  </data>
-  <data name="DirectionDown" xml:space="preserve">
-    <value>down</value>
-  </data>
-  <data name="SwitchToTabCommandKey" xml:space="preserve">
-    <value>Switch to tab</value>
-  </data>
-  <data name="NewTabCommandKey" xml:space="preserve">
-    <value>New tab</value>
-  </data>
-  <data name="SplitPaneCommandKey" xml:space="preserve">
-    <value>Split pane</value>
-  </data>
-  <data name="NewWindowCommandKey" xml:space="preserve">
-    <value>New window</value>
-  </data>
-  <data name="DuplicateTabCommandKey" xml:space="preserve">
-    <value>Duplicate tab</value>
-  </data>
-  <data name="DuplicatePaneCommandKey" xml:space="preserve">
-    <value>Duplicate pane</value>
-  </data>
-  <data name="NextTabCommandKey" xml:space="preserve">
-    <value>Next tab</value>
-  </data>
-  <data name="PrevTabCommandKey" xml:space="preserve">
-    <value>Previous tab</value>
-  </data>
-  <data name="ClosePaneCommandKey" xml:space="preserve">
-    <value>Close pane</value>
-  </data>
-  <data name="CloseTabCommandKey" xml:space="preserve">
-    <value>Close tab</value>
-  </data>
-  <data name="SplitHorizontalCommandKey" xml:space="preserve">
-    <value>Split pane horizontally</value>
-  </data>
-  <data name="SplitVerticalCommandKey" xml:space="preserve">
-    <value>Split pane vertically</value>
-  </data>
-  <data name="CopyTextCommandKey" xml:space="preserve">
-    <value>Copy text</value>
-  </data>
-  <data name="CopyTextAsSingleLineCommandKey" xml:space="preserve">
-    <value>Copy text as a single line</value>
-  </data>
-  <data name="PasteTextCommandKey" xml:space="preserve">
-    <value>Paste</value>
-  </data>
-  <data name="ScrollDownCommandKey" xml:space="preserve">
-    <value>Scroll down one line</value>
-  </data>
-  <data name="ScrollDownPageCommandKey" xml:space="preserve">
-    <value>Scroll down one page</value>
-  </data>
-  <data name="ScrollUpCommandKey" xml:space="preserve">
-    <value>Scroll up one line</value>
-  </data>
-  <data name="ScrollUpPageCommandKey" xml:space="preserve">
-    <value>Scroll up one page</value>
-  </data>
-  <data name="AdjustFontSizeCommandKey" xml:space="preserve">
-    <value>Adjust font size</value>
-  </data>
-  <data name="IncreaseFontSizeCommandKey" xml:space="preserve">
-    <value>Increase font size</value>
-  </data>
-  <data name="DecreaseFontSizeCommandKey" xml:space="preserve">
-    <value>Decrease font size</value>
-  </data>
-  <data name="IncreaseFontSizeWithAmountCommandKey" xml:space="preserve">
-    <value>Increase font size, amount: {0}</value>
-    <comment>{0} will be replaced with a positive number</comment>
-  </data>
-  <data name="DecreaseFontSizeWithAmountCommandKey" xml:space="preserve">
-    <value>Decrease font size, amount: {0}</value>
-    <comment>{0} will be replaced with a positive number</comment>
-  </data>
-  <data name="ResetFontSizeCommandKey" xml:space="preserve">
-    <value>Reset font size</value>
-  </data>
-  <data name="ToggleCommandPaletteCommandKey" xml:space="preserve">
-    <value>Toggle command palette</value>
-  </data>
-  <data name="SetTabColorCommandKey" xml:space="preserve">
-    <value>Set tab color to {0}</value>
-    <comment>{0} will be replaced with a color, displayed in hexadecimal (#RRGGBB) notation.</comment>
-  </data>
-  <data name="ResetTabColorCommandKey" xml:space="preserve">
-    <value>Reset tab color</value>
-  </data>
-  <data name="OpenTabColorPickerCommandKey" xml:space="preserve">
-    <value>Set the tab color...</value>
-  </data>
-  <data name="RenameTabCommandKey" xml:space="preserve">
-    <value>Rename tab to "{0}"</value>
-    <comment>{0} will be replaced with user-defined string</comment>
-  </data>
-  <data name="ResetTabNameCommandKey" xml:space="preserve">
-    <value>Reset tab title</value>
-=======
-  <data name="CrimsonColorButton.[using:Windows.UI.Xaml.Controls]ToolTipService.ToolTip" xml:space="preserve">
-    <value>Crimson</value>
-  </data>
-  <data name="SteelBlueColorButton.[using:Windows.UI.Xaml.Controls]ToolTipService.ToolTip" xml:space="preserve">
-    <value>Steel Blue</value>
-  </data>
-  <data name="MediumSeaGreenColorButton.[using:Windows.UI.Xaml.Controls]ToolTipService.ToolTip" xml:space="preserve">
-    <value>Medium Sea Green</value>
-  </data>  
-  <data name="DarkOrangeColorButton.[using:Windows.UI.Xaml.Controls]ToolTipService.ToolTip" xml:space="preserve">
-    <value>Dark Orange</value>
-  </data>
-  <data name="MediumVioletRedColorButton.[using:Windows.UI.Xaml.Controls]ToolTipService.ToolTip" xml:space="preserve">
-    <value>Medium Violet Red</value>
-  </data>  
-  <data name="DodgerBlueColorButton.[using:Windows.UI.Xaml.Controls]ToolTipService.ToolTip" xml:space="preserve">
-    <value>Dodger Blue</value>
-  </data>
-  <data name="LimeGreenColorButton.[using:Windows.UI.Xaml.Controls]ToolTipService.ToolTip" xml:space="preserve">
-    <value>Lime Green</value>
-  </data>
-  <data name="YellowColorButton.[using:Windows.UI.Xaml.Controls]ToolTipService.ToolTip" xml:space="preserve">
-    <value>Yellow</value>
-  </data>
-  <data name="BlueVioletColorButton.[using:Windows.UI.Xaml.Controls]ToolTipService.ToolTip" xml:space="preserve">
-    <value>Blue Violet</value>
-  </data>
-  <data name="SlateBlueColorButton.[using:Windows.UI.Xaml.Controls]ToolTipService.ToolTip" xml:space="preserve">
-    <value>Slate Blue</value>
-  </data>
-  <data name="LimeColorButton.[using:Windows.UI.Xaml.Controls]ToolTipService.ToolTip" xml:space="preserve">
-    <value>Lime</value>
-  </data>
-  <data name="TanColorButton.[using:Windows.UI.Xaml.Controls]ToolTipService.ToolTip" xml:space="preserve">
-    <value>Tan</value>
-  </data>
-  <data name="MagentaColorButton.[using:Windows.UI.Xaml.Controls]ToolTipService.ToolTip" xml:space="preserve">
-    <value>Magenta</value>
-  </data>
-  <data name="CyanColorButton.[using:Windows.UI.Xaml.Controls]ToolTipService.ToolTip" xml:space="preserve">
-    <value>Cyan</value>
-  </data>
-  <data name="SkyBlueColorButton.[using:Windows.UI.Xaml.Controls]ToolTipService.ToolTip" xml:space="preserve">
-    <value>Sky Blue</value>
-  </data>
-  <data name="DarkGrayColorButton.[using:Windows.UI.Xaml.Controls]ToolTipService.ToolTip" xml:space="preserve">
-    <value>Dark Gray</value>
->>>>>>> ca01849e
-  </data>
-</root>
+﻿<?xml version="1.0" encoding="utf-8"?>
+<root>
+  <!--
+    Microsoft ResX Schema
+
+    Version 2.0
+
+    The primary goals of this format is to allow a simple XML format
+    that is mostly human readable. The generation and parsing of the
+    various data types are done through the TypeConverter classes
+    associated with the data types.
+
+    Example:
+
+    ... ado.net/XML headers & schema ...
+    <resheader name="resmimetype">text/microsoft-resx</resheader>
+    <resheader name="version">2.0</resheader>
+    <resheader name="reader">System.Resources.ResXResourceReader, System.Windows.Forms, ...</resheader>
+    <resheader name="writer">System.Resources.ResXResourceWriter, System.Windows.Forms, ...</resheader>
+    <data name="Name1"><value>this is my long string</value><comment>this is a comment</comment></data>
+    <data name="Color1" type="System.Drawing.Color, System.Drawing">Blue</data>
+    <data name="Bitmap1" mimetype="application/x-microsoft.net.object.binary.base64">
+        <value>[base64 mime encoded serialized .NET Framework object]</value>
+    </data>
+    <data name="Icon1" type="System.Drawing.Icon, System.Drawing" mimetype="application/x-microsoft.net.object.bytearray.base64">
+        <value>[base64 mime encoded string representing a byte array form of the .NET Framework object]</value>
+        <comment>This is a comment</comment>
+    </data>
+
+    There are any number of "resheader" rows that contain simple
+    name/value pairs.
+
+    Each data row contains a name, and value. The row also contains a
+    type or mimetype. Type corresponds to a .NET class that support
+    text/value conversion through the TypeConverter architecture.
+    Classes that don't support this are serialized and stored with the
+    mimetype set.
+
+    The mimetype is used for serialized objects, and tells the
+    ResXResourceReader how to depersist the object. This is currently not
+    extensible. For a given mimetype the value must be set accordingly:
+
+    Note - application/x-microsoft.net.object.binary.base64 is the format
+    that the ResXResourceWriter will generate, however the reader can
+    read any of the formats listed below.
+
+    mimetype: application/x-microsoft.net.object.binary.base64
+    value   : The object must be serialized with
+            : System.Runtime.Serialization.Formatters.Binary.BinaryFormatter
+            : and then encoded with base64 encoding.
+
+    mimetype: application/x-microsoft.net.object.soap.base64
+    value   : The object must be serialized with
+            : System.Runtime.Serialization.Formatters.Soap.SoapFormatter
+            : and then encoded with base64 encoding.
+
+    mimetype: application/x-microsoft.net.object.bytearray.base64
+    value   : The object must be serialized into a byte array
+            : using a System.ComponentModel.TypeConverter
+            : and then encoded with base64 encoding.
+    -->
+  <xsd:schema id="root" xmlns="" xmlns:xsd="http://www.w3.org/2001/XMLSchema" xmlns:msdata="urn:schemas-microsoft-com:xml-msdata">
+    <xsd:import namespace="http://www.w3.org/XML/1998/namespace" />
+    <xsd:element name="root" msdata:IsDataSet="true">
+      <xsd:complexType>
+        <xsd:choice maxOccurs="unbounded">
+          <xsd:element name="metadata">
+            <xsd:complexType>
+              <xsd:sequence>
+                <xsd:element name="value" type="xsd:string" minOccurs="0" />
+              </xsd:sequence>
+              <xsd:attribute name="name" use="required" type="xsd:string" />
+              <xsd:attribute name="type" type="xsd:string" />
+              <xsd:attribute name="mimetype" type="xsd:string" />
+              <xsd:attribute ref="xml:space" />
+            </xsd:complexType>
+          </xsd:element>
+          <xsd:element name="assembly">
+            <xsd:complexType>
+              <xsd:attribute name="alias" type="xsd:string" />
+              <xsd:attribute name="name" type="xsd:string" />
+            </xsd:complexType>
+          </xsd:element>
+          <xsd:element name="data">
+            <xsd:complexType>
+              <xsd:sequence>
+                <xsd:element name="value" type="xsd:string" minOccurs="0" msdata:Ordinal="1" />
+                <xsd:element name="comment" type="xsd:string" minOccurs="0" msdata:Ordinal="2" />
+              </xsd:sequence>
+              <xsd:attribute name="name" type="xsd:string" use="required" msdata:Ordinal="1" />
+              <xsd:attribute name="type" type="xsd:string" msdata:Ordinal="3" />
+              <xsd:attribute name="mimetype" type="xsd:string" msdata:Ordinal="4" />
+              <xsd:attribute ref="xml:space" />
+            </xsd:complexType>
+          </xsd:element>
+          <xsd:element name="resheader">
+            <xsd:complexType>
+              <xsd:sequence>
+                <xsd:element name="value" type="xsd:string" minOccurs="0" msdata:Ordinal="1" />
+              </xsd:sequence>
+              <xsd:attribute name="name" type="xsd:string" use="required" />
+            </xsd:complexType>
+          </xsd:element>
+        </xsd:choice>
+      </xsd:complexType>
+    </xsd:element>
+  </xsd:schema>
+  <resheader name="resmimetype">
+    <value>text/microsoft-resx</value>
+  </resheader>
+  <resheader name="version">
+    <value>2.0</value>
+  </resheader>
+  <resheader name="reader">
+    <value>System.Resources.ResXResourceReader, System.Windows.Forms, Version=4.0.0.0, Culture=neutral, PublicKeyToken=b77a5c561934e089</value>
+  </resheader>
+  <resheader name="writer">
+    <value>System.Resources.ResXResourceWriter, System.Windows.Forms, Version=4.0.0.0, Culture=neutral, PublicKeyToken=b77a5c561934e089</value>
+  </resheader>
+  <data name="InitialJsonParseErrorText" xml:space="preserve">
+    <value>Settings could not be loaded from file. Check for syntax errors, including trailing commas.</value>
+  </data>
+  <data name="MissingDefaultProfileText" xml:space="preserve">
+    <value>Could not find your default profile in your list of profiles - using the first profile. Check to make sure the "defaultProfile" matches the GUID of one of your profiles.</value>
+    <comment>{Locked="\"defaultProfile\""}</comment>
+  </data>
+  <data name="DuplicateProfileText" xml:space="preserve">
+    <value>Found multiple profiles with the same GUID in your settings file - ignoring duplicates. Make sure each profile's GUID is unique.</value>
+  </data>
+  <data name="UnknownColorSchemeText" xml:space="preserve">
+    <value>Found a profile with an invalid "colorScheme". Defaulting that profile to the default colors. Make sure that when setting a "colorScheme", the value matches the "name" of a color scheme in the "schemes" list.</value>
+    <comment>{Locked="\"colorScheme\"","\"name\"","\"schemes\""}</comment>
+  </data>
+  <data name="NoProfilesText" xml:space="preserve">
+    <value>No profiles were found in your settings.</value>
+  </data>
+  <data name="AllProfilesHiddenText" xml:space="preserve">
+    <value>All profiles were hidden in your settings. You must have at least one non-hidden profile.</value>
+  </data>
+  <data name="ReloadJsonParseErrorText" xml:space="preserve">
+    <value>Settings could not be reloaded from file. Check for syntax errors, including trailing commas.</value>
+  </data>
+  <data name="UsingDefaultSettingsText" xml:space="preserve">
+    <value>Temporarily using the Windows Terminal default settings.</value>
+  </data>
+  <data name="InitialJsonParseErrorTitle" xml:space="preserve">
+    <value>Failed to load settings</value>
+  </data>
+  <data name="SettingsValidateErrorTitle" xml:space="preserve">
+    <value>Encountered errors while loading user settings</value>
+  </data>
+  <data name="Ok" xml:space="preserve">
+    <value>OK</value>
+  </data>
+  <data name="ReloadJsonParseErrorTitle" xml:space="preserve">
+    <value>Failed to reload settings</value>
+  </data>
+  <data name="FeedbackUriValue" xml:space="preserve">
+    <value>https://go.microsoft.com/fwlink/?linkid=2125419</value>
+    <comment>{Locked}This is a FWLink, so it will be localized with the fwlink tool</comment>
+  </data>
+  <data name="AboutMenuItem" xml:space="preserve">
+    <value>About</value>
+  </data>
+  <data name="FeedbackMenuItem" xml:space="preserve">
+    <value>Feedback</value>
+  </data>
+  <data name="SettingsMenuItem" xml:space="preserve">
+    <value>Settings</value>
+  </data>
+  <data name="Cancel" xml:space="preserve">
+    <value>Cancel</value>
+  </data>
+  <data name="CloseAll" xml:space="preserve">
+    <value>Close all</value>
+  </data>
+  <data name="CloseWindowWarningTitle" xml:space="preserve">
+    <value>Do you want to close all tabs?</value>
+  </data>
+  <data name="TabClose" xml:space="preserve">
+    <value>Close</value>
+  </data>
+  <data name="TabColorChoose" xml:space="preserve">
+    <value>Color...</value>
+  </data>
+  <data name="TabColorCustomButton.Content" xml:space="preserve">
+    <value>Custom...</value>
+  </data>
+  <data name="TabColorClearButton.Content" xml:space="preserve">
+    <value>Reset</value>
+  </data>
+  <data name="RenameTabText" xml:space="preserve">
+    <value>Rename Tab</value>
+  </data>
+  <data name="InvalidBackgroundImage" xml:space="preserve">
+    <value>Found a profile with an invalid "backgroundImage". Defaulting that profile to have no background image. Make sure that when setting a "backgroundImage", the value is a valid file path to an image.</value>
+    <comment>{Locked="\"backgroundImage\""}</comment>
+  </data>
+  <data name="InvalidIcon" xml:space="preserve">
+    <value>Found a profile with an invalid "icon". Defaulting that profile to have no icon. Make sure that when setting an "icon", the value is a valid file path to an image.</value>
+    <comment>{Locked="\"icon\""} The word "icon" in quotes is locked, the word icon OUTSIDE of quotes should be localized.</comment>
+  </data>
+  <data name="AtLeastOneKeybindingWarning" xml:space="preserve">
+    <value>Warnings were found while parsing your keybindings:</value>
+  </data>
+  <data name="TooManyKeysForChord" xml:space="preserve">
+    <value>&#x2022; Found a keybinding with too many strings for the "keys" array. There should only be one string value in the "keys" array.</value>
+    <comment>{Locked="\"keys\"","&#x2022;"} This glyph is a bullet, used in a bulleted list.</comment>
+  </data>
+  <data name="MissingRequiredParameter" xml:space="preserve">
+    <value>&#x2022; Found a keybinding that was missing a required parameter value. This keybinding will be ignored.</value>
+    <comment>{Locked="&#x2022;"} This glyph is a bullet, used in a bulleted list.</comment>
+  </data>
+  <data name="LegacyGlobalsProperty" xml:space="preserve">
+    <value>The "globals" property is deprecated - your settings might need updating. </value>
+    <comment>{Locked="\"globals\""} </comment>
+  </data>
+  <data name="LegacyGlobalsPropertyHrefUrl" xml:space="preserve">
+    <value>https://go.microsoft.com/fwlink/?linkid=2128258</value>
+    <comment>{Locked}This is a FWLink, so it will be localized with the fwlink tool</comment>
+  </data>
+  <data name="LegacyGlobalsPropertyHrefLabel" xml:space="preserve">
+    <value>For more info, see this web page.</value>
+  </data>
+  <data name="CmdCommandArgDesc" xml:space="preserve">
+    <value>An optional command, with arguments, to be spawned in the new tab or pane</value>
+  </data>
+  <data name="CmdFocusTabDesc" xml:space="preserve">
+    <value>Move focus to another tab</value>
+  </data>
+  <data name="CmdFocusTabNextArgDesc" xml:space="preserve">
+    <value>Move focus to the next tab</value>
+  </data>
+  <data name="CmdFocusTabPrevArgDesc" xml:space="preserve">
+    <value>Move focus to the previous tab</value>
+  </data>
+  <data name="CmdFocusTabTargetArgDesc" xml:space="preserve">
+    <value>Move focus the tab at the given index</value>
+  </data>
+  <data name="CmdNewTabDesc" xml:space="preserve">
+    <value>Create a new tab</value>
+  </data>
+  <data name="CmdProfileArgDesc" xml:space="preserve">
+    <value>Open with the given profile. Accepts either the name or GUID of a profile</value>
+  </data>
+  <data name="CmdSplitPaneDesc" xml:space="preserve">
+    <value>Create a new split pane</value>
+  </data>
+  <data name="CmdSplitPaneHorizontalArgDesc" xml:space="preserve">
+    <value>Create the new pane as a horizontal split (think [-])</value>
+  </data>
+  <data name="CmdSplitPaneVerticalArgDesc" xml:space="preserve">
+    <value>Create the new pane as a vertical split (think [|])</value>
+  </data>
+  <data name="CmdStartingDirArgDesc" xml:space="preserve">
+    <value>Open in the given directory instead of the profile's set "startingDirectory"</value>
+    <comment>{Locked="\"startingDirectory\""}</comment>
+  </data>
+  <data name="CmdTitleArgDesc" xml:space="preserve">
+    <value>Open the terminal with the provided title instead of the profile's set "title"</value>
+    <comment>{Locked="\"title\""}</comment>
+  </data>
+  <data name="CmdVersionDesc" xml:space="preserve">
+    <value>Display the application version</value>
+  </data>
+  <data name="CmdMaximizedDesc" xml:space="preserve">
+    <value>Launch the window maximized</value>
+  </data>
+  <data name="CmdFullscreenDesc" xml:space="preserve">
+    <value>Launch the window in fullscreen mode</value>
+  </data>
+  <data name="NewTabSplitButton.[using:Windows.UI.Xaml.Automation]AutomationProperties.HelpText" xml:space="preserve">
+    <value>Press the button to open a new terminal tab with your default profile. Open the flyout to select which profile you want to open.</value>
+  </data>
+  <data name="NewTabSplitButton.[using:Windows.UI.Xaml.Automation]AutomationProperties.Name" xml:space="preserve">
+    <value>New Tab</value>
+  </data>
+  <data name="NewTabSplitButton.[using:Windows.UI.Xaml.Controls]ToolTipService.ToolTip" xml:space="preserve">
+    <value>New Tab</value>
+  </data>
+  <data name="WindowCloseButton.[using:Windows.UI.Xaml.Automation]AutomationProperties.Name" xml:space="preserve">
+    <value>Close</value>
+  </data>
+  <data name="WindowCloseButton.[using:Windows.UI.Xaml.Controls]ToolTipService.ToolTip" xml:space="preserve">
+    <value>Close</value>
+  </data>
+  <data name="WindowMaximizeButton.[using:Windows.UI.Xaml.Automation]AutomationProperties.Name" xml:space="preserve">
+    <value>Maximize</value>
+  </data>
+  <data name="WindowMaximizeButton.[using:Windows.UI.Xaml.Controls]ToolTipService.ToolTip" xml:space="preserve">
+    <value>Maximize</value>
+  </data>
+  <data name="WindowMinimizeButton.[using:Windows.UI.Xaml.Automation]AutomationProperties.Name" xml:space="preserve">
+    <value>Minimize</value>
+  </data>
+  <data name="WindowMinimizeButton.[using:Windows.UI.Xaml.Controls]ToolTipService.ToolTip" xml:space="preserve">
+    <value>Minimize</value>
+  </data>
+  <data name="AboutDialog.Title" xml:space="preserve">
+    <value>About</value>
+  </data>
+  <data name="AboutDialog.CloseButtonText" xml:space="preserve">
+    <value>OK</value>
+  </data>
+  <data name="AboutDialog_VersionLabel.Text" xml:space="preserve">
+    <value>Version:</value>
+    <comment>This is the heading for a version number label</comment>
+  </data>
+  <data name="AboutDialog_GettingStartedLink.Content" xml:space="preserve">
+    <value>Getting Started</value>
+    <comment>A hyperlink name for a guide on how to get started using Terminal</comment>
+  </data>
+  <data name="AboutDialog_DocumentationLink.Content" xml:space="preserve">
+    <value>Documentation</value>
+    <comment>A hyperlink name for user documentation</comment>
+  </data>
+  <data name="AboutDialog_ReleaseNotesLink.Content" xml:space="preserve">
+    <value>Release Notes</value>
+    <comment>A hyperlink name for the Terminal's release notes</comment>
+  </data>
+  <data name="AboutDialog_PrivacyPolicyLink.Content" xml:space="preserve">
+    <value>Privacy Policy</value>
+    <comment>A hyperlink name for the Terminal's privacy policy</comment>
+  </data>
+  <data name="AboutDialog_ThirdPartyNoticesLink.Content" xml:space="preserve">
+    <value>Third-Party Notices</value>
+    <comment>A hyperlink name for the Terminal's third-party notices</comment>
+  </data>
+  <data name="ApplicationDisplayNameUnpackaged" xml:space="preserve">
+    <value>Windows Terminal (Unpackaged)</value>
+    <comment>This display name is used when the application's name cannot be determined</comment>
+  </data>
+  <data name="ApplicationVersionUnknown" xml:space="preserve">
+    <value>Unknown</value>
+    <comment>This is displayed when the version of the application cannot be determined</comment>
+  </data>
+  <data name="CloseAllDialog.CloseButtonText" xml:space="preserve">
+    <value>Cancel</value>
+  </data>
+  <data name="CloseAllDialog.PrimaryButtonText" xml:space="preserve">
+    <value>Close all</value>
+  </data>
+  <data name="CloseAllDialog.Title" xml:space="preserve">
+    <value>Do you want to close all tabs?</value>
+  </data>
+  <data name="CommandPromptDisplayName" xml:space="preserve">
+    <value>Command Prompt</value>
+    <comment>This is the name of "Command Prompt", as localized in Windows. The localization here should match the one in the Windows product for "Command Prompt"</comment>
+  </data>
+  <data name="CommandPalette_SearchBox.PlaceholderText" xml:space="preserve">
+    <value>Type a command name...</value>
+  </data>
+  <data name="CommandPalette_NoMatchesText.Text" xml:space="preserve">
+    <value>No matching commands</value>
+  </data>
+  <data name="CloseWindowCommandKey" xml:space="preserve">
+    <value>Close window</value>
+  </data>
+  <data name="ToggleFullscreenCommandKey" xml:space="preserve">
+    <value>Toggle fullscreen</value>
+  </data>
+  <data name="OpenNewTabDropdownCommandKey" xml:space="preserve">
+    <value>Open new tab dropdown</value>
+  </data>
+  <data name="OpenSettingsCommandKey" xml:space="preserve">
+    <value>Open settings file</value>
+  </data>
+  <data name="OpenDefaultSettingsCommandKey" xml:space="preserve">
+    <value>Open default settings file</value>
+  </data>
+  <data name="OpenBothSettingsFilesCommandKey" xml:space="preserve">
+    <value>Open both settings and default settings files</value>
+  </data>
+  <data name="FindCommandKey" xml:space="preserve">
+    <value>Find</value>
+  </data>
+  <data name="ResizePaneCommandKey" xml:space="preserve">
+    <value>Resize pane</value>
+  </data>
+  <data name="MoveFocusCommandKey" xml:space="preserve">
+    <value>Move focus</value>
+  </data>
+  <data name="MoveFocusWithArgCommandKey" xml:space="preserve">
+    <value>Move focus {0}</value>
+    <comment>{0} will be replaced with one of the four directions "DirectionLeft", "DirectionRight", "DirectionUp", or "DirectionDown"</comment>
+  </data>
+  <data name="ResizePaneWithArgCommandKey" xml:space="preserve">
+    <value>Resize pane {0}</value>
+    <comment>{0} will be replaced with one of the four directions "DirectionLeft", "DirectionRight", "DirectionUp", or "DirectionDown"</comment>
+  </data>
+  <data name="DirectionLeft" xml:space="preserve">
+    <value>left</value>
+  </data>
+  <data name="DirectionRight" xml:space="preserve">
+    <value>right</value>
+  </data>
+  <data name="DirectionUp" xml:space="preserve">
+    <value>up</value>
+  </data>
+  <data name="DirectionDown" xml:space="preserve">
+    <value>down</value>
+  </data>
+  <data name="SwitchToTabCommandKey" xml:space="preserve">
+    <value>Switch to tab</value>
+  </data>
+  <data name="NewTabCommandKey" xml:space="preserve">
+    <value>New tab</value>
+  </data>
+  <data name="SplitPaneCommandKey" xml:space="preserve">
+    <value>Split pane</value>
+  </data>
+  <data name="NewWindowCommandKey" xml:space="preserve">
+    <value>New window</value>
+  </data>
+  <data name="DuplicateTabCommandKey" xml:space="preserve">
+    <value>Duplicate tab</value>
+  </data>
+  <data name="DuplicatePaneCommandKey" xml:space="preserve">
+    <value>Duplicate pane</value>
+  </data>
+  <data name="NextTabCommandKey" xml:space="preserve">
+    <value>Next tab</value>
+  </data>
+  <data name="PrevTabCommandKey" xml:space="preserve">
+    <value>Previous tab</value>
+  </data>
+  <data name="ClosePaneCommandKey" xml:space="preserve">
+    <value>Close pane</value>
+  </data>
+  <data name="CloseTabCommandKey" xml:space="preserve">
+    <value>Close tab</value>
+  </data>
+  <data name="SplitHorizontalCommandKey" xml:space="preserve">
+    <value>Split pane horizontally</value>
+  </data>
+  <data name="SplitVerticalCommandKey" xml:space="preserve">
+    <value>Split pane vertically</value>
+  </data>
+  <data name="CopyTextCommandKey" xml:space="preserve">
+    <value>Copy text</value>
+  </data>
+  <data name="CopyTextAsSingleLineCommandKey" xml:space="preserve">
+    <value>Copy text as a single line</value>
+  </data>
+  <data name="PasteTextCommandKey" xml:space="preserve">
+    <value>Paste</value>
+  </data>
+  <data name="ScrollDownCommandKey" xml:space="preserve">
+    <value>Scroll down one line</value>
+  </data>
+  <data name="ScrollDownPageCommandKey" xml:space="preserve">
+    <value>Scroll down one page</value>
+  </data>
+  <data name="ScrollUpCommandKey" xml:space="preserve">
+    <value>Scroll up one line</value>
+  </data>
+  <data name="ScrollUpPageCommandKey" xml:space="preserve">
+    <value>Scroll up one page</value>
+  </data>
+  <data name="AdjustFontSizeCommandKey" xml:space="preserve">
+    <value>Adjust font size</value>
+  </data>
+  <data name="IncreaseFontSizeCommandKey" xml:space="preserve">
+    <value>Increase font size</value>
+  </data>
+  <data name="DecreaseFontSizeCommandKey" xml:space="preserve">
+    <value>Decrease font size</value>
+  </data>
+  <data name="IncreaseFontSizeWithAmountCommandKey" xml:space="preserve">
+    <value>Increase font size, amount: {0}</value>
+    <comment>{0} will be replaced with a positive number</comment>
+  </data>
+  <data name="DecreaseFontSizeWithAmountCommandKey" xml:space="preserve">
+    <value>Decrease font size, amount: {0}</value>
+    <comment>{0} will be replaced with a positive number</comment>
+  </data>
+  <data name="ResetFontSizeCommandKey" xml:space="preserve">
+    <value>Reset font size</value>
+  </data>
+  <data name="ToggleCommandPaletteCommandKey" xml:space="preserve">
+    <value>Toggle command palette</value>
+  </data>
+  <data name="SetTabColorCommandKey" xml:space="preserve">
+    <value>Set tab color to {0}</value>
+    <comment>{0} will be replaced with a color, displayed in hexadecimal (#RRGGBB) notation.</comment>
+  </data>
+  <data name="ResetTabColorCommandKey" xml:space="preserve">
+    <value>Reset tab color</value>
+  </data>
+  <data name="OpenTabColorPickerCommandKey" xml:space="preserve">
+    <value>Set the tab color...</value>
+  </data>
+  <data name="RenameTabCommandKey" xml:space="preserve">
+    <value>Rename tab to "{0}"</value>
+    <comment>{0} will be replaced with user-defined string</comment>
+  </data>
+  <data name="ResetTabNameCommandKey" xml:space="preserve">
+    <value>Reset tab title</value>
+  </data>
+  <data name="CrimsonColorButton.[using:Windows.UI.Xaml.Controls]ToolTipService.ToolTip" xml:space="preserve">
+    <value>Crimson</value>
+  </data>
+  <data name="SteelBlueColorButton.[using:Windows.UI.Xaml.Controls]ToolTipService.ToolTip" xml:space="preserve">
+    <value>Steel Blue</value>
+  </data>
+  <data name="MediumSeaGreenColorButton.[using:Windows.UI.Xaml.Controls]ToolTipService.ToolTip" xml:space="preserve">
+    <value>Medium Sea Green</value>
+  </data>  
+  <data name="DarkOrangeColorButton.[using:Windows.UI.Xaml.Controls]ToolTipService.ToolTip" xml:space="preserve">
+    <value>Dark Orange</value>
+  </data>
+  <data name="MediumVioletRedColorButton.[using:Windows.UI.Xaml.Controls]ToolTipService.ToolTip" xml:space="preserve">
+    <value>Medium Violet Red</value>
+  </data>  
+  <data name="DodgerBlueColorButton.[using:Windows.UI.Xaml.Controls]ToolTipService.ToolTip" xml:space="preserve">
+    <value>Dodger Blue</value>
+  </data>
+  <data name="LimeGreenColorButton.[using:Windows.UI.Xaml.Controls]ToolTipService.ToolTip" xml:space="preserve">
+    <value>Lime Green</value>
+  </data>
+  <data name="YellowColorButton.[using:Windows.UI.Xaml.Controls]ToolTipService.ToolTip" xml:space="preserve">
+    <value>Yellow</value>
+  </data>
+  <data name="BlueVioletColorButton.[using:Windows.UI.Xaml.Controls]ToolTipService.ToolTip" xml:space="preserve">
+    <value>Blue Violet</value>
+  </data>
+  <data name="SlateBlueColorButton.[using:Windows.UI.Xaml.Controls]ToolTipService.ToolTip" xml:space="preserve">
+    <value>Slate Blue</value>
+  </data>
+  <data name="LimeColorButton.[using:Windows.UI.Xaml.Controls]ToolTipService.ToolTip" xml:space="preserve">
+    <value>Lime</value>
+  </data>
+  <data name="TanColorButton.[using:Windows.UI.Xaml.Controls]ToolTipService.ToolTip" xml:space="preserve">
+    <value>Tan</value>
+  </data>
+  <data name="MagentaColorButton.[using:Windows.UI.Xaml.Controls]ToolTipService.ToolTip" xml:space="preserve">
+    <value>Magenta</value>
+  </data>
+  <data name="CyanColorButton.[using:Windows.UI.Xaml.Controls]ToolTipService.ToolTip" xml:space="preserve">
+    <value>Cyan</value>
+  </data>
+  <data name="SkyBlueColorButton.[using:Windows.UI.Xaml.Controls]ToolTipService.ToolTip" xml:space="preserve">
+    <value>Sky Blue</value>
+  </data>
+  <data name="DarkGrayColorButton.[using:Windows.UI.Xaml.Controls]ToolTipService.ToolTip" xml:space="preserve">
+    <value>Dark Gray</value>
+  </data>
+</root>