// Copyright (c) Microsoft Corporation.
// Licensed under the MIT license.

#include "pch.h"
#include <UIAutomationCore.h>
#include <LibraryResources.h>
#include "TermControlAutomationPeer.h"
#include "TermControl.h"
#include "TermControlAutomationPeer.g.cpp"

#include "XamlUiaTextRange.h"

using namespace Microsoft::Console::Types;
using namespace winrt::Windows::UI::Xaml::Automation::Peers;
using namespace winrt::Windows::Graphics::Display;

namespace UIA
{
    using ::ITextRangeProvider;
    using ::SupportedTextSelection;
}

namespace XamlAutomation
{
    using winrt::Windows::UI::Xaml::Automation::SupportedTextSelection;
    using winrt::Windows::UI::Xaml::Automation::Provider::IRawElementProviderSimple;
    using winrt::Windows::UI::Xaml::Automation::Provider::ITextRangeProvider;
}

namespace winrt::Microsoft::Terminal::TerminalControl::implementation
{
    TermControlAutomationPeer::TermControlAutomationPeer(winrt::Microsoft::Terminal::TerminalControl::implementation::TermControl* owner) :
        TermControlAutomationPeerT<TermControlAutomationPeer>(*owner), // pass owner to FrameworkElementAutomationPeer
<<<<<<< HEAD
        _owner{ owner }
=======
        _termControl{ owner }
>>>>>>> e5182fb3
    {
        THROW_IF_FAILED(::Microsoft::WRL::MakeAndInitialize<::Microsoft::Terminal::TermControlUiaProvider>(&_uiaProvider, _termControl->GetUiaData(), this));
    };

    // Method Description:
    // - Signals the ui automation client that the terminal's selection has changed and should be updated
    // Arguments:
    // - <none>
    // Return Value:
    // - <none>
    void TermControlAutomationPeer::SignalSelectionChanged()
    {
        Dispatcher().RunAsync(Windows::UI::Core::CoreDispatcherPriority::Normal, [&]() {
            // The event that is raised when the text selection is modified.
            RaiseAutomationEvent(AutomationEvents::TextPatternOnTextSelectionChanged);
        });
    }

    // Method Description:
    // - Signals the ui automation client that the terminal's output has changed and should be updated
    // Arguments:
    // - <none>
    // Return Value:
    // - <none>
    void TermControlAutomationPeer::SignalTextChanged()
    {
        Dispatcher().RunAsync(Windows::UI::Core::CoreDispatcherPriority::Normal, [&]() {
            // The event that is raised when textual content is modified.
            RaiseAutomationEvent(AutomationEvents::TextPatternOnTextChanged);
        });
    }

    // Method Description:
    // - Signals the ui automation client that the cursor's state has changed and should be updated
    // Arguments:
    // - <none>
    // Return Value:
    // - <none>
    void TermControlAutomationPeer::SignalCursorChanged()
    {
        Dispatcher().RunAsync(Windows::UI::Core::CoreDispatcherPriority::Normal, [&]() {
            // The event that is raised when the text was changed in an edit control.
            RaiseAutomationEvent(AutomationEvents::TextEditTextChanged);
        });
    }

    hstring TermControlAutomationPeer::GetClassNameCore() const
    {
        return L"TermControl";
    }

    AutomationControlType TermControlAutomationPeer::GetAutomationControlTypeCore() const
    {
        return AutomationControlType::Text;
    }

    hstring TermControlAutomationPeer::GetLocalizedControlTypeCore() const
    {
        return RS_(L"TerminalControl_ControlType");
    }

    Windows::Foundation::IInspectable TermControlAutomationPeer::GetPatternCore(PatternInterface patternInterface) const
    {
        switch (patternInterface)
        {
        case PatternInterface::Text:
            return *this;
            break;
        default:
            return nullptr;
        }
    }

    AutomationOrientation TermControlAutomationPeer::GetOrientationCore() const
    {
        return AutomationOrientation::Vertical;
    }

    hstring TermControlAutomationPeer::GetNameCore() const
    {
        // fallback to title if profile name is empty
        auto profileName = _owner->GetProfileName();
        if (profileName.empty())
        {
            return _owner->Title();
        }
        return profileName;
    }

    hstring TermControlAutomationPeer::GetHelpTextCore() const
    {
        return _owner->Title();
    }

    AutomationLiveSetting TermControlAutomationPeer::GetLiveSettingCore() const
    {
        return AutomationLiveSetting::Polite;
    }

#pragma region ITextProvider
    com_array<XamlAutomation::ITextRangeProvider> TermControlAutomationPeer::GetSelection()
    {
        SAFEARRAY* pReturnVal;
        THROW_IF_FAILED(_uiaProvider->GetSelection(&pReturnVal));
        return WrapArrayOfTextRangeProviders(pReturnVal);
    }

    com_array<XamlAutomation::ITextRangeProvider> TermControlAutomationPeer::GetVisibleRanges()
    {
        SAFEARRAY* pReturnVal;
        THROW_IF_FAILED(_uiaProvider->GetVisibleRanges(&pReturnVal));
        return WrapArrayOfTextRangeProviders(pReturnVal);
    }

    XamlAutomation::ITextRangeProvider TermControlAutomationPeer::RangeFromChild(XamlAutomation::IRawElementProviderSimple childElement)
    {
        UIA::ITextRangeProvider* returnVal;
        // ScreenInfoUiaProvider doesn't actually use parameter, so just pass in nullptr
        THROW_IF_FAILED(_uiaProvider->RangeFromChild(/* IRawElementProviderSimple */ nullptr,
                                                     &returnVal));

        auto parentProvider = this->ProviderFromPeer(*this);
        auto xutr = winrt::make_self<XamlUiaTextRange>(returnVal, parentProvider);
        return xutr.as<XamlAutomation::ITextRangeProvider>();
    }

    XamlAutomation::ITextRangeProvider TermControlAutomationPeer::RangeFromPoint(Windows::Foundation::Point screenLocation)
    {
        UIA::ITextRangeProvider* returnVal;
        THROW_IF_FAILED(_uiaProvider->RangeFromPoint({ screenLocation.X, screenLocation.Y }, &returnVal));

        auto parentProvider = this->ProviderFromPeer(*this);
        auto xutr = winrt::make_self<XamlUiaTextRange>(returnVal, parentProvider);
        return xutr.as<XamlAutomation::ITextRangeProvider>();
    }

    XamlAutomation::ITextRangeProvider TermControlAutomationPeer::DocumentRange()
    {
        UIA::ITextRangeProvider* returnVal;
        THROW_IF_FAILED(_uiaProvider->get_DocumentRange(&returnVal));

        auto parentProvider = this->ProviderFromPeer(*this);
        auto xutr = winrt::make_self<XamlUiaTextRange>(returnVal, parentProvider);
        return xutr.as<XamlAutomation::ITextRangeProvider>();
    }

    XamlAutomation::SupportedTextSelection TermControlAutomationPeer::SupportedTextSelection()
    {
        UIA::SupportedTextSelection returnVal;
        THROW_IF_FAILED(_uiaProvider->get_SupportedTextSelection(&returnVal));
        return static_cast<XamlAutomation::SupportedTextSelection>(returnVal);
    }

#pragma endregion

#pragma region IControlAccessibilityInfo
    COORD TermControlAutomationPeer::GetFontSize() const
    {
        return _termControl->GetActualFont().GetSize();
    }

    RECT TermControlAutomationPeer::GetBounds() const
    {
        auto rect = GetBoundingRectangle();
        return {
            gsl::narrow_cast<LONG>(rect.X),
            gsl::narrow_cast<LONG>(rect.Y),
            gsl::narrow_cast<LONG>(rect.X + rect.Width),
            gsl::narrow_cast<LONG>(rect.Y + rect.Height)
        };
    }

    HRESULT TermControlAutomationPeer::GetHostUiaProvider(IRawElementProviderSimple** provider)
    {
        RETURN_HR_IF(E_INVALIDARG, provider == nullptr);
        *provider = nullptr;

        return S_OK;
    }

    RECT TermControlAutomationPeer::GetPadding() const
    {
        auto padding = _termControl->GetPadding();
        return {
            gsl::narrow_cast<LONG>(padding.Left),
            gsl::narrow_cast<LONG>(padding.Top),
            gsl::narrow_cast<LONG>(padding.Right),
            gsl::narrow_cast<LONG>(padding.Bottom)
        };
    }

    double TermControlAutomationPeer::GetScaleFactor() const
    {
        return DisplayInformation::GetForCurrentView().RawPixelsPerViewPixel();
    }

    void TermControlAutomationPeer::ChangeViewport(const SMALL_RECT NewWindow)
    {
        _termControl->ScrollViewport(NewWindow.Top);
    }
#pragma endregion

    // Method Description:
    // - extracts the UiaTextRanges from the SAFEARRAY and converts them to Xaml ITextRangeProviders
    // Arguments:
    // - SAFEARRAY of UIA::UiaTextRange (ITextRangeProviders)
    // Return Value:
    // - com_array of Xaml Wrapped UiaTextRange (ITextRangeProviders)
    com_array<XamlAutomation::ITextRangeProvider> TermControlAutomationPeer::WrapArrayOfTextRangeProviders(SAFEARRAY* textRanges)
    {
        // transfer ownership of UiaTextRanges to this new vector
        auto providers = SafeArrayToOwningVector<::Microsoft::Terminal::TermControlUiaTextRange>(textRanges);
        int count = gsl::narrow<int>(providers.size());

        std::vector<XamlAutomation::ITextRangeProvider> vec;
        vec.reserve(count);
        auto parentProvider = this->ProviderFromPeer(*this);
        for (int i = 0; i < count; i++)
        {
            auto xutr = make_self<XamlUiaTextRange>(providers[i].detach(), parentProvider);
            vec.emplace_back(xutr.as<XamlAutomation::ITextRangeProvider>());
        }

        com_array<XamlAutomation::ITextRangeProvider> result{ vec };

        return result;
    }
}
<|MERGE_RESOLUTION|>--- conflicted
+++ resolved
@@ -1,266 +1,262 @@
-// Copyright (c) Microsoft Corporation.
-// Licensed under the MIT license.
-
-#include "pch.h"
-#include <UIAutomationCore.h>
-#include <LibraryResources.h>
-#include "TermControlAutomationPeer.h"
-#include "TermControl.h"
-#include "TermControlAutomationPeer.g.cpp"
-
-#include "XamlUiaTextRange.h"
-
-using namespace Microsoft::Console::Types;
-using namespace winrt::Windows::UI::Xaml::Automation::Peers;
-using namespace winrt::Windows::Graphics::Display;
-
-namespace UIA
-{
-    using ::ITextRangeProvider;
-    using ::SupportedTextSelection;
-}
-
-namespace XamlAutomation
-{
-    using winrt::Windows::UI::Xaml::Automation::SupportedTextSelection;
-    using winrt::Windows::UI::Xaml::Automation::Provider::IRawElementProviderSimple;
-    using winrt::Windows::UI::Xaml::Automation::Provider::ITextRangeProvider;
-}
-
-namespace winrt::Microsoft::Terminal::TerminalControl::implementation
-{
-    TermControlAutomationPeer::TermControlAutomationPeer(winrt::Microsoft::Terminal::TerminalControl::implementation::TermControl* owner) :
-        TermControlAutomationPeerT<TermControlAutomationPeer>(*owner), // pass owner to FrameworkElementAutomationPeer
-<<<<<<< HEAD
-        _owner{ owner }
-=======
-        _termControl{ owner }
->>>>>>> e5182fb3
-    {
-        THROW_IF_FAILED(::Microsoft::WRL::MakeAndInitialize<::Microsoft::Terminal::TermControlUiaProvider>(&_uiaProvider, _termControl->GetUiaData(), this));
-    };
-
-    // Method Description:
-    // - Signals the ui automation client that the terminal's selection has changed and should be updated
-    // Arguments:
-    // - <none>
-    // Return Value:
-    // - <none>
-    void TermControlAutomationPeer::SignalSelectionChanged()
-    {
-        Dispatcher().RunAsync(Windows::UI::Core::CoreDispatcherPriority::Normal, [&]() {
-            // The event that is raised when the text selection is modified.
-            RaiseAutomationEvent(AutomationEvents::TextPatternOnTextSelectionChanged);
-        });
-    }
-
-    // Method Description:
-    // - Signals the ui automation client that the terminal's output has changed and should be updated
-    // Arguments:
-    // - <none>
-    // Return Value:
-    // - <none>
-    void TermControlAutomationPeer::SignalTextChanged()
-    {
-        Dispatcher().RunAsync(Windows::UI::Core::CoreDispatcherPriority::Normal, [&]() {
-            // The event that is raised when textual content is modified.
-            RaiseAutomationEvent(AutomationEvents::TextPatternOnTextChanged);
-        });
-    }
-
-    // Method Description:
-    // - Signals the ui automation client that the cursor's state has changed and should be updated
-    // Arguments:
-    // - <none>
-    // Return Value:
-    // - <none>
-    void TermControlAutomationPeer::SignalCursorChanged()
-    {
-        Dispatcher().RunAsync(Windows::UI::Core::CoreDispatcherPriority::Normal, [&]() {
-            // The event that is raised when the text was changed in an edit control.
-            RaiseAutomationEvent(AutomationEvents::TextEditTextChanged);
-        });
-    }
-
-    hstring TermControlAutomationPeer::GetClassNameCore() const
-    {
-        return L"TermControl";
-    }
-
-    AutomationControlType TermControlAutomationPeer::GetAutomationControlTypeCore() const
-    {
-        return AutomationControlType::Text;
-    }
-
-    hstring TermControlAutomationPeer::GetLocalizedControlTypeCore() const
-    {
-        return RS_(L"TerminalControl_ControlType");
-    }
-
-    Windows::Foundation::IInspectable TermControlAutomationPeer::GetPatternCore(PatternInterface patternInterface) const
-    {
-        switch (patternInterface)
-        {
-        case PatternInterface::Text:
-            return *this;
-            break;
-        default:
-            return nullptr;
-        }
-    }
-
-    AutomationOrientation TermControlAutomationPeer::GetOrientationCore() const
-    {
-        return AutomationOrientation::Vertical;
-    }
-
-    hstring TermControlAutomationPeer::GetNameCore() const
-    {
-        // fallback to title if profile name is empty
-        auto profileName = _owner->GetProfileName();
-        if (profileName.empty())
-        {
-            return _owner->Title();
-        }
-        return profileName;
-    }
-
-    hstring TermControlAutomationPeer::GetHelpTextCore() const
-    {
-        return _owner->Title();
-    }
-
-    AutomationLiveSetting TermControlAutomationPeer::GetLiveSettingCore() const
-    {
-        return AutomationLiveSetting::Polite;
-    }
-
-#pragma region ITextProvider
-    com_array<XamlAutomation::ITextRangeProvider> TermControlAutomationPeer::GetSelection()
-    {
-        SAFEARRAY* pReturnVal;
-        THROW_IF_FAILED(_uiaProvider->GetSelection(&pReturnVal));
-        return WrapArrayOfTextRangeProviders(pReturnVal);
-    }
-
-    com_array<XamlAutomation::ITextRangeProvider> TermControlAutomationPeer::GetVisibleRanges()
-    {
-        SAFEARRAY* pReturnVal;
-        THROW_IF_FAILED(_uiaProvider->GetVisibleRanges(&pReturnVal));
-        return WrapArrayOfTextRangeProviders(pReturnVal);
-    }
-
-    XamlAutomation::ITextRangeProvider TermControlAutomationPeer::RangeFromChild(XamlAutomation::IRawElementProviderSimple childElement)
-    {
-        UIA::ITextRangeProvider* returnVal;
-        // ScreenInfoUiaProvider doesn't actually use parameter, so just pass in nullptr
-        THROW_IF_FAILED(_uiaProvider->RangeFromChild(/* IRawElementProviderSimple */ nullptr,
-                                                     &returnVal));
-
-        auto parentProvider = this->ProviderFromPeer(*this);
-        auto xutr = winrt::make_self<XamlUiaTextRange>(returnVal, parentProvider);
-        return xutr.as<XamlAutomation::ITextRangeProvider>();
-    }
-
-    XamlAutomation::ITextRangeProvider TermControlAutomationPeer::RangeFromPoint(Windows::Foundation::Point screenLocation)
-    {
-        UIA::ITextRangeProvider* returnVal;
-        THROW_IF_FAILED(_uiaProvider->RangeFromPoint({ screenLocation.X, screenLocation.Y }, &returnVal));
-
-        auto parentProvider = this->ProviderFromPeer(*this);
-        auto xutr = winrt::make_self<XamlUiaTextRange>(returnVal, parentProvider);
-        return xutr.as<XamlAutomation::ITextRangeProvider>();
-    }
-
-    XamlAutomation::ITextRangeProvider TermControlAutomationPeer::DocumentRange()
-    {
-        UIA::ITextRangeProvider* returnVal;
-        THROW_IF_FAILED(_uiaProvider->get_DocumentRange(&returnVal));
-
-        auto parentProvider = this->ProviderFromPeer(*this);
-        auto xutr = winrt::make_self<XamlUiaTextRange>(returnVal, parentProvider);
-        return xutr.as<XamlAutomation::ITextRangeProvider>();
-    }
-
-    XamlAutomation::SupportedTextSelection TermControlAutomationPeer::SupportedTextSelection()
-    {
-        UIA::SupportedTextSelection returnVal;
-        THROW_IF_FAILED(_uiaProvider->get_SupportedTextSelection(&returnVal));
-        return static_cast<XamlAutomation::SupportedTextSelection>(returnVal);
-    }
-
-#pragma endregion
-
-#pragma region IControlAccessibilityInfo
-    COORD TermControlAutomationPeer::GetFontSize() const
-    {
-        return _termControl->GetActualFont().GetSize();
-    }
-
-    RECT TermControlAutomationPeer::GetBounds() const
-    {
-        auto rect = GetBoundingRectangle();
-        return {
-            gsl::narrow_cast<LONG>(rect.X),
-            gsl::narrow_cast<LONG>(rect.Y),
-            gsl::narrow_cast<LONG>(rect.X + rect.Width),
-            gsl::narrow_cast<LONG>(rect.Y + rect.Height)
-        };
-    }
-
-    HRESULT TermControlAutomationPeer::GetHostUiaProvider(IRawElementProviderSimple** provider)
-    {
-        RETURN_HR_IF(E_INVALIDARG, provider == nullptr);
-        *provider = nullptr;
-
-        return S_OK;
-    }
-
-    RECT TermControlAutomationPeer::GetPadding() const
-    {
-        auto padding = _termControl->GetPadding();
-        return {
-            gsl::narrow_cast<LONG>(padding.Left),
-            gsl::narrow_cast<LONG>(padding.Top),
-            gsl::narrow_cast<LONG>(padding.Right),
-            gsl::narrow_cast<LONG>(padding.Bottom)
-        };
-    }
-
-    double TermControlAutomationPeer::GetScaleFactor() const
-    {
-        return DisplayInformation::GetForCurrentView().RawPixelsPerViewPixel();
-    }
-
-    void TermControlAutomationPeer::ChangeViewport(const SMALL_RECT NewWindow)
-    {
-        _termControl->ScrollViewport(NewWindow.Top);
-    }
-#pragma endregion
-
-    // Method Description:
-    // - extracts the UiaTextRanges from the SAFEARRAY and converts them to Xaml ITextRangeProviders
-    // Arguments:
-    // - SAFEARRAY of UIA::UiaTextRange (ITextRangeProviders)
-    // Return Value:
-    // - com_array of Xaml Wrapped UiaTextRange (ITextRangeProviders)
-    com_array<XamlAutomation::ITextRangeProvider> TermControlAutomationPeer::WrapArrayOfTextRangeProviders(SAFEARRAY* textRanges)
-    {
-        // transfer ownership of UiaTextRanges to this new vector
-        auto providers = SafeArrayToOwningVector<::Microsoft::Terminal::TermControlUiaTextRange>(textRanges);
-        int count = gsl::narrow<int>(providers.size());
-
-        std::vector<XamlAutomation::ITextRangeProvider> vec;
-        vec.reserve(count);
-        auto parentProvider = this->ProviderFromPeer(*this);
-        for (int i = 0; i < count; i++)
-        {
-            auto xutr = make_self<XamlUiaTextRange>(providers[i].detach(), parentProvider);
-            vec.emplace_back(xutr.as<XamlAutomation::ITextRangeProvider>());
-        }
-
-        com_array<XamlAutomation::ITextRangeProvider> result{ vec };
-
-        return result;
-    }
-}
+// Copyright (c) Microsoft Corporation.
+// Licensed under the MIT license.
+
+#include "pch.h"
+#include <UIAutomationCore.h>
+#include <LibraryResources.h>
+#include "TermControlAutomationPeer.h"
+#include "TermControl.h"
+#include "TermControlAutomationPeer.g.cpp"
+
+#include "XamlUiaTextRange.h"
+
+using namespace Microsoft::Console::Types;
+using namespace winrt::Windows::UI::Xaml::Automation::Peers;
+using namespace winrt::Windows::Graphics::Display;
+
+namespace UIA
+{
+    using ::ITextRangeProvider;
+    using ::SupportedTextSelection;
+}
+
+namespace XamlAutomation
+{
+    using winrt::Windows::UI::Xaml::Automation::SupportedTextSelection;
+    using winrt::Windows::UI::Xaml::Automation::Provider::IRawElementProviderSimple;
+    using winrt::Windows::UI::Xaml::Automation::Provider::ITextRangeProvider;
+}
+
+namespace winrt::Microsoft::Terminal::TerminalControl::implementation
+{
+    TermControlAutomationPeer::TermControlAutomationPeer(winrt::Microsoft::Terminal::TerminalControl::implementation::TermControl* owner) :
+        TermControlAutomationPeerT<TermControlAutomationPeer>(*owner), // pass owner to FrameworkElementAutomationPeer
+        _termControl{ owner }
+    {
+        THROW_IF_FAILED(::Microsoft::WRL::MakeAndInitialize<::Microsoft::Terminal::TermControlUiaProvider>(&_uiaProvider, _termControl->GetUiaData(), this));
+    };
+
+    // Method Description:
+    // - Signals the ui automation client that the terminal's selection has changed and should be updated
+    // Arguments:
+    // - <none>
+    // Return Value:
+    // - <none>
+    void TermControlAutomationPeer::SignalSelectionChanged()
+    {
+        Dispatcher().RunAsync(Windows::UI::Core::CoreDispatcherPriority::Normal, [&]() {
+            // The event that is raised when the text selection is modified.
+            RaiseAutomationEvent(AutomationEvents::TextPatternOnTextSelectionChanged);
+        });
+    }
+
+    // Method Description:
+    // - Signals the ui automation client that the terminal's output has changed and should be updated
+    // Arguments:
+    // - <none>
+    // Return Value:
+    // - <none>
+    void TermControlAutomationPeer::SignalTextChanged()
+    {
+        Dispatcher().RunAsync(Windows::UI::Core::CoreDispatcherPriority::Normal, [&]() {
+            // The event that is raised when textual content is modified.
+            RaiseAutomationEvent(AutomationEvents::TextPatternOnTextChanged);
+        });
+    }
+
+    // Method Description:
+    // - Signals the ui automation client that the cursor's state has changed and should be updated
+    // Arguments:
+    // - <none>
+    // Return Value:
+    // - <none>
+    void TermControlAutomationPeer::SignalCursorChanged()
+    {
+        Dispatcher().RunAsync(Windows::UI::Core::CoreDispatcherPriority::Normal, [&]() {
+            // The event that is raised when the text was changed in an edit control.
+            RaiseAutomationEvent(AutomationEvents::TextEditTextChanged);
+        });
+    }
+
+    hstring TermControlAutomationPeer::GetClassNameCore() const
+    {
+        return L"TermControl";
+    }
+
+    AutomationControlType TermControlAutomationPeer::GetAutomationControlTypeCore() const
+    {
+        return AutomationControlType::Text;
+    }
+
+    hstring TermControlAutomationPeer::GetLocalizedControlTypeCore() const
+    {
+        return RS_(L"TerminalControl_ControlType");
+    }
+
+    Windows::Foundation::IInspectable TermControlAutomationPeer::GetPatternCore(PatternInterface patternInterface) const
+    {
+        switch (patternInterface)
+        {
+        case PatternInterface::Text:
+            return *this;
+            break;
+        default:
+            return nullptr;
+        }
+    }
+
+    AutomationOrientation TermControlAutomationPeer::GetOrientationCore() const
+    {
+        return AutomationOrientation::Vertical;
+    }
+
+    hstring TermControlAutomationPeer::GetNameCore() const
+    {
+        // fallback to title if profile name is empty
+        auto profileName = _termControl->GetProfileName();
+        if (profileName.empty())
+        {
+            return _termControl->Title();
+        }
+        return profileName;
+    }
+
+    hstring TermControlAutomationPeer::GetHelpTextCore() const
+    {
+        return _termControl->Title();
+    }
+
+    AutomationLiveSetting TermControlAutomationPeer::GetLiveSettingCore() const
+    {
+        return AutomationLiveSetting::Polite;
+    }
+
+#pragma region ITextProvider
+    com_array<XamlAutomation::ITextRangeProvider> TermControlAutomationPeer::GetSelection()
+    {
+        SAFEARRAY* pReturnVal;
+        THROW_IF_FAILED(_uiaProvider->GetSelection(&pReturnVal));
+        return WrapArrayOfTextRangeProviders(pReturnVal);
+    }
+
+    com_array<XamlAutomation::ITextRangeProvider> TermControlAutomationPeer::GetVisibleRanges()
+    {
+        SAFEARRAY* pReturnVal;
+        THROW_IF_FAILED(_uiaProvider->GetVisibleRanges(&pReturnVal));
+        return WrapArrayOfTextRangeProviders(pReturnVal);
+    }
+
+    XamlAutomation::ITextRangeProvider TermControlAutomationPeer::RangeFromChild(XamlAutomation::IRawElementProviderSimple childElement)
+    {
+        UIA::ITextRangeProvider* returnVal;
+        // ScreenInfoUiaProvider doesn't actually use parameter, so just pass in nullptr
+        THROW_IF_FAILED(_uiaProvider->RangeFromChild(/* IRawElementProviderSimple */ nullptr,
+                                                     &returnVal));
+
+        auto parentProvider = this->ProviderFromPeer(*this);
+        auto xutr = winrt::make_self<XamlUiaTextRange>(returnVal, parentProvider);
+        return xutr.as<XamlAutomation::ITextRangeProvider>();
+    }
+
+    XamlAutomation::ITextRangeProvider TermControlAutomationPeer::RangeFromPoint(Windows::Foundation::Point screenLocation)
+    {
+        UIA::ITextRangeProvider* returnVal;
+        THROW_IF_FAILED(_uiaProvider->RangeFromPoint({ screenLocation.X, screenLocation.Y }, &returnVal));
+
+        auto parentProvider = this->ProviderFromPeer(*this);
+        auto xutr = winrt::make_self<XamlUiaTextRange>(returnVal, parentProvider);
+        return xutr.as<XamlAutomation::ITextRangeProvider>();
+    }
+
+    XamlAutomation::ITextRangeProvider TermControlAutomationPeer::DocumentRange()
+    {
+        UIA::ITextRangeProvider* returnVal;
+        THROW_IF_FAILED(_uiaProvider->get_DocumentRange(&returnVal));
+
+        auto parentProvider = this->ProviderFromPeer(*this);
+        auto xutr = winrt::make_self<XamlUiaTextRange>(returnVal, parentProvider);
+        return xutr.as<XamlAutomation::ITextRangeProvider>();
+    }
+
+    XamlAutomation::SupportedTextSelection TermControlAutomationPeer::SupportedTextSelection()
+    {
+        UIA::SupportedTextSelection returnVal;
+        THROW_IF_FAILED(_uiaProvider->get_SupportedTextSelection(&returnVal));
+        return static_cast<XamlAutomation::SupportedTextSelection>(returnVal);
+    }
+
+#pragma endregion
+
+#pragma region IControlAccessibilityInfo
+    COORD TermControlAutomationPeer::GetFontSize() const
+    {
+        return _termControl->GetActualFont().GetSize();
+    }
+
+    RECT TermControlAutomationPeer::GetBounds() const
+    {
+        auto rect = GetBoundingRectangle();
+        return {
+            gsl::narrow_cast<LONG>(rect.X),
+            gsl::narrow_cast<LONG>(rect.Y),
+            gsl::narrow_cast<LONG>(rect.X + rect.Width),
+            gsl::narrow_cast<LONG>(rect.Y + rect.Height)
+        };
+    }
+
+    HRESULT TermControlAutomationPeer::GetHostUiaProvider(IRawElementProviderSimple** provider)
+    {
+        RETURN_HR_IF(E_INVALIDARG, provider == nullptr);
+        *provider = nullptr;
+
+        return S_OK;
+    }
+
+    RECT TermControlAutomationPeer::GetPadding() const
+    {
+        auto padding = _termControl->GetPadding();
+        return {
+            gsl::narrow_cast<LONG>(padding.Left),
+            gsl::narrow_cast<LONG>(padding.Top),
+            gsl::narrow_cast<LONG>(padding.Right),
+            gsl::narrow_cast<LONG>(padding.Bottom)
+        };
+    }
+
+    double TermControlAutomationPeer::GetScaleFactor() const
+    {
+        return DisplayInformation::GetForCurrentView().RawPixelsPerViewPixel();
+    }
+
+    void TermControlAutomationPeer::ChangeViewport(const SMALL_RECT NewWindow)
+    {
+        _termControl->ScrollViewport(NewWindow.Top);
+    }
+#pragma endregion
+
+    // Method Description:
+    // - extracts the UiaTextRanges from the SAFEARRAY and converts them to Xaml ITextRangeProviders
+    // Arguments:
+    // - SAFEARRAY of UIA::UiaTextRange (ITextRangeProviders)
+    // Return Value:
+    // - com_array of Xaml Wrapped UiaTextRange (ITextRangeProviders)
+    com_array<XamlAutomation::ITextRangeProvider> TermControlAutomationPeer::WrapArrayOfTextRangeProviders(SAFEARRAY* textRanges)
+    {
+        // transfer ownership of UiaTextRanges to this new vector
+        auto providers = SafeArrayToOwningVector<::Microsoft::Terminal::TermControlUiaTextRange>(textRanges);
+        int count = gsl::narrow<int>(providers.size());
+
+        std::vector<XamlAutomation::ITextRangeProvider> vec;
+        vec.reserve(count);
+        auto parentProvider = this->ProviderFromPeer(*this);
+        for (int i = 0; i < count; i++)
+        {
+            auto xutr = make_self<XamlUiaTextRange>(providers[i].detach(), parentProvider);
+            vec.emplace_back(xutr.as<XamlAutomation::ITextRangeProvider>());
+        }
+
+        com_array<XamlAutomation::ITextRangeProvider> result{ vec };
+
+        return result;
+    }
+}