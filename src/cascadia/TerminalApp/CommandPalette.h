// Copyright (c) Microsoft Corporation.
// Licensed under the MIT license.

#pragma once

#include "FilteredCommand.h"
#include "CommandPalette.g.h"
#include "../../cascadia/inc/cppwinrt_utils.h"

// fwdecl unittest classes
namespace TerminalAppLocalTests
{
    class TabTests;
};

namespace winrt::TerminalApp::implementation
{
    enum class CommandPaletteMode
    {
        ActionMode = 0,
        TabSearchMode,
        TabSwitchMode,
        CommandlineMode
    };

    struct CommandPalette : CommandPaletteT<CommandPalette>
    {
        CommandPalette();

        Windows::Foundation::Collections::IObservableVector<winrt::TerminalApp::FilteredCommand> FilteredActions();

        void SetCommands(Windows::Foundation::Collections::IVector<Microsoft::Terminal::Settings::Model::Command> const& actions);
        void SetTabActions(Windows::Foundation::Collections::IVector<Microsoft::Terminal::Settings::Model::Command> const& tabs, const bool clearList);
        void SetKeyBindings(Microsoft::Terminal::TerminalControl::IKeyBindings bindings);

        void EnableCommandPaletteMode();

        void SetDispatch(const winrt::TerminalApp::ShortcutActionDispatch& dispatch);

        bool OnDirectKeyEvent(const uint32_t vkey, const uint8_t scanCode, const bool down);

        void SelectNextItem(const bool moveDown);

        void ScrollPageUp();
        void ScrollPageDown();
        void ScrollToTop();
        void ScrollToBottom();

        // Tab Switcher
        void EnableTabSwitcherMode(const bool searchMode, const uint32_t startIdx);
        void SetTabSwitchOrder(const Microsoft::Terminal::Settings::Model::TabSwitcherMode order);

        WINRT_CALLBACK(PropertyChanged, Windows::UI::Xaml::Data::PropertyChangedEventHandler);
        OBSERVABLE_GETSET_PROPERTY(winrt::hstring, NoMatchesText, _PropertyChangedHandlers);
        OBSERVABLE_GETSET_PROPERTY(winrt::hstring, SearchBoxPlaceholderText, _PropertyChangedHandlers);
        OBSERVABLE_GETSET_PROPERTY(winrt::hstring, PrefixCharacter, _PropertyChangedHandlers);
        OBSERVABLE_GETSET_PROPERTY(winrt::hstring, ControlName, _PropertyChangedHandlers);
        OBSERVABLE_GETSET_PROPERTY(winrt::hstring, ParentCommandName, _PropertyChangedHandlers);

    private:
        friend struct CommandPaletteT<CommandPalette>; // for Xaml to bind events

        Windows::Foundation::Collections::IVector<winrt::TerminalApp::FilteredCommand> _allCommands{ nullptr };
        Windows::Foundation::Collections::IVector<winrt::TerminalApp::FilteredCommand> _currentNestedCommands{ nullptr };
        Windows::Foundation::Collections::IObservableVector<winrt::TerminalApp::FilteredCommand> _filteredActions{ nullptr };
        Windows::Foundation::Collections::IVector<winrt::TerminalApp::FilteredCommand> _nestedActionStack{ nullptr };

        winrt::TerminalApp::ShortcutActionDispatch _dispatch;
        Windows::Foundation::Collections::IVector<winrt::TerminalApp::FilteredCommand> _commandsToFilter();

        bool _lastFilterTextWasEmpty{ true };

        void _filterTextChanged(Windows::Foundation::IInspectable const& sender,
                                Windows::UI::Xaml::RoutedEventArgs const& args);
        void _previewKeyDownHandler(Windows::Foundation::IInspectable const& sender,
                                    Windows::UI::Xaml::Input::KeyRoutedEventArgs const& e);
        void _keyDownHandler(Windows::Foundation::IInspectable const& sender,
                             Windows::UI::Xaml::Input::KeyRoutedEventArgs const& e);
        void _keyUpHandler(Windows::Foundation::IInspectable const& sender,
                           Windows::UI::Xaml::Input::KeyRoutedEventArgs const& e);

        void _selectedCommandChanged(Windows::Foundation::IInspectable const& sender,
                                     Windows::UI::Xaml::RoutedEventArgs const& args);

        void _updateUIForStackChange();

        void _rootPointerPressed(Windows::Foundation::IInspectable const& sender, Windows::UI::Xaml::Input::PointerRoutedEventArgs const& e);
        void _backdropPointerPressed(Windows::Foundation::IInspectable const& sender, Windows::UI::Xaml::Input::PointerRoutedEventArgs const& e);

        void _listItemClicked(Windows::Foundation::IInspectable const& sender, Windows::UI::Xaml::Controls::ItemClickEventArgs const& e);

        void _moveBackButtonClicked(Windows::Foundation::IInspectable const& sender, Windows::UI::Xaml::RoutedEventArgs const&);

        void _updateFilteredActions();

        void _populateFilteredActions(Windows::Foundation::Collections::IVector<winrt::TerminalApp::FilteredCommand> const& vectorToPopulate,
                                      Windows::Foundation::Collections::IVector<Microsoft::Terminal::Settings::Model::Command> const& actions);

        std::vector<winrt::TerminalApp::FilteredCommand> _collectFilteredActions();

        static int _getWeight(const winrt::hstring& searchText, const winrt::hstring& name);
        void _close();

        CommandPaletteMode _currentMode;
        void _switchToMode(CommandPaletteMode mode);

        std::wstring _getTrimmedInput();
        void _evaluatePrefix();

        Microsoft::Terminal::TerminalControl::IKeyBindings _bindings;

        // Tab Switcher
        Windows::Foundation::Collections::IVector<winrt::TerminalApp::FilteredCommand> _tabActions{ nullptr };
        uint32_t _switcherStartIdx;
        void _anchorKeyUpHandler();

        winrt::Windows::UI::Xaml::Controls::ListView::SizeChanged_revoker _sizeChangedRevoker;

        void _dispatchCommand(winrt::TerminalApp::FilteredCommand const& command);
        void _dispatchCommandline();
        void _dismissPalette();

<<<<<<< HEAD
        void _scrollToIndex(uint32_t index);
        uint32_t _getNumVisibleItems();
=======
        friend class TerminalAppLocalTests::TabTests;
>>>>>>> c90ecf72
    };
}

namespace winrt::TerminalApp::factory_implementation
{
    BASIC_FACTORY(CommandPalette);
}<|MERGE_RESOLUTION|>--- conflicted
+++ resolved
@@ -120,12 +120,10 @@
         void _dispatchCommandline();
         void _dismissPalette();
 
-<<<<<<< HEAD
         void _scrollToIndex(uint32_t index);
         uint32_t _getNumVisibleItems();
-=======
+
         friend class TerminalAppLocalTests::TabTests;
->>>>>>> c90ecf72
     };
 }
 
