#include "pch.h"
#include "ColorHelper.h"
#include <limits>

using namespace winrt::TerminalApp;

// Method Description:
// Determines whether or not a given color is light
// Arguments:
// - color: this color is going to be examined whether it
// is light or not
// Return Value:
// - true of light, false if dark
bool ColorHelper::IsBrightColor(const winrt::Windows::UI::Color& color)
{
    // http://www.w3.org/TR/AERT#color-contrast
    auto brightness = (color.R * 299 + color.G * 587 + color.B * 114) / 1000.f;
    return brightness > 128.f;
}

// Method Description:
// Converts a rgb color to an hsl one

// Arguments:
// - color: the rgb color, which is going to be converted
// Return Value:
// - a hsl color with the following ranges
//      - H: [0.f -360.f]
//      - L: [0.f - 1.f] (rounded to the third decimal place)
//      - S: [0.f - 1.f] (rounded to the third decimal place)
HSL ColorHelper::RgbToHsl(const winrt::Windows::UI::Color& color)
{
    // https://www.rapidtables.com/convert/color/rgb-to-hsl.html
    auto epsilon = std::numeric_limits<float>::epsilon();
    auto r = color.R / 255.f;
    auto g = color.G / 255.f;
    auto b = color.B / 255.f;

    auto max = std::max(r, std::max(g, b));
    auto min = std::min(r, std::min(g, b));

    auto delta = max - min;

    auto h = 0.f;
    auto s = 0.f;
    auto l = (max + min) / 2;

    if (delta < epsilon || max < epsilon) /* delta == 0 || max == 0*/
    {
        l = std::roundf(l * 1000) / 1000;
        return HSL{ h, s, l };
    }

    s = l > 0.5 ? delta / (2 - max - min) : delta / (max + min);

    if (max - r < epsilon) // max == r
    {
        h = (g - b) / delta + (g < b ? 6 : 0);
    }
    else if (max - g < epsilon) // max == g
    {
        h = (b - r) / delta + 2;
    }
    else if (max - b < epsilon) // max == b
    {
        h = (r - g) / delta + 4;
    }

    // three decimal places after the comma ought
    // to be enough for everybody - Bill Gates, 1981
    float finalH = std::roundf(h * 60);
    float finalS = std::roundf(s * 1000) / 1000;
    float finalL = std::roundf(l * 1000) / 1000;

    return HSL{ finalH, finalS, finalL };
}

// Method Description:
// Converts a hsl color to rgb one
// Arguments:
// - color: the hsl color, which is going to be converted
// Return Value:
// - the rgb color (r,g,b - [0, 255] range)
winrt::Windows::UI::Color ColorHelper::HslToRgb(const HSL& color)
{
    auto epsilon = std::numeric_limits<float>::epsilon();

    auto h = (color.H - 1.f > epsilon) ? color.H / 360.f : color.H;
    auto s = (color.S - 1.f > epsilon) ? color.S / 100.f : color.S;
    auto l = (color.L - 1.f > epsilon) ? color.L / 100.f : color.L;

    auto r = l;
    auto g = l;
    auto b = l;

    if (s > epsilon)
    {
        auto q = l < 0.5 ? l * (1 + s) : l + s - l * s;
        auto p = 2 * l - q;
        r = HueToRgb(p, q, h + 1.f / 3.f);
        g = HueToRgb(p, q, h);
        b = HueToRgb(p, q, h - 1.f / 3.f);
    }

    auto finalR = static_cast<uint8_t>(std::roundf(r * 255));
    auto finalG = static_cast<uint8_t>(std::roundf(g * 255));
    auto finalB = static_cast<uint8_t>(std::roundf(b * 255));
    uint8_t finalA = 255; //opaque

    return winrt::Windows::UI::ColorHelper::FromArgb(finalA, finalR, finalG, finalB);
}

float ColorHelper::HueToRgb(float p, float q, float t)
{
    auto epsilon = std::numeric_limits<float>::epsilon();

    if (t < 0)
        t += 1;
    if (t > 1)
        t -= 1;
    if (t - (1.f / 6.f) < epsilon)
        return p + (q - p) * 6 * t;
    if (t - .5f < epsilon)
        return q;
    if (t - 2.f / 3.f < epsilon)
        return p + (q - p) * (2.f / 3.f - t) * 6;
    return p;
}

// Method Description:
// Lightens a color by a given amount
// Arguments:
// - color: the color which is going to be lightened
// - amount: the lighten amount (0-100)
// Return Value:
// - the lightened color in RGB format
winrt::Windows::UI::Color ColorHelper::Lighten(const winrt::Windows::UI::Color& color, float amount /* = 10.f*/)
{
    auto hsl = RgbToHsl(color);
    hsl.L += amount / 100;
    hsl.L = std::clamp(hsl.L, 0.f, 1.f);
    return HslToRgb(hsl);
}

// Method Description:
// Darkens a color by a given amount
// Arguments:
// - color: the color which is going to be darkened
// - amount: the darken amount (0-100)
// Return Value:
// - the darkened color in RGB format
winrt::Windows::UI::Color ColorHelper::Darken(const winrt::Windows::UI::Color& color, float amount /* = 10.f*/)
{
    auto hsl = RgbToHsl(color);
    hsl.L -= amount / 100;
    hsl.L = std::clamp(hsl.L, 0.f, 1.f);
    return HslToRgb(hsl);
}

// Method Description:
// Gets an accent color to a given color. Basically, generates
// 16 shades of the color and finds the first which has a good
// contrast according to http://www.w3.org/TR/2008/REC-WCAG20-20081211/#contrast-ratiodef (WCAG Version 2)
// Readability ratio of 3.5 seems to look quite nicely
// Arguments:
// - color: the color for which we need an accent
// Return Value:
<<<<<<< HEAD
// - the accemt color in RGB format
winrt::Windows::UI::Color ColorHelper::GetAccentColor(const winrt::Windows::UI::Color& color)
=======
// - the accent color in RGB format
WUI::Color ColorHelper::GetAccentColor(const WUI::Color& color)
>>>>>>> a430e600
{
    auto accentColor = RgbToHsl(color);

    if (accentColor.S < 0.15)
    {
        accentColor.S = 0.15f;
    }

    constexpr auto shadeCount = 16;
    constexpr auto shadeStep = 1.f / shadeCount;
    auto shades = std::map<float, HSL>();
    for (auto i = 0; i < 15; i++)
    {
        auto shade = HSL{ accentColor.H, accentColor.S, i * shadeStep };
        auto contrast = GetReadability(shade, accentColor);
        shades.insert(std::make_pair(contrast, shade));
    }

    // 3f is quite nice if the whole non-client area is painted
    constexpr auto readability = 1.75f;
    for (auto shade : shades)
    {
        if (shade.first >= readability)
        {
            return HslToRgb(shade.second);
        }
    }
    return HslToRgb(shades.end()->second);
}

// Method Description:
// Gets the readability of two colors according to
// http://www.w3.org/TR/2008/REC-WCAG20-20081211/#contrast-ratiodef (WCAG Version 2)
// Arguments:
// - firstColor: the first color for the readability check (hsl)
// - secondColor: the second color for the readability check (hsl)
// Return Value:
// - the readability of the colors according to (WCAG Version 2)
float ColorHelper::GetReadability(const HSL& first, const HSL& second)
{
    return GetReadability(HslToRgb(first), HslToRgb(second));
}

// Method Description:
// Gets the readability of two colors according to
// http://www.w3.org/TR/2008/REC-WCAG20-20081211/#contrast-ratiodef (WCAG Version 2)
// Arguments:
// - firstColor: the first color for the readability check (rgb)
// - secondColor: the second color for the readability check (rgb)
// Return Value:
<<<<<<< HEAD
// - the readability of the colors according to  (WCAG Version 2)
float ColorHelper::GetReadability(const winrt::Windows::UI::Color& first, const winrt::Windows::UI::Color& second)
=======
// - the readability of the colors according to (WCAG Version 2)
float ColorHelper::GetReadability(const WUI::Color& first, const WUI::Color& second)
>>>>>>> a430e600
{
    auto l1 = GetLuminance(first);
    auto l2 = GetLuminance(second);

    return (std::max(l1, l2) + 0.05f) / std::min(l1, l2) + 0.05f;
}

// Method Description:
// Calculates the luminance of a given color according to
// http://www.w3.org/TR/2008/REC-WCAG20-20081211/#relativeluminancedef
// Arguments:
// - color: its luminance is going to be calculated
// Return Value:
// - the luminance of the color
float ColorHelper::GetLuminance(const winrt::Windows::UI::Color& color)
{
    auto epsilon = std::numeric_limits<float>::epsilon();
    float R, G, B;
    auto RsRGB = color.R / 255.f;
    auto GsRGB = color.G / 255.f;
    auto BsRGB = color.B / 255.f;

    if (RsRGB - 0.03928f <= epsilon)
    {
        R = RsRGB / 12.92f;
    }
    else
    {
        R = std::pow(((RsRGB + 0.055f) / 1.055f), 2.4f);
    }
    if (GsRGB - 0.03928f <= epsilon)
    {
        G = GsRGB / 12.92f;
    }
    else
    {
        G = std::pow(((GsRGB + 0.055f) / 1.055f), 2.4f);
    }
    if (BsRGB - 0.03928f <= epsilon)
    {
        B = BsRGB / 12.92f;
    }
    else
    {
        B = std::pow(((BsRGB + 0.055f) / 1.055f), 2.4f);
    }
    float luminance = (0.2126f * R) + (0.7152f * G) + (0.0722f * B);
    return std::roundf(luminance * 10000) / 10000.f;
}
<|MERGE_RESOLUTION|>--- conflicted
+++ resolved
@@ -1,280 +1,269 @@
-#include "pch.h"
-#include "ColorHelper.h"
-#include <limits>
-
-using namespace winrt::TerminalApp;
-
-// Method Description:
-// Determines whether or not a given color is light
-// Arguments:
-// - color: this color is going to be examined whether it
-// is light or not
-// Return Value:
-// - true of light, false if dark
-bool ColorHelper::IsBrightColor(const winrt::Windows::UI::Color& color)
-{
-    // http://www.w3.org/TR/AERT#color-contrast
-    auto brightness = (color.R * 299 + color.G * 587 + color.B * 114) / 1000.f;
-    return brightness > 128.f;
-}
-
-// Method Description:
-// Converts a rgb color to an hsl one
-
-// Arguments:
-// - color: the rgb color, which is going to be converted
-// Return Value:
-// - a hsl color with the following ranges
-//      - H: [0.f -360.f]
-//      - L: [0.f - 1.f] (rounded to the third decimal place)
-//      - S: [0.f - 1.f] (rounded to the third decimal place)
-HSL ColorHelper::RgbToHsl(const winrt::Windows::UI::Color& color)
-{
-    // https://www.rapidtables.com/convert/color/rgb-to-hsl.html
-    auto epsilon = std::numeric_limits<float>::epsilon();
-    auto r = color.R / 255.f;
-    auto g = color.G / 255.f;
-    auto b = color.B / 255.f;
-
-    auto max = std::max(r, std::max(g, b));
-    auto min = std::min(r, std::min(g, b));
-
-    auto delta = max - min;
-
-    auto h = 0.f;
-    auto s = 0.f;
-    auto l = (max + min) / 2;
-
-    if (delta < epsilon || max < epsilon) /* delta == 0 || max == 0*/
-    {
-        l = std::roundf(l * 1000) / 1000;
-        return HSL{ h, s, l };
-    }
-
-    s = l > 0.5 ? delta / (2 - max - min) : delta / (max + min);
-
-    if (max - r < epsilon) // max == r
-    {
-        h = (g - b) / delta + (g < b ? 6 : 0);
-    }
-    else if (max - g < epsilon) // max == g
-    {
-        h = (b - r) / delta + 2;
-    }
-    else if (max - b < epsilon) // max == b
-    {
-        h = (r - g) / delta + 4;
-    }
-
-    // three decimal places after the comma ought
-    // to be enough for everybody - Bill Gates, 1981
-    float finalH = std::roundf(h * 60);
-    float finalS = std::roundf(s * 1000) / 1000;
-    float finalL = std::roundf(l * 1000) / 1000;
-
-    return HSL{ finalH, finalS, finalL };
-}
-
-// Method Description:
-// Converts a hsl color to rgb one
-// Arguments:
-// - color: the hsl color, which is going to be converted
-// Return Value:
-// - the rgb color (r,g,b - [0, 255] range)
-winrt::Windows::UI::Color ColorHelper::HslToRgb(const HSL& color)
-{
-    auto epsilon = std::numeric_limits<float>::epsilon();
-
-    auto h = (color.H - 1.f > epsilon) ? color.H / 360.f : color.H;
-    auto s = (color.S - 1.f > epsilon) ? color.S / 100.f : color.S;
-    auto l = (color.L - 1.f > epsilon) ? color.L / 100.f : color.L;
-
-    auto r = l;
-    auto g = l;
-    auto b = l;
-
-    if (s > epsilon)
-    {
-        auto q = l < 0.5 ? l * (1 + s) : l + s - l * s;
-        auto p = 2 * l - q;
-        r = HueToRgb(p, q, h + 1.f / 3.f);
-        g = HueToRgb(p, q, h);
-        b = HueToRgb(p, q, h - 1.f / 3.f);
-    }
-
-    auto finalR = static_cast<uint8_t>(std::roundf(r * 255));
-    auto finalG = static_cast<uint8_t>(std::roundf(g * 255));
-    auto finalB = static_cast<uint8_t>(std::roundf(b * 255));
-    uint8_t finalA = 255; //opaque
-
-    return winrt::Windows::UI::ColorHelper::FromArgb(finalA, finalR, finalG, finalB);
-}
-
-float ColorHelper::HueToRgb(float p, float q, float t)
-{
-    auto epsilon = std::numeric_limits<float>::epsilon();
-
-    if (t < 0)
-        t += 1;
-    if (t > 1)
-        t -= 1;
-    if (t - (1.f / 6.f) < epsilon)
-        return p + (q - p) * 6 * t;
-    if (t - .5f < epsilon)
-        return q;
-    if (t - 2.f / 3.f < epsilon)
-        return p + (q - p) * (2.f / 3.f - t) * 6;
-    return p;
-}
-
-// Method Description:
-// Lightens a color by a given amount
-// Arguments:
-// - color: the color which is going to be lightened
-// - amount: the lighten amount (0-100)
-// Return Value:
-// - the lightened color in RGB format
-winrt::Windows::UI::Color ColorHelper::Lighten(const winrt::Windows::UI::Color& color, float amount /* = 10.f*/)
-{
-    auto hsl = RgbToHsl(color);
-    hsl.L += amount / 100;
-    hsl.L = std::clamp(hsl.L, 0.f, 1.f);
-    return HslToRgb(hsl);
-}
-
-// Method Description:
-// Darkens a color by a given amount
-// Arguments:
-// - color: the color which is going to be darkened
-// - amount: the darken amount (0-100)
-// Return Value:
-// - the darkened color in RGB format
-winrt::Windows::UI::Color ColorHelper::Darken(const winrt::Windows::UI::Color& color, float amount /* = 10.f*/)
-{
-    auto hsl = RgbToHsl(color);
-    hsl.L -= amount / 100;
-    hsl.L = std::clamp(hsl.L, 0.f, 1.f);
-    return HslToRgb(hsl);
-}
-
-// Method Description:
-// Gets an accent color to a given color. Basically, generates
-// 16 shades of the color and finds the first which has a good
-// contrast according to http://www.w3.org/TR/2008/REC-WCAG20-20081211/#contrast-ratiodef (WCAG Version 2)
-// Readability ratio of 3.5 seems to look quite nicely
-// Arguments:
-// - color: the color for which we need an accent
-// Return Value:
-<<<<<<< HEAD
-// - the accemt color in RGB format
-winrt::Windows::UI::Color ColorHelper::GetAccentColor(const winrt::Windows::UI::Color& color)
-=======
-// - the accent color in RGB format
-WUI::Color ColorHelper::GetAccentColor(const WUI::Color& color)
->>>>>>> a430e600
-{
-    auto accentColor = RgbToHsl(color);
-
-    if (accentColor.S < 0.15)
-    {
-        accentColor.S = 0.15f;
-    }
-
-    constexpr auto shadeCount = 16;
-    constexpr auto shadeStep = 1.f / shadeCount;
-    auto shades = std::map<float, HSL>();
-    for (auto i = 0; i < 15; i++)
-    {
-        auto shade = HSL{ accentColor.H, accentColor.S, i * shadeStep };
-        auto contrast = GetReadability(shade, accentColor);
-        shades.insert(std::make_pair(contrast, shade));
-    }
-
-    // 3f is quite nice if the whole non-client area is painted
-    constexpr auto readability = 1.75f;
-    for (auto shade : shades)
-    {
-        if (shade.first >= readability)
-        {
-            return HslToRgb(shade.second);
-        }
-    }
-    return HslToRgb(shades.end()->second);
-}
-
-// Method Description:
-// Gets the readability of two colors according to
-// http://www.w3.org/TR/2008/REC-WCAG20-20081211/#contrast-ratiodef (WCAG Version 2)
-// Arguments:
-// - firstColor: the first color for the readability check (hsl)
-// - secondColor: the second color for the readability check (hsl)
-// Return Value:
-// - the readability of the colors according to (WCAG Version 2)
-float ColorHelper::GetReadability(const HSL& first, const HSL& second)
-{
-    return GetReadability(HslToRgb(first), HslToRgb(second));
-}
-
-// Method Description:
-// Gets the readability of two colors according to
-// http://www.w3.org/TR/2008/REC-WCAG20-20081211/#contrast-ratiodef (WCAG Version 2)
-// Arguments:
-// - firstColor: the first color for the readability check (rgb)
-// - secondColor: the second color for the readability check (rgb)
-// Return Value:
-<<<<<<< HEAD
-// - the readability of the colors according to  (WCAG Version 2)
-float ColorHelper::GetReadability(const winrt::Windows::UI::Color& first, const winrt::Windows::UI::Color& second)
-=======
-// - the readability of the colors according to (WCAG Version 2)
-float ColorHelper::GetReadability(const WUI::Color& first, const WUI::Color& second)
->>>>>>> a430e600
-{
-    auto l1 = GetLuminance(first);
-    auto l2 = GetLuminance(second);
-
-    return (std::max(l1, l2) + 0.05f) / std::min(l1, l2) + 0.05f;
-}
-
-// Method Description:
-// Calculates the luminance of a given color according to
-// http://www.w3.org/TR/2008/REC-WCAG20-20081211/#relativeluminancedef
-// Arguments:
-// - color: its luminance is going to be calculated
-// Return Value:
-// - the luminance of the color
-float ColorHelper::GetLuminance(const winrt::Windows::UI::Color& color)
-{
-    auto epsilon = std::numeric_limits<float>::epsilon();
-    float R, G, B;
-    auto RsRGB = color.R / 255.f;
-    auto GsRGB = color.G / 255.f;
-    auto BsRGB = color.B / 255.f;
-
-    if (RsRGB - 0.03928f <= epsilon)
-    {
-        R = RsRGB / 12.92f;
-    }
-    else
-    {
-        R = std::pow(((RsRGB + 0.055f) / 1.055f), 2.4f);
-    }
-    if (GsRGB - 0.03928f <= epsilon)
-    {
-        G = GsRGB / 12.92f;
-    }
-    else
-    {
-        G = std::pow(((GsRGB + 0.055f) / 1.055f), 2.4f);
-    }
-    if (BsRGB - 0.03928f <= epsilon)
-    {
-        B = BsRGB / 12.92f;
-    }
-    else
-    {
-        B = std::pow(((BsRGB + 0.055f) / 1.055f), 2.4f);
-    }
-    float luminance = (0.2126f * R) + (0.7152f * G) + (0.0722f * B);
-    return std::roundf(luminance * 10000) / 10000.f;
-}
+#include "pch.h"
+#include "ColorHelper.h"
+#include <limits>
+
+using namespace winrt::TerminalApp;
+
+// Method Description:
+// Determines whether or not a given color is light
+// Arguments:
+// - color: this color is going to be examined whether it
+// is light or not
+// Return Value:
+// - true of light, false if dark
+bool ColorHelper::IsBrightColor(const winrt::Windows::UI::Color& color)
+{
+    // http://www.w3.org/TR/AERT#color-contrast
+    auto brightness = (color.R * 299 + color.G * 587 + color.B * 114) / 1000.f;
+    return brightness > 128.f;
+}
+
+// Method Description:
+// Converts a rgb color to an hsl one
+// Arguments:
+// - color: the rgb color, which is going to be converted
+// Return Value:
+// - a hsl color with the following ranges
+//      - H: [0.f -360.f]
+//      - L: [0.f - 1.f] (rounded to the third decimal place)
+//      - S: [0.f - 1.f] (rounded to the third decimal place)
+HSL ColorHelper::RgbToHsl(const winrt::Windows::UI::Color& color)
+{
+    // https://www.rapidtables.com/convert/color/rgb-to-hsl.html
+    auto epsilon = std::numeric_limits<float>::epsilon();
+    auto r = color.R / 255.f;
+    auto g = color.G / 255.f;
+    auto b = color.B / 255.f;
+
+    auto max = std::max(r, std::max(g, b));
+    auto min = std::min(r, std::min(g, b));
+
+    auto delta = max - min;
+
+    auto h = 0.f;
+    auto s = 0.f;
+    auto l = (max + min) / 2;
+
+    if (delta < epsilon || max < epsilon) /* delta == 0 || max == 0*/
+    {
+        l = std::roundf(l * 1000) / 1000;
+        return HSL{ h, s, l };
+    }
+
+    s = l > 0.5 ? delta / (2 - max - min) : delta / (max + min);
+
+    if (max - r < epsilon) // max == r
+    {
+        h = (g - b) / delta + (g < b ? 6 : 0);
+    }
+    else if (max - g < epsilon) // max == g
+    {
+        h = (b - r) / delta + 2;
+    }
+    else if (max - b < epsilon) // max == b
+    {
+        h = (r - g) / delta + 4;
+    }
+
+    // three decimal places after the comma ought
+    // to be enough for everybody - Bill Gates, 1981
+    float finalH = std::roundf(h * 60);
+    float finalS = std::roundf(s * 1000) / 1000;
+    float finalL = std::roundf(l * 1000) / 1000;
+
+    return HSL{ finalH, finalS, finalL };
+}
+
+// Method Description:
+// Converts a hsl color to rgb one
+// Arguments:
+// - color: the hsl color, which is going to be converted
+// Return Value:
+// - the rgb color (r,g,b - [0, 255] range)
+winrt::Windows::UI::Color ColorHelper::HslToRgb(const HSL& color)
+{
+    auto epsilon = std::numeric_limits<float>::epsilon();
+
+    auto h = (color.H - 1.f > epsilon) ? color.H / 360.f : color.H;
+    auto s = (color.S - 1.f > epsilon) ? color.S / 100.f : color.S;
+    auto l = (color.L - 1.f > epsilon) ? color.L / 100.f : color.L;
+
+    auto r = l;
+    auto g = l;
+    auto b = l;
+
+    if (s > epsilon)
+    {
+        auto q = l < 0.5 ? l * (1 + s) : l + s - l * s;
+        auto p = 2 * l - q;
+        r = HueToRgb(p, q, h + 1.f / 3.f);
+        g = HueToRgb(p, q, h);
+        b = HueToRgb(p, q, h - 1.f / 3.f);
+    }
+
+    auto finalR = static_cast<uint8_t>(std::roundf(r * 255));
+    auto finalG = static_cast<uint8_t>(std::roundf(g * 255));
+    auto finalB = static_cast<uint8_t>(std::roundf(b * 255));
+    uint8_t finalA = 255; //opaque
+
+    return winrt::Windows::UI::ColorHelper::FromArgb(finalA, finalR, finalG, finalB);
+}
+
+float ColorHelper::HueToRgb(float p, float q, float t)
+{
+    auto epsilon = std::numeric_limits<float>::epsilon();
+
+    if (t < 0)
+        t += 1;
+    if (t > 1)
+        t -= 1;
+    if (t - (1.f / 6.f) < epsilon)
+        return p + (q - p) * 6 * t;
+    if (t - .5f < epsilon)
+        return q;
+    if (t - 2.f / 3.f < epsilon)
+        return p + (q - p) * (2.f / 3.f - t) * 6;
+    return p;
+}
+
+// Method Description:
+// Lightens a color by a given amount
+// Arguments:
+// - color: the color which is going to be lightened
+// - amount: the lighten amount (0-100)
+// Return Value:
+// - the lightened color in RGB format
+winrt::Windows::UI::Color ColorHelper::Lighten(const winrt::Windows::UI::Color& color, float amount /* = 10.f*/)
+{
+    auto hsl = RgbToHsl(color);
+    hsl.L += amount / 100;
+    hsl.L = std::clamp(hsl.L, 0.f, 1.f);
+    return HslToRgb(hsl);
+}
+
+// Method Description:
+// Darkens a color by a given amount
+// Arguments:
+// - color: the color which is going to be darkened
+// - amount: the darken amount (0-100)
+// Return Value:
+// - the darkened color in RGB format
+winrt::Windows::UI::Color ColorHelper::Darken(const winrt::Windows::UI::Color& color, float amount /* = 10.f*/)
+{
+    auto hsl = RgbToHsl(color);
+    hsl.L -= amount / 100;
+    hsl.L = std::clamp(hsl.L, 0.f, 1.f);
+    return HslToRgb(hsl);
+}
+
+// Method Description:
+// Gets an accent color to a given color. Basically, generates
+// 16 shades of the color and finds the first which has a good
+// contrast according to http://www.w3.org/TR/2008/REC-WCAG20-20081211/#contrast-ratiodef (WCAG Version 2)
+// Readability ratio of 3.5 seems to look quite nicely
+// Arguments:
+// - color: the color for which we need an accent
+// Return Value:
+// - the accent color in RGB format
+winrt::Windows::UI::Color ColorHelper::GetAccentColor(const winrt::Windows::UI::Color& color)
+{
+    auto accentColor = RgbToHsl(color);
+
+    if (accentColor.S < 0.15)
+    {
+        accentColor.S = 0.15f;
+    }
+
+    constexpr auto shadeCount = 16;
+    constexpr auto shadeStep = 1.f / shadeCount;
+    auto shades = std::map<float, HSL>();
+    for (auto i = 0; i < 15; i++)
+    {
+        auto shade = HSL{ accentColor.H, accentColor.S, i * shadeStep };
+        auto contrast = GetReadability(shade, accentColor);
+        shades.insert(std::make_pair(contrast, shade));
+    }
+
+    // 3f is quite nice if the whole non-client area is painted
+    constexpr auto readability = 1.75f;
+    for (auto shade : shades)
+    {
+        if (shade.first >= readability)
+        {
+            return HslToRgb(shade.second);
+        }
+    }
+    return HslToRgb(shades.end()->second);
+}
+
+// Method Description:
+// Gets the readability of two colors according to
+// http://www.w3.org/TR/2008/REC-WCAG20-20081211/#contrast-ratiodef (WCAG Version 2)
+// Arguments:
+// - firstColor: the first color for the readability check (hsl)
+// - secondColor: the second color for the readability check (hsl)
+// Return Value:
+// - the readability of the colors according to (WCAG Version 2)
+float ColorHelper::GetReadability(const HSL& first, const HSL& second)
+{
+    return GetReadability(HslToRgb(first), HslToRgb(second));
+}
+
+// Method Description:
+// Gets the readability of two colors according to
+// http://www.w3.org/TR/2008/REC-WCAG20-20081211/#contrast-ratiodef (WCAG Version 2)
+// Arguments:
+// - firstColor: the first color for the readability check (rgb)
+// - secondColor: the second color for the readability check (rgb)
+// Return Value:
+// - the readability of the colors according to (WCAG Version 2)
+float ColorHelper::GetReadability(const winrt::Windows::UI::Color& first, const winrt::Windows::UI::Color& second)
+{
+    auto l1 = GetLuminance(first);
+    auto l2 = GetLuminance(second);
+
+    return (std::max(l1, l2) + 0.05f) / std::min(l1, l2) + 0.05f;
+}
+
+// Method Description:
+// Calculates the luminance of a given color according to
+// http://www.w3.org/TR/2008/REC-WCAG20-20081211/#relativeluminancedef
+// Arguments:
+// - color: its luminance is going to be calculated
+// Return Value:
+// - the luminance of the color
+float ColorHelper::GetLuminance(const winrt::Windows::UI::Color& color)
+{
+    auto epsilon = std::numeric_limits<float>::epsilon();
+    float R, G, B;
+    auto RsRGB = color.R / 255.f;
+    auto GsRGB = color.G / 255.f;
+    auto BsRGB = color.B / 255.f;
+
+    if (RsRGB - 0.03928f <= epsilon)
+    {
+        R = RsRGB / 12.92f;
+    }
+    else
+    {
+        R = std::pow(((RsRGB + 0.055f) / 1.055f), 2.4f);
+    }
+    if (GsRGB - 0.03928f <= epsilon)
+    {
+        G = GsRGB / 12.92f;
+    }
+    else
+    {
+        G = std::pow(((GsRGB + 0.055f) / 1.055f), 2.4f);
+    }
+    if (BsRGB - 0.03928f <= epsilon)
+    {
+        B = BsRGB / 12.92f;
+    }
+    else
+    {
+        B = std::pow(((BsRGB + 0.055f) / 1.055f), 2.4f);
+    }
+    float luminance = (0.2126f * R) + (0.7152f * G) + (0.0722f * B);
+    return std::roundf(luminance * 10000) / 10000.f;
+}