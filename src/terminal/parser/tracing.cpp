--- conflicted
+++ resolved
@@ -1,153 +1,132 @@
-// Copyright (c) Microsoft Corporation.
-// Licensed under the MIT license.
-
-#include "precomp.h"
-#include "tracing.hpp"
-
-using namespace Microsoft::Console::VirtualTerminal;
-
-#pragma warning(push)
-#pragma warning(disable : 26494) // _Tlgdata uninitialized from TraceLoggingWrite
-#pragma warning(disable : 26477) // Use nullptr instead of NULL or 0 from TraceLoggingWrite
-#pragma warning(disable : 26485) // _Tlgdata, no array to pointer decay from TraceLoggingWrite
-#pragma warning(disable : 26446) // Prefer gsl::at over unchecked subscript from TraceLoggingLevel
-#pragma warning(disable: 26482) // Only index to arrays with constant expressions from TraceLoggingLevel
-
-ParserTracing::ParserTracing() noexcept
-{
-    ClearSequenceTrace();
-}
-
-<<<<<<< HEAD
-void ParserTracing::TraceStateChange(const std::wstring_view name) const noexcept
-=======
-ParserTracing::~ParserTracing()
-{
-}
-
-void ParserTracing::TraceStateChange(const std::wstring_view name) const
->>>>>>> f6774a73
-{
-    TraceLoggingWrite(g_hConsoleVirtTermParserEventTraceProvider,
-                      "StateMachine_EnterState",
-                      TraceLoggingCountedWideString(name.data(), gsl::narrow_cast<ULONG>(name.size())),
-                      TraceLoggingLevel(WINEVENT_LEVEL_VERBOSE));
-}
-
-<<<<<<< HEAD
-void ParserTracing::TraceOnAction(const std::wstring_view name) const noexcept
-=======
-void ParserTracing::TraceOnAction(const std::wstring_view name) const
->>>>>>> f6774a73
-{
-    TraceLoggingWrite(g_hConsoleVirtTermParserEventTraceProvider,
-                      "StateMachine_Action",
-                      TraceLoggingCountedWideString(name.data(), gsl::narrow_cast<ULONG>(name.size())),
-                      TraceLoggingLevel(WINEVENT_LEVEL_VERBOSE));
-}
-
-void ParserTracing::TraceOnExecute(const wchar_t wch) const
-{
-    const auto sch = gsl::narrow_cast<INT16>(wch);
-    TraceLoggingWrite(g_hConsoleVirtTermParserEventTraceProvider,
-                      "StateMachine_Execute",
-                      TraceLoggingWChar(wch),
-                      TraceLoggingHexInt16(sch),
-                      TraceLoggingLevel(WINEVENT_LEVEL_VERBOSE));
-}
-
-void ParserTracing::TraceOnExecuteFromEscape(const wchar_t wch) const
-{
-    const auto sch = gsl::narrow_cast<INT16>(wch);
-    TraceLoggingWrite(g_hConsoleVirtTermParserEventTraceProvider,
-                      "StateMachine_ExecuteFromEscape",
-                      TraceLoggingWChar(wch),
-                      TraceLoggingHexInt16(sch),
-                      TraceLoggingLevel(WINEVENT_LEVEL_VERBOSE));
-}
-
-<<<<<<< HEAD
-void ParserTracing::TraceOnEvent(const std::wstring_view name) const noexcept
-=======
-void ParserTracing::TraceOnEvent(const std::wstring_view name) const
->>>>>>> f6774a73
-{
-    TraceLoggingWrite(g_hConsoleVirtTermParserEventTraceProvider,
-                      "StateMachine_Event",
-                      TraceLoggingCountedWideString(name.data(), gsl::narrow_cast<ULONG>(name.size())),
-                      TraceLoggingLevel(WINEVENT_LEVEL_VERBOSE));
-}
-
-void ParserTracing::TraceCharInput(const wchar_t wch)
-{
-    AddSequenceTrace(wch);
-    const auto sch = gsl::narrow_cast<INT16>(wch);
-
-    TraceLoggingWrite(g_hConsoleVirtTermParserEventTraceProvider,
-                      "StateMachine_NewChar",
-                      TraceLoggingWChar(wch),
-                      TraceLoggingHexInt16(sch),
-                      TraceLoggingLevel(WINEVENT_LEVEL_VERBOSE));
-}
-
-void ParserTracing::AddSequenceTrace(const wchar_t wch)
-{
-    _sequenceTrace.push_back(wch);
-}
-
-void ParserTracing::DispatchSequenceTrace(const bool fSuccess) noexcept
-{
-    if (fSuccess)
-    {
-        TraceLoggingWrite(g_hConsoleVirtTermParserEventTraceProvider,
-                          "StateMachine_Sequence_OK",
-                          TraceLoggingWideString(_sequenceTrace.c_str()),
-                          TraceLoggingLevel(WINEVENT_LEVEL_VERBOSE));
-    }
-    else
-    {
-        TraceLoggingWrite(g_hConsoleVirtTermParserEventTraceProvider,
-                          "StateMachine_Sequence_FAIL",
-                          TraceLoggingWideString(_sequenceTrace.c_str()),
-                          TraceLoggingLevel(WINEVENT_LEVEL_VERBOSE));
-    }
-
-    ClearSequenceTrace();
-}
-
-void ParserTracing::ClearSequenceTrace() noexcept
-{
-    _sequenceTrace.clear();
-}
-
-// NOTE: I'm expecting this to not be null terminated
-void ParserTracing::DispatchPrintRunTrace(const std::wstring_view string) const
-{
-    if (string.size() == 1)
-    {
-<<<<<<< HEAD
-        const wchar_t wch = *string.cbegin();
-        const auto sch = gsl::narrow_cast<INT16>(wch);
-=======
-        wchar_t wch = string.front();
-        INT16 sch = (INT16)wch;
->>>>>>> f6774a73
-        TraceLoggingWrite(g_hConsoleVirtTermParserEventTraceProvider,
-                          "StateMachine_PrintRun",
-                          TraceLoggingWChar(wch),
-                          TraceLoggingHexInt16(sch),
-                          TraceLoggingLevel(WINEVENT_LEVEL_VERBOSE));
-    }
-    else
-    {
-        const auto length = gsl::narrow_cast<ULONG>(string.size());
-
-        TraceLoggingWrite(g_hConsoleVirtTermParserEventTraceProvider,
-                          "StateMachine_PrintRun",
-                          TraceLoggingCountedWideString(string.data(), length),
-                          TraceLoggingValue(length),
-                          TraceLoggingLevel(WINEVENT_LEVEL_VERBOSE));
-    }
-}
-
-#pragma warning(pop)
+// Copyright (c) Microsoft Corporation.
+// Licensed under the MIT license.
+
+#include "precomp.h"
+#include "tracing.hpp"
+
+using namespace Microsoft::Console::VirtualTerminal;
+
+#pragma warning(push)
+#pragma warning(disable : 26494) // _Tlgdata uninitialized from TraceLoggingWrite
+#pragma warning(disable : 26477) // Use nullptr instead of NULL or 0 from TraceLoggingWrite
+#pragma warning(disable : 26485) // _Tlgdata, no array to pointer decay from TraceLoggingWrite
+#pragma warning(disable : 26446) // Prefer gsl::at over unchecked subscript from TraceLoggingLevel
+#pragma warning(disable: 26482) // Only index to arrays with constant expressions from TraceLoggingLevel
+
+ParserTracing::ParserTracing() noexcept
+{
+    ClearSequenceTrace();
+}
+
+void ParserTracing::TraceStateChange(const std::wstring_view name) const noexcept
+{
+    TraceLoggingWrite(g_hConsoleVirtTermParserEventTraceProvider,
+                      "StateMachine_EnterState",
+                      TraceLoggingCountedWideString(name.data(), gsl::narrow_cast<ULONG>(name.size())),
+                      TraceLoggingLevel(WINEVENT_LEVEL_VERBOSE));
+}
+
+void ParserTracing::TraceOnAction(const std::wstring_view name) const noexcept
+{
+    TraceLoggingWrite(g_hConsoleVirtTermParserEventTraceProvider,
+                      "StateMachine_Action",
+                      TraceLoggingCountedWideString(name.data(), gsl::narrow_cast<ULONG>(name.size())),
+                      TraceLoggingLevel(WINEVENT_LEVEL_VERBOSE));
+}
+
+void ParserTracing::TraceOnExecute(const wchar_t wch) const
+{
+    const auto sch = gsl::narrow_cast<INT16>(wch);
+    TraceLoggingWrite(g_hConsoleVirtTermParserEventTraceProvider,
+                      "StateMachine_Execute",
+                      TraceLoggingWChar(wch),
+                      TraceLoggingHexInt16(sch),
+                      TraceLoggingLevel(WINEVENT_LEVEL_VERBOSE));
+}
+
+void ParserTracing::TraceOnExecuteFromEscape(const wchar_t wch) const
+{
+    const auto sch = gsl::narrow_cast<INT16>(wch);
+    TraceLoggingWrite(g_hConsoleVirtTermParserEventTraceProvider,
+                      "StateMachine_ExecuteFromEscape",
+                      TraceLoggingWChar(wch),
+                      TraceLoggingHexInt16(sch),
+                      TraceLoggingLevel(WINEVENT_LEVEL_VERBOSE));
+}
+
+void ParserTracing::TraceOnEvent(const std::wstring_view name) const noexcept
+{
+    TraceLoggingWrite(g_hConsoleVirtTermParserEventTraceProvider,
+                      "StateMachine_Event",
+                      TraceLoggingCountedWideString(name.data(), gsl::narrow_cast<ULONG>(name.size())),
+                      TraceLoggingLevel(WINEVENT_LEVEL_VERBOSE));
+}
+
+void ParserTracing::TraceCharInput(const wchar_t wch)
+{
+    AddSequenceTrace(wch);
+    const auto sch = gsl::narrow_cast<INT16>(wch);
+
+    TraceLoggingWrite(g_hConsoleVirtTermParserEventTraceProvider,
+                      "StateMachine_NewChar",
+                      TraceLoggingWChar(wch),
+                      TraceLoggingHexInt16(sch),
+                      TraceLoggingLevel(WINEVENT_LEVEL_VERBOSE));
+}
+
+void ParserTracing::AddSequenceTrace(const wchar_t wch)
+{
+    _sequenceTrace.push_back(wch);
+}
+
+void ParserTracing::DispatchSequenceTrace(const bool fSuccess) noexcept
+{
+    if (fSuccess)
+    {
+        TraceLoggingWrite(g_hConsoleVirtTermParserEventTraceProvider,
+                          "StateMachine_Sequence_OK",
+                          TraceLoggingWideString(_sequenceTrace.c_str()),
+                          TraceLoggingLevel(WINEVENT_LEVEL_VERBOSE));
+    }
+    else
+    {
+        TraceLoggingWrite(g_hConsoleVirtTermParserEventTraceProvider,
+                          "StateMachine_Sequence_FAIL",
+                          TraceLoggingWideString(_sequenceTrace.c_str()),
+                          TraceLoggingLevel(WINEVENT_LEVEL_VERBOSE));
+    }
+
+    ClearSequenceTrace();
+}
+
+void ParserTracing::ClearSequenceTrace() noexcept
+{
+    _sequenceTrace.clear();
+}
+
+// NOTE: I'm expecting this to not be null terminated
+void ParserTracing::DispatchPrintRunTrace(const std::wstring_view string) const
+{
+    if (string.size() == 1)
+    {
+        const auto wch = string.front();
+        const auto sch = gsl::narrow_cast<INT16>(wch);
+        TraceLoggingWrite(g_hConsoleVirtTermParserEventTraceProvider,
+                          "StateMachine_PrintRun",
+                          TraceLoggingWChar(wch),
+                          TraceLoggingHexInt16(sch),
+                          TraceLoggingLevel(WINEVENT_LEVEL_VERBOSE));
+    }
+    else
+    {
+        const auto length = gsl::narrow_cast<ULONG>(string.size());
+
+        TraceLoggingWrite(g_hConsoleVirtTermParserEventTraceProvider,
+                          "StateMachine_PrintRun",
+                          TraceLoggingCountedWideString(string.data(), length),
+                          TraceLoggingValue(length),
+                          TraceLoggingLevel(WINEVENT_LEVEL_VERBOSE));
+    }
+}
+
+#pragma warning(pop)