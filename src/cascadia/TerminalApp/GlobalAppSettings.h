/*++
Copyright (c) Microsoft Corporation
Licensed under the MIT license.

Module Name:
- CascadiaSettings.hpp

Abstract:
- This class encapsulates all of the settings that are global to the app, and
    not a part of any particular profile.

Author(s):
- Mike Griese - March 2019

--*/
#pragma once
#include "AppKeyBindings.h"
#include "ColorScheme.h"

// fwdecl unittest classes
namespace TerminalAppLocalTests
{
    class SettingsTests;
    class ColorSchemeTests;
};

namespace TerminalApp
{
    class GlobalAppSettings;

    struct LaunchPosition
    {
        std::optional<int> x, y;
    };
};

class TerminalApp::GlobalAppSettings final
{
public:
    GlobalAppSettings();
    ~GlobalAppSettings();

    std::unordered_map<std::wstring, ColorScheme>& GetColorSchemes() noexcept;
    const std::unordered_map<std::wstring, ColorScheme>& GetColorSchemes() const noexcept;
    void AddColorScheme(ColorScheme scheme);

<<<<<<< HEAD
=======
    void SetDefaultProfile(const GUID defaultProfile) noexcept;
    GUID GetDefaultProfile() const;
    std::wstring GetUnparsedDefaultProfile() const;

>>>>>>> 88db0e61
    winrt::TerminalApp::AppKeyBindings GetKeybindings() const noexcept;

    static GlobalAppSettings FromJson(const Json::Value& json);
    void LayerJson(const Json::Value& json);

    void ApplyToSettings(winrt::Microsoft::Terminal::Settings::TerminalSettings& settings) const noexcept;

    std::vector<TerminalApp::SettingsLoadWarnings> GetKeybindingsWarnings() const;

    GETSET_PROPERTY(GUID, DefaultProfile);
    GETSET_PROPERTY(int32_t, InitialRows); // default value set in constructor
    GETSET_PROPERTY(int32_t, InitialCols); // default value set in constructor
    GETSET_PROPERTY(bool, AlwaysShowTabs, true);
    GETSET_PROPERTY(bool, ShowTitleInTitlebar, true);
    GETSET_PROPERTY(bool, ConfirmCloseAllTabs, true);
    GETSET_PROPERTY(winrt::Windows::UI::Xaml::ElementTheme, Theme, winrt::Windows::UI::Xaml::ElementTheme::Default);
    GETSET_PROPERTY(winrt::Microsoft::UI::Xaml::Controls::TabViewWidthMode, TabWidthMode, winrt::Microsoft::UI::Xaml::Controls::TabViewWidthMode::Equal);
    GETSET_PROPERTY(int, RowsToScroll); // default value set in constructor
    GETSET_PROPERTY(bool, ShowTabsInTitlebar, true);
    GETSET_PROPERTY(std::wstring, WordDelimiters); // default value set in constructor
    GETSET_PROPERTY(bool, CopyOnSelect, false);
    GETSET_PROPERTY(bool, CopyFormatting, false);
    GETSET_PROPERTY(LaunchPosition, InitialPosition);
    GETSET_PROPERTY(winrt::TerminalApp::LaunchMode, LaunchMode, winrt::TerminalApp::LaunchMode::DefaultMode);
    GETSET_PROPERTY(bool, SnapToGridOnResize, true);
    GETSET_PROPERTY(bool, ForceFullRepaintRendering, false);
    GETSET_PROPERTY(bool, SoftwareRendering, false);
    GETSET_PROPERTY(bool, DebugFeaturesEnabled); // default value set in constructor

    GETSET_PROPERTY(bool, StartOnUserLogin, false);

private:
<<<<<<< HEAD
=======
    std::optional<std::wstring> _unparsedDefaultProfile;
    GUID _defaultProfile;
>>>>>>> 88db0e61
    winrt::com_ptr<winrt::TerminalApp::implementation::AppKeyBindings> _keybindings;
    std::vector<::TerminalApp::SettingsLoadWarnings> _keybindingsWarnings;

    std::unordered_map<std::wstring, ColorScheme> _colorSchemes;

    static winrt::Windows::UI::Xaml::ElementTheme _ParseTheme(const std::wstring& themeString) noexcept;
    static std::wstring_view _SerializeTheme(const winrt::Windows::UI::Xaml::ElementTheme theme) noexcept;

    static std::wstring_view _SerializeTabWidthMode(const winrt::Microsoft::UI::Xaml::Controls::TabViewWidthMode tabWidthMode) noexcept;
    static winrt::Microsoft::UI::Xaml::Controls::TabViewWidthMode _ParseTabWidthMode(const std::wstring& tabWidthModeString) noexcept;

    static void _ParseInitialPosition(const std::string& initialPosition,
                                      LaunchPosition& ret) noexcept;

    static std::string _SerializeInitialPosition(const LaunchPosition& position) noexcept;

    static std::wstring_view _SerializeLaunchMode(const winrt::TerminalApp::LaunchMode launchMode) noexcept;
    static winrt::TerminalApp::LaunchMode _ParseLaunchMode(const std::wstring& launchModeString) noexcept;

    friend class TerminalAppLocalTests::SettingsTests;
    friend class TerminalAppLocalTests::ColorSchemeTests;
};
<|MERGE_RESOLUTION|>--- conflicted
+++ resolved
@@ -1,112 +1,108 @@
-/*++
-Copyright (c) Microsoft Corporation
-Licensed under the MIT license.
-
-Module Name:
-- CascadiaSettings.hpp
-
-Abstract:
-- This class encapsulates all of the settings that are global to the app, and
-    not a part of any particular profile.
-
-Author(s):
-- Mike Griese - March 2019
-
---*/
-#pragma once
-#include "AppKeyBindings.h"
-#include "ColorScheme.h"
-
-// fwdecl unittest classes
-namespace TerminalAppLocalTests
-{
-    class SettingsTests;
-    class ColorSchemeTests;
-};
-
-namespace TerminalApp
-{
-    class GlobalAppSettings;
-
-    struct LaunchPosition
-    {
-        std::optional<int> x, y;
-    };
-};
-
-class TerminalApp::GlobalAppSettings final
-{
-public:
-    GlobalAppSettings();
-    ~GlobalAppSettings();
-
-    std::unordered_map<std::wstring, ColorScheme>& GetColorSchemes() noexcept;
-    const std::unordered_map<std::wstring, ColorScheme>& GetColorSchemes() const noexcept;
-    void AddColorScheme(ColorScheme scheme);
-
-<<<<<<< HEAD
-=======
-    void SetDefaultProfile(const GUID defaultProfile) noexcept;
-    GUID GetDefaultProfile() const;
-    std::wstring GetUnparsedDefaultProfile() const;
-
->>>>>>> 88db0e61
-    winrt::TerminalApp::AppKeyBindings GetKeybindings() const noexcept;
-
-    static GlobalAppSettings FromJson(const Json::Value& json);
-    void LayerJson(const Json::Value& json);
-
-    void ApplyToSettings(winrt::Microsoft::Terminal::Settings::TerminalSettings& settings) const noexcept;
-
-    std::vector<TerminalApp::SettingsLoadWarnings> GetKeybindingsWarnings() const;
-
-    GETSET_PROPERTY(GUID, DefaultProfile);
-    GETSET_PROPERTY(int32_t, InitialRows); // default value set in constructor
-    GETSET_PROPERTY(int32_t, InitialCols); // default value set in constructor
-    GETSET_PROPERTY(bool, AlwaysShowTabs, true);
-    GETSET_PROPERTY(bool, ShowTitleInTitlebar, true);
-    GETSET_PROPERTY(bool, ConfirmCloseAllTabs, true);
-    GETSET_PROPERTY(winrt::Windows::UI::Xaml::ElementTheme, Theme, winrt::Windows::UI::Xaml::ElementTheme::Default);
-    GETSET_PROPERTY(winrt::Microsoft::UI::Xaml::Controls::TabViewWidthMode, TabWidthMode, winrt::Microsoft::UI::Xaml::Controls::TabViewWidthMode::Equal);
-    GETSET_PROPERTY(int, RowsToScroll); // default value set in constructor
-    GETSET_PROPERTY(bool, ShowTabsInTitlebar, true);
-    GETSET_PROPERTY(std::wstring, WordDelimiters); // default value set in constructor
-    GETSET_PROPERTY(bool, CopyOnSelect, false);
-    GETSET_PROPERTY(bool, CopyFormatting, false);
-    GETSET_PROPERTY(LaunchPosition, InitialPosition);
-    GETSET_PROPERTY(winrt::TerminalApp::LaunchMode, LaunchMode, winrt::TerminalApp::LaunchMode::DefaultMode);
-    GETSET_PROPERTY(bool, SnapToGridOnResize, true);
-    GETSET_PROPERTY(bool, ForceFullRepaintRendering, false);
-    GETSET_PROPERTY(bool, SoftwareRendering, false);
-    GETSET_PROPERTY(bool, DebugFeaturesEnabled); // default value set in constructor
-
-    GETSET_PROPERTY(bool, StartOnUserLogin, false);
-
-private:
-<<<<<<< HEAD
-=======
-    std::optional<std::wstring> _unparsedDefaultProfile;
-    GUID _defaultProfile;
->>>>>>> 88db0e61
-    winrt::com_ptr<winrt::TerminalApp::implementation::AppKeyBindings> _keybindings;
-    std::vector<::TerminalApp::SettingsLoadWarnings> _keybindingsWarnings;
-
-    std::unordered_map<std::wstring, ColorScheme> _colorSchemes;
-
-    static winrt::Windows::UI::Xaml::ElementTheme _ParseTheme(const std::wstring& themeString) noexcept;
-    static std::wstring_view _SerializeTheme(const winrt::Windows::UI::Xaml::ElementTheme theme) noexcept;
-
-    static std::wstring_view _SerializeTabWidthMode(const winrt::Microsoft::UI::Xaml::Controls::TabViewWidthMode tabWidthMode) noexcept;
-    static winrt::Microsoft::UI::Xaml::Controls::TabViewWidthMode _ParseTabWidthMode(const std::wstring& tabWidthModeString) noexcept;
-
-    static void _ParseInitialPosition(const std::string& initialPosition,
-                                      LaunchPosition& ret) noexcept;
-
-    static std::string _SerializeInitialPosition(const LaunchPosition& position) noexcept;
-
-    static std::wstring_view _SerializeLaunchMode(const winrt::TerminalApp::LaunchMode launchMode) noexcept;
-    static winrt::TerminalApp::LaunchMode _ParseLaunchMode(const std::wstring& launchModeString) noexcept;
-
-    friend class TerminalAppLocalTests::SettingsTests;
-    friend class TerminalAppLocalTests::ColorSchemeTests;
-};
+/*++
+Copyright (c) Microsoft Corporation
+Licensed under the MIT license.
+
+Module Name:
+- CascadiaSettings.hpp
+
+Abstract:
+- This class encapsulates all of the settings that are global to the app, and
+    not a part of any particular profile.
+
+Author(s):
+- Mike Griese - March 2019
+
+--*/
+#pragma once
+#include "AppKeyBindings.h"
+#include "ColorScheme.h"
+
+// fwdecl unittest classes
+namespace TerminalAppLocalTests
+{
+    class SettingsTests;
+    class ColorSchemeTests;
+};
+
+namespace TerminalApp
+{
+    class GlobalAppSettings;
+
+    struct LaunchPosition
+    {
+        std::optional<int> x, y;
+    };
+};
+
+class TerminalApp::GlobalAppSettings final
+{
+public:
+    GlobalAppSettings();
+    ~GlobalAppSettings();
+
+    std::unordered_map<std::wstring, ColorScheme>& GetColorSchemes() noexcept;
+    const std::unordered_map<std::wstring, ColorScheme>& GetColorSchemes() const noexcept;
+    void AddColorScheme(ColorScheme scheme);
+
+    winrt::TerminalApp::AppKeyBindings GetKeybindings() const noexcept;
+
+    static GlobalAppSettings FromJson(const Json::Value& json);
+    void LayerJson(const Json::Value& json);
+
+    void ApplyToSettings(winrt::Microsoft::Terminal::Settings::TerminalSettings& settings) const noexcept;
+
+    std::vector<TerminalApp::SettingsLoadWarnings> GetKeybindingsWarnings() const;
+
+    // These are implemented manually to handle the string/GUID switchoff
+    // by higher layers in the app.
+    void DefaultProfile(const GUID defaultProfile) noexcept;
+    GUID DefaultProfile() const;
+    std::wstring UnparsedDefaultProfile() const;
+
+    GETSET_PROPERTY(int32_t, InitialRows); // default value set in constructor
+    GETSET_PROPERTY(int32_t, InitialCols); // default value set in constructor
+    GETSET_PROPERTY(bool, AlwaysShowTabs, true);
+    GETSET_PROPERTY(bool, ShowTitleInTitlebar, true);
+    GETSET_PROPERTY(bool, ConfirmCloseAllTabs, true);
+    GETSET_PROPERTY(winrt::Windows::UI::Xaml::ElementTheme, Theme, winrt::Windows::UI::Xaml::ElementTheme::Default);
+    GETSET_PROPERTY(winrt::Microsoft::UI::Xaml::Controls::TabViewWidthMode, TabWidthMode, winrt::Microsoft::UI::Xaml::Controls::TabViewWidthMode::Equal);
+    GETSET_PROPERTY(int, RowsToScroll); // default value set in constructor
+    GETSET_PROPERTY(bool, ShowTabsInTitlebar, true);
+    GETSET_PROPERTY(std::wstring, WordDelimiters); // default value set in constructor
+    GETSET_PROPERTY(bool, CopyOnSelect, false);
+    GETSET_PROPERTY(bool, CopyFormatting, false);
+    GETSET_PROPERTY(LaunchPosition, InitialPosition);
+    GETSET_PROPERTY(winrt::TerminalApp::LaunchMode, LaunchMode, winrt::TerminalApp::LaunchMode::DefaultMode);
+    GETSET_PROPERTY(bool, SnapToGridOnResize, true);
+    GETSET_PROPERTY(bool, ForceFullRepaintRendering, false);
+    GETSET_PROPERTY(bool, SoftwareRendering, false);
+    GETSET_PROPERTY(bool, DebugFeaturesEnabled); // default value set in constructor
+
+    GETSET_PROPERTY(bool, StartOnUserLogin, false);
+
+private:
+    std::optional<std::wstring> _unparsedDefaultProfile;
+    GUID _defaultProfile;
+
+    winrt::com_ptr<winrt::TerminalApp::implementation::AppKeyBindings> _keybindings;
+    std::vector<::TerminalApp::SettingsLoadWarnings> _keybindingsWarnings;
+
+    std::unordered_map<std::wstring, ColorScheme> _colorSchemes;
+
+    static winrt::Windows::UI::Xaml::ElementTheme _ParseTheme(const std::wstring& themeString) noexcept;
+    static std::wstring_view _SerializeTheme(const winrt::Windows::UI::Xaml::ElementTheme theme) noexcept;
+
+    static std::wstring_view _SerializeTabWidthMode(const winrt::Microsoft::UI::Xaml::Controls::TabViewWidthMode tabWidthMode) noexcept;
+    static winrt::Microsoft::UI::Xaml::Controls::TabViewWidthMode _ParseTabWidthMode(const std::wstring& tabWidthModeString) noexcept;
+
+    static void _ParseInitialPosition(const std::string& initialPosition,
+                                      LaunchPosition& ret) noexcept;
+
+    static std::string _SerializeInitialPosition(const LaunchPosition& position) noexcept;
+
+    static std::wstring_view _SerializeLaunchMode(const winrt::TerminalApp::LaunchMode launchMode) noexcept;
+    static winrt::TerminalApp::LaunchMode _ParseLaunchMode(const std::wstring& launchModeString) noexcept;
+
+    friend class TerminalAppLocalTests::SettingsTests;
+    friend class TerminalAppLocalTests::ColorSchemeTests;
+};