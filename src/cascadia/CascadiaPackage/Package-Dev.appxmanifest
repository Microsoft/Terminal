﻿<?xml version="1.0" encoding="utf-8"?>

<Package
  xmlns="http://schemas.microsoft.com/appx/manifest/foundation/windows10"
  xmlns:mp="http://schemas.microsoft.com/appx/2014/phone/manifest"
  xmlns:com="http://schemas.microsoft.com/appx/manifest/com/windows10"
  xmlns:uap="http://schemas.microsoft.com/appx/manifest/uap/windows10"
  xmlns:uap3="http://schemas.microsoft.com/appx/manifest/uap/windows10/3"
  xmlns:uap4="http://schemas.microsoft.com/appx/manifest/uap/windows10/4"
  xmlns:desktop="http://schemas.microsoft.com/appx/manifest/desktop/windows10"
  xmlns:desktop4="http://schemas.microsoft.com/appx/manifest/desktop/windows10/4"
  xmlns:desktop5="http://schemas.microsoft.com/appx/manifest/desktop/windows10/5"
  xmlns:rescap="http://schemas.microsoft.com/appx/manifest/foundation/windows10/restrictedcapabilities"
  xmlns:uap5="http://schemas.microsoft.com/appx/manifest/uap/windows10/5"   
  IgnorableNamespaces="uap mp rescap">

  <Identity
    Name="WindowsTerminalDev"
    Publisher="CN=Microsoft Corporation, O=Microsoft Corporation, L=Redmond, S=Washington, C=US"
    Version="0.0.1.0" />

  <Properties>
    <DisplayName>ms-resource:AppNameDev</DisplayName>
    <PublisherDisplayName>A Lone Developer</PublisherDisplayName>
    <Logo>Images\StoreLogo.png</Logo>
  </Properties>

  <Dependencies>
    <TargetDeviceFamily Name="Windows.Desktop" MinVersion="10.0.18362.0" MaxVersionTested="10.0.18362.0" />
  </Dependencies>

  <Resources>
    <Resource Language="x-generate"/>
  </Resources>

  <Applications>
    <Application Id="App"
      Executable="$targetnametoken$.exe"
      EntryPoint="$targetentrypoint$">
      <uap:VisualElements
        DisplayName="ms-resource:AppNameDev"
        Description="ms-resource:AppDescriptionDev"
        BackgroundColor="transparent"
        Square150x150Logo="Images\Square150x150Logo.png"
        Square44x44Logo="Images\Square44x44Logo.png">
        <uap:DefaultTile
          Wide310x150Logo="Images\Wide310x150Logo.png"
          Square71x71Logo="Images\SmallTile.png"
          Square310x310Logo="Images\LargeTile.png"
          ShortName="ms-resource:AppShortNameDev">
          <uap:ShowNameOnTiles>
            <uap:ShowOn Tile="square150x150Logo"/>
            <uap:ShowOn Tile="wide310x150Logo"/>
            <uap:ShowOn Tile="square310x310Logo"/>
          </uap:ShowNameOnTiles>
        </uap:DefaultTile>
        <uap:SplashScreen Image="Images\SplashScreen.png"/>
      </uap:VisualElements>

      <Extensions>
        <uap3:Extension Category="windows.appExecutionAlias" Executable="WindowsTerminal.exe" EntryPoint="Windows.FullTrustApplication">
          <uap3:AppExecutionAlias>
            <desktop:ExecutionAlias Alias="wtd.exe" />
          </uap3:AppExecutionAlias>
        </uap3:Extension>
<<<<<<< HEAD
        <uap5:Extension Category="windows.startupTask">          
          <uap5:StartupTask
            TaskId="StartTerminalOnLoginTask"
            Enabled="false"
            DisplayName="ms-resource:AppNameDev" />
        </uap5:Extension>
=======

        <com:Extension Category="windows.comServer">
            <com:ComServer>
                <com:SurrogateServer DisplayName="WindowsTerminalShellExt">
                    <com:Class Id="9f156763-7844-4dc4-b2b1-901f640f5155" Path="WindowsTerminalShellExt.dll" ThreadingModel="STA"/>
                </com:SurrogateServer>
            </com:ComServer>
        </com:Extension>
        <desktop4:Extension Category="windows.fileExplorerContextMenus">
            <desktop4:FileExplorerContextMenus>
                <desktop5:ItemType Type="Directory">
                    <desktop5:Verb Id="Command1" Clsid="9f156763-7844-4dc4-b2b1-901f640f5155" />
                </desktop5:ItemType>
                <desktop5:ItemType Type="Directory\Background">
                    <desktop5:Verb Id="Command2" Clsid="9f156763-7844-4dc4-b2b1-901f640f5155" />
                </desktop5:ItemType>
            </desktop4:FileExplorerContextMenus>
        </desktop4:Extension>

>>>>>>> 1fc09979
      </Extensions>

    </Application>
  </Applications>

  <Capabilities>
    <Capability Name="internetClient" />
    <rescap:Capability Name="runFullTrust" />
  </Capabilities>
</Package>
<|MERGE_RESOLUTION|>--- conflicted
+++ resolved
@@ -1,103 +1,100 @@
-﻿<?xml version="1.0" encoding="utf-8"?>
-
-<Package
-  xmlns="http://schemas.microsoft.com/appx/manifest/foundation/windows10"
-  xmlns:mp="http://schemas.microsoft.com/appx/2014/phone/manifest"
-  xmlns:com="http://schemas.microsoft.com/appx/manifest/com/windows10"
-  xmlns:uap="http://schemas.microsoft.com/appx/manifest/uap/windows10"
-  xmlns:uap3="http://schemas.microsoft.com/appx/manifest/uap/windows10/3"
-  xmlns:uap4="http://schemas.microsoft.com/appx/manifest/uap/windows10/4"
-  xmlns:desktop="http://schemas.microsoft.com/appx/manifest/desktop/windows10"
-  xmlns:desktop4="http://schemas.microsoft.com/appx/manifest/desktop/windows10/4"
-  xmlns:desktop5="http://schemas.microsoft.com/appx/manifest/desktop/windows10/5"
-  xmlns:rescap="http://schemas.microsoft.com/appx/manifest/foundation/windows10/restrictedcapabilities"
-  xmlns:uap5="http://schemas.microsoft.com/appx/manifest/uap/windows10/5"   
-  IgnorableNamespaces="uap mp rescap">
-
-  <Identity
-    Name="WindowsTerminalDev"
-    Publisher="CN=Microsoft Corporation, O=Microsoft Corporation, L=Redmond, S=Washington, C=US"
-    Version="0.0.1.0" />
-
-  <Properties>
-    <DisplayName>ms-resource:AppNameDev</DisplayName>
-    <PublisherDisplayName>A Lone Developer</PublisherDisplayName>
-    <Logo>Images\StoreLogo.png</Logo>
-  </Properties>
-
-  <Dependencies>
-    <TargetDeviceFamily Name="Windows.Desktop" MinVersion="10.0.18362.0" MaxVersionTested="10.0.18362.0" />
-  </Dependencies>
-
-  <Resources>
-    <Resource Language="x-generate"/>
-  </Resources>
-
-  <Applications>
-    <Application Id="App"
-      Executable="$targetnametoken$.exe"
-      EntryPoint="$targetentrypoint$">
-      <uap:VisualElements
-        DisplayName="ms-resource:AppNameDev"
-        Description="ms-resource:AppDescriptionDev"
-        BackgroundColor="transparent"
-        Square150x150Logo="Images\Square150x150Logo.png"
-        Square44x44Logo="Images\Square44x44Logo.png">
-        <uap:DefaultTile
-          Wide310x150Logo="Images\Wide310x150Logo.png"
-          Square71x71Logo="Images\SmallTile.png"
-          Square310x310Logo="Images\LargeTile.png"
-          ShortName="ms-resource:AppShortNameDev">
-          <uap:ShowNameOnTiles>
-            <uap:ShowOn Tile="square150x150Logo"/>
-            <uap:ShowOn Tile="wide310x150Logo"/>
-            <uap:ShowOn Tile="square310x310Logo"/>
-          </uap:ShowNameOnTiles>
-        </uap:DefaultTile>
-        <uap:SplashScreen Image="Images\SplashScreen.png"/>
-      </uap:VisualElements>
-
-      <Extensions>
-        <uap3:Extension Category="windows.appExecutionAlias" Executable="WindowsTerminal.exe" EntryPoint="Windows.FullTrustApplication">
-          <uap3:AppExecutionAlias>
-            <desktop:ExecutionAlias Alias="wtd.exe" />
-          </uap3:AppExecutionAlias>
-        </uap3:Extension>
-<<<<<<< HEAD
-        <uap5:Extension Category="windows.startupTask">          
-          <uap5:StartupTask
-            TaskId="StartTerminalOnLoginTask"
-            Enabled="false"
-            DisplayName="ms-resource:AppNameDev" />
-        </uap5:Extension>
-=======
-
-        <com:Extension Category="windows.comServer">
-            <com:ComServer>
-                <com:SurrogateServer DisplayName="WindowsTerminalShellExt">
-                    <com:Class Id="9f156763-7844-4dc4-b2b1-901f640f5155" Path="WindowsTerminalShellExt.dll" ThreadingModel="STA"/>
-                </com:SurrogateServer>
-            </com:ComServer>
-        </com:Extension>
-        <desktop4:Extension Category="windows.fileExplorerContextMenus">
-            <desktop4:FileExplorerContextMenus>
-                <desktop5:ItemType Type="Directory">
-                    <desktop5:Verb Id="Command1" Clsid="9f156763-7844-4dc4-b2b1-901f640f5155" />
-                </desktop5:ItemType>
-                <desktop5:ItemType Type="Directory\Background">
-                    <desktop5:Verb Id="Command2" Clsid="9f156763-7844-4dc4-b2b1-901f640f5155" />
-                </desktop5:ItemType>
-            </desktop4:FileExplorerContextMenus>
-        </desktop4:Extension>
-
->>>>>>> 1fc09979
-      </Extensions>
-
-    </Application>
-  </Applications>
-
-  <Capabilities>
-    <Capability Name="internetClient" />
-    <rescap:Capability Name="runFullTrust" />
-  </Capabilities>
-</Package>
+﻿<?xml version="1.0" encoding="utf-8"?>
+
+<Package
+  xmlns="http://schemas.microsoft.com/appx/manifest/foundation/windows10"
+  xmlns:mp="http://schemas.microsoft.com/appx/2014/phone/manifest"
+  xmlns:com="http://schemas.microsoft.com/appx/manifest/com/windows10"
+  xmlns:uap="http://schemas.microsoft.com/appx/manifest/uap/windows10"
+  xmlns:uap3="http://schemas.microsoft.com/appx/manifest/uap/windows10/3"
+  xmlns:uap4="http://schemas.microsoft.com/appx/manifest/uap/windows10/4"
+  xmlns:desktop="http://schemas.microsoft.com/appx/manifest/desktop/windows10"
+  xmlns:desktop4="http://schemas.microsoft.com/appx/manifest/desktop/windows10/4"
+  xmlns:desktop5="http://schemas.microsoft.com/appx/manifest/desktop/windows10/5"
+  xmlns:rescap="http://schemas.microsoft.com/appx/manifest/foundation/windows10/restrictedcapabilities"
+  xmlns:uap5="http://schemas.microsoft.com/appx/manifest/uap/windows10/5"
+  IgnorableNamespaces="uap mp rescap">
+
+  <Identity
+    Name="WindowsTerminalDev"
+    Publisher="CN=Microsoft Corporation, O=Microsoft Corporation, L=Redmond, S=Washington, C=US"
+    Version="0.0.1.0" />
+
+  <Properties>
+    <DisplayName>ms-resource:AppNameDev</DisplayName>
+    <PublisherDisplayName>A Lone Developer</PublisherDisplayName>
+    <Logo>Images\StoreLogo.png</Logo>
+  </Properties>
+
+  <Dependencies>
+    <TargetDeviceFamily Name="Windows.Desktop" MinVersion="10.0.18362.0" MaxVersionTested="10.0.18362.0" />
+  </Dependencies>
+
+  <Resources>
+    <Resource Language="x-generate"/>
+  </Resources>
+
+  <Applications>
+    <Application Id="App"
+      Executable="$targetnametoken$.exe"
+      EntryPoint="$targetentrypoint$">
+      <uap:VisualElements
+        DisplayName="ms-resource:AppNameDev"
+        Description="ms-resource:AppDescriptionDev"
+        BackgroundColor="transparent"
+        Square150x150Logo="Images\Square150x150Logo.png"
+        Square44x44Logo="Images\Square44x44Logo.png">
+        <uap:DefaultTile
+          Wide310x150Logo="Images\Wide310x150Logo.png"
+          Square71x71Logo="Images\SmallTile.png"
+          Square310x310Logo="Images\LargeTile.png"
+          ShortName="ms-resource:AppShortNameDev">
+          <uap:ShowNameOnTiles>
+            <uap:ShowOn Tile="square150x150Logo"/>
+            <uap:ShowOn Tile="wide310x150Logo"/>
+            <uap:ShowOn Tile="square310x310Logo"/>
+          </uap:ShowNameOnTiles>
+        </uap:DefaultTile>
+        <uap:SplashScreen Image="Images\SplashScreen.png"/>
+      </uap:VisualElements>
+
+      <Extensions>
+        <uap3:Extension Category="windows.appExecutionAlias" Executable="WindowsTerminal.exe" EntryPoint="Windows.FullTrustApplication">
+          <uap3:AppExecutionAlias>
+            <desktop:ExecutionAlias Alias="wtd.exe" />
+          </uap3:AppExecutionAlias>
+        </uap3:Extension>
+        <uap5:Extension Category="windows.startupTask">
+          <uap5:StartupTask
+            TaskId="StartTerminalOnLoginTask"
+            Enabled="false"
+            DisplayName="ms-resource:AppNameDev" />
+        </uap5:Extension>
+
+        <com:Extension Category="windows.comServer">
+            <com:ComServer>
+                <com:SurrogateServer DisplayName="WindowsTerminalShellExt">
+                    <com:Class Id="9f156763-7844-4dc4-b2b1-901f640f5155" Path="WindowsTerminalShellExt.dll" ThreadingModel="STA"/>
+                </com:SurrogateServer>
+            </com:ComServer>
+        </com:Extension>
+        <desktop4:Extension Category="windows.fileExplorerContextMenus">
+            <desktop4:FileExplorerContextMenus>
+                <desktop5:ItemType Type="Directory">
+                    <desktop5:Verb Id="Command1" Clsid="9f156763-7844-4dc4-b2b1-901f640f5155" />
+                </desktop5:ItemType>
+                <desktop5:ItemType Type="Directory\Background">
+                    <desktop5:Verb Id="Command2" Clsid="9f156763-7844-4dc4-b2b1-901f640f5155" />
+                </desktop5:ItemType>
+            </desktop4:FileExplorerContextMenus>
+        </desktop4:Extension>
+
+      </Extensions>
+
+    </Application>
+  </Applications>
+
+  <Capabilities>
+    <Capability Name="internetClient" />
+    <rescap:Capability Name="runFullTrust" />
+  </Capabilities>
+</Package>