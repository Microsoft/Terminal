// Copyright (c) Microsoft Corporation.
// Licensed under the MIT license.

#pragma once

// HEY YOU: When adding ActionArgs types, make sure to add the corresponding
//          *.g.cpp to ActionArgs.cpp!
#include "ActionEventArgs.g.h"
#include "NewTerminalArgs.g.h"
#include "CopyTextArgs.g.h"
#include "NewTabArgs.g.h"
#include "SwitchToTabArgs.g.h"
#include "ResizePaneArgs.g.h"
#include "MoveFocusArgs.g.h"
#include "AdjustFontSizeArgs.g.h"
#include "SplitPaneArgs.g.h"

#include "../../cascadia/inc/cppwinrt_utils.h"
#include "Utils.h"
#include "TerminalWarnings.h"

// Notes on defining ActionArgs and ActionEventArgs:
// * All properties specific to an action should be defined as an ActionArgs
//   class that implements IActionArgs
// * ActionEventArgs holds a single IActionArgs. For events that don't need
//   additional args, this can be nullptr.

namespace winrt::TerminalApp::implementation
{
    using FromJsonResult = std::tuple<winrt::TerminalApp::IActionArgs, std::vector<::TerminalApp::SettingsLoadWarnings>>;

    struct ActionEventArgs : public ActionEventArgsT<ActionEventArgs>
    {
        ActionEventArgs() = default;
        ActionEventArgs(const TerminalApp::IActionArgs& args) :
            _ActionArgs{ args } {};
        GETSET_PROPERTY(IActionArgs, ActionArgs, nullptr);
        GETSET_PROPERTY(bool, Handled, false);
    };

    struct NewTerminalArgs : public NewTerminalArgsT<NewTerminalArgs>
    {
        NewTerminalArgs() = default;
        GETSET_PROPERTY(winrt::hstring, Commandline, L"");
        GETSET_PROPERTY(winrt::hstring, StartingDirectory, L"");
        GETSET_PROPERTY(winrt::hstring, TabTitle, L"");
        GETSET_PROPERTY(Windows::Foundation::IReference<int32_t>, ProfileIndex, nullptr);
        GETSET_PROPERTY(winrt::hstring, Profile, L"");

        static constexpr std::string_view CommandlineKey{ "commandline" };
        static constexpr std::string_view StartingDirectoryKey{ "startingDirectory" };
        static constexpr std::string_view TabTitleKey{ "tabTitle" };
        static constexpr std::string_view ProfileIndexKey{ "index" };
        static constexpr std::string_view ProfileKey{ "profile" };

    public:
        bool Equals(const winrt::TerminalApp::NewTerminalArgs& other)
        {
            return other.Commandline() == _Commandline &&
                   other.StartingDirectory() == _StartingDirectory &&
                   other.TabTitle() == _TabTitle &&
                   other.ProfileIndex() == _ProfileIndex &&
                   other.Profile() == _Profile;
        };
        static winrt::TerminalApp::NewTerminalArgs FromJson(const Json::Value& json)
        {
            // LOAD BEARING: Not using make_self here _will_ break you in the future!
            auto args = winrt::make_self<NewTerminalArgs>();
            if (auto commandline{ json[JsonKey(CommandlineKey)] })
            {
                args->_Commandline = winrt::to_hstring(commandline.asString());
            }
            if (auto startingDirectory{ json[JsonKey(StartingDirectoryKey)] })
            {
                args->_StartingDirectory = winrt::to_hstring(startingDirectory.asString());
            }
            if (auto tabTitle{ json[JsonKey(TabTitleKey)] })
            {
                args->_TabTitle = winrt::to_hstring(tabTitle.asString());
            }
            if (auto index{ json[JsonKey(ProfileIndexKey)] })
            {
                args->_ProfileIndex = index.asInt();
            }
            if (auto profile{ json[JsonKey(ProfileKey)] })
            {
                args->_Profile = winrt::to_hstring(profile.asString());
            }
            return *args;
        }
    };

    struct CopyTextArgs : public CopyTextArgsT<CopyTextArgs>
    {
        CopyTextArgs() = default;
        GETSET_PROPERTY(bool, TrimWhitespace, true);

        static constexpr std::string_view TrimWhitespaceKey{ "trimWhitespace" };

    public:
        bool Equals(const IActionArgs& other)
        {
            auto otherAsUs = other.try_as<CopyTextArgs>();
            if (otherAsUs)
            {
                return otherAsUs->_TrimWhitespace == _TrimWhitespace;
            }
            return false;
        };
        static FromJsonResult FromJson(const Json::Value& json)
        {
            // LOAD BEARING: Not using make_self here _will_ break you in the future!
            auto args = winrt::make_self<CopyTextArgs>();
            if (auto trimWhitespace{ json[JsonKey(TrimWhitespaceKey)] })
            {
                args->_TrimWhitespace = trimWhitespace.asBool();
            }
            return { *args, {} };
        }
    };

    struct NewTabArgs : public NewTabArgsT<NewTabArgs>
    {
        NewTabArgs() = default;
        GETSET_PROPERTY(winrt::TerminalApp::NewTerminalArgs, TerminalArgs, nullptr);

    public:
        bool Equals(const IActionArgs& other)
        {
            auto otherAsUs = other.try_as<NewTabArgs>();
            if (otherAsUs)
            {
                return otherAsUs->_TerminalArgs.Equals(_TerminalArgs);
            }
            return false;
        };
        static FromJsonResult FromJson(const Json::Value& json)
        {
            // LOAD BEARING: Not using make_self here _will_ break you in the future!
            auto args = winrt::make_self<NewTabArgs>();
            args->_TerminalArgs = NewTerminalArgs::FromJson(json);
            return { *args, {} };
        }
    };

    struct SwitchToTabArgs : public SwitchToTabArgsT<SwitchToTabArgs>
    {
        SwitchToTabArgs() = default;
        GETSET_PROPERTY(uint32_t, TabIndex, 0);

        static constexpr std::string_view TabIndexKey{ "index" };

    public:
        bool Equals(const IActionArgs& other)
        {
            auto otherAsUs = other.try_as<SwitchToTabArgs>();
            if (otherAsUs)
            {
                return otherAsUs->_TabIndex == _TabIndex;
            }
            return false;
        };
        static FromJsonResult FromJson(const Json::Value& json)
        {
            // LOAD BEARING: Not using make_self here _will_ break you in the future!
            auto args = winrt::make_self<SwitchToTabArgs>();
            if (auto tabIndex{ json[JsonKey(TabIndexKey)] })
            {
                args->_TabIndex = tabIndex.asUInt();
            }
            return { *args, {} };
        }
    };

    // Possible Direction values
    // TODO:GH#2550/#3475 - move these to a centralized deserializing place
    static constexpr std::string_view LeftString{ "left" };
    static constexpr std::string_view RightString{ "right" };
    static constexpr std::string_view UpString{ "up" };
    static constexpr std::string_view DownString{ "down" };

    // Function Description:
    // - Helper function for parsing a Direction from a string
    // Arguments:
    // - directionString: the string to attempt to parse
    // Return Value:
    // - The encoded Direction value, or Direction::None if it was an invalid string
    static TerminalApp::Direction ParseDirection(const std::string& directionString)
    {
        if (directionString == LeftString)
        {
            return TerminalApp::Direction::Left;
        }
        else if (directionString == RightString)
        {
            return TerminalApp::Direction::Right;
        }
        else if (directionString == UpString)
        {
            return TerminalApp::Direction::Up;
        }
        else if (directionString == DownString)
        {
            return TerminalApp::Direction::Down;
        }
        // default behavior for invalid data
        return TerminalApp::Direction::None;
    };

    struct ResizePaneArgs : public ResizePaneArgsT<ResizePaneArgs>
    {
        ResizePaneArgs() = default;
        GETSET_PROPERTY(TerminalApp::Direction, Direction, TerminalApp::Direction::None);

        static constexpr std::string_view DirectionKey{ "direction" };

    public:
        bool Equals(const IActionArgs& other)
        {
            auto otherAsUs = other.try_as<ResizePaneArgs>();
            if (otherAsUs)
            {
                return otherAsUs->_Direction == _Direction;
            }
            return false;
        };
        static FromJsonResult FromJson(const Json::Value& json)
        {
            // LOAD BEARING: Not using make_self here _will_ break you in the future!
            auto args = winrt::make_self<ResizePaneArgs>();
            if (auto directionString{ json[JsonKey(DirectionKey)] })
            {
                args->_Direction = ParseDirection(directionString.asString());
            }
            if (args->_Direction == TerminalApp::Direction::None)
            {
                return { nullptr, { ::TerminalApp::SettingsLoadWarnings::MissingRequiredParameter } };
            }
            else
            {
                return { *args, {} };
            }
        }
    };

    struct MoveFocusArgs : public MoveFocusArgsT<MoveFocusArgs>
    {
        MoveFocusArgs() = default;
        GETSET_PROPERTY(TerminalApp::Direction, Direction, TerminalApp::Direction::None);

        static constexpr std::string_view DirectionKey{ "direction" };

    public:
        bool Equals(const IActionArgs& other)
        {
            auto otherAsUs = other.try_as<MoveFocusArgs>();
            if (otherAsUs)
            {
                return otherAsUs->_Direction == _Direction;
            }
            return false;
        };
        static FromJsonResult FromJson(const Json::Value& json)
        {
            // LOAD BEARING: Not using make_self here _will_ break you in the future!
            auto args = winrt::make_self<MoveFocusArgs>();
            if (auto directionString{ json[JsonKey(DirectionKey)] })
            {
                args->_Direction = ParseDirection(directionString.asString());
            }
            if (args->_Direction == TerminalApp::Direction::None)
            {
                return { nullptr, { ::TerminalApp::SettingsLoadWarnings::MissingRequiredParameter } };
            }
            else
            {
                return { *args, {} };
            }
        }
    };

    struct AdjustFontSizeArgs : public AdjustFontSizeArgsT<AdjustFontSizeArgs>
    {
        AdjustFontSizeArgs() = default;
        GETSET_PROPERTY(int32_t, Delta, 0);

        static constexpr std::string_view AdjustFontSizeDelta{ "delta" };

    public:
        bool Equals(const IActionArgs& other)
        {
            auto otherAsUs = other.try_as<AdjustFontSizeArgs>();
            if (otherAsUs)
            {
                return otherAsUs->_Delta == _Delta;
            }
            return false;
        };
        static FromJsonResult FromJson(const Json::Value& json)
        {
            // LOAD BEARING: Not using make_self here _will_ break you in the future!
            auto args = winrt::make_self<AdjustFontSizeArgs>();
            if (auto jsonDelta{ json[JsonKey(AdjustFontSizeDelta)] })
            {
                args->_Delta = jsonDelta.asInt();
            }
            return { *args, {} };
        }
    };

    // Possible SplitState values
    // TODO:GH#2550/#3475 - move these to a centralized deserializing place
    static constexpr std::string_view VerticalKey{ "vertical" };
    static constexpr std::string_view HorizontalKey{ "horizontal" };
    static constexpr std::string_view AutomaticKey{ "auto" };
    static TerminalApp::SplitState ParseSplitState(const std::string& stateString)
    {
        if (stateString == VerticalKey)
        {
            return TerminalApp::SplitState::Vertical;
        }
        else if (stateString == HorizontalKey)
        {
            return TerminalApp::SplitState::Horizontal;
        }
        else if (stateString == AutomaticKey)
        {
            return TerminalApp::SplitState::Automatic;
        }
        // default behavior for invalid data
        return TerminalApp::SplitState::None;
    };

    // Possible SplitType values
    static constexpr std::string_view DuplicateKey{ "duplicate" };
    static TerminalApp::SplitType ParseSplitModeState(const std::string& stateString)
    {
        if (stateString == DuplicateKey)
        {
            return TerminalApp::SplitType::Duplicate;
        }
        return TerminalApp::SplitType::Manual;
    }

    struct SplitPaneArgs : public SplitPaneArgsT<SplitPaneArgs>
    {
        SplitPaneArgs() = default;
        GETSET_PROPERTY(winrt::TerminalApp::SplitState, SplitStyle, winrt::TerminalApp::SplitState::None);
        GETSET_PROPERTY(winrt::TerminalApp::NewTerminalArgs, TerminalArgs, nullptr);
        GETSET_PROPERTY(winrt::TerminalApp::SplitType, SplitMode, winrt::TerminalApp::SplitType::Manual);

        static constexpr std::string_view SplitKey{ "split" };
        static constexpr std::string_view SplitModeKey{ "splitMode" };

    public:
        bool Equals(const IActionArgs& other)
        {
            auto otherAsUs = other.try_as<SplitPaneArgs>();
            if (otherAsUs)
            {
                return otherAsUs->_SplitStyle == _SplitStyle &&
                       otherAsUs->_TerminalArgs == _TerminalArgs &&
                       otherAsUs->_SplitMode == _SplitMode;
            }
            return false;
        };
        static FromJsonResult FromJson(const Json::Value& json)
        {
            // LOAD BEARING: Not using make_self here _will_ break you in the future!
            auto args = winrt::make_self<SplitPaneArgs>();
            args->_TerminalArgs = NewTerminalArgs::FromJson(json);
            if (auto jsonStyle{ json[JsonKey(SplitKey)] })
            {
                args->_SplitStyle = ParseSplitState(jsonStyle.asString());
            }
<<<<<<< HEAD
            if (auto jsonStyle{ json[JsonKey(SplitModeKey)] })
            {
                args->_SplitMode = ParseSplitModeState(jsonStyle.asString());
            }
            return *args;
=======
            return { *args, {} };
>>>>>>> 27342db1
        }
    };
}

namespace winrt::TerminalApp::factory_implementation
{
    BASIC_FACTORY(ActionEventArgs);
    BASIC_FACTORY(NewTerminalArgs);
}
<|MERGE_RESOLUTION|>--- conflicted
+++ resolved
@@ -373,15 +373,11 @@
             {
                 args->_SplitStyle = ParseSplitState(jsonStyle.asString());
             }
-<<<<<<< HEAD
             if (auto jsonStyle{ json[JsonKey(SplitModeKey)] })
             {
                 args->_SplitMode = ParseSplitModeState(jsonStyle.asString());
             }
-            return *args;
-=======
-            return { *args, {} };
->>>>>>> 27342db1
+            return { *args, {} };
         }
     };
 }
@@ -390,4 +386,4 @@
 {
     BASIC_FACTORY(ActionEventArgs);
     BASIC_FACTORY(NewTerminalArgs);
-}
+}