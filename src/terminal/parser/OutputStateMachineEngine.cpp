// Copyright (c) Microsoft Corporation.
// Licensed under the MIT license.

#include "precomp.h"

#include "stateMachine.hpp"
#include "OutputStateMachineEngine.hpp"

#include "ascii.hpp"
using namespace Microsoft::Console;
using namespace Microsoft::Console::VirtualTerminal;

// takes ownership of pDispatch
OutputStateMachineEngine::OutputStateMachineEngine(std::unique_ptr<ITermDispatch> pDispatch) :
    _dispatch(std::move(pDispatch)),
    _pfnFlushToTerminal(nullptr),
    _pTtyConnection(nullptr),
    _lastPrintedChar(AsciiChars::NUL)
{
    THROW_IF_NULL_ALLOC(_dispatch.get());
}

const ITermDispatch& OutputStateMachineEngine::Dispatch() const noexcept
{
    return *_dispatch;
}

ITermDispatch& OutputStateMachineEngine::Dispatch() noexcept
{
    return *_dispatch;
}

// Routine Description:
// - Triggers the Execute action to indicate that the listener should
//      immediately respond to a C0 control character.
// Arguments:
// - wch - Character to dispatch.
// Return Value:
// - true iff we successfully dispatched the sequence.
bool OutputStateMachineEngine::ActionExecute(const wchar_t wch)
{
    // microsoft/terminal#1825 - VT applications expect to be able to write NUL
    // and have _nothing_ happen. Filter the NULs here, so they don't fill the
    // buffer with empty spaces.
    if (wch == AsciiChars::NUL)
    {
        return true;
    }

    _dispatch->Execute(wch);
    _ClearLastChar();

    if (wch == AsciiChars::BEL)
    {
        // microsoft/terminal#2952
        // If we're attached to a terminal, let's also pass the BEL through.
        if (_pfnFlushToTerminal != nullptr)
        {
            _pfnFlushToTerminal();
        }
    }

    return true;
}

// Routine Description:
// - Triggers the Execute action to indicate that the listener should
//      immediately respond to a C0 control character.
// This is called from the Escape state in the state machine, indicating the
//      immediately previous character was an 0x1b. The output state machine
//      does not treat this any differently than a normal ActionExecute.
// Arguments:
// - wch - Character to dispatch.
// Return Value:
// - true iff we successfully dispatched the sequence.
bool OutputStateMachineEngine::ActionExecuteFromEscape(const wchar_t wch)
{
    return ActionExecute(wch);
}

// Routine Description:
// - Triggers the Print action to indicate that the listener should render the
//      character given.
// Arguments:
// - wch - Character to dispatch.
// Return Value:
// - true iff we successfully dispatched the sequence.
bool OutputStateMachineEngine::ActionPrint(const wchar_t wch)
{
    // Stash the last character of the string, if it's a graphical character
    if (wch >= AsciiChars::SPC)
    {
        _lastPrintedChar = wch;
    }

    _dispatch->Print(wch); // call print

    return true;
}

// Routine Description:
// - Triggers the Print action to indicate that the listener should render the
//      string of characters given.
// Arguments:
// - string - string to dispatch.
// Return Value:
// - true iff we successfully dispatched the sequence.
bool OutputStateMachineEngine::ActionPrintString(const std::wstring_view string)
{
    if (string.empty())
    {
        return true;
    }
    // Stash the last character of the string, if it's a graphical character
    const wchar_t wch = string.back();
    if (wch >= AsciiChars::SPC)
    {
        _lastPrintedChar = wch;
    }

    _dispatch->PrintString(string); // call print

    return true;
}

// Routine Description:
// This is called when we have determined that we don't understand a particular
//      sequence, or the adapter has determined that the string is intended for
//      the actual terminal (when we're acting as a pty).
// - Pass the string through to the target terminal application. If we're a pty,
//      then we'll have a TerminalConnection that we'll write the string to.
//      Otherwise, we're the terminal device, and we'll eat the string (because
//      we don't know what to do with it)
// Arguments:
// - string - string to dispatch.
// Return Value:
// - true iff we successfully dispatched the sequence.
bool OutputStateMachineEngine::ActionPassThroughString(const std::wstring_view string)
{
    bool success = true;
    if (_pTtyConnection != nullptr)
    {
        const auto hr = _pTtyConnection->WriteTerminalW(string);
        LOG_IF_FAILED(hr);
        success = SUCCEEDED(hr);
    }
    // If there's not a TTY connection, our previous behavior was to eat the string.

    return success;
}

// Routine Description:
// - Triggers the EscDispatch action to indicate that the listener should handle
//      a simple escape sequence. These sequences traditionally start with ESC
//      and a simple letter. No complicated parameters.
// Arguments:
// - wch - Character to dispatch.
<<<<<<< HEAD
// - intermediate - Intermediate character in the sequence, if there was one.
// Return Value:
// - true iff we successfully dispatched the sequence.
bool OutputStateMachineEngine::ActionEscDispatch(const wchar_t wch,
                                                 const std::optional<wchar_t> intermediate)
=======
// - intermediates - Intermediate characters in the sequence
// Return Value:
// - true iff we successfully dispatched the sequence.
bool OutputStateMachineEngine::ActionEscDispatch(const wchar_t wch,
                                                 const std::basic_string_view<wchar_t> intermediates)
>>>>>>> 322989d0
{
    bool success = false;

    // no intermediates.
<<<<<<< HEAD
    if (!intermediate.has_value())
    {
        switch (wch)
        {
        case VTActionCodes::CUU_CursorUp:
            success = _dispatch->CursorUp(1);
            TermTelemetry::Instance().Log(TermTelemetry::Codes::CUU);
            break;
        case VTActionCodes::CUD_CursorDown:
            success = _dispatch->CursorDown(1);
            TermTelemetry::Instance().Log(TermTelemetry::Codes::CUD);
            break;
        case VTActionCodes::CUF_CursorForward:
            success = _dispatch->CursorForward(1);
            TermTelemetry::Instance().Log(TermTelemetry::Codes::CUF);
            break;
        case VTActionCodes::CUB_CursorBackward:
            success = _dispatch->CursorBackward(1);
            TermTelemetry::Instance().Log(TermTelemetry::Codes::CUB);
            break;
=======
    if (intermediates.empty())
    {
        switch (wch)
        {
>>>>>>> 322989d0
        case VTActionCodes::DECSC_CursorSave:
            success = _dispatch->CursorSaveState();
            TermTelemetry::Instance().Log(TermTelemetry::Codes::DECSC);
            break;
        case VTActionCodes::DECRC_CursorRestore:
            success = _dispatch->CursorRestoreState();
            TermTelemetry::Instance().Log(TermTelemetry::Codes::DECRC);
            break;
        case VTActionCodes::DECKPAM_KeypadApplicationMode:
            success = _dispatch->SetKeypadMode(true);
            TermTelemetry::Instance().Log(TermTelemetry::Codes::DECKPAM);
            break;
        case VTActionCodes::DECKPNM_KeypadNumericMode:
            success = _dispatch->SetKeypadMode(false);
            TermTelemetry::Instance().Log(TermTelemetry::Codes::DECKPNM);
            break;
        case VTActionCodes::RI_ReverseLineFeed:
            success = _dispatch->ReverseLineFeed();
            TermTelemetry::Instance().Log(TermTelemetry::Codes::RI);
            break;
        case VTActionCodes::HTS_HorizontalTabSet:
            success = _dispatch->HorizontalTabSet();
            TermTelemetry::Instance().Log(TermTelemetry::Codes::HTS);
            break;
        case VTActionCodes::RIS_ResetToInitialState:
            success = _dispatch->HardReset();
            TermTelemetry::Instance().Log(TermTelemetry::Codes::RIS);
            break;
        default:
            // If no functions to call, overall dispatch was a failure.
            success = false;
            break;
        }
    }
<<<<<<< HEAD
    else
    {
        const auto value = intermediate.value();
=======
    else if (intermediates.size() == 1)
    {
        const auto value = til::at(intermediates, 0);
>>>>>>> 322989d0
        DesignateCharsetTypes designateType = DefaultDesignateCharsetType;
        success = _GetDesignateType(value, designateType);
        if (success)
        {
            switch (designateType)
            {
            case DesignateCharsetTypes::G0:
                success = _dispatch->DesignateCharset(wch);
                TermTelemetry::Instance().Log(TermTelemetry::Codes::DesignateG0);
                break;
            case DesignateCharsetTypes::G1:
                success = false;
                TermTelemetry::Instance().Log(TermTelemetry::Codes::DesignateG1);
                break;
            case DesignateCharsetTypes::G2:
                success = false;
                TermTelemetry::Instance().Log(TermTelemetry::Codes::DesignateG2);
                break;
            case DesignateCharsetTypes::G3:
                success = false;
                TermTelemetry::Instance().Log(TermTelemetry::Codes::DesignateG3);
                break;
            default:
                // If no functions to call, overall dispatch was a failure.
                success = false;
                break;
            }
        }
        else if (value == L'#')
        {
            switch (wch)
            {
            case VTActionCodes::DECALN_ScreenAlignmentPattern:
                success = _dispatch->ScreenAlignmentPattern();
                TermTelemetry::Instance().Log(TermTelemetry::Codes::DECALN);
                break;
            default:
                // If no functions to call, overall dispatch was a failure.
                success = false;
                break;
            }
        }
    }

    _ClearLastChar();

    return success;
}

// Routine Description:
// - Triggers the CsiDispatch action to indicate that the listener should handle
//      a control sequence. These sequences perform various API-type commands
//      that can include many parameters.
// Arguments:
// - wch - Character to dispatch.
<<<<<<< HEAD
// - intermediate - Intermediate character in the sequence, if there was one.
=======
// - intermediates - Intermediate characters in the sequence
>>>>>>> 322989d0
// - parameters - set of numeric parameters collected while pasring the sequence.
// Return Value:
// - true iff we successfully dispatched the sequence.
bool OutputStateMachineEngine::ActionCsiDispatch(const wchar_t wch,
<<<<<<< HEAD
                                                 const std::optional<wchar_t> intermediate,
=======
                                                 const std::basic_string_view<wchar_t> intermediates,
>>>>>>> 322989d0
                                                 std::basic_string_view<size_t> parameters)
{
    bool success = false;
    size_t distance = 0;
    size_t line = 0;
    size_t column = 0;
    size_t topMargin = 0;
    size_t bottomMargin = 0;
    size_t numTabs = 0;
    size_t clearType = 0;
    unsigned int function = 0;
    DispatchTypes::EraseType eraseType = DispatchTypes::EraseType::ToEnd;
    std::vector<DispatchTypes::GraphicsOptions> graphicsOptions;
<<<<<<< HEAD
    DispatchTypes::AnsiStatusType deviceStatusType = static_cast<DispatchTypes::AnsiStatusType>(-1); // there is no default status type.
=======
    DispatchTypes::AnsiStatusType deviceStatusType = static_cast<DispatchTypes::AnsiStatusType>(0); // there is no default status type.
>>>>>>> 322989d0
    size_t repeatCount = 0;
    // This is all the args after the first arg, and the count of args not including the first one.
    const auto remainingParams = parameters.size() > 1 ? parameters.substr(1) : std::basic_string_view<size_t>{};

<<<<<<< HEAD
    if (!intermediate.has_value())
=======
    if (intermediates.empty())
>>>>>>> 322989d0
    {
        // fill params
        switch (wch)
        {
        case VTActionCodes::CUU_CursorUp:
        case VTActionCodes::CUD_CursorDown:
        case VTActionCodes::CUF_CursorForward:
        case VTActionCodes::CUB_CursorBackward:
        case VTActionCodes::CNL_CursorNextLine:
        case VTActionCodes::CPL_CursorPrevLine:
        case VTActionCodes::CHA_CursorHorizontalAbsolute:
        case VTActionCodes::HPA_HorizontalPositionAbsolute:
        case VTActionCodes::VPA_VerticalLinePositionAbsolute:
        case VTActionCodes::ICH_InsertCharacter:
        case VTActionCodes::DCH_DeleteCharacter:
        case VTActionCodes::ECH_EraseCharacters:
            success = _GetCursorDistance(parameters, distance);
            break;
        case VTActionCodes::HVP_HorizontalVerticalPosition:
        case VTActionCodes::CUP_CursorPosition:
            success = _GetXYPosition(parameters, line, column);
            break;
        case VTActionCodes::DECSTBM_SetScrollingRegion:
            success = _GetTopBottomMargins(parameters, topMargin, bottomMargin);
            break;
        case VTActionCodes::ED_EraseDisplay:
        case VTActionCodes::EL_EraseLine:
            success = _GetEraseOperation(parameters, eraseType);
            break;
        case VTActionCodes::SGR_SetGraphicsRendition:
            success = _GetGraphicsOptions(parameters, graphicsOptions);
            break;
        case VTActionCodes::DSR_DeviceStatusReport:
            success = _GetDeviceStatusOperation(parameters, deviceStatusType);
            break;
        case VTActionCodes::DA_DeviceAttributes:
            success = _VerifyDeviceAttributesParams(parameters);
            break;
        case VTActionCodes::SU_ScrollUp:
        case VTActionCodes::SD_ScrollDown:
            success = _GetScrollDistance(parameters, distance);
            break;
        case VTActionCodes::ANSISYSSC_CursorSave:
        case VTActionCodes::ANSISYSRC_CursorRestore:
            success = _VerifyHasNoParameters(parameters);
            break;
        case VTActionCodes::IL_InsertLine:
        case VTActionCodes::DL_DeleteLine:
            success = _GetScrollDistance(parameters, distance);
            break;
        case VTActionCodes::CHT_CursorForwardTab:
        case VTActionCodes::CBT_CursorBackTab:
            success = _GetTabDistance(parameters, numTabs);
            break;
        case VTActionCodes::TBC_TabClear:
            success = _GetTabClearType(parameters, clearType);
            break;
        case VTActionCodes::DTTERM_WindowManipulation:
            success = _GetWindowManipulationType(parameters, function);
            break;
        case VTActionCodes::REP_RepeatCharacter:
            success = _GetRepeatCount(parameters, repeatCount);
            break;
        default:
            // If no params to fill, param filling was successful.
            success = true;
            break;
        }

        // if param filling successful, try to dispatch
        if (success)
        {
            switch (wch)
            {
            case VTActionCodes::CUU_CursorUp:
                success = _dispatch->CursorUp(distance);
                TermTelemetry::Instance().Log(TermTelemetry::Codes::CUU);
                break;
            case VTActionCodes::CUD_CursorDown:
                success = _dispatch->CursorDown(distance);
                TermTelemetry::Instance().Log(TermTelemetry::Codes::CUD);
                break;
            case VTActionCodes::CUF_CursorForward:
                success = _dispatch->CursorForward(distance);
                TermTelemetry::Instance().Log(TermTelemetry::Codes::CUF);
                break;
            case VTActionCodes::CUB_CursorBackward:
                success = _dispatch->CursorBackward(distance);
                TermTelemetry::Instance().Log(TermTelemetry::Codes::CUB);
                break;
            case VTActionCodes::CNL_CursorNextLine:
                success = _dispatch->CursorNextLine(distance);
                TermTelemetry::Instance().Log(TermTelemetry::Codes::CNL);
                break;
            case VTActionCodes::CPL_CursorPrevLine:
                success = _dispatch->CursorPrevLine(distance);
                TermTelemetry::Instance().Log(TermTelemetry::Codes::CPL);
                break;
            case VTActionCodes::CHA_CursorHorizontalAbsolute:
            case VTActionCodes::HPA_HorizontalPositionAbsolute:
                success = _dispatch->CursorHorizontalPositionAbsolute(distance);
                TermTelemetry::Instance().Log(TermTelemetry::Codes::CHA);
                break;
            case VTActionCodes::VPA_VerticalLinePositionAbsolute:
                success = _dispatch->VerticalLinePositionAbsolute(distance);
                TermTelemetry::Instance().Log(TermTelemetry::Codes::VPA);
                break;
            case VTActionCodes::CUP_CursorPosition:
            case VTActionCodes::HVP_HorizontalVerticalPosition:
                success = _dispatch->CursorPosition(line, column);
                TermTelemetry::Instance().Log(TermTelemetry::Codes::CUP);
                break;
            case VTActionCodes::DECSTBM_SetScrollingRegion:
                success = _dispatch->SetTopBottomScrollingMargins(topMargin, bottomMargin);
                TermTelemetry::Instance().Log(TermTelemetry::Codes::DECSTBM);
                break;
            case VTActionCodes::ICH_InsertCharacter:
                success = _dispatch->InsertCharacter(distance);
                TermTelemetry::Instance().Log(TermTelemetry::Codes::ICH);
                break;
            case VTActionCodes::DCH_DeleteCharacter:
                success = _dispatch->DeleteCharacter(distance);
                TermTelemetry::Instance().Log(TermTelemetry::Codes::DCH);
                break;
            case VTActionCodes::ED_EraseDisplay:
                success = _dispatch->EraseInDisplay(eraseType);
                TermTelemetry::Instance().Log(TermTelemetry::Codes::ED);
                break;
            case VTActionCodes::EL_EraseLine:
                success = _dispatch->EraseInLine(eraseType);
                TermTelemetry::Instance().Log(TermTelemetry::Codes::EL);
                break;
            case VTActionCodes::SGR_SetGraphicsRendition:
                success = _dispatch->SetGraphicsRendition({ graphicsOptions.data(), graphicsOptions.size() });
                TermTelemetry::Instance().Log(TermTelemetry::Codes::SGR);
                break;
            case VTActionCodes::DSR_DeviceStatusReport:
                success = _dispatch->DeviceStatusReport(deviceStatusType);
                TermTelemetry::Instance().Log(TermTelemetry::Codes::DSR);
                break;
            case VTActionCodes::DA_DeviceAttributes:
                success = _dispatch->DeviceAttributes();
                TermTelemetry::Instance().Log(TermTelemetry::Codes::DA);
                break;
            case VTActionCodes::SU_ScrollUp:
                success = _dispatch->ScrollUp(distance);
                TermTelemetry::Instance().Log(TermTelemetry::Codes::SU);
                break;
            case VTActionCodes::SD_ScrollDown:
                success = _dispatch->ScrollDown(distance);
                TermTelemetry::Instance().Log(TermTelemetry::Codes::SD);
                break;
            case VTActionCodes::ANSISYSSC_CursorSave:
                success = _dispatch->CursorSaveState();
                TermTelemetry::Instance().Log(TermTelemetry::Codes::ANSISYSSC);
                break;
            case VTActionCodes::ANSISYSRC_CursorRestore:
                success = _dispatch->CursorRestoreState();
                TermTelemetry::Instance().Log(TermTelemetry::Codes::ANSISYSRC);
                break;
            case VTActionCodes::IL_InsertLine:
                success = _dispatch->InsertLine(distance);
                TermTelemetry::Instance().Log(TermTelemetry::Codes::IL);
                break;
            case VTActionCodes::DL_DeleteLine:
                success = _dispatch->DeleteLine(distance);
                TermTelemetry::Instance().Log(TermTelemetry::Codes::DL);
                break;
            case VTActionCodes::CHT_CursorForwardTab:
                success = _dispatch->ForwardTab(numTabs);
                TermTelemetry::Instance().Log(TermTelemetry::Codes::CHT);
                break;
            case VTActionCodes::CBT_CursorBackTab:
                success = _dispatch->BackwardsTab(numTabs);
                TermTelemetry::Instance().Log(TermTelemetry::Codes::CBT);
                break;
            case VTActionCodes::TBC_TabClear:
                success = _dispatch->TabClear(clearType);
                TermTelemetry::Instance().Log(TermTelemetry::Codes::TBC);
                break;
            case VTActionCodes::ECH_EraseCharacters:
                success = _dispatch->EraseCharacters(distance);
                TermTelemetry::Instance().Log(TermTelemetry::Codes::ECH);
                break;
            case VTActionCodes::DTTERM_WindowManipulation:
                success = _dispatch->WindowManipulation(static_cast<DispatchTypes::WindowManipulationType>(function),
                                                        remainingParams);
                TermTelemetry::Instance().Log(TermTelemetry::Codes::DTTERM_WM);
                break;
            case VTActionCodes::REP_RepeatCharacter:
                // Handled w/o the dispatch. This function is unique in that way
                // If this were in the ITerminalDispatch, then each
                // implementation would effectively be the same, calling only
                // functions that are already part of the interface.
                // Print the last graphical character a number of times.
                if (_lastPrintedChar != AsciiChars::NUL)
                {
                    std::wstring wstr(repeatCount, _lastPrintedChar);
                    _dispatch->PrintString(wstr);
                }
                success = true;
                TermTelemetry::Instance().Log(TermTelemetry::Codes::REP);
                break;
            default:
                // If no functions to call, overall dispatch was a failure.
                success = false;
                break;
            }
        }
    }
<<<<<<< HEAD
    else
    {
        const auto value = intermediate.value();
=======
    else if (intermediates.size() == 1)
    {
        const auto value = til::at(intermediates, 0);
>>>>>>> 322989d0
        switch (value)
        {
        case L'?':
            success = _IntermediateQuestionMarkDispatch(wch, parameters);
            break;
        case L'!':
            success = _IntermediateExclamationDispatch(wch);
            break;
        case L' ':
            success = _IntermediateSpaceDispatch(wch, parameters);
            break;
        default:
            // If no functions to call, overall dispatch was a failure.
            success = false;
            break;
        }
    }
    // If we were unable to process the string, and there's a TTY attached to us,
    //      trigger the state machine to flush the string to the terminal.
    if (_pfnFlushToTerminal != nullptr && !success)
    {
        success = _pfnFlushToTerminal();
    }

    _ClearLastChar();

    return success;
}

// Routine Description:
// - Handles actions that have postfix params on an intermediate '?', such as DECTCEM, DECCOLM, ATT610
// Arguments:
// - wch - Character to dispatch.
// - parameters - set of numeric parameters collected while parsing the sequence.
// Return Value:
// - True if handled successfully. False otherwise.
bool OutputStateMachineEngine::_IntermediateQuestionMarkDispatch(const wchar_t wchAction,
                                                                 const std::basic_string_view<size_t> parameters)
{
    bool success = false;

    std::vector<DispatchTypes::PrivateModeParams> privateModeParams;
    // Ensure that there was the right number of params
    switch (wchAction)
    {
    case VTActionCodes::DECSET_PrivateModeSet:
    case VTActionCodes::DECRST_PrivateModeReset:
        success = _GetPrivateModeParams(parameters, privateModeParams);
        break;

    default:
        // If no params to fill, param filling was successful.
        success = true;
        break;
    }
    if (success)
    {
        switch (wchAction)
        {
        case VTActionCodes::DECSET_PrivateModeSet:
            success = _dispatch->SetPrivateModes({ privateModeParams.data(), privateModeParams.size() });
            //TODO: MSFT:6367459 Add specific logging for each of the DECSET/DECRST codes
            TermTelemetry::Instance().Log(TermTelemetry::Codes::DECSET);
            break;
        case VTActionCodes::DECRST_PrivateModeReset:
            success = _dispatch->ResetPrivateModes({ privateModeParams.data(), privateModeParams.size() });
            TermTelemetry::Instance().Log(TermTelemetry::Codes::DECRST);
            break;
        default:
            // If no functions to call, overall dispatch was a failure.
            success = false;
            break;
        }
    }
    return success;
}

// Routine Description:
// - Handles actions that have an intermediate '!', such as DECSTR
// Arguments:
// - wch - Character to dispatch.
// Return Value:
// - True if handled successfully. False otherwise.
bool OutputStateMachineEngine::_IntermediateExclamationDispatch(const wchar_t wchAction)
{
    bool success = false;

    switch (wchAction)
    {
    case VTActionCodes::DECSTR_SoftReset:
        success = _dispatch->SoftReset();
        TermTelemetry::Instance().Log(TermTelemetry::Codes::DECSTR);
        break;
    default:
        // If no functions to call, overall dispatch was a failure.
        success = false;
        break;
    }
    return success;
}

// Routine Description:
// - Handles actions that have an intermediate ' ' (0x20), such as DECSCUSR
// Arguments:
// - wch - Character to dispatch.
// - parameters - set of numeric parameters collected while parsing the sequence.
// Return Value:
// - True if handled successfully. False otherwise.
bool OutputStateMachineEngine::_IntermediateSpaceDispatch(const wchar_t wchAction,
                                                          const std::basic_string_view<size_t> parameters)
{
    bool success = false;
    DispatchTypes::CursorStyle cursorStyle = DefaultCursorStyle;

    // Parse params
    switch (wchAction)
    {
    case VTActionCodes::DECSCUSR_SetCursorStyle:
        success = _GetCursorStyle(parameters, cursorStyle);
        break;
    default:
        // If no functions to call, overall dispatch was a failure.
        success = false;
        break;
    }

    // if param filling successful, try to dispatch
    if (success)
    {
        switch (wchAction)
        {
        case VTActionCodes::DECSCUSR_SetCursorStyle:
            success = _dispatch->SetCursorStyle(cursorStyle);
            TermTelemetry::Instance().Log(TermTelemetry::Codes::DECSCUSR);
            break;
        default:
            // If no functions to call, overall dispatch was a failure.
            success = false;
            break;
        }
    }

    return success;
}

// Routine Description:
// - Triggers the Clear action to indicate that the state machine should erase
//      all internal state.
// Arguments:
// - <none>
// Return Value:
// - <none>
bool OutputStateMachineEngine::ActionClear() noexcept
{
    // do nothing.
    return true;
}

// Routine Description:
// - Triggers the Ignore action to indicate that the state machine should eat
//      this character and say nothing.
// Arguments:
// - <none>
// Return Value:
// - <none>
bool OutputStateMachineEngine::ActionIgnore() noexcept
{
    // do nothing.
    return true;
}

// Routine Description:
// - Triggers the OscDispatch action to indicate that the listener should handle a control sequence.
//   These sequences perform various API-type commands that can include many parameters.
// Arguments:
// - wch - Character to dispatch. This will be a BEL or ST char.
// - parameter - identifier of the OSC action to perform
// - string - OSC string we've collected. NOT null terminated.
// Return Value:
// - true if we handled the dsipatch.
bool OutputStateMachineEngine::ActionOscDispatch(const wchar_t /*wch*/,
                                                 const size_t parameter,
                                                 const std::wstring_view string)
{
    bool success = false;
    std::wstring title;
    size_t tableIndex = 0;
    DWORD color = 0;

    switch (parameter)
    {
    case OscActionCodes::SetIconAndWindowTitle:
    case OscActionCodes::SetWindowIcon:
    case OscActionCodes::SetWindowTitle:
        success = _GetOscTitle(string, title);
        break;
    case OscActionCodes::SetColor:
        success = _GetOscSetColorTable(string, tableIndex, color);
        break;
    case OscActionCodes::SetForegroundColor:
    case OscActionCodes::SetBackgroundColor:
    case OscActionCodes::SetCursorColor:
        success = _GetOscSetColor(string, color);
        break;
    case OscActionCodes::ResetCursorColor:
        // the console uses 0xffffffff as an "invalid color" value
        color = 0xffffffff;
        success = true;
        break;
    default:
        // If no functions to call, overall dispatch was a failure.
        success = false;
        break;
    }
    if (success)
    {
        switch (parameter)
        {
        case OscActionCodes::SetIconAndWindowTitle:
        case OscActionCodes::SetWindowIcon:
        case OscActionCodes::SetWindowTitle:
            success = _dispatch->SetWindowTitle(title);
            TermTelemetry::Instance().Log(TermTelemetry::Codes::OSCWT);
            break;
        case OscActionCodes::SetColor:
            success = _dispatch->SetColorTableEntry(tableIndex, color);
            TermTelemetry::Instance().Log(TermTelemetry::Codes::OSCCT);
            break;
        case OscActionCodes::SetForegroundColor:
            success = _dispatch->SetDefaultForeground(color);
            TermTelemetry::Instance().Log(TermTelemetry::Codes::OSCFG);
            break;
        case OscActionCodes::SetBackgroundColor:
            success = _dispatch->SetDefaultBackground(color);
            TermTelemetry::Instance().Log(TermTelemetry::Codes::OSCBG);
            break;
        case OscActionCodes::SetCursorColor:
            success = _dispatch->SetCursorColor(color);
            TermTelemetry::Instance().Log(TermTelemetry::Codes::OSCSCC);
            break;
        case OscActionCodes::ResetCursorColor:
            success = _dispatch->SetCursorColor(color);
            TermTelemetry::Instance().Log(TermTelemetry::Codes::OSCRCC);
            break;
        default:
            // If no functions to call, overall dispatch was a failure.
            success = false;
            break;
        }
    }

    // If we were unable to process the string, and there's a TTY attached to us,
    //      trigger the state machine to flush the string to the terminal.
    if (_pfnFlushToTerminal != nullptr && !success)
    {
        success = _pfnFlushToTerminal();
    }

    _ClearLastChar();

    return success;
}

// Routine Description:
// - Triggers the Ss3Dispatch action to indicate that the listener should handle
//      a control sequence. These sequences perform various API-type commands
//      that can include many parameters.
// Arguments:
// - wch - Character to dispatch.
// - parameters - set of numeric parameters collected while parsing the sequence.
// Return Value:
// - true iff we successfully dispatched the sequence.
bool OutputStateMachineEngine::ActionSs3Dispatch(const wchar_t /*wch*/,
                                                 const std::basic_string_view<size_t> /*parameters*/) noexcept
{
    // The output engine doesn't handle any SS3 sequences.
    _ClearLastChar();
    return false;
}

// Routine Description:
// - Retrieves the listed graphics options to be applied in order to the "font style" of the next characters inserted into the buffer.
// Arguments:
// - parameters - The parameters to parse
// - options - Space that will be filled with valid options from the GraphicsOptions enum
// Return Value:
// - True if we successfully retrieved an array of valid graphics options from the parameters we've stored. False otherwise.
bool OutputStateMachineEngine::_GetGraphicsOptions(const std::basic_string_view<size_t> parameters,
                                                   std::vector<DispatchTypes::GraphicsOptions>& options) const
{
    bool success = false;

    if (parameters.empty())
    {
        options.push_back(DefaultGraphicsOption);
        success = true;
    }
    else
    {
        for (const auto& p : parameters)
        {
            options.push_back((DispatchTypes::GraphicsOptions)p);
        }
        success = true;
    }

    // If we were unable to process the string, and there's a TTY attached to us,
    //      trigger the state machine to flush the string to the terminal.
    if (_pfnFlushToTerminal != nullptr && !success)
    {
        success = _pfnFlushToTerminal();
    }

    return success;
}

// Routine Description:
// - Retrieves the erase type parameter for an upcoming operation.
// Arguments:
// - parameters - The parameters to parse
// - eraseType - Receives the erase type parameter
// Return Value:
// - True if we successfully pulled an erase type from the parameters we've stored. False otherwise.
bool OutputStateMachineEngine::_GetEraseOperation(const std::basic_string_view<size_t> parameters,
                                                  DispatchTypes::EraseType& eraseType) const noexcept
{
    bool success = false; // If we have too many parameters or don't know what to do with the given value, return false.
    eraseType = DefaultEraseType; // if we fail, just put the default type in.

    if (parameters.empty())
    {
        // Empty parameter sequences should use the default
        eraseType = DefaultEraseType;
        success = true;
    }
    else if (parameters.size() == 1)
    {
        // If there's one parameter, attempt to match it to the values we accept.
<<<<<<< HEAD
        const auto param = static_cast<DispatchTypes::EraseType>(parameters.front());
=======
        const auto param = static_cast<DispatchTypes::EraseType>(til::at(parameters, 0));
>>>>>>> 322989d0

        switch (param)
        {
        case DispatchTypes::EraseType::ToEnd:
        case DispatchTypes::EraseType::FromBeginning:
        case DispatchTypes::EraseType::All:
        case DispatchTypes::EraseType::Scrollback:
            eraseType = param;
            success = true;
            break;
        }
    }

    return success;
}

// Routine Description:
// - Retrieves a distance for a cursor operation from the parameter pool stored during Param actions.
// Arguments:
// - parameters - The parameters to parse
// - distance - Receives the distance
// Return Value:
// - True if we successfully pulled the cursor distance from the parameters we've stored. False otherwise.
bool OutputStateMachineEngine::_GetCursorDistance(const std::basic_string_view<size_t> parameters,
                                                  size_t& distance) const noexcept
{
    bool success = false;
    distance = DefaultCursorDistance;

    if (parameters.empty())
    {
        // Empty parameter sequences should use the default
        success = true;
    }
    else if (parameters.size() == 1)
    {
        // If there's one parameter, use it.
<<<<<<< HEAD
        distance = parameters.front();
=======
        distance = til::at(parameters, 0);
>>>>>>> 322989d0
        success = true;
    }

    // Distances of 0 should be changed to 1.
    if (distance == 0)
    {
        distance = DefaultCursorDistance;
    }

    return success;
}

// Routine Description:
// - Retrieves a distance for a scroll operation from the parameter pool stored during Param actions.
// Arguments:
// - parameters - The parameters to parse
// - distance - Receives the distance
// Return Value:
// - True if we successfully pulled the scroll distance from the parameters we've stored. False otherwise.
bool OutputStateMachineEngine::_GetScrollDistance(const std::basic_string_view<size_t> parameters,
                                                  size_t& distance) const noexcept
{
    bool success = false;
    distance = DefaultScrollDistance;

    if (parameters.empty())
    {
        // Empty parameter sequences should use the default
        success = true;
    }
    else if (parameters.size() == 1)
    {
        // If there's one parameter, use it.
<<<<<<< HEAD
        distance = parameters.front();
=======
        distance = til::at(parameters, 0);
>>>>>>> 322989d0
        success = true;
    }

    // Distances of 0 should be changed to 1.
    if (distance == 0)
    {
        distance = DefaultScrollDistance;
    }

    return success;
}

// Routine Description:
// - Retrieves a width for the console window from the parameter pool stored during Param actions.
// Arguments:
// - parameters - The parameters to parse
// - consoleWidth - Receives the width
// Return Value:
// - True if we successfully pulled the width from the parameters we've stored. False otherwise.
bool OutputStateMachineEngine::_GetConsoleWidth(const std::basic_string_view<size_t> parameters,
                                                size_t& consoleWidth) const noexcept
{
    bool success = false;
    consoleWidth = DefaultConsoleWidth;

    if (parameters.empty())
    {
        // Empty parameter sequences should use the default
        success = true;
    }
    else if (parameters.size() == 1)
    {
        // If there's one parameter, use it.
<<<<<<< HEAD
        consoleWidth = parameters.front();
=======
        consoleWidth = til::at(parameters, 0);
>>>>>>> 322989d0
        success = true;
    }

    // Distances of 0 should be changed to 80.
    if (consoleWidth == 0)
    {
        consoleWidth = DefaultConsoleWidth;
    }

    return success;
}

// Routine Description:
// - Retrieves an X/Y coordinate pair for a cursor operation from the parameter pool stored during Param actions.
// Arguments:
// - parameters - The parameters to parse
// - line - Receives the Y/Line/Row position
// - column - Receives the X/Column position
// Return Value:
// - True if we successfully pulled the cursor coordinates from the parameters we've stored. False otherwise.
bool OutputStateMachineEngine::_GetXYPosition(const std::basic_string_view<size_t> parameters,
                                              size_t& line,
                                              size_t& column) const noexcept
{
    bool success = false;
    line = DefaultLine;
    column = DefaultColumn;

    if (parameters.empty())
    {
        // Empty parameter sequences should use the default
        success = true;
    }
    else if (parameters.size() == 1)
    {
        // If there's only one param, leave the default for the column, and retrieve the specified row.
<<<<<<< HEAD
        line = parameters.front();
=======
        line = til::at(parameters, 0);
>>>>>>> 322989d0
        success = true;
    }
    else if (parameters.size() == 2)
    {
        // If there are exactly two parameters, use them.
<<<<<<< HEAD
        line = parameters.front();
        column = parameters.back();
=======
        line = til::at(parameters, 0);
        column = til::at(parameters, 1);
>>>>>>> 322989d0
        success = true;
    }

    // Distances of 0 should be changed to 1.
    if (line == 0)
    {
        line = DefaultLine;
    }

    if (column == 0)
    {
        column = DefaultColumn;
    }

    return success;
}

// Routine Description:
// - Retrieves a top and bottom pair for setting the margins from the parameter pool stored during Param actions
// Arguments:
// - parameters - The parameters to parse
// - topMargin - Receives the top margin
// - bottomMargin - Receives the bottom margin
// Return Value:
// - True if we successfully pulled the margin settings from the parameters we've stored. False otherwise.
bool OutputStateMachineEngine::_GetTopBottomMargins(const std::basic_string_view<size_t> parameters,
                                                    size_t& topMargin,
                                                    size_t& bottomMargin) const noexcept
{
    // Notes:                           (input -> state machine out)
    // having only a top param is legal         ([3;r   -> 3,0)
    // having only a bottom param is legal      ([;3r   -> 0,3)
    // having neither uses the defaults         ([;r [r -> 0,0)
    // an illegal combo (eg, 3;2r) is ignored

    bool success = false;
    topMargin = DefaultTopMargin;
    bottomMargin = DefaultBottomMargin;

    if (parameters.empty())
    {
        // Empty parameter sequences should use the default
        success = true;
    }
    else if (parameters.size() == 1)
    {
<<<<<<< HEAD
        topMargin = parameters.front();
=======
        topMargin = til::at(parameters, 0);
>>>>>>> 322989d0
        success = true;
    }
    else if (parameters.size() == 2)
    {
        // If there are exactly two parameters, use them.
<<<<<<< HEAD
        topMargin = parameters.front();
        bottomMargin = parameters.back();
=======
        topMargin = til::at(parameters, 0);
        bottomMargin = til::at(parameters, 1);
>>>>>>> 322989d0
        success = true;
    }

    if (bottomMargin > 0 && bottomMargin < topMargin)
    {
        success = false;
    }
    return success;
}
// Routine Description:
// - Retrieves the status type parameter for an upcoming device query operation
// Arguments:
// - parameters - The parameters to parse
// - statusType - Receives the Status Type parameter
// Return Value:
// - True if we successfully found a device operation in the parameters stored. False otherwise.
bool OutputStateMachineEngine::_GetDeviceStatusOperation(const std::basic_string_view<size_t> parameters,
                                                         DispatchTypes::AnsiStatusType& statusType) const noexcept
{
    bool success = false;
    statusType = static_cast<DispatchTypes::AnsiStatusType>(0);

    if (parameters.size() == 1)
    {
        // If there's one parameter, attempt to match it to the values we accept.
<<<<<<< HEAD
        const auto param = parameters.front();
=======
        const auto param = til::at(parameters, 0);
>>>>>>> 322989d0

        switch (param)
        {
        // This looks kinda silly, but I want the parser to reject (success = false) any status types we haven't put here.
        case (unsigned short)DispatchTypes::AnsiStatusType::CPR_CursorPositionReport:
            statusType = DispatchTypes::AnsiStatusType::CPR_CursorPositionReport;
            success = true;
            break;
        }
    }

    return success;
}

// Routine Description:
// - Retrieves the listed private mode params be set/reset by DECSET/DECRST
// Arguments:
// - parameters - The parameters to parse
// - privateModes - Space that will be filled with valid params from the PrivateModeParams enum
// Return Value:
// - True if we successfully retrieved an array of private mode params from the parameters we've stored. False otherwise.
bool OutputStateMachineEngine::_GetPrivateModeParams(const std::basic_string_view<size_t> parameters,
                                                     std::vector<DispatchTypes::PrivateModeParams>& privateModes) const
{
    bool success = false;
    // Can't just set nothing at all
    if (parameters.size() > 0)
    {
        for (const auto& p : parameters)
        {
<<<<<<< HEAD
            // No memcpy. The parameters are shorts. The graphics options are unsigned ints.
=======
>>>>>>> 322989d0
            privateModes.push_back((DispatchTypes::PrivateModeParams)p);
        }
        success = true;
    }
    return success;
}

// - Verifies that no parameters were parsed for the current CSI sequence
// Arguments:
// - parameters - The parameters to parse
// Return Value:
// - True if there were no parameters. False otherwise.
bool OutputStateMachineEngine::_VerifyHasNoParameters(const std::basic_string_view<size_t> parameters) const noexcept
{
    return parameters.empty();
}

// Routine Description:
// - Validates that we received the correct parameter sequence for the Device Attributes command.
// - For DA, we should have received either NO parameters or just one 0 parameter. Anything else is not acceptable.
// Arguments:
// - parameters - The parameters to parse
// Return Value:
// - True if the DA params were valid. False otherwise.
bool OutputStateMachineEngine::_VerifyDeviceAttributesParams(const std::basic_string_view<size_t> parameters) const noexcept
{
    bool success = false;

    if (parameters.empty())
    {
        success = true;
    }
    else if (parameters.size() == 1)
    {
<<<<<<< HEAD
        if (parameters.front() == 0)
=======
        if (til::at(parameters, 0) == 0)
>>>>>>> 322989d0
        {
            success = true;
        }
    }

    return success;
}

// Routine Description:
// - Null terminates, then returns, the string that we've collected as part of the OSC string.
// Arguments:
// - string - Osc String input
// - title - Where to place the Osc String to use as a title.
// Return Value:
// - True if there was a title to output. (a title with length=0 is still valid)
bool OutputStateMachineEngine::_GetOscTitle(const std::wstring_view string,
                                            std::wstring& title) const
{
    title = string;

    return !string.empty();
}

// Routine Description:
// - Retrieves a distance for a tab operation from the parameter pool stored during Param actions.
// Arguments:
// - parameters - The parameters to parse
// - distance - Receives the distance
// Return Value:
// - True if we successfully pulled the tab distance from the parameters we've stored. False otherwise.
bool OutputStateMachineEngine::_GetTabDistance(const std::basic_string_view<size_t> parameters,
                                               size_t& distance) const noexcept
{
    bool success = false;
    distance = DefaultTabDistance;

    if (parameters.empty())
    {
        // Empty parameter sequences should use the default
        success = true;
    }
    else if (parameters.size() == 1)
    {
        // If there's one parameter, use it.
<<<<<<< HEAD
        distance = parameters.front();
=======
        distance = til::at(parameters, 0);
>>>>>>> 322989d0
        success = true;
    }

    // Distances of 0 should be changed to 1.
    if (distance == 0)
    {
        distance = DefaultTabDistance;
    }

    return success;
}

// Routine Description:
// - Retrieves the type of tab clearing operation from the parameter pool stored during Param actions.
// Arguments:
// - parameters - The parameters to parse
// - clearType - Receives the clear type
// Return Value:
// - True if we successfully pulled the tab clear type from the parameters we've stored. False otherwise.
bool OutputStateMachineEngine::_GetTabClearType(const std::basic_string_view<size_t> parameters,
                                                size_t& clearType) const noexcept
{
    bool success = false;
    clearType = DefaultTabClearType;

    if (parameters.empty())
    {
        // Empty parameter sequences should use the default
        success = true;
    }
    else if (parameters.size() == 1)
    {
        // If there's one parameter, use it.
<<<<<<< HEAD
        clearType = parameters.front();
=======
        clearType = til::at(parameters, 0);
>>>>>>> 322989d0
        success = true;
    }
    return success;
}

// Routine Description:
// - Retrieves a designate charset type from the intermediate we've stored. False otherwise.
// Arguments:
// - intermediate - Intermediate character in the sequence
// - designateType - Receives the designate type.
// Return Value:
// - True if we successfully pulled the designate type from the intermediate we've stored. False otherwise.
bool OutputStateMachineEngine::_GetDesignateType(const wchar_t intermediate,
                                                 DesignateCharsetTypes& designateType) const noexcept
{
    bool success = false;
    designateType = DefaultDesignateCharsetType;

    switch (intermediate)
    {
    case '(':
        designateType = DesignateCharsetTypes::G0;
        success = true;
        break;
    case ')':
    case '-':
        designateType = DesignateCharsetTypes::G1;
        success = true;
        break;
    case '*':
    case '.':
        designateType = DesignateCharsetTypes::G2;
        success = true;
        break;
    case '+':
    case '/':
        designateType = DesignateCharsetTypes::G3;
        success = true;
        break;
    }

    return success;
}

// Routine Description:
// - Returns true if the engine should dispatch on the last charater of a string
//      always, even if the sequence hasn't normally dispatched.
//   If this is false, the engine will persist its state across calls to
//      ProcessString, and dispatch only at the end of the sequence.
// Return Value:
// - True iff we should manually dispatch on the last character of a string.
bool OutputStateMachineEngine::FlushAtEndOfString() const noexcept
{
    return false;
}

// Routine Description:
// - Returns true if the engine should dispatch control characters in the Escape
//      state. Typically, control characters are immediately executed in the
//      Escape state without returning to ground. If this returns true, the
//      state machine will instead call ActionExecuteFromEscape and then enter
//      the Ground state when a control character is encountered in the escape
//      state.
// Return Value:
// - True iff we should return to the Ground state when the state machine
//      encounters a Control (C0) character in the Escape state.
bool OutputStateMachineEngine::DispatchControlCharsFromEscape() const noexcept
{
    return false;
}

// Routine Description:
// - Returns false if the engine wants to be able to collect intermediate
//   characters in the Escape state. We do want to buffer characters as
//   intermediates. We need them for things like Designate G0 Character Set
// Return Value:
// - True iff we should dispatch in the Escape state when we encounter a
//   Intermediate character.
bool OutputStateMachineEngine::DispatchIntermediatesFromEscape() const noexcept
{
    return false;
}

// Routine Description:
// - Converts a hex character to its equivalent integer value.
// Arguments:
// - wch - Character to convert.
// - value - recieves the int value of the char
// Return Value:
// - true iff the character is a hex character.
bool OutputStateMachineEngine::s_HexToUint(const wchar_t wch,
                                           unsigned int& value) noexcept
{
    value = 0;
    bool success = false;
    if (wch >= L'0' && wch <= L'9')
    {
        value = wch - L'0';
        success = true;
    }
    else if (wch >= L'A' && wch <= L'F')
    {
        value = (wch - L'A') + 10;
        success = true;
    }
    else if (wch >= L'a' && wch <= L'f')
    {
        value = (wch - L'a') + 10;
        success = true;
    }
    return success;
}

#pragma warning(push)
#pragma warning(disable : 26497) // We don't use any of these "constexprable" functions in that fashion

// Routine Description:
// - Determines if a character is a valid number character, 0-9.
// Arguments:
// - wch - Character to check.
// Return Value:
// - True if it is. False if it isn't.
<<<<<<< HEAD
bool OutputStateMachineEngine::s_IsNumber(const wchar_t wch) noexcept
=======
static constexpr bool _isNumber(const wchar_t wch) noexcept
>>>>>>> 322989d0
{
    return wch >= L'0' && wch <= L'9'; // 0x30 - 0x39
}

// Routine Description:
// - Determines if a character is a valid hex character, 0-9a-fA-F.
// Arguments:
// - wch - Character to check.
// Return Value:
// - True if it is. False if it isn't.
<<<<<<< HEAD
bool OutputStateMachineEngine::s_IsHexNumber(const wchar_t wch) noexcept
=======
static constexpr bool _isHexNumber(const wchar_t wch) noexcept
>>>>>>> 322989d0
{
    return (wch >= L'0' && wch <= L'9') || // 0x30 - 0x39
           (wch >= L'A' && wch <= L'F') ||
           (wch >= L'a' && wch <= L'f');
}

#pragma warning(pop)

// Routine Description:
// - Given a color spec string, attempts to parse the color that's encoded.
//   The only supported spec currently is the following:
//      spec: a color in the following format:
//          "rgb:<red>/<green>/<blue>"
//          where <color> is one or two hex digits, upper or lower case.
// Arguments:
// - string - The string containing the color spec string to parse.
// - rgb - recieves the color that we parsed
// Return Value:
// - True if a color was successfully parsed
bool OutputStateMachineEngine::s_ParseColorSpec(const std::wstring_view string,
                                                DWORD& rgb) noexcept
{
    bool foundRGB = false;
    bool foundValidColorSpec = false;
    std::array<unsigned int, 3> colorValues = { 0 };
    bool success = false;
    // We can have anywhere between [11,15] characters
    // 9 "rgb:h/h/h"
    // 12 "rgb:hh/hh/hh"
    // Any fewer cannot be valid, and any more will be too many.
    // Return early in this case.
    //      We'll still have to bounds check when parsing the hh/hh/hh values
    if (string.size() < 9 || string.size() > 12)
    {
        return false;
    }

    // Now we look for "rgb:"
    // Other colorspaces are theoretically possible, but we don't support them.

    auto curr = string.cbegin();
    if ((*curr++ == L'r') &&
        (*curr++ == L'g') &&
        (*curr++ == L'b') &&
        (*curr++ == L':'))
    {
        foundRGB = true;
    }

    if (foundRGB)
    {
        // Colorspecs are up to hh/hh/hh, for 1-2 h's
        for (size_t component = 0; component < 3; component++)
        {
            bool foundColor = false;
<<<<<<< HEAD
            auto value = colorValues.at(component);
=======
            auto& value = colorValues.at(component);
>>>>>>> 322989d0
            for (size_t i = 0; i < 3; i++)
            {
                const wchar_t wch = *curr++;

                if (_isHexNumber(wch))
                {
                    value *= 16;
                    unsigned int intVal = 0;
                    if (s_HexToUint(wch, intVal))
                    {
                        value += intVal;
                    }
                    else
                    {
                        // Encountered something weird oh no
                        foundColor = false;
                        break;
                    }
                    // If we're on the blue component, we're not going to see a /.
                    // Break out once we hit the end.
                    if (component == 2 && curr >= string.cend())
                    {
                        foundValidColorSpec = true;
                        break;
                    }
                }
                else if (wch == L'/')
                {
                    // Break this component, and start the next one.
                    foundColor = true;
                    break;
                }
                else
                {
                    // Encountered something weird oh no
                    foundColor = false;
                    break;
                }
            }
            if (!foundColor || curr >= string.cend())
            {
                // Indicates there was a some error parsing color
                //  or we're at the end of the string.
                break;
            }
        }
    }
    // Only if we find a valid colorspec can we pass it out successfully.
    if (foundValidColorSpec)
    {
        DWORD color = RGB(LOBYTE(colorValues.at(0)),
                          LOBYTE(colorValues.at(1)),
                          LOBYTE(colorValues.at(2)));

        rgb = color;
        success = true;
    }
    return success;
}

// Routine Description:
// - OSC 4 ; c ; spec ST
//      c: the index of the ansi color table
//      spec: a color in the following format:
//          "rgb:<red>/<green>/<blue>"
//          where <color> is two hex digits
// Arguments:
// - string - the Osc String to parse
// - tableIndex - recieves the table index
// - rgb - recieves the color that we parsed in the format: 0x00BBGGRR
// Return Value:
// - True if a table index and color was parsed successfully. False otherwise.
bool OutputStateMachineEngine::_GetOscSetColorTable(const std::wstring_view string,
                                                    size_t& tableIndex,
                                                    DWORD& rgb) const noexcept
{
    tableIndex = 0;
    rgb = 0;
    size_t _TableIndex = 0;

    bool foundTableIndex = false;
    bool success = false;
    // We can have anywhere between [11,16] characters
    // 11 "#;rgb:h/h/h"
    // 16 "###;rgb:hh/hh/hh"
    // Any fewer cannot be valid, and any more will be too many.
    // Return early in this case.
    //      We'll still have to bounds check when parsing the hh/hh/hh values
    if (string.size() < 11 || string.size() > 16)
    {
        return false;
    }

    // First try to get the table index, a number between [0,256]
    size_t current = 0;
    for (size_t i = 0; i < 4; i++)
    {
        const wchar_t wch = string.at(current);
<<<<<<< HEAD
        if (s_IsNumber(wch))
=======
        if (_isNumber(wch))
>>>>>>> 322989d0
        {
            _TableIndex *= 10;
            _TableIndex += wch - L'0';

            ++current;
        }
        else if (wch == L';' && i > 0)
        {
            // We need to explicitly pass in a number, we can't default to 0 if
            //  there's no param
            ++current;
            foundTableIndex = true;
            break;
        }
        else
        {
            // Found an unexpected character, fail.
            break;
        }
    }
    // Now we look for "rgb:"
    // Other colorspaces are theoretically possible, but we don't support them.
    if (foundTableIndex)
    {
        DWORD color = 0;
        success = s_ParseColorSpec(string.substr(current), color);

        if (success)
        {
            tableIndex = _TableIndex;
            rgb = color;
        }
    }

    return success;
}

// Routine Description:
// - OSC 10, 11, 12 ; spec ST
//      spec: a color in the following format:
//          "rgb:<red>/<green>/<blue>"
//          where <color> is two hex digits
// Arguments:
// - string - the Osc String to parse
// - rgb - recieves the color that we parsed in the format: 0x00BBGGRR
// Return Value:
// - True if a table index and color was parsed successfully. False otherwise.
bool OutputStateMachineEngine::_GetOscSetColor(const std::wstring_view string,
                                               DWORD& rgb) const noexcept
{
    rgb = 0;

    bool success = false;

    DWORD color = 0;
    success = s_ParseColorSpec(string, color);

    if (success)
    {
        rgb = color;
    }

    return success;
}

// Method Description:
// - Retrieves the type of window manipulation operation from the parameter pool
//      stored during Param actions.
//  This is kept seperate from the input version, as there may be
//      codes that are supported in one direction but not the other.
// Arguments:
// - parameters - The parameters to parse
// - function - Receives the function type
// Return Value:
// - True iff we successfully pulled the function type from the parameters
bool OutputStateMachineEngine::_GetWindowManipulationType(const std::basic_string_view<size_t> parameters,
                                                          unsigned int& function) const noexcept
{
    bool success = false;
    function = DefaultWindowManipulationType;

    if (parameters.size() > 0)
    {
<<<<<<< HEAD
        switch (parameters.front())
=======
        switch (til::at(parameters, 0))
>>>>>>> 322989d0
        {
        case DispatchTypes::WindowManipulationType::RefreshWindow:
            function = DispatchTypes::WindowManipulationType::RefreshWindow;
            success = true;
            break;
        case DispatchTypes::WindowManipulationType::ResizeWindowInCharacters:
            function = DispatchTypes::WindowManipulationType::ResizeWindowInCharacters;
            success = true;
            break;
        default:
            success = false;
            break;
        }
    }

    return success;
}

// Routine Description:
// - Retrieves the cursor style from the parameter list
// Arguments:
// - parameters - The parameters to parse
// - cursorStyle - Receives the cursorStyle
// Return Value:
// - True if we successfully pulled the cursor style from the parameters we've stored. False otherwise.
bool OutputStateMachineEngine::_GetCursorStyle(const std::basic_string_view<size_t> parameters,
                                               DispatchTypes::CursorStyle& cursorStyle) const noexcept
{
    bool success = false;
    cursorStyle = DefaultCursorStyle;

    if (parameters.empty())
    {
        // Empty parameter sequences should use the default
        success = true;
    }
    else if (parameters.size() == 1)
    {
        // If there's one parameter, use it.
<<<<<<< HEAD
        cursorStyle = (DispatchTypes::CursorStyle)parameters.front();
=======
        cursorStyle = (DispatchTypes::CursorStyle)til::at(parameters, 0);
>>>>>>> 322989d0
        success = true;
    }

    return success;
}

// Method Description:
// - Sets us up to have another terminal acting as the tty instead of conhost.
//      We'll set a couple members, and if they aren't null, when we get a
//      sequence we don't understand, we'll pass it along to the terminal
//      instead of eating it ourselves.
// Arguments:
// - pTtyConnection: This is a TerminalOutputConnection that we can write the
//      sequence we didn't understand to.
// - pfnFlushToTerminal: This is a callback to the underlying state machine to
//      trigger it to call ActionPassThroughString with whatever sequence it's
//      currently processing.
// Return Value:
// - <none>
void OutputStateMachineEngine::SetTerminalConnection(ITerminalOutputConnection* const pTtyConnection,
                                                     std::function<bool()> pfnFlushToTerminal)
{
    this->_pTtyConnection = pTtyConnection;
    this->_pfnFlushToTerminal = pfnFlushToTerminal;
}

// Routine Description:
// - Retrieves a number of times to repeat the last graphical character
// Arguments:
// - parameters - The parameters to parse
// - repeatCount - Receives the repeat count
// Return Value:
// - True if we successfully pulled the repeat count from the parameters.
//   False otherwise.
bool OutputStateMachineEngine::_GetRepeatCount(std::basic_string_view<size_t> parameters,
                                               size_t& repeatCount) const noexcept
{
    bool success = false;
    repeatCount = DefaultRepeatCount;

    if (parameters.empty())
    {
        // Empty parameter sequences should use the default
        success = true;
    }
    else if (parameters.size() == 1)
    {
        // If there's one parameter, use it.
<<<<<<< HEAD
        repeatCount = parameters.front();
=======
        repeatCount = til::at(parameters, 0);
>>>>>>> 322989d0
        success = true;
    }

    // Distances of 0 should be changed to 1.
    if (repeatCount == 0)
    {
        repeatCount = DefaultRepeatCount;
    }

    return success;
}

// Method Description:
// - Clears our last stored character. The last stored character is the last
//      graphical character we printed, which is reset if any other action is
//      dispatched.
// Arguments:
// - <none>
// Return Value:
// - <none>
void OutputStateMachineEngine::_ClearLastChar() noexcept
{
    _lastPrintedChar = AsciiChars::NUL;
}
<|MERGE_RESOLUTION|>--- conflicted
+++ resolved
@@ -1,1840 +1,1699 @@
-// Copyright (c) Microsoft Corporation.
-// Licensed under the MIT license.
-
-#include "precomp.h"
-
-#include "stateMachine.hpp"
-#include "OutputStateMachineEngine.hpp"
-
-#include "ascii.hpp"
-using namespace Microsoft::Console;
-using namespace Microsoft::Console::VirtualTerminal;
-
-// takes ownership of pDispatch
-OutputStateMachineEngine::OutputStateMachineEngine(std::unique_ptr<ITermDispatch> pDispatch) :
-    _dispatch(std::move(pDispatch)),
-    _pfnFlushToTerminal(nullptr),
-    _pTtyConnection(nullptr),
-    _lastPrintedChar(AsciiChars::NUL)
-{
-    THROW_IF_NULL_ALLOC(_dispatch.get());
-}
-
-const ITermDispatch& OutputStateMachineEngine::Dispatch() const noexcept
-{
-    return *_dispatch;
-}
-
-ITermDispatch& OutputStateMachineEngine::Dispatch() noexcept
-{
-    return *_dispatch;
-}
-
-// Routine Description:
-// - Triggers the Execute action to indicate that the listener should
-//      immediately respond to a C0 control character.
-// Arguments:
-// - wch - Character to dispatch.
-// Return Value:
-// - true iff we successfully dispatched the sequence.
-bool OutputStateMachineEngine::ActionExecute(const wchar_t wch)
-{
-    // microsoft/terminal#1825 - VT applications expect to be able to write NUL
-    // and have _nothing_ happen. Filter the NULs here, so they don't fill the
-    // buffer with empty spaces.
-    if (wch == AsciiChars::NUL)
-    {
-        return true;
-    }
-
-    _dispatch->Execute(wch);
-    _ClearLastChar();
-
-    if (wch == AsciiChars::BEL)
-    {
-        // microsoft/terminal#2952
-        // If we're attached to a terminal, let's also pass the BEL through.
-        if (_pfnFlushToTerminal != nullptr)
-        {
-            _pfnFlushToTerminal();
-        }
-    }
-
-    return true;
-}
-
-// Routine Description:
-// - Triggers the Execute action to indicate that the listener should
-//      immediately respond to a C0 control character.
-// This is called from the Escape state in the state machine, indicating the
-//      immediately previous character was an 0x1b. The output state machine
-//      does not treat this any differently than a normal ActionExecute.
-// Arguments:
-// - wch - Character to dispatch.
-// Return Value:
-// - true iff we successfully dispatched the sequence.
-bool OutputStateMachineEngine::ActionExecuteFromEscape(const wchar_t wch)
-{
-    return ActionExecute(wch);
-}
-
-// Routine Description:
-// - Triggers the Print action to indicate that the listener should render the
-//      character given.
-// Arguments:
-// - wch - Character to dispatch.
-// Return Value:
-// - true iff we successfully dispatched the sequence.
-bool OutputStateMachineEngine::ActionPrint(const wchar_t wch)
-{
-    // Stash the last character of the string, if it's a graphical character
-    if (wch >= AsciiChars::SPC)
-    {
-        _lastPrintedChar = wch;
-    }
-
-    _dispatch->Print(wch); // call print
-
-    return true;
-}
-
-// Routine Description:
-// - Triggers the Print action to indicate that the listener should render the
-//      string of characters given.
-// Arguments:
-// - string - string to dispatch.
-// Return Value:
-// - true iff we successfully dispatched the sequence.
-bool OutputStateMachineEngine::ActionPrintString(const std::wstring_view string)
-{
-    if (string.empty())
-    {
-        return true;
-    }
-    // Stash the last character of the string, if it's a graphical character
-    const wchar_t wch = string.back();
-    if (wch >= AsciiChars::SPC)
-    {
-        _lastPrintedChar = wch;
-    }
-
-    _dispatch->PrintString(string); // call print
-
-    return true;
-}
-
-// Routine Description:
-// This is called when we have determined that we don't understand a particular
-//      sequence, or the adapter has determined that the string is intended for
-//      the actual terminal (when we're acting as a pty).
-// - Pass the string through to the target terminal application. If we're a pty,
-//      then we'll have a TerminalConnection that we'll write the string to.
-//      Otherwise, we're the terminal device, and we'll eat the string (because
-//      we don't know what to do with it)
-// Arguments:
-// - string - string to dispatch.
-// Return Value:
-// - true iff we successfully dispatched the sequence.
-bool OutputStateMachineEngine::ActionPassThroughString(const std::wstring_view string)
-{
-    bool success = true;
-    if (_pTtyConnection != nullptr)
-    {
-        const auto hr = _pTtyConnection->WriteTerminalW(string);
-        LOG_IF_FAILED(hr);
-        success = SUCCEEDED(hr);
-    }
-    // If there's not a TTY connection, our previous behavior was to eat the string.
-
-    return success;
-}
-
-// Routine Description:
-// - Triggers the EscDispatch action to indicate that the listener should handle
-//      a simple escape sequence. These sequences traditionally start with ESC
-//      and a simple letter. No complicated parameters.
-// Arguments:
-// - wch - Character to dispatch.
-<<<<<<< HEAD
-// - intermediate - Intermediate character in the sequence, if there was one.
-// Return Value:
-// - true iff we successfully dispatched the sequence.
-bool OutputStateMachineEngine::ActionEscDispatch(const wchar_t wch,
-                                                 const std::optional<wchar_t> intermediate)
-=======
-// - intermediates - Intermediate characters in the sequence
-// Return Value:
-// - true iff we successfully dispatched the sequence.
-bool OutputStateMachineEngine::ActionEscDispatch(const wchar_t wch,
-                                                 const std::basic_string_view<wchar_t> intermediates)
->>>>>>> 322989d0
-{
-    bool success = false;
-
-    // no intermediates.
-<<<<<<< HEAD
-    if (!intermediate.has_value())
-    {
-        switch (wch)
-        {
-        case VTActionCodes::CUU_CursorUp:
-            success = _dispatch->CursorUp(1);
-            TermTelemetry::Instance().Log(TermTelemetry::Codes::CUU);
-            break;
-        case VTActionCodes::CUD_CursorDown:
-            success = _dispatch->CursorDown(1);
-            TermTelemetry::Instance().Log(TermTelemetry::Codes::CUD);
-            break;
-        case VTActionCodes::CUF_CursorForward:
-            success = _dispatch->CursorForward(1);
-            TermTelemetry::Instance().Log(TermTelemetry::Codes::CUF);
-            break;
-        case VTActionCodes::CUB_CursorBackward:
-            success = _dispatch->CursorBackward(1);
-            TermTelemetry::Instance().Log(TermTelemetry::Codes::CUB);
-            break;
-=======
-    if (intermediates.empty())
-    {
-        switch (wch)
-        {
->>>>>>> 322989d0
-        case VTActionCodes::DECSC_CursorSave:
-            success = _dispatch->CursorSaveState();
-            TermTelemetry::Instance().Log(TermTelemetry::Codes::DECSC);
-            break;
-        case VTActionCodes::DECRC_CursorRestore:
-            success = _dispatch->CursorRestoreState();
-            TermTelemetry::Instance().Log(TermTelemetry::Codes::DECRC);
-            break;
-        case VTActionCodes::DECKPAM_KeypadApplicationMode:
-            success = _dispatch->SetKeypadMode(true);
-            TermTelemetry::Instance().Log(TermTelemetry::Codes::DECKPAM);
-            break;
-        case VTActionCodes::DECKPNM_KeypadNumericMode:
-            success = _dispatch->SetKeypadMode(false);
-            TermTelemetry::Instance().Log(TermTelemetry::Codes::DECKPNM);
-            break;
-        case VTActionCodes::RI_ReverseLineFeed:
-            success = _dispatch->ReverseLineFeed();
-            TermTelemetry::Instance().Log(TermTelemetry::Codes::RI);
-            break;
-        case VTActionCodes::HTS_HorizontalTabSet:
-            success = _dispatch->HorizontalTabSet();
-            TermTelemetry::Instance().Log(TermTelemetry::Codes::HTS);
-            break;
-        case VTActionCodes::RIS_ResetToInitialState:
-            success = _dispatch->HardReset();
-            TermTelemetry::Instance().Log(TermTelemetry::Codes::RIS);
-            break;
-        default:
-            // If no functions to call, overall dispatch was a failure.
-            success = false;
-            break;
-        }
-    }
-<<<<<<< HEAD
-    else
-    {
-        const auto value = intermediate.value();
-=======
-    else if (intermediates.size() == 1)
-    {
-        const auto value = til::at(intermediates, 0);
->>>>>>> 322989d0
-        DesignateCharsetTypes designateType = DefaultDesignateCharsetType;
-        success = _GetDesignateType(value, designateType);
-        if (success)
-        {
-            switch (designateType)
-            {
-            case DesignateCharsetTypes::G0:
-                success = _dispatch->DesignateCharset(wch);
-                TermTelemetry::Instance().Log(TermTelemetry::Codes::DesignateG0);
-                break;
-            case DesignateCharsetTypes::G1:
-                success = false;
-                TermTelemetry::Instance().Log(TermTelemetry::Codes::DesignateG1);
-                break;
-            case DesignateCharsetTypes::G2:
-                success = false;
-                TermTelemetry::Instance().Log(TermTelemetry::Codes::DesignateG2);
-                break;
-            case DesignateCharsetTypes::G3:
-                success = false;
-                TermTelemetry::Instance().Log(TermTelemetry::Codes::DesignateG3);
-                break;
-            default:
-                // If no functions to call, overall dispatch was a failure.
-                success = false;
-                break;
-            }
-        }
-        else if (value == L'#')
-        {
-            switch (wch)
-            {
-            case VTActionCodes::DECALN_ScreenAlignmentPattern:
-                success = _dispatch->ScreenAlignmentPattern();
-                TermTelemetry::Instance().Log(TermTelemetry::Codes::DECALN);
-                break;
-            default:
-                // If no functions to call, overall dispatch was a failure.
-                success = false;
-                break;
-            }
-        }
-    }
-
-    _ClearLastChar();
-
-    return success;
-}
-
-// Routine Description:
-// - Triggers the CsiDispatch action to indicate that the listener should handle
-//      a control sequence. These sequences perform various API-type commands
-//      that can include many parameters.
-// Arguments:
-// - wch - Character to dispatch.
-<<<<<<< HEAD
-// - intermediate - Intermediate character in the sequence, if there was one.
-=======
-// - intermediates - Intermediate characters in the sequence
->>>>>>> 322989d0
-// - parameters - set of numeric parameters collected while pasring the sequence.
-// Return Value:
-// - true iff we successfully dispatched the sequence.
-bool OutputStateMachineEngine::ActionCsiDispatch(const wchar_t wch,
-<<<<<<< HEAD
-                                                 const std::optional<wchar_t> intermediate,
-=======
-                                                 const std::basic_string_view<wchar_t> intermediates,
->>>>>>> 322989d0
-                                                 std::basic_string_view<size_t> parameters)
-{
-    bool success = false;
-    size_t distance = 0;
-    size_t line = 0;
-    size_t column = 0;
-    size_t topMargin = 0;
-    size_t bottomMargin = 0;
-    size_t numTabs = 0;
-    size_t clearType = 0;
-    unsigned int function = 0;
-    DispatchTypes::EraseType eraseType = DispatchTypes::EraseType::ToEnd;
-    std::vector<DispatchTypes::GraphicsOptions> graphicsOptions;
-<<<<<<< HEAD
-    DispatchTypes::AnsiStatusType deviceStatusType = static_cast<DispatchTypes::AnsiStatusType>(-1); // there is no default status type.
-=======
-    DispatchTypes::AnsiStatusType deviceStatusType = static_cast<DispatchTypes::AnsiStatusType>(0); // there is no default status type.
->>>>>>> 322989d0
-    size_t repeatCount = 0;
-    // This is all the args after the first arg, and the count of args not including the first one.
-    const auto remainingParams = parameters.size() > 1 ? parameters.substr(1) : std::basic_string_view<size_t>{};
-
-<<<<<<< HEAD
-    if (!intermediate.has_value())
-=======
-    if (intermediates.empty())
->>>>>>> 322989d0
-    {
-        // fill params
-        switch (wch)
-        {
-        case VTActionCodes::CUU_CursorUp:
-        case VTActionCodes::CUD_CursorDown:
-        case VTActionCodes::CUF_CursorForward:
-        case VTActionCodes::CUB_CursorBackward:
-        case VTActionCodes::CNL_CursorNextLine:
-        case VTActionCodes::CPL_CursorPrevLine:
-        case VTActionCodes::CHA_CursorHorizontalAbsolute:
-        case VTActionCodes::HPA_HorizontalPositionAbsolute:
-        case VTActionCodes::VPA_VerticalLinePositionAbsolute:
-        case VTActionCodes::ICH_InsertCharacter:
-        case VTActionCodes::DCH_DeleteCharacter:
-        case VTActionCodes::ECH_EraseCharacters:
-            success = _GetCursorDistance(parameters, distance);
-            break;
-        case VTActionCodes::HVP_HorizontalVerticalPosition:
-        case VTActionCodes::CUP_CursorPosition:
-            success = _GetXYPosition(parameters, line, column);
-            break;
-        case VTActionCodes::DECSTBM_SetScrollingRegion:
-            success = _GetTopBottomMargins(parameters, topMargin, bottomMargin);
-            break;
-        case VTActionCodes::ED_EraseDisplay:
-        case VTActionCodes::EL_EraseLine:
-            success = _GetEraseOperation(parameters, eraseType);
-            break;
-        case VTActionCodes::SGR_SetGraphicsRendition:
-            success = _GetGraphicsOptions(parameters, graphicsOptions);
-            break;
-        case VTActionCodes::DSR_DeviceStatusReport:
-            success = _GetDeviceStatusOperation(parameters, deviceStatusType);
-            break;
-        case VTActionCodes::DA_DeviceAttributes:
-            success = _VerifyDeviceAttributesParams(parameters);
-            break;
-        case VTActionCodes::SU_ScrollUp:
-        case VTActionCodes::SD_ScrollDown:
-            success = _GetScrollDistance(parameters, distance);
-            break;
-        case VTActionCodes::ANSISYSSC_CursorSave:
-        case VTActionCodes::ANSISYSRC_CursorRestore:
-            success = _VerifyHasNoParameters(parameters);
-            break;
-        case VTActionCodes::IL_InsertLine:
-        case VTActionCodes::DL_DeleteLine:
-            success = _GetScrollDistance(parameters, distance);
-            break;
-        case VTActionCodes::CHT_CursorForwardTab:
-        case VTActionCodes::CBT_CursorBackTab:
-            success = _GetTabDistance(parameters, numTabs);
-            break;
-        case VTActionCodes::TBC_TabClear:
-            success = _GetTabClearType(parameters, clearType);
-            break;
-        case VTActionCodes::DTTERM_WindowManipulation:
-            success = _GetWindowManipulationType(parameters, function);
-            break;
-        case VTActionCodes::REP_RepeatCharacter:
-            success = _GetRepeatCount(parameters, repeatCount);
-            break;
-        default:
-            // If no params to fill, param filling was successful.
-            success = true;
-            break;
-        }
-
-        // if param filling successful, try to dispatch
-        if (success)
-        {
-            switch (wch)
-            {
-            case VTActionCodes::CUU_CursorUp:
-                success = _dispatch->CursorUp(distance);
-                TermTelemetry::Instance().Log(TermTelemetry::Codes::CUU);
-                break;
-            case VTActionCodes::CUD_CursorDown:
-                success = _dispatch->CursorDown(distance);
-                TermTelemetry::Instance().Log(TermTelemetry::Codes::CUD);
-                break;
-            case VTActionCodes::CUF_CursorForward:
-                success = _dispatch->CursorForward(distance);
-                TermTelemetry::Instance().Log(TermTelemetry::Codes::CUF);
-                break;
-            case VTActionCodes::CUB_CursorBackward:
-                success = _dispatch->CursorBackward(distance);
-                TermTelemetry::Instance().Log(TermTelemetry::Codes::CUB);
-                break;
-            case VTActionCodes::CNL_CursorNextLine:
-                success = _dispatch->CursorNextLine(distance);
-                TermTelemetry::Instance().Log(TermTelemetry::Codes::CNL);
-                break;
-            case VTActionCodes::CPL_CursorPrevLine:
-                success = _dispatch->CursorPrevLine(distance);
-                TermTelemetry::Instance().Log(TermTelemetry::Codes::CPL);
-                break;
-            case VTActionCodes::CHA_CursorHorizontalAbsolute:
-            case VTActionCodes::HPA_HorizontalPositionAbsolute:
-                success = _dispatch->CursorHorizontalPositionAbsolute(distance);
-                TermTelemetry::Instance().Log(TermTelemetry::Codes::CHA);
-                break;
-            case VTActionCodes::VPA_VerticalLinePositionAbsolute:
-                success = _dispatch->VerticalLinePositionAbsolute(distance);
-                TermTelemetry::Instance().Log(TermTelemetry::Codes::VPA);
-                break;
-            case VTActionCodes::CUP_CursorPosition:
-            case VTActionCodes::HVP_HorizontalVerticalPosition:
-                success = _dispatch->CursorPosition(line, column);
-                TermTelemetry::Instance().Log(TermTelemetry::Codes::CUP);
-                break;
-            case VTActionCodes::DECSTBM_SetScrollingRegion:
-                success = _dispatch->SetTopBottomScrollingMargins(topMargin, bottomMargin);
-                TermTelemetry::Instance().Log(TermTelemetry::Codes::DECSTBM);
-                break;
-            case VTActionCodes::ICH_InsertCharacter:
-                success = _dispatch->InsertCharacter(distance);
-                TermTelemetry::Instance().Log(TermTelemetry::Codes::ICH);
-                break;
-            case VTActionCodes::DCH_DeleteCharacter:
-                success = _dispatch->DeleteCharacter(distance);
-                TermTelemetry::Instance().Log(TermTelemetry::Codes::DCH);
-                break;
-            case VTActionCodes::ED_EraseDisplay:
-                success = _dispatch->EraseInDisplay(eraseType);
-                TermTelemetry::Instance().Log(TermTelemetry::Codes::ED);
-                break;
-            case VTActionCodes::EL_EraseLine:
-                success = _dispatch->EraseInLine(eraseType);
-                TermTelemetry::Instance().Log(TermTelemetry::Codes::EL);
-                break;
-            case VTActionCodes::SGR_SetGraphicsRendition:
-                success = _dispatch->SetGraphicsRendition({ graphicsOptions.data(), graphicsOptions.size() });
-                TermTelemetry::Instance().Log(TermTelemetry::Codes::SGR);
-                break;
-            case VTActionCodes::DSR_DeviceStatusReport:
-                success = _dispatch->DeviceStatusReport(deviceStatusType);
-                TermTelemetry::Instance().Log(TermTelemetry::Codes::DSR);
-                break;
-            case VTActionCodes::DA_DeviceAttributes:
-                success = _dispatch->DeviceAttributes();
-                TermTelemetry::Instance().Log(TermTelemetry::Codes::DA);
-                break;
-            case VTActionCodes::SU_ScrollUp:
-                success = _dispatch->ScrollUp(distance);
-                TermTelemetry::Instance().Log(TermTelemetry::Codes::SU);
-                break;
-            case VTActionCodes::SD_ScrollDown:
-                success = _dispatch->ScrollDown(distance);
-                TermTelemetry::Instance().Log(TermTelemetry::Codes::SD);
-                break;
-            case VTActionCodes::ANSISYSSC_CursorSave:
-                success = _dispatch->CursorSaveState();
-                TermTelemetry::Instance().Log(TermTelemetry::Codes::ANSISYSSC);
-                break;
-            case VTActionCodes::ANSISYSRC_CursorRestore:
-                success = _dispatch->CursorRestoreState();
-                TermTelemetry::Instance().Log(TermTelemetry::Codes::ANSISYSRC);
-                break;
-            case VTActionCodes::IL_InsertLine:
-                success = _dispatch->InsertLine(distance);
-                TermTelemetry::Instance().Log(TermTelemetry::Codes::IL);
-                break;
-            case VTActionCodes::DL_DeleteLine:
-                success = _dispatch->DeleteLine(distance);
-                TermTelemetry::Instance().Log(TermTelemetry::Codes::DL);
-                break;
-            case VTActionCodes::CHT_CursorForwardTab:
-                success = _dispatch->ForwardTab(numTabs);
-                TermTelemetry::Instance().Log(TermTelemetry::Codes::CHT);
-                break;
-            case VTActionCodes::CBT_CursorBackTab:
-                success = _dispatch->BackwardsTab(numTabs);
-                TermTelemetry::Instance().Log(TermTelemetry::Codes::CBT);
-                break;
-            case VTActionCodes::TBC_TabClear:
-                success = _dispatch->TabClear(clearType);
-                TermTelemetry::Instance().Log(TermTelemetry::Codes::TBC);
-                break;
-            case VTActionCodes::ECH_EraseCharacters:
-                success = _dispatch->EraseCharacters(distance);
-                TermTelemetry::Instance().Log(TermTelemetry::Codes::ECH);
-                break;
-            case VTActionCodes::DTTERM_WindowManipulation:
-                success = _dispatch->WindowManipulation(static_cast<DispatchTypes::WindowManipulationType>(function),
-                                                        remainingParams);
-                TermTelemetry::Instance().Log(TermTelemetry::Codes::DTTERM_WM);
-                break;
-            case VTActionCodes::REP_RepeatCharacter:
-                // Handled w/o the dispatch. This function is unique in that way
-                // If this were in the ITerminalDispatch, then each
-                // implementation would effectively be the same, calling only
-                // functions that are already part of the interface.
-                // Print the last graphical character a number of times.
-                if (_lastPrintedChar != AsciiChars::NUL)
-                {
-                    std::wstring wstr(repeatCount, _lastPrintedChar);
-                    _dispatch->PrintString(wstr);
-                }
-                success = true;
-                TermTelemetry::Instance().Log(TermTelemetry::Codes::REP);
-                break;
-            default:
-                // If no functions to call, overall dispatch was a failure.
-                success = false;
-                break;
-            }
-        }
-    }
-<<<<<<< HEAD
-    else
-    {
-        const auto value = intermediate.value();
-=======
-    else if (intermediates.size() == 1)
-    {
-        const auto value = til::at(intermediates, 0);
->>>>>>> 322989d0
-        switch (value)
-        {
-        case L'?':
-            success = _IntermediateQuestionMarkDispatch(wch, parameters);
-            break;
-        case L'!':
-            success = _IntermediateExclamationDispatch(wch);
-            break;
-        case L' ':
-            success = _IntermediateSpaceDispatch(wch, parameters);
-            break;
-        default:
-            // If no functions to call, overall dispatch was a failure.
-            success = false;
-            break;
-        }
-    }
-    // If we were unable to process the string, and there's a TTY attached to us,
-    //      trigger the state machine to flush the string to the terminal.
-    if (_pfnFlushToTerminal != nullptr && !success)
-    {
-        success = _pfnFlushToTerminal();
-    }
-
-    _ClearLastChar();
-
-    return success;
-}
-
-// Routine Description:
-// - Handles actions that have postfix params on an intermediate '?', such as DECTCEM, DECCOLM, ATT610
-// Arguments:
-// - wch - Character to dispatch.
-// - parameters - set of numeric parameters collected while parsing the sequence.
-// Return Value:
-// - True if handled successfully. False otherwise.
-bool OutputStateMachineEngine::_IntermediateQuestionMarkDispatch(const wchar_t wchAction,
-                                                                 const std::basic_string_view<size_t> parameters)
-{
-    bool success = false;
-
-    std::vector<DispatchTypes::PrivateModeParams> privateModeParams;
-    // Ensure that there was the right number of params
-    switch (wchAction)
-    {
-    case VTActionCodes::DECSET_PrivateModeSet:
-    case VTActionCodes::DECRST_PrivateModeReset:
-        success = _GetPrivateModeParams(parameters, privateModeParams);
-        break;
-
-    default:
-        // If no params to fill, param filling was successful.
-        success = true;
-        break;
-    }
-    if (success)
-    {
-        switch (wchAction)
-        {
-        case VTActionCodes::DECSET_PrivateModeSet:
-            success = _dispatch->SetPrivateModes({ privateModeParams.data(), privateModeParams.size() });
-            //TODO: MSFT:6367459 Add specific logging for each of the DECSET/DECRST codes
-            TermTelemetry::Instance().Log(TermTelemetry::Codes::DECSET);
-            break;
-        case VTActionCodes::DECRST_PrivateModeReset:
-            success = _dispatch->ResetPrivateModes({ privateModeParams.data(), privateModeParams.size() });
-            TermTelemetry::Instance().Log(TermTelemetry::Codes::DECRST);
-            break;
-        default:
-            // If no functions to call, overall dispatch was a failure.
-            success = false;
-            break;
-        }
-    }
-    return success;
-}
-
-// Routine Description:
-// - Handles actions that have an intermediate '!', such as DECSTR
-// Arguments:
-// - wch - Character to dispatch.
-// Return Value:
-// - True if handled successfully. False otherwise.
-bool OutputStateMachineEngine::_IntermediateExclamationDispatch(const wchar_t wchAction)
-{
-    bool success = false;
-
-    switch (wchAction)
-    {
-    case VTActionCodes::DECSTR_SoftReset:
-        success = _dispatch->SoftReset();
-        TermTelemetry::Instance().Log(TermTelemetry::Codes::DECSTR);
-        break;
-    default:
-        // If no functions to call, overall dispatch was a failure.
-        success = false;
-        break;
-    }
-    return success;
-}
-
-// Routine Description:
-// - Handles actions that have an intermediate ' ' (0x20), such as DECSCUSR
-// Arguments:
-// - wch - Character to dispatch.
-// - parameters - set of numeric parameters collected while parsing the sequence.
-// Return Value:
-// - True if handled successfully. False otherwise.
-bool OutputStateMachineEngine::_IntermediateSpaceDispatch(const wchar_t wchAction,
-                                                          const std::basic_string_view<size_t> parameters)
-{
-    bool success = false;
-    DispatchTypes::CursorStyle cursorStyle = DefaultCursorStyle;
-
-    // Parse params
-    switch (wchAction)
-    {
-    case VTActionCodes::DECSCUSR_SetCursorStyle:
-        success = _GetCursorStyle(parameters, cursorStyle);
-        break;
-    default:
-        // If no functions to call, overall dispatch was a failure.
-        success = false;
-        break;
-    }
-
-    // if param filling successful, try to dispatch
-    if (success)
-    {
-        switch (wchAction)
-        {
-        case VTActionCodes::DECSCUSR_SetCursorStyle:
-            success = _dispatch->SetCursorStyle(cursorStyle);
-            TermTelemetry::Instance().Log(TermTelemetry::Codes::DECSCUSR);
-            break;
-        default:
-            // If no functions to call, overall dispatch was a failure.
-            success = false;
-            break;
-        }
-    }
-
-    return success;
-}
-
-// Routine Description:
-// - Triggers the Clear action to indicate that the state machine should erase
-//      all internal state.
-// Arguments:
-// - <none>
-// Return Value:
-// - <none>
-bool OutputStateMachineEngine::ActionClear() noexcept
-{
-    // do nothing.
-    return true;
-}
-
-// Routine Description:
-// - Triggers the Ignore action to indicate that the state machine should eat
-//      this character and say nothing.
-// Arguments:
-// - <none>
-// Return Value:
-// - <none>
-bool OutputStateMachineEngine::ActionIgnore() noexcept
-{
-    // do nothing.
-    return true;
-}
-
-// Routine Description:
-// - Triggers the OscDispatch action to indicate that the listener should handle a control sequence.
-//   These sequences perform various API-type commands that can include many parameters.
-// Arguments:
-// - wch - Character to dispatch. This will be a BEL or ST char.
-// - parameter - identifier of the OSC action to perform
-// - string - OSC string we've collected. NOT null terminated.
-// Return Value:
-// - true if we handled the dsipatch.
-bool OutputStateMachineEngine::ActionOscDispatch(const wchar_t /*wch*/,
-                                                 const size_t parameter,
-                                                 const std::wstring_view string)
-{
-    bool success = false;
-    std::wstring title;
-    size_t tableIndex = 0;
-    DWORD color = 0;
-
-    switch (parameter)
-    {
-    case OscActionCodes::SetIconAndWindowTitle:
-    case OscActionCodes::SetWindowIcon:
-    case OscActionCodes::SetWindowTitle:
-        success = _GetOscTitle(string, title);
-        break;
-    case OscActionCodes::SetColor:
-        success = _GetOscSetColorTable(string, tableIndex, color);
-        break;
-    case OscActionCodes::SetForegroundColor:
-    case OscActionCodes::SetBackgroundColor:
-    case OscActionCodes::SetCursorColor:
-        success = _GetOscSetColor(string, color);
-        break;
-    case OscActionCodes::ResetCursorColor:
-        // the console uses 0xffffffff as an "invalid color" value
-        color = 0xffffffff;
-        success = true;
-        break;
-    default:
-        // If no functions to call, overall dispatch was a failure.
-        success = false;
-        break;
-    }
-    if (success)
-    {
-        switch (parameter)
-        {
-        case OscActionCodes::SetIconAndWindowTitle:
-        case OscActionCodes::SetWindowIcon:
-        case OscActionCodes::SetWindowTitle:
-            success = _dispatch->SetWindowTitle(title);
-            TermTelemetry::Instance().Log(TermTelemetry::Codes::OSCWT);
-            break;
-        case OscActionCodes::SetColor:
-            success = _dispatch->SetColorTableEntry(tableIndex, color);
-            TermTelemetry::Instance().Log(TermTelemetry::Codes::OSCCT);
-            break;
-        case OscActionCodes::SetForegroundColor:
-            success = _dispatch->SetDefaultForeground(color);
-            TermTelemetry::Instance().Log(TermTelemetry::Codes::OSCFG);
-            break;
-        case OscActionCodes::SetBackgroundColor:
-            success = _dispatch->SetDefaultBackground(color);
-            TermTelemetry::Instance().Log(TermTelemetry::Codes::OSCBG);
-            break;
-        case OscActionCodes::SetCursorColor:
-            success = _dispatch->SetCursorColor(color);
-            TermTelemetry::Instance().Log(TermTelemetry::Codes::OSCSCC);
-            break;
-        case OscActionCodes::ResetCursorColor:
-            success = _dispatch->SetCursorColor(color);
-            TermTelemetry::Instance().Log(TermTelemetry::Codes::OSCRCC);
-            break;
-        default:
-            // If no functions to call, overall dispatch was a failure.
-            success = false;
-            break;
-        }
-    }
-
-    // If we were unable to process the string, and there's a TTY attached to us,
-    //      trigger the state machine to flush the string to the terminal.
-    if (_pfnFlushToTerminal != nullptr && !success)
-    {
-        success = _pfnFlushToTerminal();
-    }
-
-    _ClearLastChar();
-
-    return success;
-}
-
-// Routine Description:
-// - Triggers the Ss3Dispatch action to indicate that the listener should handle
-//      a control sequence. These sequences perform various API-type commands
-//      that can include many parameters.
-// Arguments:
-// - wch - Character to dispatch.
-// - parameters - set of numeric parameters collected while parsing the sequence.
-// Return Value:
-// - true iff we successfully dispatched the sequence.
-bool OutputStateMachineEngine::ActionSs3Dispatch(const wchar_t /*wch*/,
-                                                 const std::basic_string_view<size_t> /*parameters*/) noexcept
-{
-    // The output engine doesn't handle any SS3 sequences.
-    _ClearLastChar();
-    return false;
-}
-
-// Routine Description:
-// - Retrieves the listed graphics options to be applied in order to the "font style" of the next characters inserted into the buffer.
-// Arguments:
-// - parameters - The parameters to parse
-// - options - Space that will be filled with valid options from the GraphicsOptions enum
-// Return Value:
-// - True if we successfully retrieved an array of valid graphics options from the parameters we've stored. False otherwise.
-bool OutputStateMachineEngine::_GetGraphicsOptions(const std::basic_string_view<size_t> parameters,
-                                                   std::vector<DispatchTypes::GraphicsOptions>& options) const
-{
-    bool success = false;
-
-    if (parameters.empty())
-    {
-        options.push_back(DefaultGraphicsOption);
-        success = true;
-    }
-    else
-    {
-        for (const auto& p : parameters)
-        {
-            options.push_back((DispatchTypes::GraphicsOptions)p);
-        }
-        success = true;
-    }
-
-    // If we were unable to process the string, and there's a TTY attached to us,
-    //      trigger the state machine to flush the string to the terminal.
-    if (_pfnFlushToTerminal != nullptr && !success)
-    {
-        success = _pfnFlushToTerminal();
-    }
-
-    return success;
-}
-
-// Routine Description:
-// - Retrieves the erase type parameter for an upcoming operation.
-// Arguments:
-// - parameters - The parameters to parse
-// - eraseType - Receives the erase type parameter
-// Return Value:
-// - True if we successfully pulled an erase type from the parameters we've stored. False otherwise.
-bool OutputStateMachineEngine::_GetEraseOperation(const std::basic_string_view<size_t> parameters,
-                                                  DispatchTypes::EraseType& eraseType) const noexcept
-{
-    bool success = false; // If we have too many parameters or don't know what to do with the given value, return false.
-    eraseType = DefaultEraseType; // if we fail, just put the default type in.
-
-    if (parameters.empty())
-    {
-        // Empty parameter sequences should use the default
-        eraseType = DefaultEraseType;
-        success = true;
-    }
-    else if (parameters.size() == 1)
-    {
-        // If there's one parameter, attempt to match it to the values we accept.
-<<<<<<< HEAD
-        const auto param = static_cast<DispatchTypes::EraseType>(parameters.front());
-=======
-        const auto param = static_cast<DispatchTypes::EraseType>(til::at(parameters, 0));
->>>>>>> 322989d0
-
-        switch (param)
-        {
-        case DispatchTypes::EraseType::ToEnd:
-        case DispatchTypes::EraseType::FromBeginning:
-        case DispatchTypes::EraseType::All:
-        case DispatchTypes::EraseType::Scrollback:
-            eraseType = param;
-            success = true;
-            break;
-        }
-    }
-
-    return success;
-}
-
-// Routine Description:
-// - Retrieves a distance for a cursor operation from the parameter pool stored during Param actions.
-// Arguments:
-// - parameters - The parameters to parse
-// - distance - Receives the distance
-// Return Value:
-// - True if we successfully pulled the cursor distance from the parameters we've stored. False otherwise.
-bool OutputStateMachineEngine::_GetCursorDistance(const std::basic_string_view<size_t> parameters,
-                                                  size_t& distance) const noexcept
-{
-    bool success = false;
-    distance = DefaultCursorDistance;
-
-    if (parameters.empty())
-    {
-        // Empty parameter sequences should use the default
-        success = true;
-    }
-    else if (parameters.size() == 1)
-    {
-        // If there's one parameter, use it.
-<<<<<<< HEAD
-        distance = parameters.front();
-=======
-        distance = til::at(parameters, 0);
->>>>>>> 322989d0
-        success = true;
-    }
-
-    // Distances of 0 should be changed to 1.
-    if (distance == 0)
-    {
-        distance = DefaultCursorDistance;
-    }
-
-    return success;
-}
-
-// Routine Description:
-// - Retrieves a distance for a scroll operation from the parameter pool stored during Param actions.
-// Arguments:
-// - parameters - The parameters to parse
-// - distance - Receives the distance
-// Return Value:
-// - True if we successfully pulled the scroll distance from the parameters we've stored. False otherwise.
-bool OutputStateMachineEngine::_GetScrollDistance(const std::basic_string_view<size_t> parameters,
-                                                  size_t& distance) const noexcept
-{
-    bool success = false;
-    distance = DefaultScrollDistance;
-
-    if (parameters.empty())
-    {
-        // Empty parameter sequences should use the default
-        success = true;
-    }
-    else if (parameters.size() == 1)
-    {
-        // If there's one parameter, use it.
-<<<<<<< HEAD
-        distance = parameters.front();
-=======
-        distance = til::at(parameters, 0);
->>>>>>> 322989d0
-        success = true;
-    }
-
-    // Distances of 0 should be changed to 1.
-    if (distance == 0)
-    {
-        distance = DefaultScrollDistance;
-    }
-
-    return success;
-}
-
-// Routine Description:
-// - Retrieves a width for the console window from the parameter pool stored during Param actions.
-// Arguments:
-// - parameters - The parameters to parse
-// - consoleWidth - Receives the width
-// Return Value:
-// - True if we successfully pulled the width from the parameters we've stored. False otherwise.
-bool OutputStateMachineEngine::_GetConsoleWidth(const std::basic_string_view<size_t> parameters,
-                                                size_t& consoleWidth) const noexcept
-{
-    bool success = false;
-    consoleWidth = DefaultConsoleWidth;
-
-    if (parameters.empty())
-    {
-        // Empty parameter sequences should use the default
-        success = true;
-    }
-    else if (parameters.size() == 1)
-    {
-        // If there's one parameter, use it.
-<<<<<<< HEAD
-        consoleWidth = parameters.front();
-=======
-        consoleWidth = til::at(parameters, 0);
->>>>>>> 322989d0
-        success = true;
-    }
-
-    // Distances of 0 should be changed to 80.
-    if (consoleWidth == 0)
-    {
-        consoleWidth = DefaultConsoleWidth;
-    }
-
-    return success;
-}
-
-// Routine Description:
-// - Retrieves an X/Y coordinate pair for a cursor operation from the parameter pool stored during Param actions.
-// Arguments:
-// - parameters - The parameters to parse
-// - line - Receives the Y/Line/Row position
-// - column - Receives the X/Column position
-// Return Value:
-// - True if we successfully pulled the cursor coordinates from the parameters we've stored. False otherwise.
-bool OutputStateMachineEngine::_GetXYPosition(const std::basic_string_view<size_t> parameters,
-                                              size_t& line,
-                                              size_t& column) const noexcept
-{
-    bool success = false;
-    line = DefaultLine;
-    column = DefaultColumn;
-
-    if (parameters.empty())
-    {
-        // Empty parameter sequences should use the default
-        success = true;
-    }
-    else if (parameters.size() == 1)
-    {
-        // If there's only one param, leave the default for the column, and retrieve the specified row.
-<<<<<<< HEAD
-        line = parameters.front();
-=======
-        line = til::at(parameters, 0);
->>>>>>> 322989d0
-        success = true;
-    }
-    else if (parameters.size() == 2)
-    {
-        // If there are exactly two parameters, use them.
-<<<<<<< HEAD
-        line = parameters.front();
-        column = parameters.back();
-=======
-        line = til::at(parameters, 0);
-        column = til::at(parameters, 1);
->>>>>>> 322989d0
-        success = true;
-    }
-
-    // Distances of 0 should be changed to 1.
-    if (line == 0)
-    {
-        line = DefaultLine;
-    }
-
-    if (column == 0)
-    {
-        column = DefaultColumn;
-    }
-
-    return success;
-}
-
-// Routine Description:
-// - Retrieves a top and bottom pair for setting the margins from the parameter pool stored during Param actions
-// Arguments:
-// - parameters - The parameters to parse
-// - topMargin - Receives the top margin
-// - bottomMargin - Receives the bottom margin
-// Return Value:
-// - True if we successfully pulled the margin settings from the parameters we've stored. False otherwise.
-bool OutputStateMachineEngine::_GetTopBottomMargins(const std::basic_string_view<size_t> parameters,
-                                                    size_t& topMargin,
-                                                    size_t& bottomMargin) const noexcept
-{
-    // Notes:                           (input -> state machine out)
-    // having only a top param is legal         ([3;r   -> 3,0)
-    // having only a bottom param is legal      ([;3r   -> 0,3)
-    // having neither uses the defaults         ([;r [r -> 0,0)
-    // an illegal combo (eg, 3;2r) is ignored
-
-    bool success = false;
-    topMargin = DefaultTopMargin;
-    bottomMargin = DefaultBottomMargin;
-
-    if (parameters.empty())
-    {
-        // Empty parameter sequences should use the default
-        success = true;
-    }
-    else if (parameters.size() == 1)
-    {
-<<<<<<< HEAD
-        topMargin = parameters.front();
-=======
-        topMargin = til::at(parameters, 0);
->>>>>>> 322989d0
-        success = true;
-    }
-    else if (parameters.size() == 2)
-    {
-        // If there are exactly two parameters, use them.
-<<<<<<< HEAD
-        topMargin = parameters.front();
-        bottomMargin = parameters.back();
-=======
-        topMargin = til::at(parameters, 0);
-        bottomMargin = til::at(parameters, 1);
->>>>>>> 322989d0
-        success = true;
-    }
-
-    if (bottomMargin > 0 && bottomMargin < topMargin)
-    {
-        success = false;
-    }
-    return success;
-}
-// Routine Description:
-// - Retrieves the status type parameter for an upcoming device query operation
-// Arguments:
-// - parameters - The parameters to parse
-// - statusType - Receives the Status Type parameter
-// Return Value:
-// - True if we successfully found a device operation in the parameters stored. False otherwise.
-bool OutputStateMachineEngine::_GetDeviceStatusOperation(const std::basic_string_view<size_t> parameters,
-                                                         DispatchTypes::AnsiStatusType& statusType) const noexcept
-{
-    bool success = false;
-    statusType = static_cast<DispatchTypes::AnsiStatusType>(0);
-
-    if (parameters.size() == 1)
-    {
-        // If there's one parameter, attempt to match it to the values we accept.
-<<<<<<< HEAD
-        const auto param = parameters.front();
-=======
-        const auto param = til::at(parameters, 0);
->>>>>>> 322989d0
-
-        switch (param)
-        {
-        // This looks kinda silly, but I want the parser to reject (success = false) any status types we haven't put here.
-        case (unsigned short)DispatchTypes::AnsiStatusType::CPR_CursorPositionReport:
-            statusType = DispatchTypes::AnsiStatusType::CPR_CursorPositionReport;
-            success = true;
-            break;
-        }
-    }
-
-    return success;
-}
-
-// Routine Description:
-// - Retrieves the listed private mode params be set/reset by DECSET/DECRST
-// Arguments:
-// - parameters - The parameters to parse
-// - privateModes - Space that will be filled with valid params from the PrivateModeParams enum
-// Return Value:
-// - True if we successfully retrieved an array of private mode params from the parameters we've stored. False otherwise.
-bool OutputStateMachineEngine::_GetPrivateModeParams(const std::basic_string_view<size_t> parameters,
-                                                     std::vector<DispatchTypes::PrivateModeParams>& privateModes) const
-{
-    bool success = false;
-    // Can't just set nothing at all
-    if (parameters.size() > 0)
-    {
-        for (const auto& p : parameters)
-        {
-<<<<<<< HEAD
-            // No memcpy. The parameters are shorts. The graphics options are unsigned ints.
-=======
->>>>>>> 322989d0
-            privateModes.push_back((DispatchTypes::PrivateModeParams)p);
-        }
-        success = true;
-    }
-    return success;
-}
-
-// - Verifies that no parameters were parsed for the current CSI sequence
-// Arguments:
-// - parameters - The parameters to parse
-// Return Value:
-// - True if there were no parameters. False otherwise.
-bool OutputStateMachineEngine::_VerifyHasNoParameters(const std::basic_string_view<size_t> parameters) const noexcept
-{
-    return parameters.empty();
-}
-
-// Routine Description:
-// - Validates that we received the correct parameter sequence for the Device Attributes command.
-// - For DA, we should have received either NO parameters or just one 0 parameter. Anything else is not acceptable.
-// Arguments:
-// - parameters - The parameters to parse
-// Return Value:
-// - True if the DA params were valid. False otherwise.
-bool OutputStateMachineEngine::_VerifyDeviceAttributesParams(const std::basic_string_view<size_t> parameters) const noexcept
-{
-    bool success = false;
-
-    if (parameters.empty())
-    {
-        success = true;
-    }
-    else if (parameters.size() == 1)
-    {
-<<<<<<< HEAD
-        if (parameters.front() == 0)
-=======
-        if (til::at(parameters, 0) == 0)
->>>>>>> 322989d0
-        {
-            success = true;
-        }
-    }
-
-    return success;
-}
-
-// Routine Description:
-// - Null terminates, then returns, the string that we've collected as part of the OSC string.
-// Arguments:
-// - string - Osc String input
-// - title - Where to place the Osc String to use as a title.
-// Return Value:
-// - True if there was a title to output. (a title with length=0 is still valid)
-bool OutputStateMachineEngine::_GetOscTitle(const std::wstring_view string,
-                                            std::wstring& title) const
-{
-    title = string;
-
-    return !string.empty();
-}
-
-// Routine Description:
-// - Retrieves a distance for a tab operation from the parameter pool stored during Param actions.
-// Arguments:
-// - parameters - The parameters to parse
-// - distance - Receives the distance
-// Return Value:
-// - True if we successfully pulled the tab distance from the parameters we've stored. False otherwise.
-bool OutputStateMachineEngine::_GetTabDistance(const std::basic_string_view<size_t> parameters,
-                                               size_t& distance) const noexcept
-{
-    bool success = false;
-    distance = DefaultTabDistance;
-
-    if (parameters.empty())
-    {
-        // Empty parameter sequences should use the default
-        success = true;
-    }
-    else if (parameters.size() == 1)
-    {
-        // If there's one parameter, use it.
-<<<<<<< HEAD
-        distance = parameters.front();
-=======
-        distance = til::at(parameters, 0);
->>>>>>> 322989d0
-        success = true;
-    }
-
-    // Distances of 0 should be changed to 1.
-    if (distance == 0)
-    {
-        distance = DefaultTabDistance;
-    }
-
-    return success;
-}
-
-// Routine Description:
-// - Retrieves the type of tab clearing operation from the parameter pool stored during Param actions.
-// Arguments:
-// - parameters - The parameters to parse
-// - clearType - Receives the clear type
-// Return Value:
-// - True if we successfully pulled the tab clear type from the parameters we've stored. False otherwise.
-bool OutputStateMachineEngine::_GetTabClearType(const std::basic_string_view<size_t> parameters,
-                                                size_t& clearType) const noexcept
-{
-    bool success = false;
-    clearType = DefaultTabClearType;
-
-    if (parameters.empty())
-    {
-        // Empty parameter sequences should use the default
-        success = true;
-    }
-    else if (parameters.size() == 1)
-    {
-        // If there's one parameter, use it.
-<<<<<<< HEAD
-        clearType = parameters.front();
-=======
-        clearType = til::at(parameters, 0);
->>>>>>> 322989d0
-        success = true;
-    }
-    return success;
-}
-
-// Routine Description:
-// - Retrieves a designate charset type from the intermediate we've stored. False otherwise.
-// Arguments:
-// - intermediate - Intermediate character in the sequence
-// - designateType - Receives the designate type.
-// Return Value:
-// - True if we successfully pulled the designate type from the intermediate we've stored. False otherwise.
-bool OutputStateMachineEngine::_GetDesignateType(const wchar_t intermediate,
-                                                 DesignateCharsetTypes& designateType) const noexcept
-{
-    bool success = false;
-    designateType = DefaultDesignateCharsetType;
-
-    switch (intermediate)
-    {
-    case '(':
-        designateType = DesignateCharsetTypes::G0;
-        success = true;
-        break;
-    case ')':
-    case '-':
-        designateType = DesignateCharsetTypes::G1;
-        success = true;
-        break;
-    case '*':
-    case '.':
-        designateType = DesignateCharsetTypes::G2;
-        success = true;
-        break;
-    case '+':
-    case '/':
-        designateType = DesignateCharsetTypes::G3;
-        success = true;
-        break;
-    }
-
-    return success;
-}
-
-// Routine Description:
-// - Returns true if the engine should dispatch on the last charater of a string
-//      always, even if the sequence hasn't normally dispatched.
-//   If this is false, the engine will persist its state across calls to
-//      ProcessString, and dispatch only at the end of the sequence.
-// Return Value:
-// - True iff we should manually dispatch on the last character of a string.
-bool OutputStateMachineEngine::FlushAtEndOfString() const noexcept
-{
-    return false;
-}
-
-// Routine Description:
-// - Returns true if the engine should dispatch control characters in the Escape
-//      state. Typically, control characters are immediately executed in the
-//      Escape state without returning to ground. If this returns true, the
-//      state machine will instead call ActionExecuteFromEscape and then enter
-//      the Ground state when a control character is encountered in the escape
-//      state.
-// Return Value:
-// - True iff we should return to the Ground state when the state machine
-//      encounters a Control (C0) character in the Escape state.
-bool OutputStateMachineEngine::DispatchControlCharsFromEscape() const noexcept
-{
-    return false;
-}
-
-// Routine Description:
-// - Returns false if the engine wants to be able to collect intermediate
-//   characters in the Escape state. We do want to buffer characters as
-//   intermediates. We need them for things like Designate G0 Character Set
-// Return Value:
-// - True iff we should dispatch in the Escape state when we encounter a
-//   Intermediate character.
-bool OutputStateMachineEngine::DispatchIntermediatesFromEscape() const noexcept
-{
-    return false;
-}
-
-// Routine Description:
-// - Converts a hex character to its equivalent integer value.
-// Arguments:
-// - wch - Character to convert.
-// - value - recieves the int value of the char
-// Return Value:
-// - true iff the character is a hex character.
-bool OutputStateMachineEngine::s_HexToUint(const wchar_t wch,
-                                           unsigned int& value) noexcept
-{
-    value = 0;
-    bool success = false;
-    if (wch >= L'0' && wch <= L'9')
-    {
-        value = wch - L'0';
-        success = true;
-    }
-    else if (wch >= L'A' && wch <= L'F')
-    {
-        value = (wch - L'A') + 10;
-        success = true;
-    }
-    else if (wch >= L'a' && wch <= L'f')
-    {
-        value = (wch - L'a') + 10;
-        success = true;
-    }
-    return success;
-}
-
-#pragma warning(push)
-#pragma warning(disable : 26497) // We don't use any of these "constexprable" functions in that fashion
-
-// Routine Description:
-// - Determines if a character is a valid number character, 0-9.
-// Arguments:
-// - wch - Character to check.
-// Return Value:
-// - True if it is. False if it isn't.
-<<<<<<< HEAD
-bool OutputStateMachineEngine::s_IsNumber(const wchar_t wch) noexcept
-=======
-static constexpr bool _isNumber(const wchar_t wch) noexcept
->>>>>>> 322989d0
-{
-    return wch >= L'0' && wch <= L'9'; // 0x30 - 0x39
-}
-
-// Routine Description:
-// - Determines if a character is a valid hex character, 0-9a-fA-F.
-// Arguments:
-// - wch - Character to check.
-// Return Value:
-// - True if it is. False if it isn't.
-<<<<<<< HEAD
-bool OutputStateMachineEngine::s_IsHexNumber(const wchar_t wch) noexcept
-=======
-static constexpr bool _isHexNumber(const wchar_t wch) noexcept
->>>>>>> 322989d0
-{
-    return (wch >= L'0' && wch <= L'9') || // 0x30 - 0x39
-           (wch >= L'A' && wch <= L'F') ||
-           (wch >= L'a' && wch <= L'f');
-}
-
-#pragma warning(pop)
-
-// Routine Description:
-// - Given a color spec string, attempts to parse the color that's encoded.
-//   The only supported spec currently is the following:
-//      spec: a color in the following format:
-//          "rgb:<red>/<green>/<blue>"
-//          where <color> is one or two hex digits, upper or lower case.
-// Arguments:
-// - string - The string containing the color spec string to parse.
-// - rgb - recieves the color that we parsed
-// Return Value:
-// - True if a color was successfully parsed
-bool OutputStateMachineEngine::s_ParseColorSpec(const std::wstring_view string,
-                                                DWORD& rgb) noexcept
-{
-    bool foundRGB = false;
-    bool foundValidColorSpec = false;
-    std::array<unsigned int, 3> colorValues = { 0 };
-    bool success = false;
-    // We can have anywhere between [11,15] characters
-    // 9 "rgb:h/h/h"
-    // 12 "rgb:hh/hh/hh"
-    // Any fewer cannot be valid, and any more will be too many.
-    // Return early in this case.
-    //      We'll still have to bounds check when parsing the hh/hh/hh values
-    if (string.size() < 9 || string.size() > 12)
-    {
-        return false;
-    }
-
-    // Now we look for "rgb:"
-    // Other colorspaces are theoretically possible, but we don't support them.
-
-    auto curr = string.cbegin();
-    if ((*curr++ == L'r') &&
-        (*curr++ == L'g') &&
-        (*curr++ == L'b') &&
-        (*curr++ == L':'))
-    {
-        foundRGB = true;
-    }
-
-    if (foundRGB)
-    {
-        // Colorspecs are up to hh/hh/hh, for 1-2 h's
-        for (size_t component = 0; component < 3; component++)
-        {
-            bool foundColor = false;
-<<<<<<< HEAD
-            auto value = colorValues.at(component);
-=======
-            auto& value = colorValues.at(component);
->>>>>>> 322989d0
-            for (size_t i = 0; i < 3; i++)
-            {
-                const wchar_t wch = *curr++;
-
-                if (_isHexNumber(wch))
-                {
-                    value *= 16;
-                    unsigned int intVal = 0;
-                    if (s_HexToUint(wch, intVal))
-                    {
-                        value += intVal;
-                    }
-                    else
-                    {
-                        // Encountered something weird oh no
-                        foundColor = false;
-                        break;
-                    }
-                    // If we're on the blue component, we're not going to see a /.
-                    // Break out once we hit the end.
-                    if (component == 2 && curr >= string.cend())
-                    {
-                        foundValidColorSpec = true;
-                        break;
-                    }
-                }
-                else if (wch == L'/')
-                {
-                    // Break this component, and start the next one.
-                    foundColor = true;
-                    break;
-                }
-                else
-                {
-                    // Encountered something weird oh no
-                    foundColor = false;
-                    break;
-                }
-            }
-            if (!foundColor || curr >= string.cend())
-            {
-                // Indicates there was a some error parsing color
-                //  or we're at the end of the string.
-                break;
-            }
-        }
-    }
-    // Only if we find a valid colorspec can we pass it out successfully.
-    if (foundValidColorSpec)
-    {
-        DWORD color = RGB(LOBYTE(colorValues.at(0)),
-                          LOBYTE(colorValues.at(1)),
-                          LOBYTE(colorValues.at(2)));
-
-        rgb = color;
-        success = true;
-    }
-    return success;
-}
-
-// Routine Description:
-// - OSC 4 ; c ; spec ST
-//      c: the index of the ansi color table
-//      spec: a color in the following format:
-//          "rgb:<red>/<green>/<blue>"
-//          where <color> is two hex digits
-// Arguments:
-// - string - the Osc String to parse
-// - tableIndex - recieves the table index
-// - rgb - recieves the color that we parsed in the format: 0x00BBGGRR
-// Return Value:
-// - True if a table index and color was parsed successfully. False otherwise.
-bool OutputStateMachineEngine::_GetOscSetColorTable(const std::wstring_view string,
-                                                    size_t& tableIndex,
-                                                    DWORD& rgb) const noexcept
-{
-    tableIndex = 0;
-    rgb = 0;
-    size_t _TableIndex = 0;
-
-    bool foundTableIndex = false;
-    bool success = false;
-    // We can have anywhere between [11,16] characters
-    // 11 "#;rgb:h/h/h"
-    // 16 "###;rgb:hh/hh/hh"
-    // Any fewer cannot be valid, and any more will be too many.
-    // Return early in this case.
-    //      We'll still have to bounds check when parsing the hh/hh/hh values
-    if (string.size() < 11 || string.size() > 16)
-    {
-        return false;
-    }
-
-    // First try to get the table index, a number between [0,256]
-    size_t current = 0;
-    for (size_t i = 0; i < 4; i++)
-    {
-        const wchar_t wch = string.at(current);
-<<<<<<< HEAD
-        if (s_IsNumber(wch))
-=======
-        if (_isNumber(wch))
->>>>>>> 322989d0
-        {
-            _TableIndex *= 10;
-            _TableIndex += wch - L'0';
-
-            ++current;
-        }
-        else if (wch == L';' && i > 0)
-        {
-            // We need to explicitly pass in a number, we can't default to 0 if
-            //  there's no param
-            ++current;
-            foundTableIndex = true;
-            break;
-        }
-        else
-        {
-            // Found an unexpected character, fail.
-            break;
-        }
-    }
-    // Now we look for "rgb:"
-    // Other colorspaces are theoretically possible, but we don't support them.
-    if (foundTableIndex)
-    {
-        DWORD color = 0;
-        success = s_ParseColorSpec(string.substr(current), color);
-
-        if (success)
-        {
-            tableIndex = _TableIndex;
-            rgb = color;
-        }
-    }
-
-    return success;
-}
-
-// Routine Description:
-// - OSC 10, 11, 12 ; spec ST
-//      spec: a color in the following format:
-//          "rgb:<red>/<green>/<blue>"
-//          where <color> is two hex digits
-// Arguments:
-// - string - the Osc String to parse
-// - rgb - recieves the color that we parsed in the format: 0x00BBGGRR
-// Return Value:
-// - True if a table index and color was parsed successfully. False otherwise.
-bool OutputStateMachineEngine::_GetOscSetColor(const std::wstring_view string,
-                                               DWORD& rgb) const noexcept
-{
-    rgb = 0;
-
-    bool success = false;
-
-    DWORD color = 0;
-    success = s_ParseColorSpec(string, color);
-
-    if (success)
-    {
-        rgb = color;
-    }
-
-    return success;
-}
-
-// Method Description:
-// - Retrieves the type of window manipulation operation from the parameter pool
-//      stored during Param actions.
-//  This is kept seperate from the input version, as there may be
-//      codes that are supported in one direction but not the other.
-// Arguments:
-// - parameters - The parameters to parse
-// - function - Receives the function type
-// Return Value:
-// - True iff we successfully pulled the function type from the parameters
-bool OutputStateMachineEngine::_GetWindowManipulationType(const std::basic_string_view<size_t> parameters,
-                                                          unsigned int& function) const noexcept
-{
-    bool success = false;
-    function = DefaultWindowManipulationType;
-
-    if (parameters.size() > 0)
-    {
-<<<<<<< HEAD
-        switch (parameters.front())
-=======
-        switch (til::at(parameters, 0))
->>>>>>> 322989d0
-        {
-        case DispatchTypes::WindowManipulationType::RefreshWindow:
-            function = DispatchTypes::WindowManipulationType::RefreshWindow;
-            success = true;
-            break;
-        case DispatchTypes::WindowManipulationType::ResizeWindowInCharacters:
-            function = DispatchTypes::WindowManipulationType::ResizeWindowInCharacters;
-            success = true;
-            break;
-        default:
-            success = false;
-            break;
-        }
-    }
-
-    return success;
-}
-
-// Routine Description:
-// - Retrieves the cursor style from the parameter list
-// Arguments:
-// - parameters - The parameters to parse
-// - cursorStyle - Receives the cursorStyle
-// Return Value:
-// - True if we successfully pulled the cursor style from the parameters we've stored. False otherwise.
-bool OutputStateMachineEngine::_GetCursorStyle(const std::basic_string_view<size_t> parameters,
-                                               DispatchTypes::CursorStyle& cursorStyle) const noexcept
-{
-    bool success = false;
-    cursorStyle = DefaultCursorStyle;
-
-    if (parameters.empty())
-    {
-        // Empty parameter sequences should use the default
-        success = true;
-    }
-    else if (parameters.size() == 1)
-    {
-        // If there's one parameter, use it.
-<<<<<<< HEAD
-        cursorStyle = (DispatchTypes::CursorStyle)parameters.front();
-=======
-        cursorStyle = (DispatchTypes::CursorStyle)til::at(parameters, 0);
->>>>>>> 322989d0
-        success = true;
-    }
-
-    return success;
-}
-
-// Method Description:
-// - Sets us up to have another terminal acting as the tty instead of conhost.
-//      We'll set a couple members, and if they aren't null, when we get a
-//      sequence we don't understand, we'll pass it along to the terminal
-//      instead of eating it ourselves.
-// Arguments:
-// - pTtyConnection: This is a TerminalOutputConnection that we can write the
-//      sequence we didn't understand to.
-// - pfnFlushToTerminal: This is a callback to the underlying state machine to
-//      trigger it to call ActionPassThroughString with whatever sequence it's
-//      currently processing.
-// Return Value:
-// - <none>
-void OutputStateMachineEngine::SetTerminalConnection(ITerminalOutputConnection* const pTtyConnection,
-                                                     std::function<bool()> pfnFlushToTerminal)
-{
-    this->_pTtyConnection = pTtyConnection;
-    this->_pfnFlushToTerminal = pfnFlushToTerminal;
-}
-
-// Routine Description:
-// - Retrieves a number of times to repeat the last graphical character
-// Arguments:
-// - parameters - The parameters to parse
-// - repeatCount - Receives the repeat count
-// Return Value:
-// - True if we successfully pulled the repeat count from the parameters.
-//   False otherwise.
-bool OutputStateMachineEngine::_GetRepeatCount(std::basic_string_view<size_t> parameters,
-                                               size_t& repeatCount) const noexcept
-{
-    bool success = false;
-    repeatCount = DefaultRepeatCount;
-
-    if (parameters.empty())
-    {
-        // Empty parameter sequences should use the default
-        success = true;
-    }
-    else if (parameters.size() == 1)
-    {
-        // If there's one parameter, use it.
-<<<<<<< HEAD
-        repeatCount = parameters.front();
-=======
-        repeatCount = til::at(parameters, 0);
->>>>>>> 322989d0
-        success = true;
-    }
-
-    // Distances of 0 should be changed to 1.
-    if (repeatCount == 0)
-    {
-        repeatCount = DefaultRepeatCount;
-    }
-
-    return success;
-}
-
-// Method Description:
-// - Clears our last stored character. The last stored character is the last
-//      graphical character we printed, which is reset if any other action is
-//      dispatched.
-// Arguments:
-// - <none>
-// Return Value:
-// - <none>
-void OutputStateMachineEngine::_ClearLastChar() noexcept
-{
-    _lastPrintedChar = AsciiChars::NUL;
-}
+// Copyright (c) Microsoft Corporation.
+// Licensed under the MIT license.
+
+#include "precomp.h"
+
+#include "stateMachine.hpp"
+#include "OutputStateMachineEngine.hpp"
+
+#include "ascii.hpp"
+using namespace Microsoft::Console;
+using namespace Microsoft::Console::VirtualTerminal;
+
+// takes ownership of pDispatch
+OutputStateMachineEngine::OutputStateMachineEngine(std::unique_ptr<ITermDispatch> pDispatch) :
+    _dispatch(std::move(pDispatch)),
+    _pfnFlushToTerminal(nullptr),
+    _pTtyConnection(nullptr),
+    _lastPrintedChar(AsciiChars::NUL)
+{
+    THROW_IF_NULL_ALLOC(_dispatch.get());
+}
+
+const ITermDispatch& OutputStateMachineEngine::Dispatch() const noexcept
+{
+    return *_dispatch;
+}
+
+ITermDispatch& OutputStateMachineEngine::Dispatch() noexcept
+{
+    return *_dispatch;
+}
+
+// Routine Description:
+// - Triggers the Execute action to indicate that the listener should
+//      immediately respond to a C0 control character.
+// Arguments:
+// - wch - Character to dispatch.
+// Return Value:
+// - true iff we successfully dispatched the sequence.
+bool OutputStateMachineEngine::ActionExecute(const wchar_t wch)
+{
+    // microsoft/terminal#1825 - VT applications expect to be able to write NUL
+    // and have _nothing_ happen. Filter the NULs here, so they don't fill the
+    // buffer with empty spaces.
+    if (wch == AsciiChars::NUL)
+    {
+        return true;
+    }
+
+    _dispatch->Execute(wch);
+    _ClearLastChar();
+
+    if (wch == AsciiChars::BEL)
+    {
+        // microsoft/terminal#2952
+        // If we're attached to a terminal, let's also pass the BEL through.
+        if (_pfnFlushToTerminal != nullptr)
+        {
+            _pfnFlushToTerminal();
+        }
+    }
+
+    return true;
+}
+
+// Routine Description:
+// - Triggers the Execute action to indicate that the listener should
+//      immediately respond to a C0 control character.
+// This is called from the Escape state in the state machine, indicating the
+//      immediately previous character was an 0x1b. The output state machine
+//      does not treat this any differently than a normal ActionExecute.
+// Arguments:
+// - wch - Character to dispatch.
+// Return Value:
+// - true iff we successfully dispatched the sequence.
+bool OutputStateMachineEngine::ActionExecuteFromEscape(const wchar_t wch)
+{
+    return ActionExecute(wch);
+}
+
+// Routine Description:
+// - Triggers the Print action to indicate that the listener should render the
+//      character given.
+// Arguments:
+// - wch - Character to dispatch.
+// Return Value:
+// - true iff we successfully dispatched the sequence.
+bool OutputStateMachineEngine::ActionPrint(const wchar_t wch)
+{
+    // Stash the last character of the string, if it's a graphical character
+    if (wch >= AsciiChars::SPC)
+    {
+        _lastPrintedChar = wch;
+    }
+
+    _dispatch->Print(wch); // call print
+
+    return true;
+}
+
+// Routine Description:
+// - Triggers the Print action to indicate that the listener should render the
+//      string of characters given.
+// Arguments:
+// - string - string to dispatch.
+// Return Value:
+// - true iff we successfully dispatched the sequence.
+bool OutputStateMachineEngine::ActionPrintString(const std::wstring_view string)
+{
+    if (string.empty())
+    {
+        return true;
+    }
+    // Stash the last character of the string, if it's a graphical character
+    const wchar_t wch = string.back();
+    if (wch >= AsciiChars::SPC)
+    {
+        _lastPrintedChar = wch;
+    }
+
+    _dispatch->PrintString(string); // call print
+
+    return true;
+}
+
+// Routine Description:
+// This is called when we have determined that we don't understand a particular
+//      sequence, or the adapter has determined that the string is intended for
+//      the actual terminal (when we're acting as a pty).
+// - Pass the string through to the target terminal application. If we're a pty,
+//      then we'll have a TerminalConnection that we'll write the string to.
+//      Otherwise, we're the terminal device, and we'll eat the string (because
+//      we don't know what to do with it)
+// Arguments:
+// - string - string to dispatch.
+// Return Value:
+// - true iff we successfully dispatched the sequence.
+bool OutputStateMachineEngine::ActionPassThroughString(const std::wstring_view string)
+{
+    bool success = true;
+    if (_pTtyConnection != nullptr)
+    {
+        const auto hr = _pTtyConnection->WriteTerminalW(string);
+        LOG_IF_FAILED(hr);
+        success = SUCCEEDED(hr);
+    }
+    // If there's not a TTY connection, our previous behavior was to eat the string.
+
+    return success;
+}
+
+// Routine Description:
+// - Triggers the EscDispatch action to indicate that the listener should handle
+//      a simple escape sequence. These sequences traditionally start with ESC
+//      and a simple letter. No complicated parameters.
+// Arguments:
+// - wch - Character to dispatch.
+// - intermediates - Intermediate characters in the sequence
+// Return Value:
+// - true iff we successfully dispatched the sequence.
+bool OutputStateMachineEngine::ActionEscDispatch(const wchar_t wch,
+                                                 const std::basic_string_view<wchar_t> intermediates)
+{
+    bool success = false;
+
+    // no intermediates.
+    if (intermediates.empty())
+    {
+        switch (wch)
+        {
+        case VTActionCodes::DECSC_CursorSave:
+            success = _dispatch->CursorSaveState();
+            TermTelemetry::Instance().Log(TermTelemetry::Codes::DECSC);
+            break;
+        case VTActionCodes::DECRC_CursorRestore:
+            success = _dispatch->CursorRestoreState();
+            TermTelemetry::Instance().Log(TermTelemetry::Codes::DECRC);
+            break;
+        case VTActionCodes::DECKPAM_KeypadApplicationMode:
+            success = _dispatch->SetKeypadMode(true);
+            TermTelemetry::Instance().Log(TermTelemetry::Codes::DECKPAM);
+            break;
+        case VTActionCodes::DECKPNM_KeypadNumericMode:
+            success = _dispatch->SetKeypadMode(false);
+            TermTelemetry::Instance().Log(TermTelemetry::Codes::DECKPNM);
+            break;
+        case VTActionCodes::RI_ReverseLineFeed:
+            success = _dispatch->ReverseLineFeed();
+            TermTelemetry::Instance().Log(TermTelemetry::Codes::RI);
+            break;
+        case VTActionCodes::HTS_HorizontalTabSet:
+            success = _dispatch->HorizontalTabSet();
+            TermTelemetry::Instance().Log(TermTelemetry::Codes::HTS);
+            break;
+        case VTActionCodes::RIS_ResetToInitialState:
+            success = _dispatch->HardReset();
+            TermTelemetry::Instance().Log(TermTelemetry::Codes::RIS);
+            break;
+        default:
+            // If no functions to call, overall dispatch was a failure.
+            success = false;
+            break;
+        }
+    }
+    else if (intermediates.size() == 1)
+    {
+        const auto value = til::at(intermediates, 0);
+        DesignateCharsetTypes designateType = DefaultDesignateCharsetType;
+        success = _GetDesignateType(value, designateType);
+        if (success)
+        {
+            switch (designateType)
+            {
+            case DesignateCharsetTypes::G0:
+                success = _dispatch->DesignateCharset(wch);
+                TermTelemetry::Instance().Log(TermTelemetry::Codes::DesignateG0);
+                break;
+            case DesignateCharsetTypes::G1:
+                success = false;
+                TermTelemetry::Instance().Log(TermTelemetry::Codes::DesignateG1);
+                break;
+            case DesignateCharsetTypes::G2:
+                success = false;
+                TermTelemetry::Instance().Log(TermTelemetry::Codes::DesignateG2);
+                break;
+            case DesignateCharsetTypes::G3:
+                success = false;
+                TermTelemetry::Instance().Log(TermTelemetry::Codes::DesignateG3);
+                break;
+            default:
+                // If no functions to call, overall dispatch was a failure.
+                success = false;
+                break;
+            }
+        }
+        else if (value == L'#')
+        {
+            switch (wch)
+            {
+            case VTActionCodes::DECALN_ScreenAlignmentPattern:
+                success = _dispatch->ScreenAlignmentPattern();
+                TermTelemetry::Instance().Log(TermTelemetry::Codes::DECALN);
+                break;
+            default:
+                // If no functions to call, overall dispatch was a failure.
+                success = false;
+                break;
+            }
+        }
+    }
+
+    _ClearLastChar();
+
+    return success;
+}
+
+// Routine Description:
+// - Triggers the CsiDispatch action to indicate that the listener should handle
+//      a control sequence. These sequences perform various API-type commands
+//      that can include many parameters.
+// Arguments:
+// - wch - Character to dispatch.
+// - intermediates - Intermediate characters in the sequence
+// - parameters - set of numeric parameters collected while pasring the sequence.
+// Return Value:
+// - true iff we successfully dispatched the sequence.
+bool OutputStateMachineEngine::ActionCsiDispatch(const wchar_t wch,
+                                                 const std::basic_string_view<wchar_t> intermediates,
+                                                 std::basic_string_view<size_t> parameters)
+{
+    bool success = false;
+    size_t distance = 0;
+    size_t line = 0;
+    size_t column = 0;
+    size_t topMargin = 0;
+    size_t bottomMargin = 0;
+    size_t numTabs = 0;
+    size_t clearType = 0;
+    unsigned int function = 0;
+    DispatchTypes::EraseType eraseType = DispatchTypes::EraseType::ToEnd;
+    std::vector<DispatchTypes::GraphicsOptions> graphicsOptions;
+    DispatchTypes::AnsiStatusType deviceStatusType = static_cast<DispatchTypes::AnsiStatusType>(0); // there is no default status type.
+    size_t repeatCount = 0;
+    // This is all the args after the first arg, and the count of args not including the first one.
+    const auto remainingParams = parameters.size() > 1 ? parameters.substr(1) : std::basic_string_view<size_t>{};
+
+    if (intermediates.empty())
+    {
+        // fill params
+        switch (wch)
+        {
+        case VTActionCodes::CUU_CursorUp:
+        case VTActionCodes::CUD_CursorDown:
+        case VTActionCodes::CUF_CursorForward:
+        case VTActionCodes::CUB_CursorBackward:
+        case VTActionCodes::CNL_CursorNextLine:
+        case VTActionCodes::CPL_CursorPrevLine:
+        case VTActionCodes::CHA_CursorHorizontalAbsolute:
+        case VTActionCodes::HPA_HorizontalPositionAbsolute:
+        case VTActionCodes::VPA_VerticalLinePositionAbsolute:
+        case VTActionCodes::ICH_InsertCharacter:
+        case VTActionCodes::DCH_DeleteCharacter:
+        case VTActionCodes::ECH_EraseCharacters:
+            success = _GetCursorDistance(parameters, distance);
+            break;
+        case VTActionCodes::HVP_HorizontalVerticalPosition:
+        case VTActionCodes::CUP_CursorPosition:
+            success = _GetXYPosition(parameters, line, column);
+            break;
+        case VTActionCodes::DECSTBM_SetScrollingRegion:
+            success = _GetTopBottomMargins(parameters, topMargin, bottomMargin);
+            break;
+        case VTActionCodes::ED_EraseDisplay:
+        case VTActionCodes::EL_EraseLine:
+            success = _GetEraseOperation(parameters, eraseType);
+            break;
+        case VTActionCodes::SGR_SetGraphicsRendition:
+            success = _GetGraphicsOptions(parameters, graphicsOptions);
+            break;
+        case VTActionCodes::DSR_DeviceStatusReport:
+            success = _GetDeviceStatusOperation(parameters, deviceStatusType);
+            break;
+        case VTActionCodes::DA_DeviceAttributes:
+            success = _VerifyDeviceAttributesParams(parameters);
+            break;
+        case VTActionCodes::SU_ScrollUp:
+        case VTActionCodes::SD_ScrollDown:
+            success = _GetScrollDistance(parameters, distance);
+            break;
+        case VTActionCodes::ANSISYSSC_CursorSave:
+        case VTActionCodes::ANSISYSRC_CursorRestore:
+            success = _VerifyHasNoParameters(parameters);
+            break;
+        case VTActionCodes::IL_InsertLine:
+        case VTActionCodes::DL_DeleteLine:
+            success = _GetScrollDistance(parameters, distance);
+            break;
+        case VTActionCodes::CHT_CursorForwardTab:
+        case VTActionCodes::CBT_CursorBackTab:
+            success = _GetTabDistance(parameters, numTabs);
+            break;
+        case VTActionCodes::TBC_TabClear:
+            success = _GetTabClearType(parameters, clearType);
+            break;
+        case VTActionCodes::DTTERM_WindowManipulation:
+            success = _GetWindowManipulationType(parameters, function);
+            break;
+        case VTActionCodes::REP_RepeatCharacter:
+            success = _GetRepeatCount(parameters, repeatCount);
+            break;
+        default:
+            // If no params to fill, param filling was successful.
+            success = true;
+            break;
+        }
+
+        // if param filling successful, try to dispatch
+        if (success)
+        {
+            switch (wch)
+            {
+            case VTActionCodes::CUU_CursorUp:
+                success = _dispatch->CursorUp(distance);
+                TermTelemetry::Instance().Log(TermTelemetry::Codes::CUU);
+                break;
+            case VTActionCodes::CUD_CursorDown:
+                success = _dispatch->CursorDown(distance);
+                TermTelemetry::Instance().Log(TermTelemetry::Codes::CUD);
+                break;
+            case VTActionCodes::CUF_CursorForward:
+                success = _dispatch->CursorForward(distance);
+                TermTelemetry::Instance().Log(TermTelemetry::Codes::CUF);
+                break;
+            case VTActionCodes::CUB_CursorBackward:
+                success = _dispatch->CursorBackward(distance);
+                TermTelemetry::Instance().Log(TermTelemetry::Codes::CUB);
+                break;
+            case VTActionCodes::CNL_CursorNextLine:
+                success = _dispatch->CursorNextLine(distance);
+                TermTelemetry::Instance().Log(TermTelemetry::Codes::CNL);
+                break;
+            case VTActionCodes::CPL_CursorPrevLine:
+                success = _dispatch->CursorPrevLine(distance);
+                TermTelemetry::Instance().Log(TermTelemetry::Codes::CPL);
+                break;
+            case VTActionCodes::CHA_CursorHorizontalAbsolute:
+            case VTActionCodes::HPA_HorizontalPositionAbsolute:
+                success = _dispatch->CursorHorizontalPositionAbsolute(distance);
+                TermTelemetry::Instance().Log(TermTelemetry::Codes::CHA);
+                break;
+            case VTActionCodes::VPA_VerticalLinePositionAbsolute:
+                success = _dispatch->VerticalLinePositionAbsolute(distance);
+                TermTelemetry::Instance().Log(TermTelemetry::Codes::VPA);
+                break;
+            case VTActionCodes::CUP_CursorPosition:
+            case VTActionCodes::HVP_HorizontalVerticalPosition:
+                success = _dispatch->CursorPosition(line, column);
+                TermTelemetry::Instance().Log(TermTelemetry::Codes::CUP);
+                break;
+            case VTActionCodes::DECSTBM_SetScrollingRegion:
+                success = _dispatch->SetTopBottomScrollingMargins(topMargin, bottomMargin);
+                TermTelemetry::Instance().Log(TermTelemetry::Codes::DECSTBM);
+                break;
+            case VTActionCodes::ICH_InsertCharacter:
+                success = _dispatch->InsertCharacter(distance);
+                TermTelemetry::Instance().Log(TermTelemetry::Codes::ICH);
+                break;
+            case VTActionCodes::DCH_DeleteCharacter:
+                success = _dispatch->DeleteCharacter(distance);
+                TermTelemetry::Instance().Log(TermTelemetry::Codes::DCH);
+                break;
+            case VTActionCodes::ED_EraseDisplay:
+                success = _dispatch->EraseInDisplay(eraseType);
+                TermTelemetry::Instance().Log(TermTelemetry::Codes::ED);
+                break;
+            case VTActionCodes::EL_EraseLine:
+                success = _dispatch->EraseInLine(eraseType);
+                TermTelemetry::Instance().Log(TermTelemetry::Codes::EL);
+                break;
+            case VTActionCodes::SGR_SetGraphicsRendition:
+                success = _dispatch->SetGraphicsRendition({ graphicsOptions.data(), graphicsOptions.size() });
+                TermTelemetry::Instance().Log(TermTelemetry::Codes::SGR);
+                break;
+            case VTActionCodes::DSR_DeviceStatusReport:
+                success = _dispatch->DeviceStatusReport(deviceStatusType);
+                TermTelemetry::Instance().Log(TermTelemetry::Codes::DSR);
+                break;
+            case VTActionCodes::DA_DeviceAttributes:
+                success = _dispatch->DeviceAttributes();
+                TermTelemetry::Instance().Log(TermTelemetry::Codes::DA);
+                break;
+            case VTActionCodes::SU_ScrollUp:
+                success = _dispatch->ScrollUp(distance);
+                TermTelemetry::Instance().Log(TermTelemetry::Codes::SU);
+                break;
+            case VTActionCodes::SD_ScrollDown:
+                success = _dispatch->ScrollDown(distance);
+                TermTelemetry::Instance().Log(TermTelemetry::Codes::SD);
+                break;
+            case VTActionCodes::ANSISYSSC_CursorSave:
+                success = _dispatch->CursorSaveState();
+                TermTelemetry::Instance().Log(TermTelemetry::Codes::ANSISYSSC);
+                break;
+            case VTActionCodes::ANSISYSRC_CursorRestore:
+                success = _dispatch->CursorRestoreState();
+                TermTelemetry::Instance().Log(TermTelemetry::Codes::ANSISYSRC);
+                break;
+            case VTActionCodes::IL_InsertLine:
+                success = _dispatch->InsertLine(distance);
+                TermTelemetry::Instance().Log(TermTelemetry::Codes::IL);
+                break;
+            case VTActionCodes::DL_DeleteLine:
+                success = _dispatch->DeleteLine(distance);
+                TermTelemetry::Instance().Log(TermTelemetry::Codes::DL);
+                break;
+            case VTActionCodes::CHT_CursorForwardTab:
+                success = _dispatch->ForwardTab(numTabs);
+                TermTelemetry::Instance().Log(TermTelemetry::Codes::CHT);
+                break;
+            case VTActionCodes::CBT_CursorBackTab:
+                success = _dispatch->BackwardsTab(numTabs);
+                TermTelemetry::Instance().Log(TermTelemetry::Codes::CBT);
+                break;
+            case VTActionCodes::TBC_TabClear:
+                success = _dispatch->TabClear(clearType);
+                TermTelemetry::Instance().Log(TermTelemetry::Codes::TBC);
+                break;
+            case VTActionCodes::ECH_EraseCharacters:
+                success = _dispatch->EraseCharacters(distance);
+                TermTelemetry::Instance().Log(TermTelemetry::Codes::ECH);
+                break;
+            case VTActionCodes::DTTERM_WindowManipulation:
+                success = _dispatch->WindowManipulation(static_cast<DispatchTypes::WindowManipulationType>(function),
+                                                        remainingParams);
+                TermTelemetry::Instance().Log(TermTelemetry::Codes::DTTERM_WM);
+                break;
+            case VTActionCodes::REP_RepeatCharacter:
+                // Handled w/o the dispatch. This function is unique in that way
+                // If this were in the ITerminalDispatch, then each
+                // implementation would effectively be the same, calling only
+                // functions that are already part of the interface.
+                // Print the last graphical character a number of times.
+                if (_lastPrintedChar != AsciiChars::NUL)
+                {
+                    std::wstring wstr(repeatCount, _lastPrintedChar);
+                    _dispatch->PrintString(wstr);
+                }
+                success = true;
+                TermTelemetry::Instance().Log(TermTelemetry::Codes::REP);
+                break;
+            default:
+                // If no functions to call, overall dispatch was a failure.
+                success = false;
+                break;
+            }
+        }
+    }
+    else if (intermediates.size() == 1)
+    {
+        const auto value = til::at(intermediates, 0);
+        switch (value)
+        {
+        case L'?':
+            success = _IntermediateQuestionMarkDispatch(wch, parameters);
+            break;
+        case L'!':
+            success = _IntermediateExclamationDispatch(wch);
+            break;
+        case L' ':
+            success = _IntermediateSpaceDispatch(wch, parameters);
+            break;
+        default:
+            // If no functions to call, overall dispatch was a failure.
+            success = false;
+            break;
+        }
+    }
+    // If we were unable to process the string, and there's a TTY attached to us,
+    //      trigger the state machine to flush the string to the terminal.
+    if (_pfnFlushToTerminal != nullptr && !success)
+    {
+        success = _pfnFlushToTerminal();
+    }
+
+    _ClearLastChar();
+
+    return success;
+}
+
+// Routine Description:
+// - Handles actions that have postfix params on an intermediate '?', such as DECTCEM, DECCOLM, ATT610
+// Arguments:
+// - wch - Character to dispatch.
+// - parameters - set of numeric parameters collected while parsing the sequence.
+// Return Value:
+// - True if handled successfully. False otherwise.
+bool OutputStateMachineEngine::_IntermediateQuestionMarkDispatch(const wchar_t wchAction,
+                                                                 const std::basic_string_view<size_t> parameters)
+{
+    bool success = false;
+
+    std::vector<DispatchTypes::PrivateModeParams> privateModeParams;
+    // Ensure that there was the right number of params
+    switch (wchAction)
+    {
+    case VTActionCodes::DECSET_PrivateModeSet:
+    case VTActionCodes::DECRST_PrivateModeReset:
+        success = _GetPrivateModeParams(parameters, privateModeParams);
+        break;
+
+    default:
+        // If no params to fill, param filling was successful.
+        success = true;
+        break;
+    }
+    if (success)
+    {
+        switch (wchAction)
+        {
+        case VTActionCodes::DECSET_PrivateModeSet:
+            success = _dispatch->SetPrivateModes({ privateModeParams.data(), privateModeParams.size() });
+            //TODO: MSFT:6367459 Add specific logging for each of the DECSET/DECRST codes
+            TermTelemetry::Instance().Log(TermTelemetry::Codes::DECSET);
+            break;
+        case VTActionCodes::DECRST_PrivateModeReset:
+            success = _dispatch->ResetPrivateModes({ privateModeParams.data(), privateModeParams.size() });
+            TermTelemetry::Instance().Log(TermTelemetry::Codes::DECRST);
+            break;
+        default:
+            // If no functions to call, overall dispatch was a failure.
+            success = false;
+            break;
+        }
+    }
+    return success;
+}
+
+// Routine Description:
+// - Handles actions that have an intermediate '!', such as DECSTR
+// Arguments:
+// - wch - Character to dispatch.
+// Return Value:
+// - True if handled successfully. False otherwise.
+bool OutputStateMachineEngine::_IntermediateExclamationDispatch(const wchar_t wchAction)
+{
+    bool success = false;
+
+    switch (wchAction)
+    {
+    case VTActionCodes::DECSTR_SoftReset:
+        success = _dispatch->SoftReset();
+        TermTelemetry::Instance().Log(TermTelemetry::Codes::DECSTR);
+        break;
+    default:
+        // If no functions to call, overall dispatch was a failure.
+        success = false;
+        break;
+    }
+    return success;
+}
+
+// Routine Description:
+// - Handles actions that have an intermediate ' ' (0x20), such as DECSCUSR
+// Arguments:
+// - wch - Character to dispatch.
+// - parameters - set of numeric parameters collected while parsing the sequence.
+// Return Value:
+// - True if handled successfully. False otherwise.
+bool OutputStateMachineEngine::_IntermediateSpaceDispatch(const wchar_t wchAction,
+                                                          const std::basic_string_view<size_t> parameters)
+{
+    bool success = false;
+    DispatchTypes::CursorStyle cursorStyle = DefaultCursorStyle;
+
+    // Parse params
+    switch (wchAction)
+    {
+    case VTActionCodes::DECSCUSR_SetCursorStyle:
+        success = _GetCursorStyle(parameters, cursorStyle);
+        break;
+    default:
+        // If no functions to call, overall dispatch was a failure.
+        success = false;
+        break;
+    }
+
+    // if param filling successful, try to dispatch
+    if (success)
+    {
+        switch (wchAction)
+        {
+        case VTActionCodes::DECSCUSR_SetCursorStyle:
+            success = _dispatch->SetCursorStyle(cursorStyle);
+            TermTelemetry::Instance().Log(TermTelemetry::Codes::DECSCUSR);
+            break;
+        default:
+            // If no functions to call, overall dispatch was a failure.
+            success = false;
+            break;
+        }
+    }
+
+    return success;
+}
+
+// Routine Description:
+// - Triggers the Clear action to indicate that the state machine should erase
+//      all internal state.
+// Arguments:
+// - <none>
+// Return Value:
+// - <none>
+bool OutputStateMachineEngine::ActionClear() noexcept
+{
+    // do nothing.
+    return true;
+}
+
+// Routine Description:
+// - Triggers the Ignore action to indicate that the state machine should eat
+//      this character and say nothing.
+// Arguments:
+// - <none>
+// Return Value:
+// - <none>
+bool OutputStateMachineEngine::ActionIgnore() noexcept
+{
+    // do nothing.
+    return true;
+}
+
+// Routine Description:
+// - Triggers the OscDispatch action to indicate that the listener should handle a control sequence.
+//   These sequences perform various API-type commands that can include many parameters.
+// Arguments:
+// - wch - Character to dispatch. This will be a BEL or ST char.
+// - parameter - identifier of the OSC action to perform
+// - string - OSC string we've collected. NOT null terminated.
+// Return Value:
+// - true if we handled the dsipatch.
+bool OutputStateMachineEngine::ActionOscDispatch(const wchar_t /*wch*/,
+                                                 const size_t parameter,
+                                                 const std::wstring_view string)
+{
+    bool success = false;
+    std::wstring title;
+    size_t tableIndex = 0;
+    DWORD color = 0;
+
+    switch (parameter)
+    {
+    case OscActionCodes::SetIconAndWindowTitle:
+    case OscActionCodes::SetWindowIcon:
+    case OscActionCodes::SetWindowTitle:
+        success = _GetOscTitle(string, title);
+        break;
+    case OscActionCodes::SetColor:
+        success = _GetOscSetColorTable(string, tableIndex, color);
+        break;
+    case OscActionCodes::SetForegroundColor:
+    case OscActionCodes::SetBackgroundColor:
+    case OscActionCodes::SetCursorColor:
+        success = _GetOscSetColor(string, color);
+        break;
+    case OscActionCodes::ResetCursorColor:
+        // the console uses 0xffffffff as an "invalid color" value
+        color = 0xffffffff;
+        success = true;
+        break;
+    default:
+        // If no functions to call, overall dispatch was a failure.
+        success = false;
+        break;
+    }
+    if (success)
+    {
+        switch (parameter)
+        {
+        case OscActionCodes::SetIconAndWindowTitle:
+        case OscActionCodes::SetWindowIcon:
+        case OscActionCodes::SetWindowTitle:
+            success = _dispatch->SetWindowTitle(title);
+            TermTelemetry::Instance().Log(TermTelemetry::Codes::OSCWT);
+            break;
+        case OscActionCodes::SetColor:
+            success = _dispatch->SetColorTableEntry(tableIndex, color);
+            TermTelemetry::Instance().Log(TermTelemetry::Codes::OSCCT);
+            break;
+        case OscActionCodes::SetForegroundColor:
+            success = _dispatch->SetDefaultForeground(color);
+            TermTelemetry::Instance().Log(TermTelemetry::Codes::OSCFG);
+            break;
+        case OscActionCodes::SetBackgroundColor:
+            success = _dispatch->SetDefaultBackground(color);
+            TermTelemetry::Instance().Log(TermTelemetry::Codes::OSCBG);
+            break;
+        case OscActionCodes::SetCursorColor:
+            success = _dispatch->SetCursorColor(color);
+            TermTelemetry::Instance().Log(TermTelemetry::Codes::OSCSCC);
+            break;
+        case OscActionCodes::ResetCursorColor:
+            success = _dispatch->SetCursorColor(color);
+            TermTelemetry::Instance().Log(TermTelemetry::Codes::OSCRCC);
+            break;
+        default:
+            // If no functions to call, overall dispatch was a failure.
+            success = false;
+            break;
+        }
+    }
+
+    // If we were unable to process the string, and there's a TTY attached to us,
+    //      trigger the state machine to flush the string to the terminal.
+    if (_pfnFlushToTerminal != nullptr && !success)
+    {
+        success = _pfnFlushToTerminal();
+    }
+
+    _ClearLastChar();
+
+    return success;
+}
+
+// Routine Description:
+// - Triggers the Ss3Dispatch action to indicate that the listener should handle
+//      a control sequence. These sequences perform various API-type commands
+//      that can include many parameters.
+// Arguments:
+// - wch - Character to dispatch.
+// - parameters - set of numeric parameters collected while parsing the sequence.
+// Return Value:
+// - true iff we successfully dispatched the sequence.
+bool OutputStateMachineEngine::ActionSs3Dispatch(const wchar_t /*wch*/,
+                                                 const std::basic_string_view<size_t> /*parameters*/) noexcept
+{
+    // The output engine doesn't handle any SS3 sequences.
+    _ClearLastChar();
+    return false;
+}
+
+// Routine Description:
+// - Retrieves the listed graphics options to be applied in order to the "font style" of the next characters inserted into the buffer.
+// Arguments:
+// - parameters - The parameters to parse
+// - options - Space that will be filled with valid options from the GraphicsOptions enum
+// Return Value:
+// - True if we successfully retrieved an array of valid graphics options from the parameters we've stored. False otherwise.
+bool OutputStateMachineEngine::_GetGraphicsOptions(const std::basic_string_view<size_t> parameters,
+                                                   std::vector<DispatchTypes::GraphicsOptions>& options) const
+{
+    bool success = false;
+
+    if (parameters.empty())
+    {
+        options.push_back(DefaultGraphicsOption);
+        success = true;
+    }
+    else
+    {
+        for (const auto& p : parameters)
+        {
+            options.push_back((DispatchTypes::GraphicsOptions)p);
+        }
+        success = true;
+    }
+
+    // If we were unable to process the string, and there's a TTY attached to us,
+    //      trigger the state machine to flush the string to the terminal.
+    if (_pfnFlushToTerminal != nullptr && !success)
+    {
+        success = _pfnFlushToTerminal();
+    }
+
+    return success;
+}
+
+// Routine Description:
+// - Retrieves the erase type parameter for an upcoming operation.
+// Arguments:
+// - parameters - The parameters to parse
+// - eraseType - Receives the erase type parameter
+// Return Value:
+// - True if we successfully pulled an erase type from the parameters we've stored. False otherwise.
+bool OutputStateMachineEngine::_GetEraseOperation(const std::basic_string_view<size_t> parameters,
+                                                  DispatchTypes::EraseType& eraseType) const noexcept
+{
+    bool success = false; // If we have too many parameters or don't know what to do with the given value, return false.
+    eraseType = DefaultEraseType; // if we fail, just put the default type in.
+
+    if (parameters.empty())
+    {
+        // Empty parameter sequences should use the default
+        eraseType = DefaultEraseType;
+        success = true;
+    }
+    else if (parameters.size() == 1)
+    {
+        // If there's one parameter, attempt to match it to the values we accept.
+        const auto param = static_cast<DispatchTypes::EraseType>(til::at(parameters, 0));
+
+        switch (param)
+        {
+        case DispatchTypes::EraseType::ToEnd:
+        case DispatchTypes::EraseType::FromBeginning:
+        case DispatchTypes::EraseType::All:
+        case DispatchTypes::EraseType::Scrollback:
+            eraseType = param;
+            success = true;
+            break;
+        }
+    }
+
+    return success;
+}
+
+// Routine Description:
+// - Retrieves a distance for a cursor operation from the parameter pool stored during Param actions.
+// Arguments:
+// - parameters - The parameters to parse
+// - distance - Receives the distance
+// Return Value:
+// - True if we successfully pulled the cursor distance from the parameters we've stored. False otherwise.
+bool OutputStateMachineEngine::_GetCursorDistance(const std::basic_string_view<size_t> parameters,
+                                                  size_t& distance) const noexcept
+{
+    bool success = false;
+    distance = DefaultCursorDistance;
+
+    if (parameters.empty())
+    {
+        // Empty parameter sequences should use the default
+        success = true;
+    }
+    else if (parameters.size() == 1)
+    {
+        // If there's one parameter, use it.
+        distance = til::at(parameters, 0);
+        success = true;
+    }
+
+    // Distances of 0 should be changed to 1.
+    if (distance == 0)
+    {
+        distance = DefaultCursorDistance;
+    }
+
+    return success;
+}
+
+// Routine Description:
+// - Retrieves a distance for a scroll operation from the parameter pool stored during Param actions.
+// Arguments:
+// - parameters - The parameters to parse
+// - distance - Receives the distance
+// Return Value:
+// - True if we successfully pulled the scroll distance from the parameters we've stored. False otherwise.
+bool OutputStateMachineEngine::_GetScrollDistance(const std::basic_string_view<size_t> parameters,
+                                                  size_t& distance) const noexcept
+{
+    bool success = false;
+    distance = DefaultScrollDistance;
+
+    if (parameters.empty())
+    {
+        // Empty parameter sequences should use the default
+        success = true;
+    }
+    else if (parameters.size() == 1)
+    {
+        // If there's one parameter, use it.
+        distance = til::at(parameters, 0);
+        success = true;
+    }
+
+    // Distances of 0 should be changed to 1.
+    if (distance == 0)
+    {
+        distance = DefaultScrollDistance;
+    }
+
+    return success;
+}
+
+// Routine Description:
+// - Retrieves a width for the console window from the parameter pool stored during Param actions.
+// Arguments:
+// - parameters - The parameters to parse
+// - consoleWidth - Receives the width
+// Return Value:
+// - True if we successfully pulled the width from the parameters we've stored. False otherwise.
+bool OutputStateMachineEngine::_GetConsoleWidth(const std::basic_string_view<size_t> parameters,
+                                                size_t& consoleWidth) const noexcept
+{
+    bool success = false;
+    consoleWidth = DefaultConsoleWidth;
+
+    if (parameters.empty())
+    {
+        // Empty parameter sequences should use the default
+        success = true;
+    }
+    else if (parameters.size() == 1)
+    {
+        // If there's one parameter, use it.
+        consoleWidth = til::at(parameters, 0);
+        success = true;
+    }
+
+    // Distances of 0 should be changed to 80.
+    if (consoleWidth == 0)
+    {
+        consoleWidth = DefaultConsoleWidth;
+    }
+
+    return success;
+}
+
+// Routine Description:
+// - Retrieves an X/Y coordinate pair for a cursor operation from the parameter pool stored during Param actions.
+// Arguments:
+// - parameters - The parameters to parse
+// - line - Receives the Y/Line/Row position
+// - column - Receives the X/Column position
+// Return Value:
+// - True if we successfully pulled the cursor coordinates from the parameters we've stored. False otherwise.
+bool OutputStateMachineEngine::_GetXYPosition(const std::basic_string_view<size_t> parameters,
+                                              size_t& line,
+                                              size_t& column) const noexcept
+{
+    bool success = false;
+    line = DefaultLine;
+    column = DefaultColumn;
+
+    if (parameters.empty())
+    {
+        // Empty parameter sequences should use the default
+        success = true;
+    }
+    else if (parameters.size() == 1)
+    {
+        // If there's only one param, leave the default for the column, and retrieve the specified row.
+        line = til::at(parameters, 0);
+        success = true;
+    }
+    else if (parameters.size() == 2)
+    {
+        // If there are exactly two parameters, use them.
+        line = til::at(parameters, 0);
+        column = til::at(parameters, 1);
+        success = true;
+    }
+
+    // Distances of 0 should be changed to 1.
+    if (line == 0)
+    {
+        line = DefaultLine;
+    }
+
+    if (column == 0)
+    {
+        column = DefaultColumn;
+    }
+
+    return success;
+}
+
+// Routine Description:
+// - Retrieves a top and bottom pair for setting the margins from the parameter pool stored during Param actions
+// Arguments:
+// - parameters - The parameters to parse
+// - topMargin - Receives the top margin
+// - bottomMargin - Receives the bottom margin
+// Return Value:
+// - True if we successfully pulled the margin settings from the parameters we've stored. False otherwise.
+bool OutputStateMachineEngine::_GetTopBottomMargins(const std::basic_string_view<size_t> parameters,
+                                                    size_t& topMargin,
+                                                    size_t& bottomMargin) const noexcept
+{
+    // Notes:                           (input -> state machine out)
+    // having only a top param is legal         ([3;r   -> 3,0)
+    // having only a bottom param is legal      ([;3r   -> 0,3)
+    // having neither uses the defaults         ([;r [r -> 0,0)
+    // an illegal combo (eg, 3;2r) is ignored
+
+    bool success = false;
+    topMargin = DefaultTopMargin;
+    bottomMargin = DefaultBottomMargin;
+
+    if (parameters.empty())
+    {
+        // Empty parameter sequences should use the default
+        success = true;
+    }
+    else if (parameters.size() == 1)
+    {
+        topMargin = til::at(parameters, 0);
+        success = true;
+    }
+    else if (parameters.size() == 2)
+    {
+        // If there are exactly two parameters, use them.
+        topMargin = til::at(parameters, 0);
+        bottomMargin = til::at(parameters, 1);
+        success = true;
+    }
+
+    if (bottomMargin > 0 && bottomMargin < topMargin)
+    {
+        success = false;
+    }
+    return success;
+}
+// Routine Description:
+// - Retrieves the status type parameter for an upcoming device query operation
+// Arguments:
+// - parameters - The parameters to parse
+// - statusType - Receives the Status Type parameter
+// Return Value:
+// - True if we successfully found a device operation in the parameters stored. False otherwise.
+bool OutputStateMachineEngine::_GetDeviceStatusOperation(const std::basic_string_view<size_t> parameters,
+                                                         DispatchTypes::AnsiStatusType& statusType) const noexcept
+{
+    bool success = false;
+    statusType = static_cast<DispatchTypes::AnsiStatusType>(0);
+
+    if (parameters.size() == 1)
+    {
+        // If there's one parameter, attempt to match it to the values we accept.
+        const auto param = til::at(parameters, 0);
+
+        switch (param)
+        {
+        // This looks kinda silly, but I want the parser to reject (success = false) any status types we haven't put here.
+        case (unsigned short)DispatchTypes::AnsiStatusType::CPR_CursorPositionReport:
+            statusType = DispatchTypes::AnsiStatusType::CPR_CursorPositionReport;
+            success = true;
+            break;
+        }
+    }
+
+    return success;
+}
+
+// Routine Description:
+// - Retrieves the listed private mode params be set/reset by DECSET/DECRST
+// Arguments:
+// - parameters - The parameters to parse
+// - privateModes - Space that will be filled with valid params from the PrivateModeParams enum
+// Return Value:
+// - True if we successfully retrieved an array of private mode params from the parameters we've stored. False otherwise.
+bool OutputStateMachineEngine::_GetPrivateModeParams(const std::basic_string_view<size_t> parameters,
+                                                     std::vector<DispatchTypes::PrivateModeParams>& privateModes) const
+{
+    bool success = false;
+    // Can't just set nothing at all
+    if (parameters.size() > 0)
+    {
+        for (const auto& p : parameters)
+        {
+            privateModes.push_back((DispatchTypes::PrivateModeParams)p);
+        }
+        success = true;
+    }
+    return success;
+}
+
+// - Verifies that no parameters were parsed for the current CSI sequence
+// Arguments:
+// - parameters - The parameters to parse
+// Return Value:
+// - True if there were no parameters. False otherwise.
+bool OutputStateMachineEngine::_VerifyHasNoParameters(const std::basic_string_view<size_t> parameters) const noexcept
+{
+    return parameters.empty();
+}
+
+// Routine Description:
+// - Validates that we received the correct parameter sequence for the Device Attributes command.
+// - For DA, we should have received either NO parameters or just one 0 parameter. Anything else is not acceptable.
+// Arguments:
+// - parameters - The parameters to parse
+// Return Value:
+// - True if the DA params were valid. False otherwise.
+bool OutputStateMachineEngine::_VerifyDeviceAttributesParams(const std::basic_string_view<size_t> parameters) const noexcept
+{
+    bool success = false;
+
+    if (parameters.empty())
+    {
+        success = true;
+    }
+    else if (parameters.size() == 1)
+    {
+        if (til::at(parameters, 0) == 0)
+        {
+            success = true;
+        }
+    }
+
+    return success;
+}
+
+// Routine Description:
+// - Null terminates, then returns, the string that we've collected as part of the OSC string.
+// Arguments:
+// - string - Osc String input
+// - title - Where to place the Osc String to use as a title.
+// Return Value:
+// - True if there was a title to output. (a title with length=0 is still valid)
+bool OutputStateMachineEngine::_GetOscTitle(const std::wstring_view string,
+                                            std::wstring& title) const
+{
+    title = string;
+
+    return !string.empty();
+}
+
+// Routine Description:
+// - Retrieves a distance for a tab operation from the parameter pool stored during Param actions.
+// Arguments:
+// - parameters - The parameters to parse
+// - distance - Receives the distance
+// Return Value:
+// - True if we successfully pulled the tab distance from the parameters we've stored. False otherwise.
+bool OutputStateMachineEngine::_GetTabDistance(const std::basic_string_view<size_t> parameters,
+                                               size_t& distance) const noexcept
+{
+    bool success = false;
+    distance = DefaultTabDistance;
+
+    if (parameters.empty())
+    {
+        // Empty parameter sequences should use the default
+        success = true;
+    }
+    else if (parameters.size() == 1)
+    {
+        // If there's one parameter, use it.
+        distance = til::at(parameters, 0);
+        success = true;
+    }
+
+    // Distances of 0 should be changed to 1.
+    if (distance == 0)
+    {
+        distance = DefaultTabDistance;
+    }
+
+    return success;
+}
+
+// Routine Description:
+// - Retrieves the type of tab clearing operation from the parameter pool stored during Param actions.
+// Arguments:
+// - parameters - The parameters to parse
+// - clearType - Receives the clear type
+// Return Value:
+// - True if we successfully pulled the tab clear type from the parameters we've stored. False otherwise.
+bool OutputStateMachineEngine::_GetTabClearType(const std::basic_string_view<size_t> parameters,
+                                                size_t& clearType) const noexcept
+{
+    bool success = false;
+    clearType = DefaultTabClearType;
+
+    if (parameters.empty())
+    {
+        // Empty parameter sequences should use the default
+        success = true;
+    }
+    else if (parameters.size() == 1)
+    {
+        // If there's one parameter, use it.
+        clearType = til::at(parameters, 0);
+        success = true;
+    }
+    return success;
+}
+
+// Routine Description:
+// - Retrieves a designate charset type from the intermediate we've stored. False otherwise.
+// Arguments:
+// - intermediate - Intermediate character in the sequence
+// - designateType - Receives the designate type.
+// Return Value:
+// - True if we successfully pulled the designate type from the intermediate we've stored. False otherwise.
+bool OutputStateMachineEngine::_GetDesignateType(const wchar_t intermediate,
+                                                 DesignateCharsetTypes& designateType) const noexcept
+{
+    bool success = false;
+    designateType = DefaultDesignateCharsetType;
+
+    switch (intermediate)
+    {
+    case '(':
+        designateType = DesignateCharsetTypes::G0;
+        success = true;
+        break;
+    case ')':
+    case '-':
+        designateType = DesignateCharsetTypes::G1;
+        success = true;
+        break;
+    case '*':
+    case '.':
+        designateType = DesignateCharsetTypes::G2;
+        success = true;
+        break;
+    case '+':
+    case '/':
+        designateType = DesignateCharsetTypes::G3;
+        success = true;
+        break;
+    }
+
+    return success;
+}
+
+// Routine Description:
+// - Returns true if the engine should dispatch on the last charater of a string
+//      always, even if the sequence hasn't normally dispatched.
+//   If this is false, the engine will persist its state across calls to
+//      ProcessString, and dispatch only at the end of the sequence.
+// Return Value:
+// - True iff we should manually dispatch on the last character of a string.
+bool OutputStateMachineEngine::FlushAtEndOfString() const noexcept
+{
+    return false;
+}
+
+// Routine Description:
+// - Returns true if the engine should dispatch control characters in the Escape
+//      state. Typically, control characters are immediately executed in the
+//      Escape state without returning to ground. If this returns true, the
+//      state machine will instead call ActionExecuteFromEscape and then enter
+//      the Ground state when a control character is encountered in the escape
+//      state.
+// Return Value:
+// - True iff we should return to the Ground state when the state machine
+//      encounters a Control (C0) character in the Escape state.
+bool OutputStateMachineEngine::DispatchControlCharsFromEscape() const noexcept
+{
+    return false;
+}
+
+// Routine Description:
+// - Returns false if the engine wants to be able to collect intermediate
+//   characters in the Escape state. We do want to buffer characters as
+//   intermediates. We need them for things like Designate G0 Character Set
+// Return Value:
+// - True iff we should dispatch in the Escape state when we encounter a
+//   Intermediate character.
+bool OutputStateMachineEngine::DispatchIntermediatesFromEscape() const noexcept
+{
+    return false;
+}
+
+// Routine Description:
+// - Converts a hex character to its equivalent integer value.
+// Arguments:
+// - wch - Character to convert.
+// - value - recieves the int value of the char
+// Return Value:
+// - true iff the character is a hex character.
+bool OutputStateMachineEngine::s_HexToUint(const wchar_t wch,
+                                           unsigned int& value) noexcept
+{
+    value = 0;
+    bool success = false;
+    if (wch >= L'0' && wch <= L'9')
+    {
+        value = wch - L'0';
+        success = true;
+    }
+    else if (wch >= L'A' && wch <= L'F')
+    {
+        value = (wch - L'A') + 10;
+        success = true;
+    }
+    else if (wch >= L'a' && wch <= L'f')
+    {
+        value = (wch - L'a') + 10;
+        success = true;
+    }
+    return success;
+}
+
+#pragma warning(push)
+#pragma warning(disable : 26497) // We don't use any of these "constexprable" functions in that fashion
+
+// Routine Description:
+// - Determines if a character is a valid number character, 0-9.
+// Arguments:
+// - wch - Character to check.
+// Return Value:
+// - True if it is. False if it isn't.
+static constexpr bool _isNumber(const wchar_t wch) noexcept
+{
+    return wch >= L'0' && wch <= L'9'; // 0x30 - 0x39
+}
+
+// Routine Description:
+// - Determines if a character is a valid hex character, 0-9a-fA-F.
+// Arguments:
+// - wch - Character to check.
+// Return Value:
+// - True if it is. False if it isn't.
+static constexpr bool _isHexNumber(const wchar_t wch) noexcept
+{
+    return (wch >= L'0' && wch <= L'9') || // 0x30 - 0x39
+           (wch >= L'A' && wch <= L'F') ||
+           (wch >= L'a' && wch <= L'f');
+}
+
+#pragma warning(pop)
+
+// Routine Description:
+// - Given a color spec string, attempts to parse the color that's encoded.
+//   The only supported spec currently is the following:
+//      spec: a color in the following format:
+//          "rgb:<red>/<green>/<blue>"
+//          where <color> is one or two hex digits, upper or lower case.
+// Arguments:
+// - string - The string containing the color spec string to parse.
+// - rgb - recieves the color that we parsed
+// Return Value:
+// - True if a color was successfully parsed
+bool OutputStateMachineEngine::s_ParseColorSpec(const std::wstring_view string,
+                                                DWORD& rgb) noexcept
+{
+    bool foundRGB = false;
+    bool foundValidColorSpec = false;
+    std::array<unsigned int, 3> colorValues = { 0 };
+    bool success = false;
+    // We can have anywhere between [11,15] characters
+    // 9 "rgb:h/h/h"
+    // 12 "rgb:hh/hh/hh"
+    // Any fewer cannot be valid, and any more will be too many.
+    // Return early in this case.
+    //      We'll still have to bounds check when parsing the hh/hh/hh values
+    if (string.size() < 9 || string.size() > 12)
+    {
+        return false;
+    }
+
+    // Now we look for "rgb:"
+    // Other colorspaces are theoretically possible, but we don't support them.
+
+    auto curr = string.cbegin();
+    if ((*curr++ == L'r') &&
+        (*curr++ == L'g') &&
+        (*curr++ == L'b') &&
+        (*curr++ == L':'))
+    {
+        foundRGB = true;
+    }
+
+    if (foundRGB)
+    {
+        // Colorspecs are up to hh/hh/hh, for 1-2 h's
+        for (size_t component = 0; component < 3; component++)
+        {
+            bool foundColor = false;
+            auto& value = colorValues.at(component);
+            for (size_t i = 0; i < 3; i++)
+            {
+                const wchar_t wch = *curr++;
+
+                if (_isHexNumber(wch))
+                {
+                    value *= 16;
+                    unsigned int intVal = 0;
+                    if (s_HexToUint(wch, intVal))
+                    {
+                        value += intVal;
+                    }
+                    else
+                    {
+                        // Encountered something weird oh no
+                        foundColor = false;
+                        break;
+                    }
+                    // If we're on the blue component, we're not going to see a /.
+                    // Break out once we hit the end.
+                    if (component == 2 && curr >= string.cend())
+                    {
+                        foundValidColorSpec = true;
+                        break;
+                    }
+                }
+                else if (wch == L'/')
+                {
+                    // Break this component, and start the next one.
+                    foundColor = true;
+                    break;
+                }
+                else
+                {
+                    // Encountered something weird oh no
+                    foundColor = false;
+                    break;
+                }
+            }
+            if (!foundColor || curr >= string.cend())
+            {
+                // Indicates there was a some error parsing color
+                //  or we're at the end of the string.
+                break;
+            }
+        }
+    }
+    // Only if we find a valid colorspec can we pass it out successfully.
+    if (foundValidColorSpec)
+    {
+        DWORD color = RGB(LOBYTE(colorValues.at(0)),
+                          LOBYTE(colorValues.at(1)),
+                          LOBYTE(colorValues.at(2)));
+
+        rgb = color;
+        success = true;
+    }
+    return success;
+}
+
+// Routine Description:
+// - OSC 4 ; c ; spec ST
+//      c: the index of the ansi color table
+//      spec: a color in the following format:
+//          "rgb:<red>/<green>/<blue>"
+//          where <color> is two hex digits
+// Arguments:
+// - string - the Osc String to parse
+// - tableIndex - recieves the table index
+// - rgb - recieves the color that we parsed in the format: 0x00BBGGRR
+// Return Value:
+// - True if a table index and color was parsed successfully. False otherwise.
+bool OutputStateMachineEngine::_GetOscSetColorTable(const std::wstring_view string,
+                                                    size_t& tableIndex,
+                                                    DWORD& rgb) const noexcept
+{
+    tableIndex = 0;
+    rgb = 0;
+    size_t _TableIndex = 0;
+
+    bool foundTableIndex = false;
+    bool success = false;
+    // We can have anywhere between [11,16] characters
+    // 11 "#;rgb:h/h/h"
+    // 16 "###;rgb:hh/hh/hh"
+    // Any fewer cannot be valid, and any more will be too many.
+    // Return early in this case.
+    //      We'll still have to bounds check when parsing the hh/hh/hh values
+    if (string.size() < 11 || string.size() > 16)
+    {
+        return false;
+    }
+
+    // First try to get the table index, a number between [0,256]
+    size_t current = 0;
+    for (size_t i = 0; i < 4; i++)
+    {
+        const wchar_t wch = string.at(current);
+        if (_isNumber(wch))
+        {
+            _TableIndex *= 10;
+            _TableIndex += wch - L'0';
+
+            ++current;
+        }
+        else if (wch == L';' && i > 0)
+        {
+            // We need to explicitly pass in a number, we can't default to 0 if
+            //  there's no param
+            ++current;
+            foundTableIndex = true;
+            break;
+        }
+        else
+        {
+            // Found an unexpected character, fail.
+            break;
+        }
+    }
+    // Now we look for "rgb:"
+    // Other colorspaces are theoretically possible, but we don't support them.
+    if (foundTableIndex)
+    {
+        DWORD color = 0;
+        success = s_ParseColorSpec(string.substr(current), color);
+
+        if (success)
+        {
+            tableIndex = _TableIndex;
+            rgb = color;
+        }
+    }
+
+    return success;
+}
+
+// Routine Description:
+// - OSC 10, 11, 12 ; spec ST
+//      spec: a color in the following format:
+//          "rgb:<red>/<green>/<blue>"
+//          where <color> is two hex digits
+// Arguments:
+// - string - the Osc String to parse
+// - rgb - recieves the color that we parsed in the format: 0x00BBGGRR
+// Return Value:
+// - True if a table index and color was parsed successfully. False otherwise.
+bool OutputStateMachineEngine::_GetOscSetColor(const std::wstring_view string,
+                                               DWORD& rgb) const noexcept
+{
+    rgb = 0;
+
+    bool success = false;
+
+    DWORD color = 0;
+    success = s_ParseColorSpec(string, color);
+
+    if (success)
+    {
+        rgb = color;
+    }
+
+    return success;
+}
+
+// Method Description:
+// - Retrieves the type of window manipulation operation from the parameter pool
+//      stored during Param actions.
+//  This is kept seperate from the input version, as there may be
+//      codes that are supported in one direction but not the other.
+// Arguments:
+// - parameters - The parameters to parse
+// - function - Receives the function type
+// Return Value:
+// - True iff we successfully pulled the function type from the parameters
+bool OutputStateMachineEngine::_GetWindowManipulationType(const std::basic_string_view<size_t> parameters,
+                                                          unsigned int& function) const noexcept
+{
+    bool success = false;
+    function = DefaultWindowManipulationType;
+
+    if (parameters.size() > 0)
+    {
+        switch (til::at(parameters, 0))
+        {
+        case DispatchTypes::WindowManipulationType::RefreshWindow:
+            function = DispatchTypes::WindowManipulationType::RefreshWindow;
+            success = true;
+            break;
+        case DispatchTypes::WindowManipulationType::ResizeWindowInCharacters:
+            function = DispatchTypes::WindowManipulationType::ResizeWindowInCharacters;
+            success = true;
+            break;
+        default:
+            success = false;
+            break;
+        }
+    }
+
+    return success;
+}
+
+// Routine Description:
+// - Retrieves the cursor style from the parameter list
+// Arguments:
+// - parameters - The parameters to parse
+// - cursorStyle - Receives the cursorStyle
+// Return Value:
+// - True if we successfully pulled the cursor style from the parameters we've stored. False otherwise.
+bool OutputStateMachineEngine::_GetCursorStyle(const std::basic_string_view<size_t> parameters,
+                                               DispatchTypes::CursorStyle& cursorStyle) const noexcept
+{
+    bool success = false;
+    cursorStyle = DefaultCursorStyle;
+
+    if (parameters.empty())
+    {
+        // Empty parameter sequences should use the default
+        success = true;
+    }
+    else if (parameters.size() == 1)
+    {
+        // If there's one parameter, use it.
+        cursorStyle = (DispatchTypes::CursorStyle)til::at(parameters, 0);
+        success = true;
+    }
+
+    return success;
+}
+
+// Method Description:
+// - Sets us up to have another terminal acting as the tty instead of conhost.
+//      We'll set a couple members, and if they aren't null, when we get a
+//      sequence we don't understand, we'll pass it along to the terminal
+//      instead of eating it ourselves.
+// Arguments:
+// - pTtyConnection: This is a TerminalOutputConnection that we can write the
+//      sequence we didn't understand to.
+// - pfnFlushToTerminal: This is a callback to the underlying state machine to
+//      trigger it to call ActionPassThroughString with whatever sequence it's
+//      currently processing.
+// Return Value:
+// - <none>
+void OutputStateMachineEngine::SetTerminalConnection(ITerminalOutputConnection* const pTtyConnection,
+                                                     std::function<bool()> pfnFlushToTerminal)
+{
+    this->_pTtyConnection = pTtyConnection;
+    this->_pfnFlushToTerminal = pfnFlushToTerminal;
+}
+
+// Routine Description:
+// - Retrieves a number of times to repeat the last graphical character
+// Arguments:
+// - parameters - The parameters to parse
+// - repeatCount - Receives the repeat count
+// Return Value:
+// - True if we successfully pulled the repeat count from the parameters.
+//   False otherwise.
+bool OutputStateMachineEngine::_GetRepeatCount(std::basic_string_view<size_t> parameters,
+                                               size_t& repeatCount) const noexcept
+{
+    bool success = false;
+    repeatCount = DefaultRepeatCount;
+
+    if (parameters.empty())
+    {
+        // Empty parameter sequences should use the default
+        success = true;
+    }
+    else if (parameters.size() == 1)
+    {
+        // If there's one parameter, use it.
+        repeatCount = til::at(parameters, 0);
+        success = true;
+    }
+
+    // Distances of 0 should be changed to 1.
+    if (repeatCount == 0)
+    {
+        repeatCount = DefaultRepeatCount;
+    }
+
+    return success;
+}
+
+// Method Description:
+// - Clears our last stored character. The last stored character is the last
+//      graphical character we printed, which is reset if any other action is
+//      dispatched.
+// Arguments:
+// - <none>
+// Return Value:
+// - <none>
+void OutputStateMachineEngine::_ClearLastChar() noexcept
+{
+    _lastPrintedChar = AsciiChars::NUL;
+}