// Copyright (c) Microsoft Corporation.
// Licensed under the MIT license.

#pragma once

#include "TerminalPage.g.h"
#include "TerminalTab.h"
#include "AppKeyBindings.h"
#include "TerminalSettings.h"

#include <winrt/Microsoft.Terminal.TerminalControl.h>

#include "AppCommandlineArgs.h"

static constexpr uint32_t DefaultRowsToScroll{ 3 };
static constexpr std::wstring_view TabletInputServiceKey{ L"TabletInputService" };
// fwdecl unittest classes
namespace TerminalAppLocalTests
{
    class TabTests;
    class SettingsTests;
};

namespace winrt::TerminalApp::implementation
{
    enum StartupState : int
    {
        NotInitialized = 0,
        InStartup = 1,
        Initialized = 2
    };

    enum ScrollDirection : int
    {
        ScrollUp = 0,
        ScrollDown = 1
    };

    struct TerminalPage : TerminalPageT<TerminalPage>
    {
    public:
        TerminalPage();

        // This implements shobjidl's IInitializeWithWindow, but due to a XAML Compiler bug we cannot
        // put it in our inheritance graph. https://github.com/microsoft/microsoft-ui-xaml/issues/3331
        STDMETHODIMP Initialize(HWND hwnd);

        winrt::fire_and_forget SetSettings(Microsoft::Terminal::Settings::Model::CascadiaSettings settings, bool needRefreshUI);

        void Create();

        hstring Title();

        void TitlebarClicked();

        float CalcSnappedDimension(const bool widthOrHeight, const float dimension) const;

        winrt::hstring ApplicationDisplayName();
        winrt::hstring ApplicationVersion();

        winrt::hstring ThirdPartyNoticesLink();

        winrt::fire_and_forget CloseWindow();

        void ToggleFocusMode();
        void ToggleFullscreen();
        void ToggleAlwaysOnTop();
        bool FocusMode() const;
        bool Fullscreen() const;
        bool AlwaysOnTop() const;

        void SetStartupActions(std::vector<Microsoft::Terminal::Settings::Model::ActionAndArgs>& actions);
        static std::vector<Microsoft::Terminal::Settings::Model::ActionAndArgs> ConvertExecuteCommandlineToActions(const Microsoft::Terminal::Settings::Model::ExecuteCommandlineArgs& args);

        winrt::TerminalApp::IDialogPresenter DialogPresenter() const;
        void DialogPresenter(winrt::TerminalApp::IDialogPresenter dialogPresenter);

        size_t GetLastActiveControlTaskbarState();
        size_t GetLastActiveControlTaskbarProgress();

        void ShowKeyboardServiceWarning();
        winrt::hstring KeyboardServiceDisabledText();

        winrt::fire_and_forget ProcessStartupActions(Windows::Foundation::Collections::IVector<Microsoft::Terminal::Settings::Model::ActionAndArgs> actions,
                                                     const bool initial,
                                                     const winrt::hstring cwd = L"");

        // -------------------------------- WinRT Events ---------------------------------
        DECLARE_EVENT_WITH_TYPED_EVENT_HANDLER(TitleChanged, _titleChangeHandlers, winrt::Windows::Foundation::IInspectable, winrt::hstring);
        DECLARE_EVENT_WITH_TYPED_EVENT_HANDLER(LastTabClosed, _lastTabClosedHandlers, winrt::Windows::Foundation::IInspectable, winrt::TerminalApp::LastTabClosedEventArgs);
        DECLARE_EVENT_WITH_TYPED_EVENT_HANDLER(SetTitleBarContent, _setTitleBarContentHandlers, winrt::Windows::Foundation::IInspectable, winrt::Windows::UI::Xaml::UIElement);
        DECLARE_EVENT_WITH_TYPED_EVENT_HANDLER(FocusModeChanged, _focusModeChangedHandlers, winrt::Windows::Foundation::IInspectable, winrt::Windows::Foundation::IInspectable);
        DECLARE_EVENT_WITH_TYPED_EVENT_HANDLER(FullscreenChanged, _fullscreenChangedHandlers, winrt::Windows::Foundation::IInspectable, winrt::Windows::Foundation::IInspectable);
        DECLARE_EVENT_WITH_TYPED_EVENT_HANDLER(AlwaysOnTopChanged, _alwaysOnTopChangedHandlers, winrt::Windows::Foundation::IInspectable, winrt::Windows::Foundation::IInspectable);
        DECLARE_EVENT_WITH_TYPED_EVENT_HANDLER(RaiseVisualBell, _raiseVisualBellHandlers, winrt::Windows::Foundation::IInspectable, winrt::Windows::Foundation::IInspectable);
        DECLARE_EVENT_WITH_TYPED_EVENT_HANDLER(SetTaskbarProgress, _setTaskbarProgressHandlers, winrt::Windows::Foundation::IInspectable, winrt::Windows::Foundation::IInspectable);
        TYPED_EVENT(Initialized, winrt::Windows::Foundation::IInspectable, winrt::Windows::UI::Xaml::RoutedEventArgs);

    private:
        friend struct TerminalPageT<TerminalPage>; // for Xaml to bind events
        std::optional<HWND> _hostingHwnd;

        // If you add controls here, but forget to null them either here or in
        // the ctor, you're going to have a bad time. It'll mysteriously fail to
        // activate the app.
        // ALSO: If you add any UIElements as roots here, make sure they're
        // updated in App::_ApplyTheme. The roots currently is _tabRow
        // (which is a root when the tabs are in the titlebar.)
        Microsoft::UI::Xaml::Controls::TabView _tabView{ nullptr };
        TerminalApp::TabRowControl _tabRow{ nullptr };
        Windows::UI::Xaml::Controls::Grid _tabContent{ nullptr };
        Microsoft::UI::Xaml::Controls::SplitButton _newTabButton{ nullptr };

        Microsoft::Terminal::Settings::Model::CascadiaSettings _settings{ nullptr };

        Windows::Foundation::Collections::IObservableVector<TerminalApp::TabBase> _tabs;
        Windows::Foundation::Collections::IObservableVector<TerminalApp::TabBase> _mruTabs;
        static winrt::com_ptr<TerminalTab> _GetTerminalTabImpl(const TerminalApp::TabBase& tab);

        void _UpdateTabIndices();

        TerminalApp::SettingsTab _settingsTab{ nullptr };

        bool _isInFocusMode{ false };
        bool _isFullscreen{ false };
        bool _isAlwaysOnTop{ false };

        bool _rearranging;
        std::optional<int> _rearrangeFrom;
        std::optional<int> _rearrangeTo;
        bool _removing{ false };

        uint32_t _systemRowsToScroll{ DefaultRowsToScroll };

        // use a weak reference to prevent circular dependency with AppLogic
        winrt::weak_ref<winrt::TerminalApp::IDialogPresenter> _dialogPresenter;

        winrt::com_ptr<AppKeyBindings> _bindings{ winrt::make_self<implementation::AppKeyBindings>() };
        winrt::com_ptr<ShortcutActionDispatch> _actionDispatch{ winrt::make_self<implementation::ShortcutActionDispatch>() };

        winrt::Windows::UI::Xaml::Controls::Grid::LayoutUpdated_revoker _layoutUpdatedRevoker;
        StartupState _startupState{ StartupState::NotInitialized };

        Windows::Foundation::Collections::IVector<Microsoft::Terminal::Settings::Model::ActionAndArgs> _startupActions;

        void _ShowAboutDialog();
        winrt::Windows::Foundation::IAsyncOperation<winrt::Windows::UI::Xaml::Controls::ContentDialogResult> _ShowCloseWarningDialog();
        winrt::Windows::Foundation::IAsyncOperation<winrt::Windows::UI::Xaml::Controls::ContentDialogResult> _ShowCloseReadOnlyDialog();
        winrt::Windows::Foundation::IAsyncOperation<winrt::Windows::UI::Xaml::Controls::ContentDialogResult> _ShowMultiLinePasteWarningDialog();
        winrt::Windows::Foundation::IAsyncOperation<winrt::Windows::UI::Xaml::Controls::ContentDialogResult> _ShowLargePasteWarningDialog();

        void _CreateNewTabFlyout();
        void _OpenNewTabDropdown();
        void _OpenNewTab(const Microsoft::Terminal::Settings::Model::NewTerminalArgs& newTerminalArgs);
        void _CreateNewTabFromSettings(GUID profileGuid, TerminalApp::TerminalSettings settings);
        winrt::Microsoft::Terminal::TerminalConnection::ITerminalConnection _CreateConnectionFromSettings(GUID profileGuid, TerminalApp::TerminalSettings settings);

        bool _displayingCloseDialog{ false };
        void _SettingsButtonOnClick(const IInspectable& sender, const Windows::UI::Xaml::RoutedEventArgs& eventArgs);
        void _FeedbackButtonOnClick(const IInspectable& sender, const Windows::UI::Xaml::RoutedEventArgs& eventArgs);
        void _AboutButtonOnClick(const IInspectable& sender, const Windows::UI::Xaml::RoutedEventArgs& eventArgs);
        void _ThirdPartyNoticesOnClick(const IInspectable& sender, const Windows::UI::Xaml::RoutedEventArgs& eventArgs);

        void _KeyDownHandler(Windows::Foundation::IInspectable const& sender, Windows::UI::Xaml::Input::KeyRoutedEventArgs const& e);
        void _SUIPreviewKeyDownHandler(Windows::Foundation::IInspectable const& sender, Windows::UI::Xaml::Input::KeyRoutedEventArgs const& e);
        void _HookupKeyBindings(const Microsoft::Terminal::Settings::Model::KeyMapping& keymap) noexcept;
        void _RegisterActionCallbacks();

        void _UpdateTitle(const TerminalTab& tab);
        void _UpdateTabIcon(TerminalTab& tab);
        void _UpdateTabView();
        void _UpdateTabWidthMode();
        void _UpdateCommandsForPalette();

        static winrt::Windows::Foundation::Collections::IMap<winrt::hstring, Microsoft::Terminal::Settings::Model::Command> _ExpandCommands(Windows::Foundation::Collections::IMapView<winrt::hstring, Microsoft::Terminal::Settings::Model::Command> commandsToExpand,
                                                                                                                                            Windows::Foundation::Collections::IVectorView<Microsoft::Terminal::Settings::Model::Profile> profiles,
                                                                                                                                            Windows::Foundation::Collections::IMapView<winrt::hstring, Microsoft::Terminal::Settings::Model::ColorScheme> schemes);

        void _DuplicateTabViewItem();
        void _RemoveTabViewItem(const Microsoft::UI::Xaml::Controls::TabViewItem& tabViewItem);
        winrt::Windows::Foundation::IAsyncAction _RemoveTab(winrt::TerminalApp::TabBase tab);
        winrt::fire_and_forget _RemoveTabs(const std::vector<winrt::TerminalApp::TabBase> tabs);

        void _RegisterTerminalEvents(Microsoft::Terminal::TerminalControl::TermControl term, TerminalTab& hostingTab);

        void _SelectNextTab(const bool bMoveRight);
        bool _SelectTab(const uint32_t tabIndex);
        void _MoveFocus(const Microsoft::Terminal::Settings::Model::FocusDirection& direction);

        winrt::Microsoft::Terminal::TerminalControl::TermControl _GetActiveControl();
        std::optional<uint32_t> _GetFocusedTabIndex() const noexcept;
        TerminalApp::TabBase _GetFocusedTab() const noexcept;
        winrt::com_ptr<TerminalTab> _GetFocusedTabImpl() const noexcept;

        winrt::fire_and_forget _SetFocusedTabIndex(const uint32_t tabIndex);
        void _CloseFocusedTab();
        winrt::fire_and_forget _CloseFocusedPane();

        winrt::fire_and_forget _RemoveOnCloseRoutine(Microsoft::UI::Xaml::Controls::TabViewItem tabViewItem, winrt::com_ptr<TerminalPage> page);

        // Todo: add more event implementations here
        // MSFT:20641986: Add keybindings for New Window
        void _Scroll(ScrollDirection scrollDirection, const Windows::Foundation::IReference<uint32_t>& rowsToScroll);

        void _SplitPane(const Microsoft::Terminal::Settings::Model::SplitState splitType,
                        const Microsoft::Terminal::Settings::Model::SplitType splitMode = Microsoft::Terminal::Settings::Model::SplitType::Manual,
                        const float splitSize = 0.5f,
                        const Microsoft::Terminal::Settings::Model::NewTerminalArgs& newTerminalArgs = nullptr);
        void _ResizePane(const Microsoft::Terminal::Settings::Model::ResizeDirection& direction);

        void _ScrollPage(ScrollDirection scrollDirection);
        void _ScrollToBufferEdge(ScrollDirection scrollDirection);
        void _SetAcceleratorForMenuItem(Windows::UI::Xaml::Controls::MenuFlyoutItem& menuItem, const winrt::Microsoft::Terminal::TerminalControl::KeyChord& keyChord);

        winrt::fire_and_forget _CopyToClipboardHandler(const IInspectable sender, const winrt::Microsoft::Terminal::TerminalControl::CopyToClipboardEventArgs copiedData);
        winrt::fire_and_forget _PasteFromClipboardHandler(const IInspectable sender,
                                                          const Microsoft::Terminal::TerminalControl::PasteFromClipboardEventArgs eventArgs);

        void _OpenHyperlinkHandler(const IInspectable sender, const Microsoft::Terminal::TerminalControl::OpenHyperlinkEventArgs eventArgs);
        bool _IsUriSupported(const winrt::Windows::Foundation::Uri& parsedUri);

        void _ShowCouldNotOpenDialog(winrt::hstring reason, winrt::hstring uri);
        bool _CopyText(const bool singleLine, const Windows::Foundation::IReference<Microsoft::Terminal::TerminalControl::CopyFormat>& formats);

        void _SetTaskbarProgressHandler(const IInspectable sender, const IInspectable eventArgs);

        void _PasteText();

        void _ControlNoticeRaisedHandler(const IInspectable sender, const Microsoft::Terminal::TerminalControl::NoticeEventArgs eventArgs);
        void _ShowControlNoticeDialog(const winrt::hstring& title, const winrt::hstring& message);

        fire_and_forget _LaunchSettings(const Microsoft::Terminal::Settings::Model::SettingsTarget target);

        void _OnTabClick(const IInspectable& sender, const Windows::UI::Xaml::Input::PointerRoutedEventArgs& eventArgs);
        void _OnTabSelectionChanged(const IInspectable& sender, const Windows::UI::Xaml::Controls::SelectionChangedEventArgs& eventArgs);
        void _OnTabItemsChanged(const IInspectable& sender, const Windows::Foundation::Collections::IVectorChangedEventArgs& eventArgs);
        void _OnContentSizeChanged(const IInspectable& /*sender*/, Windows::UI::Xaml::SizeChangedEventArgs const& e);
        void _OnTabCloseRequested(const IInspectable& sender, const Microsoft::UI::Xaml::Controls::TabViewTabCloseRequestedEventArgs& eventArgs);
        void _OnFirstLayout(const IInspectable& sender, const IInspectable& eventArgs);
        void _UpdatedSelectedTab(const int32_t index);

        void _OnDispatchCommandRequested(const IInspectable& sender, const Microsoft::Terminal::Settings::Model::Command& command);
        void _OnCommandLineExecutionRequested(const IInspectable& sender, const winrt::hstring& commandLine);
        void _OnSwitchToTabRequested(const IInspectable& sender, const winrt::TerminalApp::TabBase& tab);

        void _Find();

        winrt::fire_and_forget _RefreshUIForSettingsReload();

        void _SetNonClientAreaColors(const Windows::UI::Color& selectedTabColor);
        void _ClearNonClientAreaColors();
        void _SetNewTabButtonColor(const Windows::UI::Color& color, const Windows::UI::Color& accentColor);
        void _ClearNewTabButtonColor();

        void _CompleteInitialization();

        void _CommandPaletteClosed(const IInspectable& sender, const Windows::UI::Xaml::RoutedEventArgs& eventArgs);

        void _UnZoomIfNeeded();

        void _OpenSettingsUI();

        static int _ComputeScrollDelta(ScrollDirection scrollDirection, const uint32_t rowsToScroll);
        static uint32_t _ReadSystemRowsToScroll();

        void _UpdateMRUTab(const uint32_t index);

        void _TryMoveTab(const uint32_t currentTabIndex, const int32_t suggestedNewTabIndex);

        bool _shouldMouseVanish{ false };
        bool _isMouseHidden{ false };
        Windows::UI::Core::CoreCursor _defaultPointerCursor{ nullptr };
        void _HidePointerCursorHandler(const IInspectable& sender, const IInspectable& eventArgs);
        void _RestorePointerCursorHandler(const IInspectable& sender, const IInspectable& eventArgs);

#pragma region ActionHandlers
        // These are all defined in AppActionHandlers.cpp
        void _HandleOpenNewTabDropdown(const IInspectable& sender, const Microsoft::Terminal::Settings::Model::ActionEventArgs& args);
        void _HandleDuplicateTab(const IInspectable& sender, const Microsoft::Terminal::Settings::Model::ActionEventArgs& args);
        void _HandleCloseTab(const IInspectable& sender, const Microsoft::Terminal::Settings::Model::ActionEventArgs& args);
        void _HandleClosePane(const IInspectable& sender, const Microsoft::Terminal::Settings::Model::ActionEventArgs& args);
        void _HandleScrollUp(const IInspectable& sender, const Microsoft::Terminal::Settings::Model::ActionEventArgs& args);
        void _HandleScrollDown(const IInspectable& sender, const Microsoft::Terminal::Settings::Model::ActionEventArgs& args);
        void _HandleNextTab(const IInspectable& sender, const Microsoft::Terminal::Settings::Model::ActionEventArgs& args);
        void _HandlePrevTab(const IInspectable& sender, const Microsoft::Terminal::Settings::Model::ActionEventArgs& args);
        void _HandleSendInput(const IInspectable& sender, const Microsoft::Terminal::Settings::Model::ActionEventArgs& args);
        void _HandleSplitPane(const IInspectable& sender, const Microsoft::Terminal::Settings::Model::ActionEventArgs& args);
        void _HandleTogglePaneZoom(const IInspectable& sender, const Microsoft::Terminal::Settings::Model::ActionEventArgs& args);
        void _HandleScrollUpPage(const IInspectable& sender, const Microsoft::Terminal::Settings::Model::ActionEventArgs& args);
        void _HandleScrollDownPage(const IInspectable& sender, const Microsoft::Terminal::Settings::Model::ActionEventArgs& args);
        void _HandleScrollToTop(const IInspectable& sender, const Microsoft::Terminal::Settings::Model::ActionEventArgs& args);
        void _HandleScrollToBottom(const IInspectable& sender, const Microsoft::Terminal::Settings::Model::ActionEventArgs& args);
        void _HandleOpenSettings(const IInspectable& sender, const Microsoft::Terminal::Settings::Model::ActionEventArgs& args);
        void _HandlePasteText(const IInspectable& sender, const Microsoft::Terminal::Settings::Model::ActionEventArgs& args);
        void _HandleNewTab(const IInspectable& sender, const Microsoft::Terminal::Settings::Model::ActionEventArgs& args);
        void _HandleSwitchToTab(const IInspectable& sender, const Microsoft::Terminal::Settings::Model::ActionEventArgs& args);
        void _HandleResizePane(const IInspectable& sender, const Microsoft::Terminal::Settings::Model::ActionEventArgs& args);
        void _HandleMoveFocus(const IInspectable& sender, const Microsoft::Terminal::Settings::Model::ActionEventArgs& args);
        void _HandleCopyText(const IInspectable& sender, const Microsoft::Terminal::Settings::Model::ActionEventArgs& args);
        void _HandleCloseWindow(const IInspectable&, const Microsoft::Terminal::Settings::Model::ActionEventArgs& args);
        void _HandleAdjustFontSize(const IInspectable& sender, const Microsoft::Terminal::Settings::Model::ActionEventArgs& args);
        void _HandleFind(const IInspectable& sender, const Microsoft::Terminal::Settings::Model::ActionEventArgs& args);
        void _HandleResetFontSize(const IInspectable& sender, const Microsoft::Terminal::Settings::Model::ActionEventArgs& args);
        void _HandleToggleShaderEffects(const IInspectable& sender, const Microsoft::Terminal::Settings::Model::ActionEventArgs& args);
        void _HandleToggleFocusMode(const IInspectable& sender, const Microsoft::Terminal::Settings::Model::ActionEventArgs& args);
        void _HandleToggleFullscreen(const IInspectable& sender, const Microsoft::Terminal::Settings::Model::ActionEventArgs& args);
        void _HandleToggleAlwaysOnTop(const IInspectable& sender, const Microsoft::Terminal::Settings::Model::ActionEventArgs& args);
        void _HandleSetColorScheme(const IInspectable& sender, const Microsoft::Terminal::Settings::Model::ActionEventArgs& args);
        void _HandleSetTabColor(const IInspectable& sender, const Microsoft::Terminal::Settings::Model::ActionEventArgs& args);
        void _HandleOpenTabColorPicker(const IInspectable& sender, const Microsoft::Terminal::Settings::Model::ActionEventArgs& args);
        void _HandleRenameTab(const IInspectable& sender, const Microsoft::Terminal::Settings::Model::ActionEventArgs& args);
        void _HandleOpenTabRenamer(const IInspectable& sender, const Microsoft::Terminal::Settings::Model::ActionEventArgs& args);
        void _HandleExecuteCommandline(const IInspectable& sender, const Microsoft::Terminal::Settings::Model::ActionEventArgs& args);
        void _HandleToggleCommandPalette(const IInspectable& sender, const Microsoft::Terminal::Settings::Model::ActionEventArgs& args);
        void _HandleCloseOtherTabs(const IInspectable& sender, const Microsoft::Terminal::Settings::Model::ActionEventArgs& args);
        void _HandleCloseTabsAfter(const IInspectable& sender, const Microsoft::Terminal::Settings::Model::ActionEventArgs& args);
        void _HandleOpenTabSearch(const IInspectable& sender, const Microsoft::Terminal::Settings::Model::ActionEventArgs& args);
        void _HandleMoveTab(const IInspectable& sender, const Microsoft::Terminal::Settings::Model::ActionEventArgs& args);
        void _HandleBreakIntoDebugger(const IInspectable& sender, const Microsoft::Terminal::Settings::Model::ActionEventArgs& args);
        void _HandleFindMatch(const IInspectable& sender, const Microsoft::Terminal::Settings::Model::ActionEventArgs& args);
        void _HandleTogglePaneReadOnly(const IInspectable& sender, const Microsoft::Terminal::Settings::Model::ActionEventArgs& args);
<<<<<<< HEAD
        void _HandleToggleInputBroadcast(const IInspectable& sender, const Microsoft::Terminal::Settings::Model::ActionEventArgs& args);
=======
        void _HandleNewWindow(const IInspectable& sender, const Microsoft::Terminal::Settings::Model::ActionEventArgs& args);
>>>>>>> d1bf0fcd

        // Make sure to hook new actions up in _RegisterActionCallbacks!
#pragma endregion

        friend class TerminalAppLocalTests::TabTests;
        friend class TerminalAppLocalTests::SettingsTests;
    };
}

namespace winrt::TerminalApp::factory_implementation
{
    struct TerminalPage : TerminalPageT<TerminalPage, implementation::TerminalPage>
    {
    };
}<|MERGE_RESOLUTION|>--- conflicted
+++ resolved
@@ -319,11 +319,8 @@
         void _HandleBreakIntoDebugger(const IInspectable& sender, const Microsoft::Terminal::Settings::Model::ActionEventArgs& args);
         void _HandleFindMatch(const IInspectable& sender, const Microsoft::Terminal::Settings::Model::ActionEventArgs& args);
         void _HandleTogglePaneReadOnly(const IInspectable& sender, const Microsoft::Terminal::Settings::Model::ActionEventArgs& args);
-<<<<<<< HEAD
+        void _HandleNewWindow(const IInspectable& sender, const Microsoft::Terminal::Settings::Model::ActionEventArgs& args);
         void _HandleToggleInputBroadcast(const IInspectable& sender, const Microsoft::Terminal::Settings::Model::ActionEventArgs& args);
-=======
-        void _HandleNewWindow(const IInspectable& sender, const Microsoft::Terminal::Settings::Model::ActionEventArgs& args);
->>>>>>> d1bf0fcd
 
         // Make sure to hook new actions up in _RegisterActionCallbacks!
 #pragma endregion
