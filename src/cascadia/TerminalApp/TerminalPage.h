// Copyright (c) Microsoft Corporation.
// Licensed under the MIT license.

#pragma once

#include "winrt/Microsoft.UI.Xaml.Controls.h"

#include "TerminalPage.g.h"
#include "Tab.h"
#include "CascadiaSettings.h"
#include "Profile.h"

#include <winrt/Windows.Foundation.Collections.h>
#include <winrt/Microsoft.Terminal.TerminalControl.h>
#include <winrt/Microsoft.Terminal.TerminalConnection.h>
#include <winrt/Microsoft.UI.Xaml.Controls.Primitives.h>
#include <winrt/Windows.ApplicationModel.DataTransfer.h>
#include <winrt/Microsoft.UI.Xaml.XamlTypeInfo.h>

namespace winrt::TerminalApp::implementation
{
    struct TerminalPage : TerminalPageT<TerminalPage>
    {
    public:
        TerminalPage();

        void SetSettings(std::shared_ptr<::TerminalApp::CascadiaSettings> settings, bool needRefreshUI);

        void Create();

        hstring Title();

        void ShowOkDialog(const winrt::hstring& titleKey, const winrt::hstring& contentKey);

        void TitlebarClicked();

        void CloseWindow();

        // -------------------------------- WinRT Events ---------------------------------
        DECLARE_EVENT_WITH_TYPED_EVENT_HANDLER(TitleChanged, _titleChangeHandlers, winrt::Windows::Foundation::IInspectable, winrt::hstring);
        DECLARE_EVENT_WITH_TYPED_EVENT_HANDLER(LastTabClosed, _lastTabClosedHandlers, winrt::Windows::Foundation::IInspectable, winrt::TerminalApp::LastTabClosedEventArgs);
        DECLARE_EVENT_WITH_TYPED_EVENT_HANDLER(SetTitleBarContent, _setTitleBarContentHandlers, winrt::Windows::Foundation::IInspectable, winrt::Windows::UI::Xaml::UIElement);
        DECLARE_EVENT_WITH_TYPED_EVENT_HANDLER(ShowDialog, _showDialogHandlers, winrt::Windows::Foundation::IInspectable, winrt::Windows::UI::Xaml::Controls::ContentDialog);
        DECLARE_EVENT_WITH_TYPED_EVENT_HANDLER(ToggleFullscreen, _toggleFullscreenHandlers, winrt::Windows::Foundation::IInspectable, winrt::TerminalApp::ToggleFullscreenEventArgs);

    private:
        // If you add controls here, but forget to null them either here or in
        // the ctor, you're going to have a bad time. It'll mysteriously fail to
        // activate the app.
        // ALSO: If you add any UIElements as roots here, make sure they're
        // updated in App::_ApplyTheme. The roots currently is _tabRow
        // (which is a root when the tabs are in the titlebar.)
        Microsoft::UI::Xaml::Controls::TabView _tabView{ nullptr };
        TerminalApp::TabRowControl _tabRow{ nullptr };
        Windows::UI::Xaml::Controls::Grid _tabContent{ nullptr };
        Microsoft::UI::Xaml::Controls::SplitButton _newTabButton{ nullptr };

        std::shared_ptr<::TerminalApp::CascadiaSettings> _settings{ nullptr };

        std::vector<std::shared_ptr<Tab>> _tabs;

        bool _isFullscreen{ false };

        bool _rearranging;
        std::optional<int> _rearrangeFrom;
        std::optional<int> _rearrangeTo;

        void _ShowAboutDialog();
        void _ShowCloseWarningDialog();

        void _CreateNewTabFlyout();
        void _OpenNewTabDropdown();
        void _OpenNewTab(std::optional<int> profileIndex);
        void _CreateNewTabFromSettings(GUID profileGuid, winrt::Microsoft::Terminal::Settings::TerminalSettings settings);
        winrt::Microsoft::Terminal::TerminalConnection::ITerminalConnection _CreateConnectionFromSettings(GUID profileGuid, winrt::Microsoft::Terminal::Settings::TerminalSettings settings);

        void _SettingsButtonOnClick(const IInspectable& sender, const Windows::UI::Xaml::RoutedEventArgs& eventArgs);
        void _FeedbackButtonOnClick(const IInspectable& sender, const Windows::UI::Xaml::RoutedEventArgs& eventArgs);
        void _AboutButtonOnClick(const IInspectable& sender, const Windows::UI::Xaml::RoutedEventArgs& eventArgs);
        void _CloseWarningPrimaryButtonOnClick(Windows::UI::Xaml::Controls::ContentDialog sender, Windows::UI::Xaml::Controls::ContentDialogButtonClickEventArgs eventArgs);

        void _HookupKeyBindings(TerminalApp::AppKeyBindings bindings) noexcept;

        void _UpdateTitle(std::shared_ptr<Tab> tab);
        void _UpdateTabIcon(std::shared_ptr<Tab> tab);
        void _UpdateTabView();
        void _DuplicateTabViewItem();
        void _RemoveTabViewItem(const Microsoft::UI::Xaml::Controls::TabViewItem& tabViewItem);
        void _RemoveTabViewItemByIndex(uint32_t tabIndex);

        void _RegisterTerminalEvents(Microsoft::Terminal::TerminalControl::TermControl term, std::shared_ptr<Tab> hostingTab);

        void _SelectNextTab(const bool bMoveRight);
        bool _SelectTab(const int tabIndex);
        void _MoveFocus(const Direction& direction);

        winrt::Microsoft::Terminal::TerminalControl::TermControl _GetActiveControl();
        int _GetFocusedTabIndex() const;
        void _SetFocusedTabIndex(int tabIndex);
        void _CloseFocusedTab();
        void _CloseFocusedPane();
        void _CloseAllTabs();

        // Todo: add more event implementations here
        // MSFT:20641986: Add keybindings for New Window
        void _Scroll(int delta);
        void _SplitVertical(const std::optional<GUID>& profileGuid);
        void _SplitHorizontal(const std::optional<GUID>& profileGuid);
        void _SplitPane(const Pane::SplitState splitType, const std::optional<GUID>& profileGuid);
        void _ResizePane(const Direction& direction);
        void _ScrollPage(int delta);
        void _SetAcceleratorForMenuItem(Windows::UI::Xaml::Controls::MenuFlyoutItem& menuItem, const winrt::Microsoft::Terminal::Settings::KeyChord& keyChord);

        void _CopyToClipboardHandler(const IInspectable& sender, const winrt::Microsoft::Terminal::TerminalControl::CopyToClipboardEventArgs& copiedData);
        void _PasteFromClipboardHandler(const IInspectable& sender,
                                        const Microsoft::Terminal::TerminalControl::PasteFromClipboardEventArgs& eventArgs);
        bool _CopyText(const bool trimTrailingWhitespace);
        void _PasteText();
        static fire_and_forget PasteFromClipboard(winrt::Microsoft::Terminal::TerminalControl::PasteFromClipboardEventArgs eventArgs);

        fire_and_forget _LaunchSettings(const bool openDefaults);

        void _OnTabClick(const IInspectable& sender, const Windows::UI::Xaml::Input::PointerRoutedEventArgs& eventArgs);
        void _OnTabSelectionChanged(const IInspectable& sender, const Windows::UI::Xaml::Controls::SelectionChangedEventArgs& eventArgs);
        void _OnTabItemsChanged(const IInspectable& sender, const Windows::Foundation::Collections::IVectorChangedEventArgs& eventArgs);
        void _OnContentSizeChanged(const IInspectable& /*sender*/, Windows::UI::Xaml::SizeChangedEventArgs const& e);
        void _OnTabCloseRequested(const IInspectable& sender, const Microsoft::UI::Xaml::Controls::TabViewTabCloseRequestedEventArgs& eventArgs);

        void _ShowFind();

        void _RefreshUIForSettingsReload();

        void _ToggleFullscreen();

#pragma region ActionHandlers
        // These are all defined in AppActionHandlers.cpp
        void _HandleOpenNewTabDropdown(const IInspectable& sender, const TerminalApp::ActionEventArgs& args);
        void _HandleDuplicateTab(const IInspectable& sender, const TerminalApp::ActionEventArgs& args);
        void _HandleCloseTab(const IInspectable& sender, const TerminalApp::ActionEventArgs& args);
        void _HandleClosePane(const IInspectable& sender, const TerminalApp::ActionEventArgs& args);
        void _HandleScrollUp(const IInspectable& sender, const TerminalApp::ActionEventArgs& args);
        void _HandleScrollDown(const IInspectable& sender, const TerminalApp::ActionEventArgs& args);
        void _HandleNextTab(const IInspectable& sender, const TerminalApp::ActionEventArgs& args);
        void _HandlePrevTab(const IInspectable& sender, const TerminalApp::ActionEventArgs& args);
        void _HandleSplitVertical(const IInspectable& sender, const TerminalApp::ActionEventArgs& args);
        void _HandleSplitHorizontal(const IInspectable& sender, const TerminalApp::ActionEventArgs& args);
        void _HandleScrollUpPage(const IInspectable& sender, const TerminalApp::ActionEventArgs& args);
        void _HandleScrollDownPage(const IInspectable& sender, const TerminalApp::ActionEventArgs& args);
        void _HandleOpenSettings(const IInspectable& sender, const TerminalApp::ActionEventArgs& args);
        void _HandlePasteText(const IInspectable& sender, const TerminalApp::ActionEventArgs& args);
        void _HandleNewTab(const IInspectable& sender, const TerminalApp::ActionEventArgs& args);
        void _HandleSwitchToTab(const IInspectable& sender, const TerminalApp::ActionEventArgs& args);
        void _HandleResizePane(const IInspectable& sender, const TerminalApp::ActionEventArgs& args);
        void _HandleMoveFocus(const IInspectable& sender, const TerminalApp::ActionEventArgs& args);
        void _HandleCopyText(const IInspectable& sender, const TerminalApp::ActionEventArgs& args);
        void _HandleCloseWindow(const IInspectable&, const TerminalApp::ActionEventArgs& args);
        void _HandleAdjustFontSize(const IInspectable& sender, const TerminalApp::ActionEventArgs& args);
<<<<<<< HEAD
        void _HandleShowFind(const IInspectable& /*sender*/, const TerminalApp::ActionEventArgs& args);
=======
        void _HandleResetFontSize(const IInspectable& sender, const TerminalApp::ActionEventArgs& args);
>>>>>>> 901a1e1a
        void _HandleToggleFullscreen(const IInspectable& sender, const TerminalApp::ActionEventArgs& args);
#pragma endregion
    };
}

namespace winrt::TerminalApp::factory_implementation
{
    struct TerminalPage : TerminalPageT<TerminalPage, implementation::TerminalPage>
    {
    };
}<|MERGE_RESOLUTION|>--- conflicted
+++ resolved
@@ -155,11 +155,8 @@
         void _HandleCopyText(const IInspectable& sender, const TerminalApp::ActionEventArgs& args);
         void _HandleCloseWindow(const IInspectable&, const TerminalApp::ActionEventArgs& args);
         void _HandleAdjustFontSize(const IInspectable& sender, const TerminalApp::ActionEventArgs& args);
-<<<<<<< HEAD
         void _HandleShowFind(const IInspectable& /*sender*/, const TerminalApp::ActionEventArgs& args);
-=======
         void _HandleResetFontSize(const IInspectable& sender, const TerminalApp::ActionEventArgs& args);
->>>>>>> 901a1e1a
         void _HandleToggleFullscreen(const IInspectable& sender, const TerminalApp::ActionEventArgs& args);
 #pragma endregion
     };
