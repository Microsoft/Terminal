--- conflicted
+++ resolved
@@ -9,13 +9,10 @@
     {
         String Title { get; set; };
         Boolean IsPaneZoomed { get; set; };
-<<<<<<< HEAD
         Double RenamerMaxWidth { get; set; };
-=======
         Boolean IsProgressRingActive { get; set; };
         Boolean IsProgressRingIndeterminate { get; set; };
         UInt32 ProgressValue { get; set; };
->>>>>>> fcca88ab
 
         TabHeaderControl();
         void BeginRename();
