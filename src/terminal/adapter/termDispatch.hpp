--- conflicted
+++ resolved
@@ -1,125 +1,121 @@
-// Copyright (c) Microsoft Corporation.
-// Licensed under the MIT license.
-
-/*
-Module Name:
-- termDispatch.hpp
-
-Abstract:
-- This is a useful default implementation of all of the ITermDispatch callbacks.
-    Fails on every callback, but handy for tests.
-*/
-#include "ITermDispatch.hpp"
-#pragma once
-
-namespace Microsoft::Console::VirtualTerminal
-{
-    class TermDispatch;
-};
-
-class Microsoft::Console::VirtualTerminal::TermDispatch : public Microsoft::Console::VirtualTerminal::ITermDispatch
-{
-public:
-    void Execute(const wchar_t wchControl) override = 0;
-    void Print(const wchar_t wchPrintable) override = 0;
-    void PrintString(const std::wstring_view string) override = 0;
-
-    bool CursorUp(const size_t /*distance*/) noexcept override { return false; } // CUU
-    bool CursorDown(const size_t /*distance*/) noexcept override { return false; } // CUD
-    bool CursorForward(const size_t /*distance*/) noexcept override { return false; } // CUF
-    bool CursorBackward(const size_t /*distance*/) noexcept override { return false; } // CUB, BS
-    bool CursorNextLine(const size_t /*distance*/) noexcept override { return false; } // CNL
-    bool CursorPrevLine(const size_t /*distance*/) noexcept override { return false; } // CPL
-    bool CursorHorizontalPositionAbsolute(const size_t /*column*/) noexcept override { return false; } // HPA, CHA
-    bool VerticalLinePositionAbsolute(const size_t /*line*/) noexcept override { return false; } // VPA
-    bool HorizontalPositionRelative(const size_t /*distance*/) noexcept override { return false; } // HPR
-    bool VerticalPositionRelative(const size_t /*distance*/) noexcept override { return false; } // VPR
-    bool CursorPosition(const size_t /*line*/, const size_t /*column*/) noexcept override { return false; } // CUP, HVP
-    bool CursorSaveState() noexcept override { return false; } // DECSC
-    bool CursorRestoreState() noexcept override { return false; } // DECRC
-    bool CursorVisibility(const bool /*isVisible*/) noexcept override { return false; } // DECTCEM
-    bool InsertCharacter(const size_t /*count*/) noexcept override { return false; } // ICH
-    bool DeleteCharacter(const size_t /*count*/) noexcept override { return false; } // DCH
-    bool ScrollUp(const size_t /*distance*/) noexcept override { return false; } // SU
-    bool ScrollDown(const size_t /*distance*/) noexcept override { return false; } // SD
-    bool InsertLine(const size_t /*distance*/) noexcept override { return false; } // IL
-    bool DeleteLine(const size_t /*distance*/) noexcept override { return false; } // DL
-    bool SetColumns(const size_t /*columns*/) noexcept override { return false; } // DECCOLM
-    bool SetCursorKeysMode(const bool /*applicationMode*/) noexcept override { return false; } // DECCKM
-    bool SetKeypadMode(const bool /*applicationMode*/) noexcept override { return false; } // DECKPAM, DECKPNM
-    bool EnableWin32InputMode(const bool /*win32InputMode*/) noexcept override { return false; } // win32-input-mode
-    bool EnableCursorBlinking(const bool /*enable*/) noexcept override { return false; } // ATT610
-    bool SetAnsiMode(const bool /*ansiMode*/) noexcept override { return false; } // DECANM
-    bool SetScreenMode(const bool /*reverseMode*/) noexcept override { return false; } // DECSCNM
-    bool SetOriginMode(const bool /*relativeMode*/) noexcept override { return false; }; // DECOM
-    bool SetAutoWrapMode(const bool /*wrapAtEOL*/) noexcept override { return false; }; // DECAWM
-    bool SetTopBottomScrollingMargins(const size_t /*topMargin*/, const size_t /*bottomMargin*/) noexcept override { return false; } // DECSTBM
-    bool WarningBell() noexcept override { return false; } // BEL
-    bool CarriageReturn() noexcept override { return false; } // CR
-    bool LineFeed(const DispatchTypes::LineFeedType /*lineFeedType*/) noexcept override { return false; } // IND, NEL, LF, FF, VT
-    bool ReverseLineFeed() noexcept override { return false; } // RI
-    bool SetWindowTitle(std::wstring_view /*title*/) noexcept override { return false; } // OscWindowTitle
-    bool UseAlternateScreenBuffer() noexcept override { return false; } // ASBSET
-    bool UseMainScreenBuffer() noexcept override { return false; } // ASBRST
-    bool HorizontalTabSet() noexcept override { return false; } // HTS
-    bool ForwardTab(const size_t /*numTabs*/) noexcept override { return false; } // CHT, HT
-    bool BackwardsTab(const size_t /*numTabs*/) noexcept override { return false; } // CBT
-    bool TabClear(const DispatchTypes::TabClearType /*clearType*/) noexcept override { return false; } // TBC
-    bool EnableDECCOLMSupport(const bool /*enabled*/) noexcept override { return false; } // ?40
-    bool EnableVT200MouseMode(const bool /*enabled*/) noexcept override { return false; } // ?1000
-    bool EnableUTF8ExtendedMouseMode(const bool /*enabled*/) noexcept override { return false; } // ?1005
-    bool EnableSGRExtendedMouseMode(const bool /*enabled*/) noexcept override { return false; } // ?1006
-    bool EnableButtonEventMouseMode(const bool /*enabled*/) noexcept override { return false; } // ?1002
-    bool EnableAnyEventMouseMode(const bool /*enabled*/) noexcept override { return false; } // ?1003
-    bool EnableAlternateScroll(const bool /*enabled*/) noexcept override { return false; } // ?1007
-    bool SetColorTableEntry(const size_t /*tableIndex*/, const DWORD /*color*/) noexcept override { return false; } // OSCColorTable
-    bool SetDefaultForeground(const DWORD /*color*/) noexcept override { return false; } // OSCDefaultForeground
-    bool SetDefaultBackground(const DWORD /*color*/) noexcept override { return false; } // OSCDefaultBackground
-
-    bool EraseInDisplay(const DispatchTypes::EraseType /* eraseType*/) noexcept override { return false; } // ED
-    bool EraseInLine(const DispatchTypes::EraseType /* eraseType*/) noexcept override { return false; } // EL
-    bool EraseCharacters(const size_t /*numChars*/) noexcept override { return false; } // ECH
-
-    bool SetGraphicsRendition(const VTParameters /*options*/) noexcept override { return false; } // SGR
-
-    bool SetMode(const DispatchTypes::ModeParams /*param*/) noexcept override { return false; } // DECSET
-
-    bool ResetMode(const DispatchTypes::ModeParams /*param*/) noexcept override { return false; } // DECRST
-
-    bool DeviceStatusReport(const DispatchTypes::AnsiStatusType /*statusType*/) noexcept override { return false; } // DSR, DSR-OS, DSR-CPR
-    bool DeviceAttributes() noexcept override { return false; } // DA1
-    bool SecondaryDeviceAttributes() noexcept override { return false; } // DA2
-    bool TertiaryDeviceAttributes() noexcept override { return false; } // DA3
-    bool Vt52DeviceAttributes() noexcept override { return false; } // VT52 Identify
-    bool RequestTerminalParameters(const DispatchTypes::ReportingPermission /*permission*/) noexcept override { return false; } // DECREQTPARM
-
-    bool DesignateCodingSystem(const VTID /*codingSystem*/) noexcept override { return false; } // DOCS
-    bool Designate94Charset(const size_t /*gsetNumber*/, const VTID /*charset*/) noexcept override { return false; } // SCS
-    bool Designate96Charset(const size_t /*gsetNumber*/, const VTID /*charset*/) noexcept override { return false; } // SCS
-    bool LockingShift(const size_t /*gsetNumber*/) noexcept override { return false; } // LS0, LS1, LS2, LS3
-    bool LockingShiftRight(const size_t /*gsetNumber*/) noexcept override { return false; } // LS1R, LS2R, LS3R
-    bool SingleShift(const size_t /*gsetNumber*/) noexcept override { return false; } // SS2, SS3
-
-    bool SoftReset() noexcept override { return false; } // DECSTR
-    bool HardReset() noexcept override { return false; } // RIS
-    bool ScreenAlignmentPattern() noexcept override { return false; } // DECALN
-
-    bool SetCursorStyle(const DispatchTypes::CursorStyle /*cursorStyle*/) noexcept override { return false; } // DECSCUSR
-    bool SetCursorColor(const COLORREF /*color*/) noexcept override { return false; } // OSCSetCursorColor, OSCResetCursorColor
-
-    bool SetClipboard(std::wstring_view /*content*/) noexcept override { return false; } // OscSetClipboard
-
-    // DTTERM_WindowManipulation
-    bool WindowManipulation(const DispatchTypes::WindowManipulationType /*function*/,
-                            const VTParameter /*parameter1*/,
-                            const VTParameter /*parameter2*/) noexcept override { return false; }
-
-    bool AddHyperlink(const std::wstring_view /*uri*/, const std::wstring_view /*params*/) noexcept override { return false; }
-    bool EndHyperlink() noexcept override { return false; }
-
-<<<<<<< HEAD
-    bool SetTaskbarProgress(const size_t /*state*/, const size_t /*progress*/) noexcept override { return false; }
-=======
-    bool DoConEmuAction(const std::wstring_view /*string*/) noexcept override { return false; }
->>>>>>> 2a2f6b32
-};
+// Copyright (c) Microsoft Corporation.
+// Licensed under the MIT license.
+
+/*
+Module Name:
+- termDispatch.hpp
+
+Abstract:
+- This is a useful default implementation of all of the ITermDispatch callbacks.
+    Fails on every callback, but handy for tests.
+*/
+#include "ITermDispatch.hpp"
+#pragma once
+
+namespace Microsoft::Console::VirtualTerminal
+{
+    class TermDispatch;
+};
+
+class Microsoft::Console::VirtualTerminal::TermDispatch : public Microsoft::Console::VirtualTerminal::ITermDispatch
+{
+public:
+    void Execute(const wchar_t wchControl) override = 0;
+    void Print(const wchar_t wchPrintable) override = 0;
+    void PrintString(const std::wstring_view string) override = 0;
+
+    bool CursorUp(const size_t /*distance*/) noexcept override { return false; } // CUU
+    bool CursorDown(const size_t /*distance*/) noexcept override { return false; } // CUD
+    bool CursorForward(const size_t /*distance*/) noexcept override { return false; } // CUF
+    bool CursorBackward(const size_t /*distance*/) noexcept override { return false; } // CUB, BS
+    bool CursorNextLine(const size_t /*distance*/) noexcept override { return false; } // CNL
+    bool CursorPrevLine(const size_t /*distance*/) noexcept override { return false; } // CPL
+    bool CursorHorizontalPositionAbsolute(const size_t /*column*/) noexcept override { return false; } // HPA, CHA
+    bool VerticalLinePositionAbsolute(const size_t /*line*/) noexcept override { return false; } // VPA
+    bool HorizontalPositionRelative(const size_t /*distance*/) noexcept override { return false; } // HPR
+    bool VerticalPositionRelative(const size_t /*distance*/) noexcept override { return false; } // VPR
+    bool CursorPosition(const size_t /*line*/, const size_t /*column*/) noexcept override { return false; } // CUP, HVP
+    bool CursorSaveState() noexcept override { return false; } // DECSC
+    bool CursorRestoreState() noexcept override { return false; } // DECRC
+    bool CursorVisibility(const bool /*isVisible*/) noexcept override { return false; } // DECTCEM
+    bool InsertCharacter(const size_t /*count*/) noexcept override { return false; } // ICH
+    bool DeleteCharacter(const size_t /*count*/) noexcept override { return false; } // DCH
+    bool ScrollUp(const size_t /*distance*/) noexcept override { return false; } // SU
+    bool ScrollDown(const size_t /*distance*/) noexcept override { return false; } // SD
+    bool InsertLine(const size_t /*distance*/) noexcept override { return false; } // IL
+    bool DeleteLine(const size_t /*distance*/) noexcept override { return false; } // DL
+    bool SetColumns(const size_t /*columns*/) noexcept override { return false; } // DECCOLM
+    bool SetCursorKeysMode(const bool /*applicationMode*/) noexcept override { return false; } // DECCKM
+    bool SetKeypadMode(const bool /*applicationMode*/) noexcept override { return false; } // DECKPAM, DECKPNM
+    bool EnableWin32InputMode(const bool /*win32InputMode*/) noexcept override { return false; } // win32-input-mode
+    bool EnableCursorBlinking(const bool /*enable*/) noexcept override { return false; } // ATT610
+    bool SetAnsiMode(const bool /*ansiMode*/) noexcept override { return false; } // DECANM
+    bool SetScreenMode(const bool /*reverseMode*/) noexcept override { return false; } // DECSCNM
+    bool SetOriginMode(const bool /*relativeMode*/) noexcept override { return false; }; // DECOM
+    bool SetAutoWrapMode(const bool /*wrapAtEOL*/) noexcept override { return false; }; // DECAWM
+    bool SetTopBottomScrollingMargins(const size_t /*topMargin*/, const size_t /*bottomMargin*/) noexcept override { return false; } // DECSTBM
+    bool WarningBell() noexcept override { return false; } // BEL
+    bool CarriageReturn() noexcept override { return false; } // CR
+    bool LineFeed(const DispatchTypes::LineFeedType /*lineFeedType*/) noexcept override { return false; } // IND, NEL, LF, FF, VT
+    bool ReverseLineFeed() noexcept override { return false; } // RI
+    bool SetWindowTitle(std::wstring_view /*title*/) noexcept override { return false; } // OscWindowTitle
+    bool UseAlternateScreenBuffer() noexcept override { return false; } // ASBSET
+    bool UseMainScreenBuffer() noexcept override { return false; } // ASBRST
+    bool HorizontalTabSet() noexcept override { return false; } // HTS
+    bool ForwardTab(const size_t /*numTabs*/) noexcept override { return false; } // CHT, HT
+    bool BackwardsTab(const size_t /*numTabs*/) noexcept override { return false; } // CBT
+    bool TabClear(const DispatchTypes::TabClearType /*clearType*/) noexcept override { return false; } // TBC
+    bool EnableDECCOLMSupport(const bool /*enabled*/) noexcept override { return false; } // ?40
+    bool EnableVT200MouseMode(const bool /*enabled*/) noexcept override { return false; } // ?1000
+    bool EnableUTF8ExtendedMouseMode(const bool /*enabled*/) noexcept override { return false; } // ?1005
+    bool EnableSGRExtendedMouseMode(const bool /*enabled*/) noexcept override { return false; } // ?1006
+    bool EnableButtonEventMouseMode(const bool /*enabled*/) noexcept override { return false; } // ?1002
+    bool EnableAnyEventMouseMode(const bool /*enabled*/) noexcept override { return false; } // ?1003
+    bool EnableAlternateScroll(const bool /*enabled*/) noexcept override { return false; } // ?1007
+    bool SetColorTableEntry(const size_t /*tableIndex*/, const DWORD /*color*/) noexcept override { return false; } // OSCColorTable
+    bool SetDefaultForeground(const DWORD /*color*/) noexcept override { return false; } // OSCDefaultForeground
+    bool SetDefaultBackground(const DWORD /*color*/) noexcept override { return false; } // OSCDefaultBackground
+
+    bool EraseInDisplay(const DispatchTypes::EraseType /* eraseType*/) noexcept override { return false; } // ED
+    bool EraseInLine(const DispatchTypes::EraseType /* eraseType*/) noexcept override { return false; } // EL
+    bool EraseCharacters(const size_t /*numChars*/) noexcept override { return false; } // ECH
+
+    bool SetGraphicsRendition(const VTParameters /*options*/) noexcept override { return false; } // SGR
+
+    bool SetMode(const DispatchTypes::ModeParams /*param*/) noexcept override { return false; } // DECSET
+
+    bool ResetMode(const DispatchTypes::ModeParams /*param*/) noexcept override { return false; } // DECRST
+
+    bool DeviceStatusReport(const DispatchTypes::AnsiStatusType /*statusType*/) noexcept override { return false; } // DSR, DSR-OS, DSR-CPR
+    bool DeviceAttributes() noexcept override { return false; } // DA1
+    bool SecondaryDeviceAttributes() noexcept override { return false; } // DA2
+    bool TertiaryDeviceAttributes() noexcept override { return false; } // DA3
+    bool Vt52DeviceAttributes() noexcept override { return false; } // VT52 Identify
+    bool RequestTerminalParameters(const DispatchTypes::ReportingPermission /*permission*/) noexcept override { return false; } // DECREQTPARM
+
+    bool DesignateCodingSystem(const VTID /*codingSystem*/) noexcept override { return false; } // DOCS
+    bool Designate94Charset(const size_t /*gsetNumber*/, const VTID /*charset*/) noexcept override { return false; } // SCS
+    bool Designate96Charset(const size_t /*gsetNumber*/, const VTID /*charset*/) noexcept override { return false; } // SCS
+    bool LockingShift(const size_t /*gsetNumber*/) noexcept override { return false; } // LS0, LS1, LS2, LS3
+    bool LockingShiftRight(const size_t /*gsetNumber*/) noexcept override { return false; } // LS1R, LS2R, LS3R
+    bool SingleShift(const size_t /*gsetNumber*/) noexcept override { return false; } // SS2, SS3
+
+    bool SoftReset() noexcept override { return false; } // DECSTR
+    bool HardReset() noexcept override { return false; } // RIS
+    bool ScreenAlignmentPattern() noexcept override { return false; } // DECALN
+
+    bool SetCursorStyle(const DispatchTypes::CursorStyle /*cursorStyle*/) noexcept override { return false; } // DECSCUSR
+    bool SetCursorColor(const COLORREF /*color*/) noexcept override { return false; } // OSCSetCursorColor, OSCResetCursorColor
+
+    bool SetClipboard(std::wstring_view /*content*/) noexcept override { return false; } // OscSetClipboard
+
+    // DTTERM_WindowManipulation
+    bool WindowManipulation(const DispatchTypes::WindowManipulationType /*function*/,
+                            const VTParameter /*parameter1*/,
+                            const VTParameter /*parameter2*/) noexcept override { return false; }
+
+    bool AddHyperlink(const std::wstring_view /*uri*/, const std::wstring_view /*params*/) noexcept override { return false; }
+    bool EndHyperlink() noexcept override { return false; }
+
+    bool DoConEmuAction(const std::wstring_view /*string*/) noexcept override { return false; }
+};