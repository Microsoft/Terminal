--- conflicted
+++ resolved
@@ -31,12 +31,8 @@
         Windows::Foundation::Collections::IObservableVector<winrt::TerminalApp::FilteredCommand> FilteredActions();
 
         void SetCommands(Windows::Foundation::Collections::IVector<Microsoft::Terminal::Settings::Model::Command> const& actions);
-<<<<<<< HEAD
         void SetTabs(Windows::Foundation::Collections::IObservableVector<winrt::TerminalApp::TabBase> const& tabs);
         void SetMRUTabs(Windows::Foundation::Collections::IObservableVector<winrt::TerminalApp::TabBase> const& tabs);
-=======
-        void SetTabs(Windows::Foundation::Collections::IVector<winrt::TerminalApp::TabBase> const& tabs, const bool clearList);
->>>>>>> b8e6b8e2
         void SetKeyBindings(Microsoft::Terminal::TerminalControl::IKeyBindings bindings);
 
         void EnableCommandPaletteMode(Microsoft::Terminal::Settings::Model::CommandPaletteLaunchMode const launchMode);
@@ -61,10 +57,6 @@
         OBSERVABLE_GETSET_PROPERTY(winrt::hstring, ControlName, _PropertyChangedHandlers);
         OBSERVABLE_GETSET_PROPERTY(winrt::hstring, ParentCommandName, _PropertyChangedHandlers);
         OBSERVABLE_GETSET_PROPERTY(winrt::hstring, ParsedCommandLineText, _PropertyChangedHandlers);
-
-        TYPED_EVENT(SwitchToTabRequested, winrt::TerminalApp::CommandPalette, winrt::TerminalApp::TabBase);
-        TYPED_EVENT(CommandLineExecutionRequested, winrt::TerminalApp::CommandPalette, winrt::hstring);
-        TYPED_EVENT(DispatchCommandRequested, winrt::TerminalApp::CommandPalette, Microsoft::Terminal::Settings::Model::Command);
 
         TYPED_EVENT(SwitchToTabRequested, winrt::TerminalApp::CommandPalette, winrt::TerminalApp::TabBase);
         TYPED_EVENT(CommandLineExecutionRequested, winrt::TerminalApp::CommandPalette, winrt::hstring);
