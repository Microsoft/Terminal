﻿<?xml version="1.0" encoding="utf-8"?>
<Project ToolsVersion="4.0" xmlns="http://schemas.microsoft.com/developer/msbuild/2003">
  <ItemGroup>
    <Filter Include="Source Files">
      <UniqueIdentifier>{4FC737F1-C7A5-4376-A066-2A32D752A3FF}</UniqueIdentifier>
      <Extensions>cpp;c;cc;cxx;def;odl;idl;hpj;bat;asm;asmx</Extensions>
    </Filter>
    <Filter Include="Header Files">
      <UniqueIdentifier>{93995380-89BD-4b04-88EB-625FBE52ECFB}</UniqueIdentifier>
      <Extensions>h;hh;hpp;hxx;hm;inl;inc;xsd</Extensions>
    </Filter>
    <Filter Include="Resource Files">
      <UniqueIdentifier>{77DA6AB6-F800-4c08-8B7A-83BB121AAD01}</UniqueIdentifier>
      <Extensions>rc;ico;cur;bmp;dlg;rc2;rct;bin;rgs;gif;jpg;jpeg;jpe;resx;tiff;tif;png;wav;mfcribbon-ms</Extensions>
    </Filter>
  </ItemGroup>
  <ItemGroup>
    <ClCompile Include="..\convert.cpp">
      <Filter>Source Files</Filter>
    </ClCompile>
    <ClCompile Include="..\MouseEvent.cpp">
      <Filter>Source Files</Filter>
    </ClCompile>
    <ClCompile Include="..\FocusEvent.cpp">
      <Filter>Source Files</Filter>
    </ClCompile>
    <ClCompile Include="..\IInputEvent.cpp">
      <Filter>Source Files</Filter>
    </ClCompile>
    <ClCompile Include="..\KeyEvent.cpp">
      <Filter>Source Files</Filter>
    </ClCompile>
    <ClCompile Include="..\MenuEvent.cpp">
      <Filter>Source Files</Filter>
    </ClCompile>
    <ClCompile Include="..\ModifierKeyState.cpp">
      <Filter>Source Files</Filter>
    </ClCompile>
    <ClCompile Include="..\Viewport.cpp">
      <Filter>Source Files</Filter>
    </ClCompile>
    <ClCompile Include="..\WindowBufferSizeEvent.cpp">
      <Filter>Source Files</Filter>
    </ClCompile>
    <ClCompile Include="..\precomp.cpp">
      <Filter>Source Files</Filter>
    </ClCompile>
    <ClCompile Include="..\CodepointWidthDetector.cpp">
      <Filter>Source Files</Filter>
    </ClCompile>
    <ClCompile Include="..\GlyphWidth.cpp">
      <Filter>Source Files</Filter>
    </ClCompile>
    <ClCompile Include="..\Utf16Parser.cpp">
      <Filter>Source Files</Filter>
    </ClCompile>
    <ClCompile Include="..\utils.cpp">
      <Filter>Source Files</Filter>
    </ClCompile>
    <ClCompile Include="..\UTF8OutPipeReader.cpp">
      <Filter>Source Files</Filter>
    </ClCompile>
    <ClCompile Include="..\ScreenInfoUiaProviderBase.cpp">
      <Filter>Source Files</Filter>
    </ClCompile>
    <ClCompile Include="..\UiaTextRangeBase.cpp">
      <Filter>Source Files</Filter>
    </ClCompile>
    <ClCompile Include="..\WindowUiaProviderBase.cpp">
      <Filter>Source Files</Filter>
    </ClCompile>
    <ClCompile Include="..\ThemeUtils.cpp">
      <Filter>Source Files</Filter>
    </ClCompile>
  </ItemGroup>
  <ItemGroup>
    <ClInclude Include="..\inc\IInputEvent.hpp">
      <Filter>Header Files</Filter>
    </ClInclude>
    <ClInclude Include="..\inc\Viewport.hpp">
      <Filter>Header Files</Filter>
    </ClInclude>
    <ClInclude Include="..\inc\convert.hpp">
      <Filter>Header Files</Filter>
    </ClInclude>
    <ClInclude Include="..\precomp.h">
      <Filter>Header Files</Filter>
    </ClInclude>
    <ClInclude Include="..\inc\CodepointWidthDetector.hpp">
      <Filter>Header Files</Filter>
    </ClInclude>
    <ClInclude Include="..\inc\Utf16Parser.hpp">
      <Filter>Header Files</Filter>
    </ClInclude>
    <ClInclude Include="..\inc\GlyphWidth.hpp">
      <Filter>Header Files</Filter>
    </ClInclude>
    <ClInclude Include="..\inc\UTF8OutPipeReader.hpp">
      <Filter>Header Files</Filter>
    </ClInclude>
    <ClInclude Include="..\IConsoleWindow.hpp">
      <Filter>Header Files</Filter>
    </ClInclude>
    <ClInclude Include="..\UiaTextRangeBase.hpp">
      <Filter>Header Files</Filter>
    </ClInclude>
    <ClInclude Include="..\WindowUiaProviderBase.hpp">
      <Filter>Header Files</Filter>
    </ClInclude>
    <ClInclude Include="..\IConsoleWindow.hpp">
      <Filter>Header Files</Filter>
    </ClInclude>
    <ClInclude Include="..\inc\CodepointWidthDetector.hpp">
      <Filter>Header Files</Filter>
    </ClInclude>
    <ClInclude Include="..\inc\convert.hpp">
      <Filter>Header Files</Filter>
    </ClInclude>
    <ClInclude Include="..\inc\GlyphWidth.hpp">
      <Filter>Header Files</Filter>
    </ClInclude>
    <ClInclude Include="..\inc\IInputEvent.hpp">
      <Filter>Header Files</Filter>
    </ClInclude>
    <ClInclude Include="..\inc\UTF8OutPipeReader.hpp">
      <Filter>Header Files</Filter>
    </ClInclude>
    <ClInclude Include="..\inc\Viewport.hpp">
      <Filter>Header Files</Filter>
    </ClInclude>
    <ClInclude Include="..\inc\Utf16Parser.hpp">
      <Filter>Header Files</Filter>
    </ClInclude>
    <ClInclude Include="..\precomp.h">
      <Filter>Header Files</Filter>
    </ClInclude>
    <ClInclude Include="..\ScreenInfoUiaProviderBase.h">
      <Filter>Header Files</Filter>
    </ClInclude>
    <ClInclude Include="..\utils.hpp">
      <Filter>Header Files</Filter>
    </ClInclude>
    <ClInclude Include="..\WindowUiaProviderBase.hpp">
      <Filter>Header Files</Filter>
    </ClInclude>
    <ClInclude Include="..\IUiaWindow.h">
      <Filter>Header Files</Filter>
    </ClInclude>
    <ClInclude Include="..\IUiaData.h">
      <Filter>Header Files</Filter>
    </ClInclude>
    <ClInclude Include="..\IBaseData.h">
      <Filter>Header Files</Filter>
    </ClInclude>
<<<<<<< HEAD
    <ClInclude Include="..\IUiaEventDispatcher.h">
=======
    <ClInclude Include="..\inc\utils.hpp">
      <Filter>Header Files</Filter>
    </ClInclude>
    <ClInclude Include="..\inc\ThemeUtils.h">
>>>>>>> 2e9e4a59
      <Filter>Header Files</Filter>
    </ClInclude>
  </ItemGroup>
  <ItemGroup>
    <Natvis Include="$(SolutionDir)tools\ConsoleTypes.natvis" />
  </ItemGroup>
</Project><|MERGE_RESOLUTION|>--- conflicted
+++ resolved
@@ -1,169 +1,168 @@
-﻿<?xml version="1.0" encoding="utf-8"?>
-<Project ToolsVersion="4.0" xmlns="http://schemas.microsoft.com/developer/msbuild/2003">
-  <ItemGroup>
-    <Filter Include="Source Files">
-      <UniqueIdentifier>{4FC737F1-C7A5-4376-A066-2A32D752A3FF}</UniqueIdentifier>
-      <Extensions>cpp;c;cc;cxx;def;odl;idl;hpj;bat;asm;asmx</Extensions>
-    </Filter>
-    <Filter Include="Header Files">
-      <UniqueIdentifier>{93995380-89BD-4b04-88EB-625FBE52ECFB}</UniqueIdentifier>
-      <Extensions>h;hh;hpp;hxx;hm;inl;inc;xsd</Extensions>
-    </Filter>
-    <Filter Include="Resource Files">
-      <UniqueIdentifier>{77DA6AB6-F800-4c08-8B7A-83BB121AAD01}</UniqueIdentifier>
-      <Extensions>rc;ico;cur;bmp;dlg;rc2;rct;bin;rgs;gif;jpg;jpeg;jpe;resx;tiff;tif;png;wav;mfcribbon-ms</Extensions>
-    </Filter>
-  </ItemGroup>
-  <ItemGroup>
-    <ClCompile Include="..\convert.cpp">
-      <Filter>Source Files</Filter>
-    </ClCompile>
-    <ClCompile Include="..\MouseEvent.cpp">
-      <Filter>Source Files</Filter>
-    </ClCompile>
-    <ClCompile Include="..\FocusEvent.cpp">
-      <Filter>Source Files</Filter>
-    </ClCompile>
-    <ClCompile Include="..\IInputEvent.cpp">
-      <Filter>Source Files</Filter>
-    </ClCompile>
-    <ClCompile Include="..\KeyEvent.cpp">
-      <Filter>Source Files</Filter>
-    </ClCompile>
-    <ClCompile Include="..\MenuEvent.cpp">
-      <Filter>Source Files</Filter>
-    </ClCompile>
-    <ClCompile Include="..\ModifierKeyState.cpp">
-      <Filter>Source Files</Filter>
-    </ClCompile>
-    <ClCompile Include="..\Viewport.cpp">
-      <Filter>Source Files</Filter>
-    </ClCompile>
-    <ClCompile Include="..\WindowBufferSizeEvent.cpp">
-      <Filter>Source Files</Filter>
-    </ClCompile>
-    <ClCompile Include="..\precomp.cpp">
-      <Filter>Source Files</Filter>
-    </ClCompile>
-    <ClCompile Include="..\CodepointWidthDetector.cpp">
-      <Filter>Source Files</Filter>
-    </ClCompile>
-    <ClCompile Include="..\GlyphWidth.cpp">
-      <Filter>Source Files</Filter>
-    </ClCompile>
-    <ClCompile Include="..\Utf16Parser.cpp">
-      <Filter>Source Files</Filter>
-    </ClCompile>
-    <ClCompile Include="..\utils.cpp">
-      <Filter>Source Files</Filter>
-    </ClCompile>
-    <ClCompile Include="..\UTF8OutPipeReader.cpp">
-      <Filter>Source Files</Filter>
-    </ClCompile>
-    <ClCompile Include="..\ScreenInfoUiaProviderBase.cpp">
-      <Filter>Source Files</Filter>
-    </ClCompile>
-    <ClCompile Include="..\UiaTextRangeBase.cpp">
-      <Filter>Source Files</Filter>
-    </ClCompile>
-    <ClCompile Include="..\WindowUiaProviderBase.cpp">
-      <Filter>Source Files</Filter>
-    </ClCompile>
-    <ClCompile Include="..\ThemeUtils.cpp">
-      <Filter>Source Files</Filter>
-    </ClCompile>
-  </ItemGroup>
-  <ItemGroup>
-    <ClInclude Include="..\inc\IInputEvent.hpp">
-      <Filter>Header Files</Filter>
-    </ClInclude>
-    <ClInclude Include="..\inc\Viewport.hpp">
-      <Filter>Header Files</Filter>
-    </ClInclude>
-    <ClInclude Include="..\inc\convert.hpp">
-      <Filter>Header Files</Filter>
-    </ClInclude>
-    <ClInclude Include="..\precomp.h">
-      <Filter>Header Files</Filter>
-    </ClInclude>
-    <ClInclude Include="..\inc\CodepointWidthDetector.hpp">
-      <Filter>Header Files</Filter>
-    </ClInclude>
-    <ClInclude Include="..\inc\Utf16Parser.hpp">
-      <Filter>Header Files</Filter>
-    </ClInclude>
-    <ClInclude Include="..\inc\GlyphWidth.hpp">
-      <Filter>Header Files</Filter>
-    </ClInclude>
-    <ClInclude Include="..\inc\UTF8OutPipeReader.hpp">
-      <Filter>Header Files</Filter>
-    </ClInclude>
-    <ClInclude Include="..\IConsoleWindow.hpp">
-      <Filter>Header Files</Filter>
-    </ClInclude>
-    <ClInclude Include="..\UiaTextRangeBase.hpp">
-      <Filter>Header Files</Filter>
-    </ClInclude>
-    <ClInclude Include="..\WindowUiaProviderBase.hpp">
-      <Filter>Header Files</Filter>
-    </ClInclude>
-    <ClInclude Include="..\IConsoleWindow.hpp">
-      <Filter>Header Files</Filter>
-    </ClInclude>
-    <ClInclude Include="..\inc\CodepointWidthDetector.hpp">
-      <Filter>Header Files</Filter>
-    </ClInclude>
-    <ClInclude Include="..\inc\convert.hpp">
-      <Filter>Header Files</Filter>
-    </ClInclude>
-    <ClInclude Include="..\inc\GlyphWidth.hpp">
-      <Filter>Header Files</Filter>
-    </ClInclude>
-    <ClInclude Include="..\inc\IInputEvent.hpp">
-      <Filter>Header Files</Filter>
-    </ClInclude>
-    <ClInclude Include="..\inc\UTF8OutPipeReader.hpp">
-      <Filter>Header Files</Filter>
-    </ClInclude>
-    <ClInclude Include="..\inc\Viewport.hpp">
-      <Filter>Header Files</Filter>
-    </ClInclude>
-    <ClInclude Include="..\inc\Utf16Parser.hpp">
-      <Filter>Header Files</Filter>
-    </ClInclude>
-    <ClInclude Include="..\precomp.h">
-      <Filter>Header Files</Filter>
-    </ClInclude>
-    <ClInclude Include="..\ScreenInfoUiaProviderBase.h">
-      <Filter>Header Files</Filter>
-    </ClInclude>
-    <ClInclude Include="..\utils.hpp">
-      <Filter>Header Files</Filter>
-    </ClInclude>
-    <ClInclude Include="..\WindowUiaProviderBase.hpp">
-      <Filter>Header Files</Filter>
-    </ClInclude>
-    <ClInclude Include="..\IUiaWindow.h">
-      <Filter>Header Files</Filter>
-    </ClInclude>
-    <ClInclude Include="..\IUiaData.h">
-      <Filter>Header Files</Filter>
-    </ClInclude>
-    <ClInclude Include="..\IBaseData.h">
-      <Filter>Header Files</Filter>
-    </ClInclude>
-<<<<<<< HEAD
-    <ClInclude Include="..\IUiaEventDispatcher.h">
-=======
-    <ClInclude Include="..\inc\utils.hpp">
-      <Filter>Header Files</Filter>
-    </ClInclude>
-    <ClInclude Include="..\inc\ThemeUtils.h">
->>>>>>> 2e9e4a59
-      <Filter>Header Files</Filter>
-    </ClInclude>
-  </ItemGroup>
-  <ItemGroup>
-    <Natvis Include="$(SolutionDir)tools\ConsoleTypes.natvis" />
-  </ItemGroup>
-</Project>+﻿<?xml version="1.0" encoding="utf-8"?>
+<Project ToolsVersion="4.0" xmlns="http://schemas.microsoft.com/developer/msbuild/2003">
+  <ItemGroup>
+    <Filter Include="Source Files">
+      <UniqueIdentifier>{4FC737F1-C7A5-4376-A066-2A32D752A3FF}</UniqueIdentifier>
+      <Extensions>cpp;c;cc;cxx;def;odl;idl;hpj;bat;asm;asmx</Extensions>
+    </Filter>
+    <Filter Include="Header Files">
+      <UniqueIdentifier>{93995380-89BD-4b04-88EB-625FBE52ECFB}</UniqueIdentifier>
+      <Extensions>h;hh;hpp;hxx;hm;inl;inc;xsd</Extensions>
+    </Filter>
+    <Filter Include="Resource Files">
+      <UniqueIdentifier>{77DA6AB6-F800-4c08-8B7A-83BB121AAD01}</UniqueIdentifier>
+      <Extensions>rc;ico;cur;bmp;dlg;rc2;rct;bin;rgs;gif;jpg;jpeg;jpe;resx;tiff;tif;png;wav;mfcribbon-ms</Extensions>
+    </Filter>
+  </ItemGroup>
+  <ItemGroup>
+    <ClCompile Include="..\convert.cpp">
+      <Filter>Source Files</Filter>
+    </ClCompile>
+    <ClCompile Include="..\MouseEvent.cpp">
+      <Filter>Source Files</Filter>
+    </ClCompile>
+    <ClCompile Include="..\FocusEvent.cpp">
+      <Filter>Source Files</Filter>
+    </ClCompile>
+    <ClCompile Include="..\IInputEvent.cpp">
+      <Filter>Source Files</Filter>
+    </ClCompile>
+    <ClCompile Include="..\KeyEvent.cpp">
+      <Filter>Source Files</Filter>
+    </ClCompile>
+    <ClCompile Include="..\MenuEvent.cpp">
+      <Filter>Source Files</Filter>
+    </ClCompile>
+    <ClCompile Include="..\ModifierKeyState.cpp">
+      <Filter>Source Files</Filter>
+    </ClCompile>
+    <ClCompile Include="..\Viewport.cpp">
+      <Filter>Source Files</Filter>
+    </ClCompile>
+    <ClCompile Include="..\WindowBufferSizeEvent.cpp">
+      <Filter>Source Files</Filter>
+    </ClCompile>
+    <ClCompile Include="..\precomp.cpp">
+      <Filter>Source Files</Filter>
+    </ClCompile>
+    <ClCompile Include="..\CodepointWidthDetector.cpp">
+      <Filter>Source Files</Filter>
+    </ClCompile>
+    <ClCompile Include="..\GlyphWidth.cpp">
+      <Filter>Source Files</Filter>
+    </ClCompile>
+    <ClCompile Include="..\Utf16Parser.cpp">
+      <Filter>Source Files</Filter>
+    </ClCompile>
+    <ClCompile Include="..\utils.cpp">
+      <Filter>Source Files</Filter>
+    </ClCompile>
+    <ClCompile Include="..\UTF8OutPipeReader.cpp">
+      <Filter>Source Files</Filter>
+    </ClCompile>
+    <ClCompile Include="..\ScreenInfoUiaProviderBase.cpp">
+      <Filter>Source Files</Filter>
+    </ClCompile>
+    <ClCompile Include="..\UiaTextRangeBase.cpp">
+      <Filter>Source Files</Filter>
+    </ClCompile>
+    <ClCompile Include="..\WindowUiaProviderBase.cpp">
+      <Filter>Source Files</Filter>
+    </ClCompile>
+    <ClCompile Include="..\ThemeUtils.cpp">
+      <Filter>Source Files</Filter>
+    </ClCompile>
+  </ItemGroup>
+  <ItemGroup>
+    <ClInclude Include="..\inc\IInputEvent.hpp">
+      <Filter>Header Files</Filter>
+    </ClInclude>
+    <ClInclude Include="..\inc\Viewport.hpp">
+      <Filter>Header Files</Filter>
+    </ClInclude>
+    <ClInclude Include="..\inc\convert.hpp">
+      <Filter>Header Files</Filter>
+    </ClInclude>
+    <ClInclude Include="..\precomp.h">
+      <Filter>Header Files</Filter>
+    </ClInclude>
+    <ClInclude Include="..\inc\CodepointWidthDetector.hpp">
+      <Filter>Header Files</Filter>
+    </ClInclude>
+    <ClInclude Include="..\inc\Utf16Parser.hpp">
+      <Filter>Header Files</Filter>
+    </ClInclude>
+    <ClInclude Include="..\inc\GlyphWidth.hpp">
+      <Filter>Header Files</Filter>
+    </ClInclude>
+    <ClInclude Include="..\inc\UTF8OutPipeReader.hpp">
+      <Filter>Header Files</Filter>
+    </ClInclude>
+    <ClInclude Include="..\IConsoleWindow.hpp">
+      <Filter>Header Files</Filter>
+    </ClInclude>
+    <ClInclude Include="..\UiaTextRangeBase.hpp">
+      <Filter>Header Files</Filter>
+    </ClInclude>
+    <ClInclude Include="..\WindowUiaProviderBase.hpp">
+      <Filter>Header Files</Filter>
+    </ClInclude>
+    <ClInclude Include="..\IConsoleWindow.hpp">
+      <Filter>Header Files</Filter>
+    </ClInclude>
+    <ClInclude Include="..\inc\CodepointWidthDetector.hpp">
+      <Filter>Header Files</Filter>
+    </ClInclude>
+    <ClInclude Include="..\inc\convert.hpp">
+      <Filter>Header Files</Filter>
+    </ClInclude>
+    <ClInclude Include="..\inc\GlyphWidth.hpp">
+      <Filter>Header Files</Filter>
+    </ClInclude>
+    <ClInclude Include="..\inc\IInputEvent.hpp">
+      <Filter>Header Files</Filter>
+    </ClInclude>
+    <ClInclude Include="..\inc\UTF8OutPipeReader.hpp">
+      <Filter>Header Files</Filter>
+    </ClInclude>
+    <ClInclude Include="..\inc\Viewport.hpp">
+      <Filter>Header Files</Filter>
+    </ClInclude>
+    <ClInclude Include="..\inc\Utf16Parser.hpp">
+      <Filter>Header Files</Filter>
+    </ClInclude>
+    <ClInclude Include="..\precomp.h">
+      <Filter>Header Files</Filter>
+    </ClInclude>
+    <ClInclude Include="..\ScreenInfoUiaProviderBase.h">
+      <Filter>Header Files</Filter>
+    </ClInclude>
+    <ClInclude Include="..\utils.hpp">
+      <Filter>Header Files</Filter>
+    </ClInclude>
+    <ClInclude Include="..\WindowUiaProviderBase.hpp">
+      <Filter>Header Files</Filter>
+    </ClInclude>
+    <ClInclude Include="..\IUiaWindow.h">
+      <Filter>Header Files</Filter>
+    </ClInclude>
+    <ClInclude Include="..\IUiaData.h">
+      <Filter>Header Files</Filter>
+    </ClInclude>
+    <ClInclude Include="..\IBaseData.h">
+      <Filter>Header Files</Filter>
+    </ClInclude>
+    <ClInclude Include="..\IUiaEventDispatcher.h">
+      <Filter>Header Files</Filter>
+    </ClInclude>
+    <ClInclude Include="..\inc\utils.hpp">
+      <Filter>Header Files</Filter>
+    </ClInclude>
+    <ClInclude Include="..\inc\ThemeUtils.h">
+      <Filter>Header Files</Filter>
+    </ClInclude>
+  </ItemGroup>
+  <ItemGroup>
+    <Natvis Include="$(SolutionDir)tools\ConsoleTypes.natvis" />
+  </ItemGroup>
+</Project>