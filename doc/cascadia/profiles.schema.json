{
  "$id": "https://github.com/microsoft/terminal/blob/master/doc/cascadia/profiles.schema.json",
  "$schema": "http://json-schema.org/draft-07/schema#",
  "title": "Microsoft's Windows Terminal Settings Profile Schema",
  "definitions": {
    "KeyChordSegment": {
      "pattern": "^(?<modifier>(ctrl|alt|shift)(?:\\+(ctrl|alt|shift)(?<!\\2))?(?:\\+(ctrl|alt|shift)(?<!\\2|\\3))?\\+)?(?<key>[^\\s+]|backspace|tab|enter|esc|escape|space|pgup|pageup|pgdn|pagedown|end|home|left|up|right|down|insert|delete|(?<!shift.+)(?:numpad_?[0-9]|numpad_(?:period|decimal))|numpad_(?:multiply|plus|add|minus|subtract|divide)|f[1-9]|f1[0-9]|f2[0-4]|plus)$",
      "type": "string",
      "description": "The string should fit the format \"[ctrl+][alt+][shift+]<keyName>\", where each modifier is optional, separated by + symbols, and keyName is either one of the names listed in the table below, or any single key character. The string should be written in full lowercase.\nbackspace\tBACKSPACE key\ntab\tTAB key\nenter\tENTER key\nesc, escape\tESC key\nspace\tSPACEBAR\npgup, pageup\tPAGE UP key\npgdn, pagedown\tPAGE DOWN key\nend\tEND key\nhome\tHOME key\nleft\tLEFT ARROW key\nup\tUP ARROW key\nright\tRIGHT ARROW key\ndown\tDOWN ARROW key\ninsert\tINS key\ndelete\tDEL key\nnumpad_0-numpad_9, numpad0-numpad9\tNumeric keypad keys 0 to 9. Can't be combined with the shift modifier.\nnumpad_multiply\tNumeric keypad MULTIPLY key (*)\nnumpad_plus, numpad_add\tNumeric keypad ADD key (+)\nnumpad_minus, numpad_subtract\tNumeric keypad SUBTRACT key (-)\nnumpad_period, numpad_decimal\tNumeric keypad DECIMAL key (.). Can't be combined with the shift modifier.\nnumpad_divide\tNumeric keypad DIVIDE key (/)\nf1-f24\tF1 to F24 function keys\nplus\tADD key (+)"
    },
    "Color": {
      "default": "#",
      "pattern": "^#([A-Fa-f0-9]{6}|[A-Fa-f0-9]{3})$",
      "type": "string",
      "format": "color"
    },
    "Coordinates": {
      "pattern": "^(-?\\d+)?(,\\s?(-?\\d+)?)?$",
      "type": "string"
    },
    "DynamicProfileSource": {
      "enum": [
        "Windows.Terminal.Wsl",
        "Windows.Terminal.Azure",
        "Windows.Terminal.PowershellCore"
      ],
      "type": "string"
    },
    "ProfileGuid": {
      "default": "{}",
      "pattern": "^\\{[a-fA-F0-9]{8}-[a-fA-F0-9]{4}-[a-fA-F0-9]{4}-[a-fA-F0-9]{4}-[a-fA-F0-9]{12}\\}$",
      "type": "string"
    },
    "ShortcutActionName": {
      "enum": [
        "adjustFontSize",
        "closePane",
        "closeTab",
        "closeWindow",
        "copy",
        "decreaseFontSize",
        "duplicateTab",
        "moveFocus",
        "newTab",
        "nextTab",
        "openNewTabDropdown",
        "openSettings",
        "paste",
        "prevTab",
        "resetFontSize",
        "resizePane",
        "scrollDown",
        "scrollDownPage",
        "scrollUp",
        "scrollUpPage",
        "splitPane",
        "switchToTab",
        "toggleFullscreen",
        "find",
        "unbound"
      ],
      "type": "string"
    },
    "Direction": {
      "enum": [
        "left",
        "right",
        "up",
        "down"
      ],
      "type": "string"
    },
    "SplitState": {
      "enum": [
        "vertical",
        "horizontal",
        "auto"
      ],
      "type": "string"
    },
    "NewTerminalArgs": {
      "properties": {
        "commandline": {
          "description": "A commandline to use instead of the profile's",
          "type": "string"
        },
        "tabTitle": {
          "description": "An initial tabTitle to use instead of the profile's",
          "type": "string"
        },
        "startingDirectory": {
          "description": "A startingDirectory to use instead of the profile's",
          "type": "string"
        },
        "profile": {
          "description": "Either the GUID or name of a profile to use, instead of launching the default",
          "type": "string"
        },
        "index": {
          "type": "integer",
          "description": "The index of the profile in the new tab dropdown (starting at 0)"
        }
      },
      "type": "object"
    },
    "ShortcutAction": {
      "properties": {
        "action": {
          "description": "The action to execute",
          "$ref": "#/definitions/ShortcutActionName"
        }
      },
      "required": [
        "action"
      ],
      "type": "object"
    },
    "AdjustFontSizeAction": {
      "description": "Arguments corresponding to an Adjust Font Size Action",
      "allOf": [
        { "$ref": "#/definitions/ShortcutAction" },
        {
          "properties": {
            "action": { "type": "string", "pattern": "adjustFontSize" },
            "delta": {
              "type": "integer",
              "default": 0,
              "description": "How much to change the current font point size"
            }
          }
        }
      ],
      "required": [ "delta" ]
    },
    "CopyAction": {
      "description": "Arguments corresponding to a Copy Text Action",
      "allOf": [
        { "$ref": "#/definitions/ShortcutAction" },
        {
          "properties": {
            "action": { "type": "string", "pattern": "copy" },
            "singleLine": {
              "type": "boolean",
              "default": false,
              "description": "If true, the copied content will be copied as a single line (even if there are hard line breaks present in the text). If false, newlines persist from the selected text."
            }
          }
        }
      ]
    },
    "NewTabAction": {
      "description": "Arguments corresponding to a New Tab Action",
      "allOf": [
        { "$ref": "#/definitions/ShortcutAction" },
        { "$ref": "#/definitions/NewTerminalArgs" },
        {
          "properties": {
            "action": { "type":"string", "pattern": "newTab" }
          }
        }
      ]
    },
    "SwitchToTabAction": {
      "description": "Arguments corresponding to a Switch To Tab Action",
      "allOf": [
        { "$ref": "#/definitions/ShortcutAction" },
        {
          "properties": {
            "action": { "type": "string", "pattern": "switchToTab" },
            "index": {
              "type": "integer",
              "default": 0,
              "description": "Which tab to switch to, with the first being 0"
            }
          }
        }
      ],
      "required": [ "index" ]
    },
    "MoveFocusAction": {
      "description": "Arguments corresponding to a Move Focus Action",
      "allOf": [
        { "$ref": "#/definitions/ShortcutAction" },
        {
          "properties": {
            "action": { "type": "string", "pattern": "moveFocus" },
            "direction": {
              "$ref": "#/definitions/Direction",
              "default": "left",
              "description": "The direction to move focus in, between panes"
            }
          }
        }
      ],
      "required": [ "direction" ]
    },
    "ResizePaneAction": {
      "description": "Arguments corresponding to a Resize Pane Action",
      "allOf": [
        { "$ref": "#/definitions/ShortcutAction" },
        {
          "properties": {
            "action": { "type": "string", "pattern": "resizePane" },
            "direction": {
              "$ref": "#/definitions/Direction",
              "default": "left",
              "description": "The direction to move the pane separator in"
            }
          }
        }
      ],
      "required": [ "direction" ]
    },
    "SplitPaneAction": {
      "description": "Arguments corresponding to a Split Pane Action",
      "allOf": [
        { "$ref": "#/definitions/ShortcutAction" },
        { "$ref": "#/definitions/NewTerminalArgs" },
        {
          "properties": {
            "action": { "type": "string", "pattern": "splitPane" },
            "split": {
              "$ref": "#/definitions/SplitState",
              "default": "auto",
              "description": "The orientation to split the pane in. Possible values:\n -\"auto\" (splits pane based on remaining space)\n -\"horizontal\" (think [-])\n -\"vertical\" (think [|])"
            },
            "splitMode": {
              "default": "duplicate",
              "description": "Control how the pane splits. Only accepts \"duplicate\" which will duplicate the focused pane's profile into a new pane."
            }
          }
        }
      ]
    },
    "Keybinding": {
      "additionalProperties": false,
      "properties": {
        "command": {
          "description": "The action executed when the associated key bindings are pressed.",
            "oneOf": [
              { "$ref": "#/definitions/AdjustFontSizeAction" },
              { "$ref": "#/definitions/CopyAction" },
              { "$ref": "#/definitions/ShortcutActionName" },
              { "$ref": "#/definitions/NewTabAction" },
              { "$ref": "#/definitions/SwitchToTabAction" },
              { "$ref": "#/definitions/MoveFocusAction" },
              { "$ref": "#/definitions/ResizePaneAction" },
              { "$ref": "#/definitions/SplitPaneAction" },
              { "type": "null" }
            ]
        },
        "keys": {
          "description": "Defines the key combinations used to call the command. It must be composed of...\n -any number of modifiers (ctrl/alt/shift)\n -a non-modifier key",
          "oneOf": [
            {
              "$ref": "#/definitions/KeyChordSegment"
            },
            {
              "items": {
                "$ref": "#/definitions/KeyChordSegment"
              },
              "minItems": 1,
              "type": "array"
            }
          ]
        }
      },
      "required": [
        "command",
        "keys"
      ],
      "type": "object"
    },
    "Globals": {
      "additionalProperties": true,
      "description": "Properties that affect the entire window, regardless of the profile settings.",
      "properties": {
        "alwaysShowTabs": {
          "default": true,
          "description": "When set to true, tabs are always displayed. When set to false and \"showTabsInTitlebar\" is set to false, tabs only appear after opening a new tab.",
          "type": "boolean"
        },
        "copyOnSelect": {
          "default": false,
          "description": "When set to true, a selection is immediately copied to your clipboard upon creation. When set to false, the selection persists and awaits further action.",
          "type": "boolean"
        },
        "copyFormatting": {
          "default": true,
          "description": "When set to `true`, the color and font formatting of selected text is also copied to your clipboard. When set to `false`, only plain text is copied to your clipboard.",
          "type": "boolean"
        },
        "defaultProfile": {
<<<<<<< HEAD
          "description": "Sets the default profile. Opens by clicking the '+' icon or typing the key binding assigned to 'newTab'. The guid of the desired default profile is used as the value.",
          "type": "string"
=======
          "$ref": "#/definitions/ProfileGuid",
          "description": "Sets the default profile. Opens by clicking the \"+\" icon or typing the key binding assigned to \"newTab\". The \"guid\" of the desired default profile is used as the value."
        },
        "disabledProfileSources": {
          "description": "Disables all the dynamic profile generators in this list, preventing them from adding their profiles to the list of profiles on startup.",
          "items": {
            "$ref": "#/definitions/DynamicProfileSource"
          },
          "type": "array"
>>>>>>> 44689b93
        },
        "initialCols": {
          "default": 120,
          "description": "The number of columns displayed in the window upon first load.",
          "maximum": 999,
          "minimum": 1,
          "type": "integer"
        },
        "initialPosition": {
          "$ref": "#/definitions/Coordinates",
          "description": "The position of the top left corner of the window upon first load. On a system with multiple displays, these coordinates are relative to the top left of the primary display. If \"launchMode\" is set to maximized, the window will be maximized on the monitor specified by those coordinates."
        },
        "initialRows": {
          "default": 30,
          "description": "The number of rows displayed in the window upon first load.",
          "maximum": 999,
          "minimum": 1,
          "type": "integer"
        },
        "launchMode": {
          "default": "default",
          "description": "Defines whether the Terminal will launch as maximized or not.",
          "enum": [
            "maximized",
            "default"
          ],
          "type": "string"
        },
        "rowsToScroll": {
          "default": "system",
          "description": "The number of rows to scroll at a time with the mouse wheel. This will override the system setting if the value is not zero or \"system\".",
          "maximum": 999,
          "minimum": 0,
          "type": ["integer", "string"]
        },
        "keybindings": {
          "description": "Properties are specific to each custom key binding.",
          "items": {
            "$ref": "#/definitions/Keybinding"
          },
          "type": "array"
        },
        "theme": {
          "default": "system",
          "description": "Sets the theme of the application. The special value \"system\" refers to the active Windows system theme.",
          "enum": [
            "light",
            "dark",
            "system"
          ],
          "type": "string"
        },
        "showTabsInTitlebar": {
          "default": true,
          "description": "When set to true, the tabs are moved into the titlebar and the titlebar disappears. When set to false, the titlebar sits above the tabs.",
          "type": "boolean"
        },
        "showTerminalTitleInTitlebar": {
          "default": true,
          "description": "When set to true, titlebar displays the title of the selected tab. When set to false, titlebar displays \"Windows Terminal\".",
          "type": "boolean"
        },
        "snapToGridOnResize": {
          "default": false,
          "description": "When set to true, the window will snap to the nearest character boundary on resize. When false, the window will resize smoothly",
          "type": "boolean"
        },
        "tabWidthMode": {
          "default": "equal",
          "description": "Sets the width of the tabs. Possible values include:\n -\"equal\" sizes each tab to the same width\n -\"titleLength\" sizes each tab to the length of its title",
          "enum": [
            "equal",
            "titleLength"
          ],
          "type": "string"
        },
        "wordDelimiters": {
          "default": " ./\\()\"'-:,.;<>~!@#$%^&*|+=[]{}~?│",
          "description": "Determines the delimiters used in a double click selection.",
          "type": "string"
        },
        "confirmCloseAllTabs": {
          "default": true,
          "description": "When set to \"true\" closing a window with multiple tabs open will require confirmation.  When set to \"false\", the confirmation dialog will not appear.",
          "type":"boolean"
        }
      },
      "required": [
        "defaultProfile"
      ],
      "type": "object"
    },
    "Profile": {
      "description": "Properties specific to a unique profile.",
      "additionalProperties": false,
      "properties": {
        "acrylicOpacity": {
          "default": 0.5,
          "description": "When useAcrylic is set to true, it sets the transparency of the window for the profile. Accepts floating point values from 0-1 (default 0.5).",
          "maximum": 1,
          "minimum": 0,
          "type": "number"
        },
        "antialiasingMode": {
          "default": "grayscale",
          "description": "Controls how text is antialiased in the renderer. Possible values are \"grayscale\", \"cleartype\" and \"aliased\". Note that changing this setting will require starting a new terminal instance.",
          "enum": [
            "grayscale",
            "cleartype",
            "aliased"
          ],
          "type": "string"
        },
        "background": {
          "$ref": "#/definitions/Color",
          "default": "#0c0c0c",
          "description": "Sets the background color of the text. Overrides \"background\" from the color scheme. Uses hex color format: \"#rrggbb\".",
          "type": ["string", "null"]
        },
        "backgroundImage": {
          "description": "Sets the file location of the image to draw over the window background.",
          "type": ["string", "null"]
        },
        "backgroundImageAlignment": {
          "default": "center",
          "enum": [
            "bottom",
            "bottomLeft",
            "bottomRight",
            "center",
            "left",
            "right",
            "top",
            "topLeft",
            "topRight"
          ],
          "description": "Sets how the background image aligns to the boundaries of the window. Possible values: \"center\", \"left\", \"top\", \"right\", \"bottom\", \"topLeft\", \"topRight\", \"bottomLeft\", \"bottomRight\"",
          "type": "string"
        },
        "backgroundImageOpacity": {
          "default": 1.0,
          "description": "Sets the transparency of the background image. Accepts floating point values from 0-1.",
          "maximum": 1.0,
          "minimum": 0.0,
          "type": "number"
        },
        "backgroundImageStretchMode": {
          "default": "uniformToFill",
          "description": "Sets how the background image is resized to fill the window.",
          "enum": [
            "fill",
            "none",
            "uniform",
            "uniformToFill"
          ],
          "type": "string"
        },
        "closeOnExit": {
          "default": "graceful",
          "description": "Sets how the profile reacts to termination or failure to launch. Possible values:\n -\"graceful\" (close when exit is typed or the process exits normally)\n -\"always\" (always close)\n -\"never\" (never close).\ntrue and false are accepted as synonyms for \"graceful\" and \"never\" respectively.",
          "oneOf": [
            {
              "enum": [
                "never",
                "graceful",
                "always"
              ],
              "type": "string"
            },
            {
              "type": "boolean"
            }
          ]
        },
        "colorScheme": {
          "default": "Campbell",
          "description": "Name of the terminal color scheme to use. Color schemes are defined under \"schemes\".",
          "type": "string"
        },
        "commandline": {
          "description": "Executable used in the profile.",
          "type": "string"
        },
        "cursorColor": {
          "oneOf": [
            { "$ref": "#/definitions/Color" },
            {"type": "null"}
          ],
          "description": "Sets the color of the cursor. Overrides the cursor color from the color scheme. Uses hex color format: \"#rrggbb\"."
        },
        "cursorHeight": {
          "description": "Sets the percentage height of the cursor starting from the bottom. Only works when cursorShape is set to \"vintage\". Accepts values from 25-100.",
          "maximum": 100,
          "minimum": 25,
          "type": ["integer","null"],
          "default": 25
        },
        "cursorShape": {
          "default": "bar",
          "description": "Sets the shape of the cursor. Possible values:\n -\"bar\" ( ┃, default )\n -\"emptyBox\" ( ▯ )\n -\"filledBox\" ( █ )\n -\"underscore\" ( ▁ )\n -\"vintage\" ( ▃ )",
          "enum": [
            "bar",
            "emptyBox",
            "filledBox",
            "underscore",
            "vintage"
          ],
          "type": "string"
        },
        "experimental.retroTerminalEffect": {
          "description": "When set to true, enable retro terminal effects. This is an experimental feature, and its continued existence is not guaranteed.",
          "type": "boolean"
        },
        "fontFace": {
          "default": "Cascadia Mono",
          "description": "Name of the font face used in the profile.",
          "type": "string"
        },
        "fontSize": {
          "default": 12,
          "description": "Size of the font in points.",
          "minimum": 1,
          "type": "integer"
        },
        "foreground": {
          "$ref": "#/definitions/Color",
          "default": "#cccccc",
          "description": "Sets the text color. Overrides \"foreground\" from the color scheme. Uses hex color format: \"#rrggbb\".",
          "type": ["string", "null"]
        },
        "guid": {
          "$ref": "#/definitions/ProfileGuid",
          "description": "Unique identifier of the profile. Written in registry format: \"{00000000-0000-0000-0000-000000000000}\"."
        },
        "hidden": {
          "default": false,
          "description": "If set to true, the profile will not appear in the list of profiles. This can be used to hide default profiles and dynamically generated profiles, while leaving them in your settings file.",
          "type": "boolean"
        },
        "historySize": {
          "default": 9001,
          "description": "The number of lines above the ones displayed in the window you can scroll back to.",
          "minimum": -1,
          "type": "integer"
        },
        "icon": {
          "description": "Image file location of the icon used in the profile. Displays within the tab and the dropdown menu.",
          "type": ["string", "null"]
        },
        "name": {
          "description": "Name of the profile. Displays in the dropdown menu.",
          "minLength": 1,
          "type": "string"
        },
        "padding": {
          "default": "8, 8, 8, 8",
          "description": "Sets the padding around the text within the window. Can have three different formats:\n -\"#\" sets the same padding for all sides \n -\"#, #\" sets the same padding for left-right and top-bottom\n -\"#, #, #, #\" sets the padding individually for left, top, right, and bottom.",
          "pattern": "^-?[0-9]+(\\.[0-9]+)?( *, *-?[0-9]+(\\.[0-9]+)?|( *, *-?[0-9]+(\\.[0-9]+)?){3})?$",
          "type": "string"
        },
        "scrollbarState": {
          "default": "visible",
          "description": "Defines the visibility of the scrollbar.",
          "enum": [
            "visible",
            "hidden"
          ],
          "type": "string"
        },
        "selectionBackground": {
          "oneOf": [
            {"$ref": "#/definitions/Color"},
            { "type": "null" }
          ],
          "description": "Sets the background color of selected text. Overrides selectionBackground set in the color scheme. Uses hex color format: \"#rrggbb\"."
        },
        "snapOnInput": {
          "default": true,
          "description": "When set to true, the window will scroll to the command input line when typing. When set to false, the window will not scroll when you start typing.",
          "type": "boolean"
        },
        "source": {
          "description": "Stores the name of the profile generator that originated this profile.",
          "type": ["string", "null"]
        },
        "startingDirectory": {
          "description": "The directory the shell starts in when it is loaded.",
          "type": "string"
        },
        "suppressApplicationTitle": {
          "description": "When set to true, tabTitle overrides the default title of the tab and any title change messages from the application will be suppressed. When set to false, tabTitle behaves as normal.",
          "type": "boolean",
          "default": false
        },
        "tabTitle": {
          "description": "If set, will replace the name as the title to pass to the shell on startup. Some shells (like bash) may choose to ignore this initial value, while others (cmd, powershell) may use this value over the lifetime of the application.",
          "type": ["string", "null"]
        },
        "useAcrylic": {
          "default": false,
          "description": "When set to true, the window will have an acrylic background. When set to false, the window will have a plain, untextured background.",
          "type": "boolean"
        }
      },
      "type": "object"
    },
    "ProfileList": {
      "description": "A list of profiles and the properties specific to each.",
      "items": {
        "$ref": "#/definitions/Profile",
        "required": [
          "guid",
          "name"
        ]
      },
      "type": "array"
    },
    "ProfilesObject": {
      "description": "A list of profiles and default settings that apply to all of them",
      "properties": {
        "list": {
          "$ref": "#/definitions/ProfileList"
        },
        "defaults": {
          "description": "The default settings that apply to every profile.",
          "$ref": "#/definitions/Profile"
        }
      },
      "type": "object"
    },
    "SchemeList": {
      "description": "Properties are specific to each color scheme. ColorTool is a great tool you can use to create and explore new color schemes. All colors use hex color format.",
      "items": {
        "additionalProperties": false,
        "properties": {
          "name": {
            "description": "Name of the color scheme.",
            "minLength": 1,
            "type": "string"
          },
          "background": {
            "$ref": "#/definitions/Color",
            "description": "Sets the background color of the color scheme."
          },
          "black": {
            "$ref": "#/definitions/Color",
            "description": "Sets the color used as ANSI black."
          },
          "blue": {
            "$ref": "#/definitions/Color",
            "description": "Sets the color used as ANSI blue."
          },
          "brightBlack": {
            "$ref": "#/definitions/Color",
            "description": "Sets the color used as ANSI bright black."
          },
          "brightBlue": {
            "$ref": "#/definitions/Color",
            "description": "Sets the color used as ANSI bright blue."
          },
          "brightCyan": {
            "$ref": "#/definitions/Color",
            "description": "Sets the color used as ANSI bright cyan."
          },
          "brightGreen": {
            "$ref": "#/definitions/Color",
            "description": "Sets the color used as ANSI bright green."
          },
          "brightPurple": {
            "$ref": "#/definitions/Color",
            "description": "Sets the color used as ANSI bright purple."
          },
          "brightRed": {
            "$ref": "#/definitions/Color",
            "description": "Sets the color used as ANSI bright red."
          },
          "brightWhite": {
            "$ref": "#/definitions/Color",
            "description": "Sets the color used as ANSI bright white."
          },
          "brightYellow": {
            "$ref": "#/definitions/Color",
            "description": "Sets the color used as ANSI bright yellow."
          },
          "cursorColor": {
            "$ref": "#/definitions/Color",
            "default": "#FFFFFF",
            "description": "Sets the cursor color of the color scheme."
          },
          "cyan": {
            "$ref": "#/definitions/Color",
            "description": "Sets the color used as ANSI cyan."
          },
          "foreground": {
            "$ref": "#/definitions/Color",
            "description": "Sets the foreground color of the color scheme."
          },
          "green": {
            "$ref": "#/definitions/Color",
            "description": "Sets the color used as ANSI green."
          },
          "purple": {
            "$ref": "#/definitions/Color",
            "description": "Sets the color used as ANSI purple."
          },
          "red": {
            "$ref": "#/definitions/Color",
            "description": "Sets the color used as ANSI red."
          },
          "selectionBackground": {
            "$ref": "#/definitions/Color",
            "description": "Sets the selection background color of the color scheme."
          },
          "white": {
            "$ref": "#/definitions/Color",
            "description": "Sets the color used as ANSI white."
          },
          "yellow": {
            "$ref": "#/definitions/Color",
            "description": "Sets the color used as ANSI yellow."
          }
        },
        "type": "object"
      },
      "type": "array"
    }
  },
  "allOf": [
    { "$ref": "#/definitions/Globals" },
    {
      "additionalItems": true,
      "properties": {
        "profiles": {
          "oneOf": [
            { "$ref": "#/definitions/ProfileList" },
            { "$ref": "#/definitions/ProfilesObject" }
          ]
        },
        "schemes": { "$ref": "#/definitions/SchemeList" }
      },
      "required": [
        "profiles",
        "schemes",
        "defaultProfile"
      ]
    }
  ]
}<|MERGE_RESOLUTION|>--- conflicted
+++ resolved
@@ -291,12 +291,8 @@
           "type": "boolean"
         },
         "defaultProfile": {
-<<<<<<< HEAD
-          "description": "Sets the default profile. Opens by clicking the '+' icon or typing the key binding assigned to 'newTab'. The guid of the desired default profile is used as the value.",
-          "type": "string"
-=======
-          "$ref": "#/definitions/ProfileGuid",
-          "description": "Sets the default profile. Opens by clicking the \"+\" icon or typing the key binding assigned to \"newTab\". The \"guid\" of the desired default profile is used as the value."
+          "description": "Sets the default profile. Opens by clicking the \"+\" icon or typing the key binding assigned to \"newTab\".",
+          "type": "string"
         },
         "disabledProfileSources": {
           "description": "Disables all the dynamic profile generators in this list, preventing them from adding their profiles to the list of profiles on startup.",
@@ -304,7 +300,6 @@
             "$ref": "#/definitions/DynamicProfileSource"
           },
           "type": "array"
->>>>>>> 44689b93
         },
         "initialCols": {
           "default": 120,
