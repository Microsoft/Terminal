// Copyright (c) Microsoft Corporation.
// Licensed under the MIT license.

#include "pch.h"
#include "TermControl.h"
#include <argb.h>
#include <DefaultSettings.h>
#include <unicode.hpp>
#include <Utf16Parser.hpp>
#include <Utils.h>
#include <WinUser.h>
#include "..\..\types\inc\GlyphWidth.hpp"

#include "TermControl.g.cpp"
#include "TermControlAutomationPeer.h"

using namespace ::Microsoft::Console::Types;
using namespace ::Microsoft::Terminal::Core;
using namespace winrt::Windows::UI::Xaml;
using namespace winrt::Windows::UI::Core;
using namespace winrt::Windows::System;
using namespace winrt::Microsoft::Terminal::Settings;

namespace winrt::Microsoft::Terminal::TerminalControl::implementation
{
    // Helper static function to ensure that all ambiguous-width glyphs are reported as narrow.
    // See microsoft/terminal#2066 for more info.
    static bool _IsGlyphWideForceNarrowFallback(const std::wstring_view /* glyph */)
    {
        return false; // glyph is not wide.
    }

    static bool _EnsureStaticInitialization()
    {
        // use C++11 magic statics to make sure we only do this once.
        static bool initialized = []() {
            // *** THIS IS A SINGLETON ***
            SetGlyphWidthFallback(_IsGlyphWideForceNarrowFallback);

            return true;
        }();
        return initialized;
    }

    TermControl::TermControl() :
        TermControl(Settings::TerminalSettings{}, TerminalConnection::ITerminalConnection{ nullptr })
    {
    }

    TermControl::TermControl(Settings::IControlSettings settings, TerminalConnection::ITerminalConnection connection) :
        _connection{ connection },
        _initializedTerminal{ false },
        _root{ nullptr },
        _swapChainPanel{ nullptr },
        _settings{ settings },
        _closing{ false },
        _lastScrollOffset{ std::nullopt },
        _autoScrollVelocity{ 0 },
        _autoScrollingPointerPoint{ std::nullopt },
        _autoScrollTimer{},
        _lastAutoScrollUpdateTime{ std::nullopt },
        _desiredFont{ DEFAULT_FONT_FACE.c_str(), 0, 10, { 0, DEFAULT_FONT_SIZE }, CP_UTF8 },
        _actualFont{ DEFAULT_FONT_FACE.c_str(), 0, 10, { 0, DEFAULT_FONT_SIZE }, CP_UTF8, false },
        _touchAnchor{ std::nullopt },
        _cursorTimer{},
        _lastMouseClick{},
        _lastMouseClickPos{},
        _tsfInputControl{ nullptr }
    {
        _EnsureStaticInitialization();
        _Create();
    }

    void TermControl::_Create()
    {
        Controls::Grid container;

        Controls::ColumnDefinition contentColumn{};
        Controls::ColumnDefinition scrollbarColumn{};
        contentColumn.Width(GridLength{ 1.0, GridUnitType::Star });
        scrollbarColumn.Width(GridLength{ 1.0, GridUnitType::Auto });

        container.ColumnDefinitions().Append(contentColumn);
        container.ColumnDefinitions().Append(scrollbarColumn);

        _scrollBar = Controls::Primitives::ScrollBar{};
        _scrollBar.Orientation(Controls::Orientation::Vertical);
        _scrollBar.IndicatorMode(Controls::Primitives::ScrollingIndicatorMode::MouseIndicator);
        _scrollBar.HorizontalAlignment(HorizontalAlignment::Right);
        _scrollBar.VerticalAlignment(VerticalAlignment::Stretch);

        // Initialize the scrollbar with some placeholder values.
        // The scrollbar will be updated with real values on _Initialize
        _scrollBar.Maximum(1);
        _scrollBar.ViewportSize(10);
        _scrollBar.IsTabStop(false);
        _scrollBar.SmallChange(1);
        _scrollBar.LargeChange(4);
        _scrollBar.Visibility(Visibility::Visible);

        _tsfInputControl = TSFInputControl();
        _tsfInputControl.CompositionCompleted({ this, &TermControl::_CompositionCompleted });
        _tsfInputControl.CurrentCursorPosition({ this, &TermControl::_CurrentCursorPositionHandler });
        _tsfInputControl.CurrentFontInfo({ this, &TermControl::_FontInfoHandler });
        container.Children().Append(_tsfInputControl);

        // Create the SwapChainPanel that will display our content
        Controls::SwapChainPanel swapChainPanel;

        _sizeChangedRevoker = swapChainPanel.SizeChanged(winrt::auto_revoke, { this, &TermControl::_SwapChainSizeChanged });
        _compositionScaleChangedRevoker = swapChainPanel.CompositionScaleChanged(winrt::auto_revoke, { this, &TermControl::_SwapChainScaleChanged });

        // Initialize the terminal only once the swapchainpanel is loaded - that
        //      way, we'll be able to query the real pixel size it got on layout
        _layoutUpdatedRevoker = swapChainPanel.LayoutUpdated(winrt::auto_revoke, [this](auto /*s*/, auto /*e*/) {
            // This event fires every time the layout changes, but it is always the last one to fire
            // in any layout change chain. That gives us great flexibility in finding the right point
            // at which to initialize our renderer (and our terminal).
            // Any earlier than the last layout update and we may not know the terminal's starting size.
            if (_InitializeTerminal())
            {
                // Only let this succeed once.
                this->_layoutUpdatedRevoker.revoke();
            }
        });

        container.Children().Append(swapChainPanel);
        container.Children().Append(_scrollBar);
        Controls::Grid::SetColumn(swapChainPanel, 0);
        Controls::Grid::SetColumn(_scrollBar, 1);

        Controls::Grid root{};
        Controls::Image bgImageLayer{};
        root.Children().Append(bgImageLayer);
        root.Children().Append(container);

        _root = root;
        _bgImageLayer = bgImageLayer;

        _swapChainPanel = swapChainPanel;
        this->Content(_root);

        _ApplyUISettings();

        // These are important:
        // 1. When we get tapped, focus us
        this->Tapped([this](auto&, auto& e) {
            this->Focus(FocusState::Pointer);
            e.Handled(true);
        });
        // 2. Make sure we can be focused (why this isn't `Focusable` I'll never know)
        this->IsTabStop(true);
        // 3. Actually not sure about this one. Maybe it isn't necessary either.
        this->AllowFocusOnInteraction(true);

        // DON'T CALL _InitializeTerminal here - wait until the swap chain is loaded to do that.

        // Subscribe to the connection's disconnected event and call our connection closed handlers.
        _connectionStateChangedRevoker = _connection.StateChanged(winrt::auto_revoke, [weakThis = get_weak()](auto&& /*s*/, auto&& /*v*/) {
            if (auto strongThis{ weakThis.get() })
            {
                strongThis->_ConnectionStateChangedHandlers(*strongThis, nullptr);
            }
        });
    }

    // Method Description:
    // - Given new settings for this profile, applies the settings to the current terminal.
    // Arguments:
    // - newSettings: New settings values for the profile in this terminal.
    // Return Value:
    // - <none>
    void TermControl::UpdateSettings(Settings::IControlSettings newSettings)
    {
        _settings = newSettings;

        // Dispatch a call to the UI thread to apply the new settings to the
        // terminal.
        _root.Dispatcher().RunAsync(CoreDispatcherPriority::Normal, [this]() {
            // Update our control settings
            _ApplyUISettings();

            // Update DxEngine's SelectionBackground
            _renderEngine->SetSelectionBackground(_settings.SelectionBackground());

            // Update the terminal core with its new Core settings
            _terminal->UpdateSettings(_settings);

            // Refresh our font with the renderer
            _UpdateFont();

            const auto width = _swapChainPanel.ActualWidth();
            const auto height = _swapChainPanel.ActualHeight();
            if (width != 0 && height != 0)
            {
                // If the font size changed, or the _swapchainPanel's size changed
                // for any reason, we'll need to make sure to also resize the
                // buffer. _DoResize will invalidate everything for us.
                auto lock = _terminal->LockForWriting();
                _DoResize(width, height);
            }

            // set TSF Foreground
            Media::SolidColorBrush foregroundBrush{};
            foregroundBrush.Color(ColorRefToColor(_settings.DefaultForeground()));
            _tsfInputControl.Foreground(foregroundBrush);
        });
    }

    // Method Description:
    // - Style our UI elements based on the values in our _settings, and set up
    //   other control-specific settings. This method will be called whenever
    //   the settings are reloaded.
    //   * Calls _InitializeBackgroundBrush to set up the Xaml brush responsible
    //     for the control's background
    //   * Calls _BackgroundColorChanged to style the background of the control
    // - Core settings will be passed to the terminal in _InitializeTerminal
    // Arguments:
    // - <none>
    // Return Value:
    // - <none>
    void TermControl::_ApplyUISettings()
    {
        _InitializeBackgroundBrush();

        uint32_t bg = _settings.DefaultBackground();
        _BackgroundColorChanged(bg);

        // Apply padding as swapChainPanel's margin
        auto newMargin = _ParseThicknessFromPadding(_settings.Padding());
        auto existingMargin = _swapChainPanel.Margin();
        _swapChainPanel.Margin(newMargin);

        if (newMargin != existingMargin && newMargin != Thickness{ 0 })
        {
            TraceLoggingWrite(g_hTerminalControlProvider,
                              "NonzeroPaddingApplied",
                              TraceLoggingDescription("An event emitted when a control has padding applied to it"),
                              TraceLoggingStruct(4, "Padding"),
                              TraceLoggingFloat64(newMargin.Left, "Left"),
                              TraceLoggingFloat64(newMargin.Top, "Top"),
                              TraceLoggingFloat64(newMargin.Right, "Right"),
                              TraceLoggingFloat64(newMargin.Bottom, "Bottom"),
                              TraceLoggingKeyword(MICROSOFT_KEYWORD_MEASURES),
                              TelemetryPrivacyDataTag(PDT_ProductAndServicePerformance));
        }

        // Initialize our font information.
        const auto* fontFace = _settings.FontFace().c_str();
        const short fontHeight = gsl::narrow<short>(_settings.FontSize());
        // The font width doesn't terribly matter, we'll only be using the
        //      height to look it up
        // The other params here also largely don't matter.
        //      The family is only used to determine if the font is truetype or
        //      not, but DX doesn't use that info at all.
        //      The Codepage is additionally not actually used by the DX engine at all.
        _actualFont = { fontFace, 0, 10, { 0, fontHeight }, CP_UTF8, false };
        _desiredFont = { _actualFont };

<<<<<<< HEAD
        _rowsToScroll = _settings.RowsToScroll();
=======
        // set TSF Foreground
        Media::SolidColorBrush foregroundBrush{};
        foregroundBrush.Color(ColorRefToColor(_settings.DefaultForeground()));
        _tsfInputControl.Foreground(foregroundBrush);
        _tsfInputControl.Margin(newMargin);
>>>>>>> 2e9e4a59
    }

    // Method Description:
    // - Set up each layer's brush used to display the control's background.
    // - Respects the settings for acrylic, background image and opacity from
    //   _settings.
    //   * If acrylic is not enabled, setup a solid color background, otherwise
    //       use bgcolor as acrylic's tint
    // - Avoids image flickering and acrylic brush redraw if settings are changed
    //   but the appropriate brush is still in place.
    // - Does not apply background color outside of acrylic mode;
    //   _BackgroundColorChanged must be called to do so.
    // Arguments:
    // - <none>
    // Return Value:
    // - <none>
    void TermControl::_InitializeBackgroundBrush()
    {
        if (_settings.UseAcrylic())
        {
            // See if we've already got an acrylic background brush
            // to avoid the flicker when setting up a new one
            auto acrylic = _root.Background().try_as<Media::AcrylicBrush>();

            // Instantiate a brush if there's not already one there
            if (acrylic == nullptr)
            {
                acrylic = Media::AcrylicBrush{};
                acrylic.BackgroundSource(Media::AcrylicBackgroundSource::HostBackdrop);
            }

            // see GH#1082: Initialize background color so we don't get a
            // fade/flash when _BackgroundColorChanged is called
            uint32_t color = _settings.DefaultBackground();
            winrt::Windows::UI::Color bgColor{};
            bgColor.R = GetRValue(color);
            bgColor.G = GetGValue(color);
            bgColor.B = GetBValue(color);
            bgColor.A = 255;

            acrylic.FallbackColor(bgColor);
            acrylic.TintColor(bgColor);

            // Apply brush settings
            acrylic.TintOpacity(_settings.TintOpacity());

            // Apply brush to control if it's not already there
            if (_root.Background() != acrylic)
            {
                _root.Background(acrylic);
            }
        }
        else
        {
            Media::SolidColorBrush solidColor{};
            _root.Background(solidColor);
        }

        if (!_settings.BackgroundImage().empty())
        {
            Windows::Foundation::Uri imageUri{ _settings.BackgroundImage() };

            // Check if the image brush is already pointing to the image
            // in the modified settings; if it isn't (or isn't there),
            // set a new image source for the brush
            auto imageSource = _bgImageLayer.Source().try_as<Media::Imaging::BitmapImage>();

            if (imageSource == nullptr ||
                imageSource.UriSource() == nullptr ||
                imageSource.UriSource().RawUri() != imageUri.RawUri())
            {
                // Note that BitmapImage handles the image load asynchronously,
                // which is especially important since the image
                // may well be both large and somewhere out on the
                // internet.
                Media::Imaging::BitmapImage image(imageUri);
                _bgImageLayer.Source(image);
            }

            // Apply stretch, opacity and alignment settings
            _bgImageLayer.Stretch(_settings.BackgroundImageStretchMode());
            _bgImageLayer.Opacity(_settings.BackgroundImageOpacity());
            _bgImageLayer.HorizontalAlignment(_settings.BackgroundImageHorizontalAlignment());
            _bgImageLayer.VerticalAlignment(_settings.BackgroundImageVerticalAlignment());
        }
        else
        {
            _bgImageLayer.Source(nullptr);
        }
    }

    // Method Description:
    // - Style the background of the control with the provided background color
    // Arguments:
    // - color: The background color to use as a uint32 (aka DWORD COLORREF)
    // Return Value:
    // - <none>
    void TermControl::_BackgroundColorChanged(const uint32_t color)
    {
        _root.Dispatcher().RunAsync(CoreDispatcherPriority::Normal, [this, color]() {
            const auto R = GetRValue(color);
            const auto G = GetGValue(color);
            const auto B = GetBValue(color);

            winrt::Windows::UI::Color bgColor{};
            bgColor.R = R;
            bgColor.G = G;
            bgColor.B = B;
            bgColor.A = 255;

            if (auto acrylic = _root.Background().try_as<Media::AcrylicBrush>())
            {
                acrylic.FallbackColor(bgColor);
                acrylic.TintColor(bgColor);
            }
            else if (auto solidColor = _root.Background().try_as<Media::SolidColorBrush>())
            {
                solidColor.Color(bgColor);
            }

            // Set the default background as transparent to prevent the
            // DX layer from overwriting the background image or acrylic effect
            _settings.DefaultBackground(ARGB(0, R, G, B));
        });
    }

    TermControl::~TermControl()
    {
        Close();
    }

    Windows::UI::Xaml::Automation::Peers::AutomationPeer TermControl::OnCreateAutomationPeer()
    {
        Windows::UI::Xaml::Automation::Peers::AutomationPeer autoPeer{ nullptr };
        if (GetUiaData())
        {
            try
            {
                // create a custom automation peer with this code pattern:
                // (https://docs.microsoft.com/en-us/windows/uwp/design/accessibility/custom-automation-peers)
                autoPeer = winrt::make<winrt::Microsoft::Terminal::TerminalControl::implementation::TermControlAutomationPeer>(this);
            }
            CATCH_LOG();
        }
        return autoPeer;
    }

    ::Microsoft::Console::Types::IUiaData* TermControl::GetUiaData() const
    {
        return _terminal.get();
    }

    const FontInfo TermControl::GetActualFont() const
    {
        return _actualFont;
    }

    const Windows::UI::Xaml::Thickness TermControl::GetPadding() const
    {
        return _swapChainPanel.Margin();
    }

    TerminalConnection::ConnectionState TermControl::ConnectionState() const
    {
        return _connection.State();
    }

    void TermControl::SwapChainChanged()
    {
        if (!_initializedTerminal)
        {
            return;
        }

        auto chain = _renderEngine->GetSwapChain();
        _swapChainPanel.Dispatcher().RunAsync(CoreDispatcherPriority::High, [=]() {
            auto lock = _terminal->LockForWriting();
            auto nativePanel = _swapChainPanel.as<ISwapChainPanelNative>();
            nativePanel->SetSwapChain(chain.Get());
        });
    }

    bool TermControl::_InitializeTerminal()
    {
        if (_initializedTerminal)
        {
            return false;
        }

        const auto windowWidth = _swapChainPanel.ActualWidth(); // Width() and Height() are NaN?
        const auto windowHeight = _swapChainPanel.ActualHeight();

        if (windowWidth == 0 || windowHeight == 0)
        {
            return false;
        }

        _terminal = std::make_unique<::Microsoft::Terminal::Core::Terminal>();

        // First create the render thread.
        // Then stash a local pointer to the render thread so we can initialize it and enable it
        // to paint itself *after* we hand off its ownership to the renderer.
        // We split up construction and initialization of the render thread object this way
        // because the renderer and render thread have circular references to each other.
        auto renderThread = std::make_unique<::Microsoft::Console::Render::RenderThread>();
        auto* const localPointerToThread = renderThread.get();

        // Now create the renderer and initialize the render thread.
        _renderer = std::make_unique<::Microsoft::Console::Render::Renderer>(_terminal.get(), nullptr, 0, std::move(renderThread));
        ::Microsoft::Console::Render::IRenderTarget& renderTarget = *_renderer;

        THROW_IF_FAILED(localPointerToThread->Initialize(_renderer.get()));

        // Set up the DX Engine
        auto dxEngine = std::make_unique<::Microsoft::Console::Render::DxEngine>();
        _renderer->AddRenderEngine(dxEngine.get());

        // Initialize our font with the renderer
        // We don't have to care about DPI. We'll get a change message immediately if it's not 96
        // and react accordingly.
        _UpdateFont();

        const COORD windowSize{ static_cast<short>(windowWidth), static_cast<short>(windowHeight) };

        // Fist set up the dx engine with the window size in pixels.
        // Then, using the font, get the number of characters that can fit.
        // Resize our terminal connection to match that size, and initialize the terminal with that size.
        const auto viewInPixels = Viewport::FromDimensions({ 0, 0 }, windowSize);
        THROW_IF_FAILED(dxEngine->SetWindowSize({ viewInPixels.Width(), viewInPixels.Height() }));

        // Update DxEngine's SelectionBackground
        dxEngine->SetSelectionBackground(_settings.SelectionBackground());

        const auto vp = dxEngine->GetViewportInCharacters(viewInPixels);
        const auto width = vp.Width();
        const auto height = vp.Height();
        _connection.Resize(height, width);

        // Override the default width and height to match the size of the swapChainPanel
        _settings.InitialCols(width);
        _settings.InitialRows(height);

        _terminal->CreateFromSettings(_settings, renderTarget);

        // Tell the DX Engine to notify us when the swap chain changes.
        dxEngine->SetCallback(std::bind(&TermControl::SwapChainChanged, this));

        THROW_IF_FAILED(dxEngine->Enable());
        _renderEngine = std::move(dxEngine);

        auto onRecieveOutputFn = [this](const hstring str) {
            _terminal->Write(str.c_str());
        };
        _connectionOutputEventToken = _connection.TerminalOutput(onRecieveOutputFn);

        auto inputFn = std::bind(&TermControl::_SendInputToConnection, this, std::placeholders::_1);
        _terminal->SetWriteInputCallback(inputFn);

        auto chain = _renderEngine->GetSwapChain();
        _swapChainPanel.Dispatcher().RunAsync(CoreDispatcherPriority::High, [this, chain]() {
            _terminal->LockConsole();
            auto nativePanel = _swapChainPanel.as<ISwapChainPanelNative>();
            nativePanel->SetSwapChain(chain.Get());
            _terminal->UnlockConsole();
        });

        // Set up the height of the ScrollViewer and the grid we're using to fake our scrolling height
        auto bottom = _terminal->GetViewport().BottomExclusive();
        auto bufferHeight = bottom;

        const auto originalMaximum = _scrollBar.Maximum();
        const auto originalMinimum = _scrollBar.Minimum();
        const auto originalValue = _scrollBar.Value();
        const auto originalViewportSize = _scrollBar.ViewportSize();

        _scrollBar.Maximum(bufferHeight - bufferHeight);
        _scrollBar.Minimum(0);
        _scrollBar.Value(0);
        _scrollBar.ViewportSize(bufferHeight);
        _scrollBar.ValueChanged({ this, &TermControl::_ScrollbarChangeHandler });
        _scrollBar.PointerPressed({ this, &TermControl::_CapturePointer });
        _scrollBar.PointerReleased({ this, &TermControl::_ReleasePointerCapture });

        // Apply settings for scrollbar
        if (_settings.ScrollState() == ScrollbarState::Visible)
        {
            _scrollBar.IndicatorMode(Controls::Primitives::ScrollingIndicatorMode::MouseIndicator);
        }
        else if (_settings.ScrollState() == ScrollbarState::Hidden)
        {
            _scrollBar.IndicatorMode(Controls::Primitives::ScrollingIndicatorMode::None);

            // In the scenario where the user has turned off the OS setting to automatically hide scollbars, the
            // Terminal scrollbar would still be visible; so, we need to set the control's visibility accordingly to
            // achieve the intended effect.
            _scrollBar.Visibility(Visibility::Collapsed);
        }
        else
        {
            // Default behavior
            _scrollBar.IndicatorMode(Controls::Primitives::ScrollingIndicatorMode::MouseIndicator);
        }

        _root.PointerWheelChanged({ this, &TermControl::_MouseWheelHandler });

        // These need to be hooked up to the SwapChainPanel because we don't want the scrollbar to respond to pointer events (GitHub #950)
        _swapChainPanel.PointerPressed({ this, &TermControl::_PointerPressedHandler });
        _swapChainPanel.PointerMoved({ this, &TermControl::_PointerMovedHandler });
        _swapChainPanel.PointerReleased({ this, &TermControl::_PointerReleasedHandler });

        localPointerToThread->EnablePainting();

        // No matter what order these guys are in, The KeyDown's will fire
        //      before the CharacterRecieved, so we can't easily get characters
        //      first, then fallback to getting keys from vkeys.
        // TODO: This apparently handles keys and characters correctly, though
        //      I'd keep an eye on it, and test more.
        // I presume that the characters that aren't translated by terminalInput
        //      just end up getting ignored, and the rest of the input comes
        //      through CharacterRecieved.
        // I don't believe there's a difference between KeyDown and
        //      PreviewKeyDown for our purposes
        // These two handlers _must_ be on this, not _root.
        this->PreviewKeyDown({ this, &TermControl::_KeyDownHandler });
        this->CharacterReceived({ this, &TermControl::_CharacterHandler });

        auto pfnTitleChanged = std::bind(&TermControl::_TerminalTitleChanged, this, std::placeholders::_1);
        _terminal->SetTitleChangedCallback(pfnTitleChanged);

        auto pfnBackgroundColorChanged = std::bind(&TermControl::_BackgroundColorChanged, this, std::placeholders::_1);
        _terminal->SetBackgroundCallback(pfnBackgroundColorChanged);

        auto pfnScrollPositionChanged = std::bind(&TermControl::_TerminalScrollPositionChanged, this, std::placeholders::_1, std::placeholders::_2, std::placeholders::_3);
        _terminal->SetScrollPositionChangedCallback(pfnScrollPositionChanged);

        static constexpr auto AutoScrollUpdateInterval = std::chrono::microseconds(static_cast<int>(1.0 / 30.0 * 1000000));
        _autoScrollTimer.Interval(AutoScrollUpdateInterval);
        _autoScrollTimer.Tick({ this, &TermControl::_UpdateAutoScroll });

        // Set up blinking cursor
        int blinkTime = GetCaretBlinkTime();
        if (blinkTime != INFINITE)
        {
            // Create a timer
            _cursorTimer = std::make_optional(DispatcherTimer());
            _cursorTimer.value().Interval(std::chrono::milliseconds(blinkTime));
            _cursorTimer.value().Tick({ this, &TermControl::_BlinkCursor });
            _cursorTimer.value().Start();
        }
        else
        {
            // The user has disabled cursor blinking
            _cursorTimer = std::nullopt;
        }

        // import value from WinUser (convert from milli-seconds to micro-seconds)
        _multiClickTimer = GetDoubleClickTime() * 1000;

        _gotFocusRevoker = this->GotFocus(winrt::auto_revoke, { this, &TermControl::_GotFocusHandler });
        _lostFocusRevoker = this->LostFocus(winrt::auto_revoke, { this, &TermControl::_LostFocusHandler });

        // Focus the control here. If we do it up above (in _Create_), then the
        //      focus won't actually get passed to us. I believe this is because
        //      we're not technically a part of the UI tree yet, so focusing us
        //      becomes a no-op.
        this->Focus(FocusState::Programmatic);

        _connection.Start();
        _initializedTerminal = true;
        return true;
    }

    void TermControl::_CharacterHandler(winrt::Windows::Foundation::IInspectable const& /*sender*/,
                                        Input::CharacterReceivedRoutedEventArgs const& e)
    {
        if (_closing)
        {
            return;
        }

        const auto ch = e.Character();

        const bool handled = _terminal->SendCharEvent(ch);
        e.Handled(handled);
    }

    void TermControl::_KeyDownHandler(winrt::Windows::Foundation::IInspectable const& /*sender*/,
                                      Input::KeyRoutedEventArgs const& e)
    {
        // mark event as handled and do nothing if...
        //   - closing
        //   - key modifier is pressed
        // NOTE: for key combos like CTRL + C, two events are fired (one for CTRL, one for 'C'). We care about the 'C' event and then check for key modifiers below.
        if (_closing ||
            e.OriginalKey() == VirtualKey::Control ||
            e.OriginalKey() == VirtualKey::Shift ||
            e.OriginalKey() == VirtualKey::Menu ||
            e.OriginalKey() == VirtualKey::LeftWindows ||
            e.OriginalKey() == VirtualKey::RightWindows)

        {
            e.Handled(true);
            return;
        }

        const auto modifiers = _GetPressedModifierKeys();
        const auto vkey = gsl::narrow_cast<WORD>(e.OriginalKey());
        const auto scanCode = gsl::narrow_cast<WORD>(e.KeyStatus().ScanCode);
        bool handled = false;

        // GH#2235: Terminal::Settings hasn't been modified to differentiate between AltGr and Ctrl+Alt yet.
        // -> Don't check for key bindings if this is an AltGr key combination.
        if (!modifiers.IsAltGrPressed())
        {
            auto bindings = _settings.KeyBindings();
            if (bindings)
            {
                handled = bindings.TryKeyChord({
                    modifiers.IsCtrlPressed(),
                    modifiers.IsAltPressed(),
                    modifiers.IsShiftPressed(),
                    vkey,
                });
            }
        }

        if (!handled)
        {
            handled = _TrySendKeyEvent(vkey, scanCode, modifiers);
        }

        // Manually prevent keyboard navigation with tab. We want to send tab to
        // the terminal, and we don't want to be able to escape focus of the
        // control with tab.
        if (e.OriginalKey() == VirtualKey::Tab)
        {
            handled = true;
        }

        e.Handled(handled);
    }

    // Method Description:
    // - Send this particular key event to the terminal.
    //   See Terminal::SendKeyEvent for more information.
    // - Clears the current selection.
    // - Makes the cursor briefly visible during typing.
    // Arguments:
    // - vkey: The vkey of the key pressed.
    // - states: The Microsoft::Terminal::Core::ControlKeyStates representing the modifier key states.
    bool TermControl::_TrySendKeyEvent(const WORD vkey, const WORD scanCode, const ControlKeyStates modifiers)
    {
        _terminal->ClearSelection();

        // If the terminal translated the key, mark the event as handled.
        // This will prevent the system from trying to get the character out
        // of it and sending us a CharacterRecieved event.
        const auto handled = vkey ? _terminal->SendKeyEvent(vkey, scanCode, modifiers) : true;

        if (_cursorTimer.has_value())
        {
            // Manually show the cursor when a key is pressed. Restarting
            // the timer prevents flickering.
            _terminal->SetCursorVisible(true);
            _cursorTimer.value().Start();
        }

        return handled;
    }

    // Method Description:
    // - handle a mouse click event. Begin selection process.
    // Arguments:
    // - sender: the XAML element responding to the pointer input
    // - args: event data
    void TermControl::_PointerPressedHandler(Windows::Foundation::IInspectable const& sender,
                                             Input::PointerRoutedEventArgs const& args)
    {
        _CapturePointer(sender, args);

        const auto ptr = args.Pointer();
        const auto point = args.GetCurrentPoint(_root);

        if (ptr.PointerDeviceType() == Windows::Devices::Input::PointerDeviceType::Mouse || ptr.PointerDeviceType() == Windows::Devices::Input::PointerDeviceType::Pen)
        {
            // Ignore mouse events while the terminal does not have focus.
            // This prevents the user from selecting and copying text if they
            // click inside the current tab to refocus the terminal window.
            if (!_focused)
            {
                args.Handled(true);
                return;
            }

            const auto modifiers = static_cast<uint32_t>(args.KeyModifiers());
            // static_cast to a uint32_t because we can't use the WI_IsFlagSet
            // macro directly with a VirtualKeyModifiers
            const auto altEnabled = WI_IsFlagSet(modifiers, static_cast<uint32_t>(VirtualKeyModifiers::Menu));
            const auto shiftEnabled = WI_IsFlagSet(modifiers, static_cast<uint32_t>(VirtualKeyModifiers::Shift));

            if (point.Properties().IsLeftButtonPressed())
            {
                const auto cursorPosition = point.Position();
                const auto terminalPosition = _GetTerminalPosition(cursorPosition);

                // handle ALT key
                _terminal->SetBoxSelection(altEnabled);

                auto clickCount = _NumberOfClicks(cursorPosition, point.Timestamp());

                // This formula enables the number of clicks to cycle properly between single-, double-, and triple-click.
                // To increase the number of acceptable click states, simply increment MAX_CLICK_COUNT and add another if-statement
                const unsigned int MAX_CLICK_COUNT = 3;
                const auto multiClickMapper = clickCount > MAX_CLICK_COUNT ? ((clickCount + MAX_CLICK_COUNT - 1) % MAX_CLICK_COUNT) + 1 : clickCount;

                if (multiClickMapper == 3)
                {
                    _terminal->TripleClickSelection(terminalPosition);
                    _renderer->TriggerSelection();
                }
                else if (multiClickMapper == 2)
                {
                    _terminal->DoubleClickSelection(terminalPosition);
                    _renderer->TriggerSelection();
                }
                else
                {
                    // save location before rendering
                    _terminal->SetSelectionAnchor(terminalPosition);

                    _renderer->TriggerSelection();
                    _lastMouseClick = point.Timestamp();
                    _lastMouseClickPos = cursorPosition;
                }
            }
            else if (point.Properties().IsRightButtonPressed())
            {
                // copyOnSelect causes right-click to always paste
                if (_terminal->IsCopyOnSelectActive() || !_terminal->IsSelectionActive())
                {
                    PasteTextFromClipboard();
                }
                else
                {
                    CopySelectionToClipboard(!shiftEnabled);
                }
            }
        }
        else if (ptr.PointerDeviceType() == Windows::Devices::Input::PointerDeviceType::Touch)
        {
            const auto contactRect = point.Properties().ContactRect();
            // Set our touch rect, to start a pan.
            _touchAnchor = winrt::Windows::Foundation::Point{ contactRect.X, contactRect.Y };
        }

        args.Handled(true);
    }

    // Method Description:
    // - handle a mouse moved event. Specifically handling mouse drag to update selection process.
    // Arguments:
    // - sender: not used
    // - args: event data
    void TermControl::_PointerMovedHandler(Windows::Foundation::IInspectable const& /*sender*/,
                                           Input::PointerRoutedEventArgs const& args)
    {
        const auto ptr = args.Pointer();
        const auto point = args.GetCurrentPoint(_root);

        if (ptr.PointerDeviceType() == Windows::Devices::Input::PointerDeviceType::Mouse || ptr.PointerDeviceType() == Windows::Devices::Input::PointerDeviceType::Pen)
        {
            if (point.Properties().IsLeftButtonPressed())
            {
                const auto cursorPosition = point.Position();
                _SetEndSelectionPointAtCursor(cursorPosition);

                const double cursorBelowBottomDist = cursorPosition.Y - _swapChainPanel.Margin().Top - _swapChainPanel.ActualHeight();
                const double cursorAboveTopDist = -1 * cursorPosition.Y + _swapChainPanel.Margin().Top;

                constexpr double MinAutoScrollDist = 2.0; // Arbitrary value
                double newAutoScrollVelocity = 0.0;
                if (cursorBelowBottomDist > MinAutoScrollDist)
                {
                    newAutoScrollVelocity = _GetAutoScrollSpeed(cursorBelowBottomDist);
                }
                else if (cursorAboveTopDist > MinAutoScrollDist)
                {
                    newAutoScrollVelocity = -1.0 * _GetAutoScrollSpeed(cursorAboveTopDist);
                }

                if (newAutoScrollVelocity != 0)
                {
                    _TryStartAutoScroll(point, newAutoScrollVelocity);
                }
                else
                {
                    _TryStopAutoScroll(ptr.PointerId());
                }
            }
        }
        else if (ptr.PointerDeviceType() == Windows::Devices::Input::PointerDeviceType::Touch && _touchAnchor)
        {
            const auto contactRect = point.Properties().ContactRect();
            winrt::Windows::Foundation::Point newTouchPoint{ contactRect.X, contactRect.Y };
            const auto anchor = _touchAnchor.value();

            // Get the difference between the point we've dragged to and the start of the touch.
            const float fontHeight = float(_actualFont.GetSize().Y);

            const float dy = newTouchPoint.Y - anchor.Y;

            // If we've moved more than one row of text, we'll want to scroll the viewport
            if (std::abs(dy) > fontHeight)
            {
                // Multiply by -1, because moving the touch point down will
                // create a positive delta, but we want the viewport to move up,
                // so we'll need a negative scroll amount (and the inverse for
                // panning down)
                const float numRows = -1.0f * (dy / fontHeight);

                const auto currentOffset = this->GetScrollOffset();
                const double newValue = (numRows) + (currentOffset);

                // Clear our expected scroll offset. The viewport will now move
                //      in response to our user input.
                _lastScrollOffset = std::nullopt;
                _scrollBar.Value(static_cast<int>(newValue));

                // Use this point as our new scroll anchor.
                _touchAnchor = newTouchPoint;
            }
        }
        args.Handled(true);
    }

    // Method Description:
    // - Event handler for the PointerReleased event. We use this to de-anchor
    //   touch events, to stop scrolling via touch.
    // Arguments:
    // - sender: the XAML element responding to the pointer input
    // - args: event data
    void TermControl::_PointerReleasedHandler(Windows::Foundation::IInspectable const& sender,
                                              Input::PointerRoutedEventArgs const& args)
    {
        _ReleasePointerCapture(sender, args);

        const auto ptr = args.Pointer();

        if (ptr.PointerDeviceType() == Windows::Devices::Input::PointerDeviceType::Mouse || ptr.PointerDeviceType() == Windows::Devices::Input::PointerDeviceType::Pen)
        {
            const auto modifiers = static_cast<uint32_t>(args.KeyModifiers());
            // static_cast to a uint32_t because we can't use the WI_IsFlagSet
            // macro directly with a VirtualKeyModifiers
            const auto shiftEnabled = WI_IsFlagSet(modifiers, static_cast<uint32_t>(VirtualKeyModifiers::Shift));

            if (_terminal->IsCopyOnSelectActive())
            {
                CopySelectionToClipboard(!shiftEnabled);
            }
        }
        else if (ptr.PointerDeviceType() == Windows::Devices::Input::PointerDeviceType::Touch)
        {
            _touchAnchor = std::nullopt;
        }

        _TryStopAutoScroll(ptr.PointerId());

        args.Handled(true);
    }

    // Method Description:
    // - Event handler for the PointerWheelChanged event. This is raised in
    //   response to mouse wheel changes. Depending upon what modifier keys are
    //   pressed, different actions will take place.
    // Arguments:
    // - args: the event args containing information about t`he mouse wheel event.
    void TermControl::_MouseWheelHandler(Windows::Foundation::IInspectable const& /*sender*/,
                                         Input::PointerRoutedEventArgs const& args)
    {
        const auto point = args.GetCurrentPoint(_root);
        const auto delta = point.Properties().MouseWheelDelta();



        // Get the state of the Ctrl & Shift keys
        // static_cast to a uint32_t because we can't use the WI_IsFlagSet macro
        // directly with a VirtualKeyModifiers
        const auto modifiers = static_cast<uint32_t>(args.KeyModifiers());
        const auto ctrlPressed = WI_IsFlagSet(modifiers, static_cast<uint32_t>(VirtualKeyModifiers::Control));
        const auto shiftPressed = WI_IsFlagSet(modifiers, static_cast<uint32_t>(VirtualKeyModifiers::Shift));

        if (ctrlPressed && shiftPressed)
        {
            _MouseTransparencyHandler(delta);
        }
        else if (ctrlPressed)
        {
            _MouseZoomHandler(delta);
        }
        else
        {
            _MouseScrollHandler(delta, point);
        }
    }

    // Method Description:
    // - Adjust the opacity of the acrylic background in response to a mouse
    //   scrolling event.
    // Arguments:
    // - mouseDelta: the mouse wheel delta that triggered this event.
    void TermControl::_MouseTransparencyHandler(const double mouseDelta)
    {
        // Transparency is on a scale of [0.0,1.0], so only increment by .01.
        const auto effectiveDelta = mouseDelta < 0 ? -.01 : .01;

        if (_settings.UseAcrylic())
        {
            try
            {
                auto acrylicBrush = _root.Background().as<Media::AcrylicBrush>();
                acrylicBrush.TintOpacity(acrylicBrush.TintOpacity() + effectiveDelta);
            }
            CATCH_LOG();
        }
    }

    // Method Description:
    // - Adjust the font size of the terminal in response to a mouse scrolling
    //   event.
    // Arguments:
    // - mouseDelta: the mouse wheel delta that triggered this event.
    void TermControl::_MouseZoomHandler(const double mouseDelta)
    {
        const auto fontDelta = mouseDelta < 0 ? -1 : 1;
        AdjustFontSize(fontDelta);
    }

    // Method Description:
    // - Reset the font size of the terminal to its default size.
    // Arguments:
    // - none
    void TermControl::ResetFontSize()
    {
        _SetFontSize(_settings.FontSize());
    }

    // Method Description:
    // - Adjust the font size of the terminal control.
    // Arguments:
    // - fontSizeDelta: The amount to increase or decrease the font size by.
    void TermControl::AdjustFontSize(int fontSizeDelta)
    {
        const auto newSize = _desiredFont.GetEngineSize().Y + fontSizeDelta;
        _SetFontSize(newSize);
    }

    // Method Description:
    // - Scroll the visible viewport in response to a mouse wheel event.
    // Arguments:
    // - mouseDelta: the mouse wheel delta that triggered this event.
    void TermControl::_MouseScrollHandler(const double mouseDelta, Windows::UI::Input::PointerPoint const& pointerPoint)
    {
        const auto currentOffset = this->GetScrollOffset();

        // negative = down, positive = up
        // However, for us, the signs are flipped.
        const auto rowDelta = mouseDelta < 0 ? 1.0 : -1.0;

        // TODO: Should we be getting some setting from the system
        //      for number of lines scrolled?
        // With one of the precision mouses, one click is always a multiple of 120,
        // but the "smooth scrolling" mode results in non-int values
        // This is now populated from settings.
        double newValue = (_rowsToScroll * rowDelta) + (currentOffset);

        // Clear our expected scroll offset. The viewport will now move in
        //      response to our user input.
        _lastScrollOffset = std::nullopt;
        // The scroll bar's ValueChanged handler will actually move the viewport
        //      for us.
        _scrollBar.Value(static_cast<int>(newValue));

        if (_terminal->IsSelectionActive() && pointerPoint.Properties().IsLeftButtonPressed())
        {
            // If user is mouse selecting and scrolls, they then point at new character.
            //      Make sure selection reflects that immediately.
            _SetEndSelectionPointAtCursor(pointerPoint.Position());
        }
    }

    void TermControl::_ScrollbarChangeHandler(Windows::Foundation::IInspectable const& /*sender*/,
                                              Controls::Primitives::RangeBaseValueChangedEventArgs const& args)
    {
        const auto newValue = args.NewValue();

        // If we've stored a lastScrollOffset, that means the terminal has
        //      initiated some scrolling operation. We're responding to that event here.
        if (_lastScrollOffset.has_value())
        {
            // If this event's offset is the same as the last offset message
            //      we've sent, then clear out the expected offset. We do this
            //      because in that case, the message we're replying to was the
            //      last scroll event we raised.
            // Regardless, we're going to ignore this message, because the
            //      terminal is already in the scroll position it wants.
            const auto ourLastOffset = _lastScrollOffset.value();
            if (newValue == ourLastOffset)
            {
                _lastScrollOffset = std::nullopt;
            }
        }
        else
        {
            // This is a scroll event that wasn't initiated by the termnial
            //      itself - it was initiated by the mouse wheel, or the scrollbar.
            this->ScrollViewport(static_cast<int>(newValue));
        }
    }

    // Method Description:
    // - captures the pointer so that none of the other XAML elements respond to pointer events
    // Arguments:
    // - sender: XAML element that is interacting with pointer
    // - args: pointer data (i.e.: mouse, touch)
    // Return Value:
    // - true if we successfully capture the pointer, false otherwise.
    bool TermControl::_CapturePointer(Windows::Foundation::IInspectable const& sender, Windows::UI::Xaml::Input::PointerRoutedEventArgs const& args)
    {
        IUIElement uielem;
        if (sender.try_as(uielem))
        {
            uielem.CapturePointer(args.Pointer());
            return true;
        }
        return false;
    }

    // Method Description:
    // - releases the captured pointer because we're done responding to XAML pointer events
    // Arguments:
    // - sender: XAML element that is interacting with pointer
    // - args: pointer data (i.e.: mouse, touch)
    // Return Value:
    // - true if we release capture of the pointer, false otherwise.
    bool TermControl::_ReleasePointerCapture(Windows::Foundation::IInspectable const& sender, Windows::UI::Xaml::Input::PointerRoutedEventArgs const& args)
    {
        IUIElement uielem;
        if (sender.try_as(uielem))
        {
            uielem.ReleasePointerCapture(args.Pointer());
            return true;
        }
        return false;
    }

    // Method Description:
    // - Starts new pointer related auto scroll behavior, or continues existing one.
    //      Does nothing when there is already auto scroll associated with another pointer.
    // Arguments:
    // - pointerPoint: info about pointer that causes auto scroll. Pointer's position
    //      is later used to update selection.
    // - scrollVelocity: target velocity of scrolling in characters / sec
    void TermControl::_TryStartAutoScroll(Windows::UI::Input::PointerPoint const& pointerPoint, const double scrollVelocity)
    {
        // Allow only one pointer at the time
        if (!_autoScrollingPointerPoint.has_value() || _autoScrollingPointerPoint.value().PointerId() == pointerPoint.PointerId())
        {
            _autoScrollingPointerPoint = pointerPoint;
            _autoScrollVelocity = scrollVelocity;

            // If this is first time the auto scroll update is about to be called,
            //      kick-start it by initializing its time delta as if it started now
            if (!_lastAutoScrollUpdateTime.has_value())
            {
                _lastAutoScrollUpdateTime = std::chrono::high_resolution_clock::now();
            }

            // Apparently this check is not necessary but greatly improves performance
            if (!_autoScrollTimer.IsEnabled())
            {
                _autoScrollTimer.Start();
            }
        }
    }

    // Method Description:
    // - Stops auto scroll if it's active and is associated with supplied pointer id.
    // Arguments:
    // - pointerId: id of pointer for which to stop auto scroll
    void TermControl::_TryStopAutoScroll(const uint32_t pointerId)
    {
        if (_autoScrollingPointerPoint.has_value() && pointerId == _autoScrollingPointerPoint.value().PointerId())
        {
            _autoScrollingPointerPoint = std::nullopt;
            _autoScrollVelocity = 0;
            _lastAutoScrollUpdateTime = std::nullopt;

            // Apparently this check is not necessary but greatly improves performance
            if (_autoScrollTimer.IsEnabled())
            {
                _autoScrollTimer.Stop();
            }
        }
    }

    // Method Description:
    // - Called continuously to gradually scroll viewport when user is
    //      mouse selecting outside it (to 'follow' the cursor).
    // Arguments:
    // - none
    void TermControl::_UpdateAutoScroll(Windows::Foundation::IInspectable const& /* sender */,
                                        Windows::Foundation::IInspectable const& /* e */)
    {
        if (_autoScrollVelocity != 0)
        {
            const auto timeNow = std::chrono::high_resolution_clock::now();

            if (_lastAutoScrollUpdateTime.has_value())
            {
                static constexpr double microSecPerSec = 1000000.0;
                const double deltaTime = std::chrono::duration_cast<std::chrono::microseconds>(timeNow - _lastAutoScrollUpdateTime.value()).count() / microSecPerSec;
                _scrollBar.Value(_scrollBar.Value() + _autoScrollVelocity * deltaTime);

                if (_autoScrollingPointerPoint.has_value())
                {
                    _SetEndSelectionPointAtCursor(_autoScrollingPointerPoint.value().Position());
                }
            }

            _lastAutoScrollUpdateTime = timeNow;
        }
    }

    // Method Description:
    // - Event handler for the GotFocus event. This is used to start
    //   blinking the cursor when the window is focused.
    void TermControl::_GotFocusHandler(Windows::Foundation::IInspectable const& /* sender */,
                                       RoutedEventArgs const& /* args */)
    {
        if (_closing)
        {
            return;
        }
        _focused = true;

        if (_tsfInputControl != nullptr)
        {
            _tsfInputControl.NotifyFocusEnter();
        }

        if (_cursorTimer.has_value())
        {
            _cursorTimer.value().Start();
        }
    }

    // Method Description:
    // - Event handler for the LostFocus event. This is used to hide
    //   and stop blinking the cursor when the window loses focus.
    void TermControl::_LostFocusHandler(Windows::Foundation::IInspectable const& /* sender */,
                                        RoutedEventArgs const& /* args */)
    {
        if (_closing)
        {
            return;
        }
        _focused = false;

        if (_tsfInputControl != nullptr)
        {
            _tsfInputControl.NotifyFocusLeave();
        }

        if (_cursorTimer.has_value())
        {
            _cursorTimer.value().Stop();
            _terminal->SetCursorVisible(false);
        }
    }

    void TermControl::_SendInputToConnection(const std::wstring& wstr)
    {
        _connection.WriteInput(wstr);
    }

    // Method Description:
    // - Pre-process text pasted (presumably from the clipboard)
    //   before sending it over the terminal's connection, converting
    //   Windows-space \r\n line-endings to \r line-endings
    void TermControl::_SendPastedTextToConnection(const std::wstring& wstr)
    {
        // Some notes on this implementation:
        //
        // - std::regex can do this in a single line, but is somewhat
        //   overkill for a simple search/replace operation (and its
        //   performance guarantees aren't exactly stellar)
        // - The STL doesn't have a simple string search/replace method.
        //   This fact is lamentable.
        // - This line-ending converstion is intentionally fairly
        //   conservative, to avoid stripping out lone \n characters
        //   where they could conceivably be intentional.

        std::wstring stripped{ wstr };

        std::wstring::size_type pos = 0;

        while ((pos = stripped.find(L"\r\n", pos)) != std::wstring::npos)
        {
            stripped.replace(pos, 2, L"\r");
        }

        _connection.WriteInput(stripped);
        _terminal->TrySnapOnInput();
    }

    // Method Description:
    // - Update the font with the renderer. This will be called either when the
    //      font changes or the DPI changes, as DPI changes will necessitate a
    //      font change. This method will *not* change the buffer/viewport size
    //      to account for the new glyph dimensions. Callers should make sure to
    //      appropriately call _DoResize after this method is called.
    void TermControl::_UpdateFont()
    {
        auto lock = _terminal->LockForWriting();

        const int newDpi = static_cast<int>(static_cast<double>(USER_DEFAULT_SCREEN_DPI) * _swapChainPanel.CompositionScaleX());

        // TODO: MSFT:20895307 If the font doesn't exist, this doesn't
        //      actually fail. We need a way to gracefully fallback.
        _renderer->TriggerFontChange(newDpi, _desiredFont, _actualFont);
    }

    // Method Description:
    // - Set the font size of the terminal control.
    // Arguments:
    // - fontSize: The size of the font.
    void TermControl::_SetFontSize(int fontSize)
    {
        try
        {
            // Make sure we have a non-zero font size
            const auto newSize = std::max(gsl::narrow<short>(fontSize), static_cast<short>(1));
            const auto* fontFace = _settings.FontFace().c_str();
            _actualFont = { fontFace, 0, 10, { 0, newSize }, CP_UTF8, false };
            _desiredFont = { _actualFont };

            // Refresh our font with the renderer
            _UpdateFont();
            // Resize the terminal's BUFFER to match the new font size. This does
            // NOT change the size of the window, because that can lead to more
            // problems (like what happens when you change the font size while the
            // window is maximized?)
            auto lock = _terminal->LockForWriting();
            _DoResize(_swapChainPanel.ActualWidth(), _swapChainPanel.ActualHeight());
        }
        CATCH_LOG();
    }

    // Method Description:
    // - Triggered when the swapchain changes size. We use this to resize the
    //      terminal buffers to match the new visible size.
    // Arguments:
    // - e: a SizeChangedEventArgs with the new dimensions of the SwapChainPanel
    void TermControl::_SwapChainSizeChanged(winrt::Windows::Foundation::IInspectable const& /*sender*/,
                                            SizeChangedEventArgs const& e)
    {
        if (!_initializedTerminal)
        {
            return;
        }

        auto lock = _terminal->LockForWriting();

        const auto foundationSize = e.NewSize();

        _DoResize(foundationSize.Width, foundationSize.Height);
    }

    void TermControl::_SwapChainScaleChanged(Windows::UI::Xaml::Controls::SwapChainPanel const& sender,
                                             Windows::Foundation::IInspectable const& /*args*/)
    {
        const auto scale = sender.CompositionScaleX();
        const auto dpi = (int)(scale * USER_DEFAULT_SCREEN_DPI);

        // TODO: MSFT: 21169071 - Shouldn't this all happen through _renderer and trigger the invalidate automatically on DPI change?
        THROW_IF_FAILED(_renderEngine->UpdateDpi(dpi));
        _renderer->TriggerRedrawAll();
    }

    // Method Description:
    // - Toggle the cursor on and off when called by the cursor blink timer.
    // Arguments:
    // - sender: not used
    // - e: not used
    void TermControl::_BlinkCursor(Windows::Foundation::IInspectable const& /* sender */,
                                   Windows::Foundation::IInspectable const& /* e */)
    {
        if ((_closing) || (!_terminal->IsCursorBlinkingAllowed() && _terminal->IsCursorVisible()))
        {
            return;
        }
        _terminal->SetCursorVisible(!_terminal->IsCursorVisible());
    }

    // Method Description:
    // - Sets selection's end position to match supplied cursor position, e.g. while mouse dragging.
    // Arguments:
    // - cursorPosition: in pixels, relative to the origin of the control
    void TermControl::_SetEndSelectionPointAtCursor(Windows::Foundation::Point const& cursorPosition)
    {
        auto terminalPosition = _GetTerminalPosition(cursorPosition);

        const short lastVisibleRow = std::max<short>(_terminal->GetViewport().Height() - 1, 0);
        const short lastVisibleCol = std::max<short>(_terminal->GetViewport().Width() - 1, 0);

        terminalPosition.Y = std::clamp<short>(terminalPosition.Y, 0, lastVisibleRow);
        terminalPosition.X = std::clamp<short>(terminalPosition.X, 0, lastVisibleCol);

        // save location (for rendering) + render
        _terminal->SetEndSelectionPosition(terminalPosition);
        _renderer->TriggerSelection();
    }

    // Method Description:
    // - Process a resize event that was initiated by the user. This can either
    //   be due to the user resizing the window (causing the swapchain to
    //   resize) or due to the DPI changing (causing us to need to resize the
    //   buffer to match)
    // Arguments:
    // - newWidth: the new width of the swapchain, in pixels.
    // - newHeight: the new height of the swapchain, in pixels.
    void TermControl::_DoResize(const double newWidth, const double newHeight)
    {
        SIZE size;
        size.cx = static_cast<long>(newWidth);
        size.cy = static_cast<long>(newHeight);

        // Don't actually resize so small that a single character wouldn't fit
        // in either dimension. The buffer really doesn't like being size 0.
        if (size.cx < _actualFont.GetSize().X || size.cy < _actualFont.GetSize().Y)
        {
            return;
        }

        // Tell the dx engine that our window is now the new size.
        THROW_IF_FAILED(_renderEngine->SetWindowSize(size));

        // Invalidate everything
        _renderer->TriggerRedrawAll();

        // Convert our new dimensions to characters
        const auto viewInPixels = Viewport::FromDimensions({ 0, 0 },
                                                           { static_cast<short>(size.cx), static_cast<short>(size.cy) });
        const auto vp = _renderEngine->GetViewportInCharacters(viewInPixels);

        // If this function succeeds with S_FALSE, then the terminal didn't
        //      actually change size. No need to notify the connection of this
        //      no-op.
        // TODO: MSFT:20642295 Resizing the buffer will corrupt it
        // I believe we'll need support for CSI 2J, and additionally I think
        //      we're resetting the viewport to the top
        const HRESULT hr = _terminal->UserResize({ vp.Width(), vp.Height() });
        if (SUCCEEDED(hr) && hr != S_FALSE)
        {
            _connection.Resize(vp.Height(), vp.Width());
        }
    }

    void TermControl::_TerminalTitleChanged(const std::wstring_view& wstr)
    {
        _titleChangedHandlers(winrt::hstring{ wstr });
    }

    // Method Description:
    // - Update the postion and size of the scrollbar to match the given
    //      viewport top, viewport height, and buffer size.
    //   The change will be actually handled in _ScrollbarChangeHandler.
    //   This should be done on the UI thread. Make sure the caller is calling
    //      us in a RunAsync block.
    // Arguments:
    // - viewTop: the top of the visible viewport, in rows. 0 indicates the top
    //      of the buffer.
    // - viewHeight: the height of the viewport in rows.
    // - bufferSize: the length of the buffer, in rows
    void TermControl::_ScrollbarUpdater(Controls::Primitives::ScrollBar scrollBar,
                                        const int viewTop,
                                        const int viewHeight,
                                        const int bufferSize)
    {
        const auto hiddenContent = bufferSize - viewHeight;
        scrollBar.Maximum(hiddenContent);
        scrollBar.Minimum(0);
        scrollBar.ViewportSize(viewHeight);

        scrollBar.Value(viewTop);
    }

    // Method Description:
    // - Update the postion and size of the scrollbar to match the given
    //      viewport top, viewport height, and buffer size.
    //   Additionally fires a ScrollPositionChanged event for anyone who's
    //      registered an event handler for us.
    // Arguments:
    // - viewTop: the top of the visible viewport, in rows. 0 indicates the top
    //      of the buffer.
    // - viewHeight: the height of the viewport in rows.
    // - bufferSize: the length of the buffer, in rows
    void TermControl::_TerminalScrollPositionChanged(const int viewTop,
                                                     const int viewHeight,
                                                     const int bufferSize)
    {
        // Since this callback fires from non-UI thread, we might be already
        // closed/closing.
        if (_closing.load())
        {
            return;
        }

        // Update our scrollbar
        _scrollBar.Dispatcher().RunAsync(CoreDispatcherPriority::Low, [=]() {
            // Even if we weren't closed/closing few lines above, we might be
            // while waiting for this block of code to be dispatched.
            if (_closing.load())
            {
                return;
            }

            _ScrollbarUpdater(_scrollBar, viewTop, viewHeight, bufferSize);
        });

        // Set this value as our next expected scroll position.
        _lastScrollOffset = { viewTop };
        _scrollPositionChangedHandlers(viewTop, viewHeight, bufferSize);
    }

    hstring TermControl::Title()
    {
        if (!_initializedTerminal)
            return L"";

        hstring hstr(_terminal->GetConsoleTitle());
        return hstr;
    }

    // Method Description:
    // - Given a copy-able selection, get the selected text from the buffer and send it to the
    //     Windows Clipboard (CascadiaWin32:main.cpp).
    // - CopyOnSelect does NOT clear the selection
    // Arguments:
    // - trimTrailingWhitespace: enable removing any whitespace from copied selection
    //    and get text to appear on separate lines.
    bool TermControl::CopySelectionToClipboard(bool trimTrailingWhitespace)
    {
        // no selection --> nothing to copy
        if (_terminal == nullptr || !_terminal->IsSelectionActive())
        {
            return false;
        }
        // extract text from buffer
        const auto bufferData = _terminal->RetrieveSelectedTextFromBuffer(trimTrailingWhitespace);

        // convert text: vector<string> --> string
        std::wstring textData;
        for (const auto& text : bufferData.text)
        {
            textData += text;
        }

        // convert text to HTML format
        const auto htmlData = TextBuffer::GenHTML(bufferData,
                                                  _actualFont.GetUnscaledSize().Y,
                                                  _actualFont.GetFaceName(),
                                                  _settings.DefaultBackground(),
                                                  "Windows Terminal");

        // convert to RTF format
        const auto rtfData = TextBuffer::GenRTF(bufferData,
                                                _actualFont.GetUnscaledSize().Y,
                                                _actualFont.GetFaceName(),
                                                _settings.DefaultBackground());

        if (!_terminal->IsCopyOnSelectActive())
        {
            _terminal->ClearSelection();
        }

        // send data up for clipboard
        auto copyArgs = winrt::make_self<CopyToClipboardEventArgs>(winrt::hstring(textData.data(), gsl::narrow<winrt::hstring::size_type>(textData.size())),
                                                                   winrt::to_hstring(htmlData),
                                                                   winrt::to_hstring(rtfData));
        _clipboardCopyHandlers(*this, *copyArgs);
        return true;
    }

    // Method Description:
    // - Initiate a paste operation.
    void TermControl::PasteTextFromClipboard()
    {
        // attach TermControl::_SendInputToConnection() as the clipboardDataHandler.
        // This is called when the clipboard data is loaded.
        auto clipboardDataHandler = std::bind(&TermControl::_SendPastedTextToConnection, this, std::placeholders::_1);
        auto pasteArgs = winrt::make_self<PasteFromClipboardEventArgs>(clipboardDataHandler);

        // send paste event up to TermApp
        _clipboardPasteHandlers(*this, *pasteArgs);
    }

    void TermControl::Close()
    {
        if (!_closing.exchange(true))
        {
            // Stop accepting new output and state changes before we disconnect everything.
            _connection.TerminalOutput(_connectionOutputEventToken);
            _connectionStateChangedRevoker.revoke();

            // Clear out the cursor timer, so it doesn't trigger again on us once we're destructed.
            if (auto localCursorTimer{ std::exchange(_cursorTimer, std::nullopt) })
            {
                localCursorTimer->Stop();
                // cursorTimer timer, now stopped, is destroyed.
            }

            if (auto localAutoScrollTimer{ std::exchange(_autoScrollTimer, nullptr) })
            {
                localAutoScrollTimer.Stop();
                // _autoScrollTimer timer, now stopped, is destroyed.
            }

            if (auto localConnection{ std::exchange(_connection, nullptr) })
            {
                localConnection.Close();
                // connection is destroyed.
            }

            if (auto localRenderEngine{ std::exchange(_renderEngine, nullptr) })
            {
                if (auto localRenderer{ std::exchange(_renderer, nullptr) })
                {
                    localRenderer->TriggerTeardown();
                    // renderer is destroyed
                }
                // renderEngine is destroyed
            }

            if (auto localTerminal{ std::exchange(_terminal, nullptr) })
            {
                _initializedTerminal = false;
                // terminal is destroyed.
            }
        }
    }

    void TermControl::ScrollViewport(int viewTop)
    {
        _terminal->UserScrollViewport(viewTop);
    }

    // Method Description:
    // - Scrolls the viewport of the terminal and updates the scroll bar accordingly
    // Arguments:
    // - viewTop: the viewTop to scroll to
    // The difference between this function and ScrollViewport is that this one also
    // updates the _scrollBar after the viewport scroll. The reason _scrollBar is not updated in
    // ScrollViewport is because ScrollViewport is being called by _ScrollbarChangeHandler
    void TermControl::KeyboardScrollViewport(int viewTop)
    {
        _terminal->UserScrollViewport(viewTop);
        _lastScrollOffset = std::nullopt;
        _scrollBar.Value(static_cast<int>(viewTop));
    }

    int TermControl::GetScrollOffset()
    {
        return _terminal->GetScrollOffset();
    }

    // Function Description:
    // - Gets the height of the terminal in lines of text
    // Return Value:
    // - The height of the terminal in lines of text
    int TermControl::GetViewHeight() const
    {
        const auto viewPort = _terminal->GetViewport();
        return viewPort.Height();
    }

    // Function Description:
    // - Determines how much space (in pixels) an app would need to reserve to
    //   create a control with the settings stored in the settings param. This
    //   accounts for things like the font size and face, the initialRows and
    //   initialCols, and scrollbar visibility. The returned sized is based upon
    //   the provided DPI value
    // Arguments:
    // - settings: A IControlSettings with the settings to get the pixel size of.
    // - dpi: The DPI we should create the terminal at. This affects things such
    //   as font size, scrollbar and other control scaling, etc. Make sure the
    //   caller knows what monitor the control is about to appear on.
    // Return Value:
    // - a point containing the requested dimensions in pixels.
    winrt::Windows::Foundation::Point TermControl::GetProposedDimensions(IControlSettings const& settings, const uint32_t dpi)
    {
        // Initialize our font information.
        const auto* fontFace = settings.FontFace().c_str();
        const short fontHeight = gsl::narrow<short>(settings.FontSize());
        // The font width doesn't terribly matter, we'll only be using the
        //      height to look it up
        // The other params here also largely don't matter.
        //      The family is only used to determine if the font is truetype or
        //      not, but DX doesn't use that info at all.
        //      The Codepage is additionally not actually used by the DX engine at all.
        FontInfo actualFont = { fontFace, 0, 10, { 0, fontHeight }, CP_UTF8, false };
        FontInfoDesired desiredFont = { actualFont };

        // If the settings have negative or zero row or column counts, ignore those counts.
        // (The lower TerminalCore layer also has upper bounds as well, but at this layer
        //  we may eventually impose different ones depending on how many pixels we can address.)
        const auto cols = std::max(settings.InitialCols(), 1);
        const auto rows = std::max(settings.InitialRows(), 1);

        // Create a DX engine and initialize it with our font and DPI. We'll
        // then use it to measure how much space the requested rows and columns
        // will take up.
        // TODO: MSFT:21254947 - use a static function to do this instead of
        // instantiating a DxEngine
        auto dxEngine = std::make_unique<::Microsoft::Console::Render::DxEngine>();
        THROW_IF_FAILED(dxEngine->UpdateDpi(dpi));
        THROW_IF_FAILED(dxEngine->UpdateFont(desiredFont, actualFont));

        const float scale = dxEngine->GetScaling();
        const auto fontSize = actualFont.GetSize();

        // Manually multiply by the scaling factor. The DX engine doesn't
        // actually store the scaled font size in the fontInfo.GetSize()
        // property when the DX engine is in Composition mode (which it is for
        // the Terminal). At runtime, this is fine, as we'll transform
        // everything by our scaling, so it'll work out. However, right now we
        // need to get the exact pixel count.
        const float fFontWidth = gsl::narrow<float>(fontSize.X * scale);
        const float fFontHeight = gsl::narrow<float>(fontSize.Y * scale);

        // UWP XAML scrollbars aren't guaranteed to be the same size as the
        // ComCtl scrollbars, but it's certainly close enough.
        const auto scrollbarSize = GetSystemMetricsForDpi(SM_CXVSCROLL, dpi);

        double width = cols * fFontWidth;

        // Reserve additional space if scrollbar is intended to be visible
        if (settings.ScrollState() == ScrollbarState::Visible)
        {
            width += scrollbarSize;
        }

        double height = rows * fFontHeight;
        auto thickness = _ParseThicknessFromPadding(settings.Padding());
        width += thickness.Left + thickness.Right;
        height += thickness.Top + thickness.Bottom;

        return { gsl::narrow_cast<float>(width), gsl::narrow_cast<float>(height) };
    }

    // Method Description:
    // - Get the size of a single character of this control. The size is in
    //   DIPs. If you need it in _pixels_, you'll need to multiply by the
    //   current display scaling.
    // Arguments:
    // - <none>
    // Return Value:
    // - The dimensions of a single character of this control, in DIPs
    winrt::Windows::Foundation::Size TermControl::CharacterDimensions() const
    {
        const auto fontSize = _actualFont.GetSize();
        return { gsl::narrow_cast<float>(fontSize.X), gsl::narrow_cast<float>(fontSize.Y) };
    }

    // Method Description:
    // - Get the absolute minimum size that this control can be resized to and
    //   still have 1x1 character visible. This includes the space needed for
    //   the scrollbar and the padding.
    // Arguments:
    // - <none>
    // Return Value:
    // - The minimum size that this terminal control can be resized to and still
    //   have a visible character.
    winrt::Windows::Foundation::Size TermControl::MinimumSize() const
    {
        const auto fontSize = _actualFont.GetSize();
        double width = fontSize.X;
        double height = fontSize.Y;
        // Reserve additional space if scrollbar is intended to be visible
        if (_settings.ScrollState() == ScrollbarState::Visible)
        {
            width += _scrollBar.ActualWidth();
        }

        // Account for the size of any padding
        auto thickness = _ParseThicknessFromPadding(_settings.Padding());
        width += thickness.Left + thickness.Right;
        height += thickness.Top + thickness.Bottom;

        return { gsl::narrow_cast<float>(width), gsl::narrow_cast<float>(height) };
    }

    // Method Description:
    // - Create XAML Thickness object based on padding props provided.
    //   Used for controlling the TermControl XAML Grid container's Padding prop.
    // Arguments:
    // - padding: 2D padding values
    //      Single Double value provides uniform padding
    //      Two Double values provide isometric horizontal & vertical padding
    //      Four Double values provide independent padding for 4 sides of the bounding rectangle
    // Return Value:
    // - Windows::UI::Xaml::Thickness object
    Windows::UI::Xaml::Thickness TermControl::_ParseThicknessFromPadding(const hstring padding)
    {
        const wchar_t singleCharDelim = L',';
        std::wstringstream tokenStream(padding.c_str());
        std::wstring token;
        uint8_t paddingPropIndex = 0;
        std::array<double, 4> thicknessArr = {};
        size_t* idx = nullptr;

        // Get padding values till we run out of delimiter separated values in the stream
        //  or we hit max number of allowable values (= 4) for the bounding rectangle
        // Non-numeral values detected will default to 0
        // std::getline will not throw exception unless flags are set on the wstringstream
        // std::stod will throw invalid_argument expection if the input is an invalid double value
        // std::stod will throw out_of_range expection if the input value is more than DBL_MAX
        try
        {
            for (; std::getline(tokenStream, token, singleCharDelim) && (paddingPropIndex < thicknessArr.size()); paddingPropIndex++)
            {
                // std::stod internall calls wcstod which handles whitespace prefix (which is ignored)
                //  & stops the scan when first char outside the range of radix is encountered
                // We'll be permissive till the extent that stod function allows us to be by default
                // Ex. a value like 100.3#535w2 will be read as 100.3, but ;df25 will fail
                thicknessArr[paddingPropIndex] = std::stod(token, idx);
            }
        }
        catch (...)
        {
            // If something goes wrong, even if due to a single bad padding value, we'll reset the index & return default 0 padding
            paddingPropIndex = 0;
            LOG_CAUGHT_EXCEPTION();
        }

        switch (paddingPropIndex)
        {
        case 1:
            return ThicknessHelper::FromUniformLength(thicknessArr[0]);
        case 2:
            return ThicknessHelper::FromLengths(thicknessArr[0], thicknessArr[1], thicknessArr[0], thicknessArr[1]);
        // No case for paddingPropIndex = 3, since it's not a norm to provide just Left, Top & Right padding values leaving out Bottom
        case 4:
            return ThicknessHelper::FromLengths(thicknessArr[0], thicknessArr[1], thicknessArr[2], thicknessArr[3]);
        default:
            return Thickness();
        }
    }

    // Method Description:
    // - Get the modifier keys that are currently pressed. This can be used to
    //   find out which modifiers (ctrl, alt, shift) are pressed in events that
    //   don't necessarily include that state.
    // Return Value:
    // - The Microsoft::Terminal::Core::ControlKeyStates representing the modifier key states.
    ControlKeyStates TermControl::_GetPressedModifierKeys() const
    {
        CoreWindow window = CoreWindow::GetForCurrentThread();
        // DONT USE
        //      != CoreVirtualKeyStates::None
        // OR
        //      == CoreVirtualKeyStates::Down
        // Sometimes with the key down, the state is Down | Locked.
        // Sometimes with the key up, the state is Locked.
        // IsFlagSet(Down) is the only correct solution.

        struct KeyModifier
        {
            VirtualKey vkey;
            ControlKeyStates flags;
        };

        constexpr std::array<KeyModifier, 5> modifiers{ {
            { VirtualKey::RightMenu, ControlKeyStates::RightAltPressed },
            { VirtualKey::LeftMenu, ControlKeyStates::LeftAltPressed },
            { VirtualKey::RightControl, ControlKeyStates::RightCtrlPressed },
            { VirtualKey::LeftControl, ControlKeyStates::LeftCtrlPressed },
            { VirtualKey::Shift, ControlKeyStates::ShiftPressed },
        } };

        ControlKeyStates flags;

        for (const auto& mod : modifiers)
        {
            const auto state = window.GetKeyState(mod.vkey);
            const auto isDown = WI_IsFlagSet(state, CoreVirtualKeyStates::Down);

            if (isDown)
            {
                flags |= mod.flags;
            }
        }

        return flags;
    }

    // Method Description:
    // - Gets the corresponding viewport terminal position for the cursor
    //    by excluding the padding and normalizing with the font size.
    //    This is used for selection.
    // Arguments:
    // - cursorPosition: the (x,y) position of a given cursor (i.e.: mouse cursor).
    //    NOTE: origin (0,0) is top-left.
    // Return Value:
    // - the corresponding viewport terminal position for the given Point parameter
    const COORD TermControl::_GetTerminalPosition(winrt::Windows::Foundation::Point cursorPosition)
    {
        // Exclude padding from cursor position calculation
        COORD terminalPosition = {
            static_cast<SHORT>(cursorPosition.X - _swapChainPanel.Margin().Left),
            static_cast<SHORT>(cursorPosition.Y - _swapChainPanel.Margin().Top)
        };

        const auto fontSize = _actualFont.GetSize();
        FAIL_FAST_IF(fontSize.X == 0);
        FAIL_FAST_IF(fontSize.Y == 0);

        // Normalize to terminal coordinates by using font size
        terminalPosition.X /= fontSize.X;
        terminalPosition.Y /= fontSize.Y;

        return terminalPosition;
    }

    // Method Description:
    // - Composition Completion handler for the TSFInputControl that
    //   handles writing text out to TerminalConnection
    // Arguments:
    // - text: the text to write to TerminalConnection
    // Return Value:
    // - <none>
    void TermControl::_CompositionCompleted(winrt::hstring text)
    {
        _connection.WriteInput(text);
    }

    // Method Description:
    // - CurrentCursorPosition handler for the TSFInputControl that
    //   handles returning current cursor position.
    // Arguments:
    // - eventArgs: event for storing the current cursor position
    // Return Value:
    // - <none>
    void TermControl::_CurrentCursorPositionHandler(const IInspectable& /*sender*/, const CursorPositionEventArgs& eventArgs)
    {
        const COORD cursorPos = _terminal->GetCursorPosition();
        Windows::Foundation::Point p = { gsl::narrow<float>(cursorPos.X), gsl::narrow<float>(cursorPos.Y) };
        eventArgs.CurrentPosition(p);
    }

    // Method Description:
    // - FontInfo handler for the TSFInputControl that
    //   handles returning current font information
    // Arguments:
    // - eventArgs: event for storing the current font information
    // Return Value:
    // - <none>
    void TermControl::_FontInfoHandler(const IInspectable& /*sender*/, const FontInfoEventArgs& eventArgs)
    {
        eventArgs.FontSize(CharacterDimensions());
        eventArgs.FontFace(_actualFont.GetFaceName());
    }

    // Method Description:
    // - Returns the number of clicks that occurred (double and triple click support)
    // Arguments:
    // - clickPos: the (x,y) position of a given cursor (i.e.: mouse cursor).
    //    NOTE: origin (0,0) is top-left.
    // - clickTime: the timestamp that the click occurred
    // Return Value:
    // - if the click is in the same position as the last click and within the timeout, the number of clicks within that time window
    // - otherwise, 1
    const unsigned int TermControl::_NumberOfClicks(winrt::Windows::Foundation::Point clickPos, Timestamp clickTime)
    {
        // if click occurred at a different location or past the multiClickTimer...
        Timestamp delta;
        THROW_IF_FAILED(UInt64Sub(clickTime, _lastMouseClick, &delta));
        if (clickPos != _lastMouseClickPos || delta > _multiClickTimer)
        {
            // exit early. This is a single click.
            _multiClickCounter = 1;
        }
        else
        {
            _multiClickCounter++;
        }
        return _multiClickCounter;
    }

    // Method Description:
    // - Calculates speed of single axis of auto scrolling. It has to allow for both
    //      fast and precise selection.
    // Arguments:
    // - cursorDistanceFromBorder: distance from viewport border to cursor, in pixels. Must be non-negative.
    // Return Value:
    // - positive speed in characters / sec
    double TermControl::_GetAutoScrollSpeed(double cursorDistanceFromBorder) const
    {
        // The numbers below just feel well, feel free to change.
        // TODO: Maybe account for space beyond border that user has available
        return std::pow(cursorDistanceFromBorder, 2.0) / 25.0 + 2.0;
    }

    // -------------------------------- WinRT Events ---------------------------------
    // Winrt events need a method for adding a callback to the event and removing the callback.
    // These macros will define them both for you.
    DEFINE_EVENT(TermControl, TitleChanged, _titleChangedHandlers, TerminalControl::TitleChangedEventArgs);
    DEFINE_EVENT(TermControl, ScrollPositionChanged, _scrollPositionChangedHandlers, TerminalControl::ScrollPositionChangedEventArgs);

    DEFINE_EVENT_WITH_TYPED_EVENT_HANDLER(TermControl, PasteFromClipboard, _clipboardPasteHandlers, TerminalControl::TermControl, TerminalControl::PasteFromClipboardEventArgs);
    DEFINE_EVENT_WITH_TYPED_EVENT_HANDLER(TermControl, CopyToClipboard, _clipboardCopyHandlers, TerminalControl::TermControl, TerminalControl::CopyToClipboardEventArgs);
    // clang-format on
}
<|MERGE_RESOLUTION|>--- conflicted
+++ resolved
@@ -257,15 +257,12 @@
         _actualFont = { fontFace, 0, 10, { 0, fontHeight }, CP_UTF8, false };
         _desiredFont = { _actualFont };
 
-<<<<<<< HEAD
         _rowsToScroll = _settings.RowsToScroll();
-=======
         // set TSF Foreground
         Media::SolidColorBrush foregroundBrush{};
         foregroundBrush.Color(ColorRefToColor(_settings.DefaultForeground()));
         _tsfInputControl.Foreground(foregroundBrush);
         _tsfInputControl.Margin(newMargin);
->>>>>>> 2e9e4a59
     }
 
     // Method Description:
@@ -1988,4 +1985,4 @@
     DEFINE_EVENT_WITH_TYPED_EVENT_HANDLER(TermControl, PasteFromClipboard, _clipboardPasteHandlers, TerminalControl::TermControl, TerminalControl::PasteFromClipboardEventArgs);
     DEFINE_EVENT_WITH_TYPED_EVENT_HANDLER(TermControl, CopyToClipboard, _clipboardCopyHandlers, TerminalControl::TermControl, TerminalControl::CopyToClipboardEventArgs);
     // clang-format on
-}
+}