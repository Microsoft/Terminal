--- conflicted
+++ resolved
@@ -1,243 +1,231 @@
-// Copyright (c) Microsoft Corporation.
-// Licensed under the MIT license.
-
-/*
-Module Name:
-- OutputStateMachineEngine.hpp
-
-Abstract:
-- This is the implementation of the client VT output state machine engine.
-*/
-#pragma once
-
-#include <functional>
-
-#include "../adapter/termDispatch.hpp"
-#include "telemetry.hpp"
-#include "IStateMachineEngine.hpp"
-#include "../../inc/ITerminalOutputConnection.hpp"
-
-namespace Microsoft::Console::VirtualTerminal
-{
-    class OutputStateMachineEngine : public IStateMachineEngine
-    {
-    public:
-        OutputStateMachineEngine(std::unique_ptr<ITermDispatch> pDispatch);
-
-        bool ActionExecute(const wchar_t wch) override;
-        bool ActionExecuteFromEscape(const wchar_t wch) override;
-
-        bool ActionPrint(const wchar_t wch) override;
-
-        bool ActionPrintString(const std::wstring_view string) override;
-
-        bool ActionPassThroughString(const std::wstring_view string) override;
-
-        bool ActionEscDispatch(const wchar_t wch,
-<<<<<<< HEAD
-                               const std::optional<wchar_t> intermediate) override;
-
-        bool ActionCsiDispatch(const wchar_t wch,
-                               const std::optional<wchar_t> intermediate,
-=======
-                               const std::basic_string_view<wchar_t> intermediates) override;
-
-        bool ActionCsiDispatch(const wchar_t wch,
-                               const std::basic_string_view<wchar_t> intermediates,
->>>>>>> 322989d0
-                               const std::basic_string_view<size_t> parameters) override;
-
-        bool ActionClear() noexcept override;
-
-        bool ActionIgnore() noexcept override;
-
-        bool ActionOscDispatch(const wchar_t wch,
-                               const size_t parameter,
-                               const std::wstring_view string) override;
-
-        bool ActionSs3Dispatch(const wchar_t wch,
-                               const std::basic_string_view<size_t> parameters) noexcept override;
-
-        bool FlushAtEndOfString() const noexcept override;
-        bool DispatchControlCharsFromEscape() const noexcept override;
-        bool DispatchIntermediatesFromEscape() const noexcept override;
-
-        void SetTerminalConnection(Microsoft::Console::ITerminalOutputConnection* const pTtyConnection,
-                                   std::function<bool()> pfnFlushToTerminal);
-
-        const ITermDispatch& Dispatch() const noexcept;
-        ITermDispatch& Dispatch() noexcept;
-
-    private:
-        std::unique_ptr<ITermDispatch> _dispatch;
-        Microsoft::Console::ITerminalOutputConnection* _pTtyConnection;
-        std::function<bool()> _pfnFlushToTerminal;
-        wchar_t _lastPrintedChar;
-
-        bool _IntermediateQuestionMarkDispatch(const wchar_t wchAction,
-                                               const std::basic_string_view<size_t> parameters);
-        bool _IntermediateExclamationDispatch(const wchar_t wch);
-        bool _IntermediateSpaceDispatch(const wchar_t wchAction,
-                                        const std::basic_string_view<size_t> parameters);
-
-        enum VTActionCodes : wchar_t
-        {
-            CUU_CursorUp = L'A',
-            CUD_CursorDown = L'B',
-            CUF_CursorForward = L'C',
-            CUB_CursorBackward = L'D',
-            CNL_CursorNextLine = L'E',
-            CPL_CursorPrevLine = L'F',
-            CHA_CursorHorizontalAbsolute = L'G',
-            CUP_CursorPosition = L'H',
-            ED_EraseDisplay = L'J',
-            EL_EraseLine = L'K',
-            SU_ScrollUp = L'S',
-            SD_ScrollDown = L'T',
-            ICH_InsertCharacter = L'@',
-            DCH_DeleteCharacter = L'P',
-            SGR_SetGraphicsRendition = L'm',
-            DECSC_CursorSave = L'7',
-            DECRC_CursorRestore = L'8',
-            DECSET_PrivateModeSet = L'h',
-            DECRST_PrivateModeReset = L'l',
-            ANSISYSSC_CursorSave = L's', // NOTE: Overlaps with DECLRMM/DECSLRM. Fix when/if implemented.
-            ANSISYSRC_CursorRestore = L'u', // NOTE: Overlaps with DECSMBV. Fix when/if implemented.
-            DECKPAM_KeypadApplicationMode = L'=',
-            DECKPNM_KeypadNumericMode = L'>',
-            DSR_DeviceStatusReport = L'n',
-            DA_DeviceAttributes = L'c',
-            DECSCPP_SetColumnsPerPage = L'|',
-            IL_InsertLine = L'L',
-            DL_DeleteLine = L'M', // Yes, this is the same as RI, however, RI is not preceeded by a CSI, and DL is.
-            HPA_HorizontalPositionAbsolute = L'`',
-            VPA_VerticalLinePositionAbsolute = L'd',
-            DECSTBM_SetScrollingRegion = L'r',
-            RI_ReverseLineFeed = L'M',
-            HTS_HorizontalTabSet = L'H', // Not a CSI, so doesn't overlap with CUP
-            CHT_CursorForwardTab = L'I',
-            CBT_CursorBackTab = L'Z',
-            TBC_TabClear = L'g',
-            ECH_EraseCharacters = L'X',
-            HVP_HorizontalVerticalPosition = L'f',
-            DECSTR_SoftReset = L'p',
-            RIS_ResetToInitialState = L'c', // DA is prefaced by CSI, RIS by ESC
-            // 'q' is overloaded - no postfix is DECLL, ' ' postfix is DECSCUSR, and '"' is DECSCA
-            DECSCUSR_SetCursorStyle = L'q', // I believe we'll only ever implement DECSCUSR
-            DTTERM_WindowManipulation = L't',
-            REP_RepeatCharacter = L'b',
-            DECALN_ScreenAlignmentPattern = L'8'
-        };
-
-        enum OscActionCodes : unsigned int
-        {
-            SetIconAndWindowTitle = 0,
-            SetWindowIcon = 1,
-            SetWindowTitle = 2,
-            SetWindowProperty = 3, // Not implemented
-            SetColor = 4,
-            SetForegroundColor = 10,
-            SetBackgroundColor = 11,
-            SetCursorColor = 12,
-            ResetForegroundColor = 110, // Not implemented
-            ResetBackgroundColor = 111, // Not implemented
-            ResetCursorColor = 112,
-        };
-
-        enum class DesignateCharsetTypes
-        {
-            G0,
-            G1,
-            G2,
-            G3
-        };
-
-        static constexpr DispatchTypes::GraphicsOptions DefaultGraphicsOption = DispatchTypes::GraphicsOptions::Off;
-        bool _GetGraphicsOptions(const std::basic_string_view<size_t> parameters,
-                                 std::vector<DispatchTypes::GraphicsOptions>& options) const;
-
-        static constexpr DispatchTypes::EraseType DefaultEraseType = DispatchTypes::EraseType::ToEnd;
-        bool _GetEraseOperation(const std::basic_string_view<size_t> parameters,
-                                DispatchTypes::EraseType& eraseType) const noexcept;
-
-        static constexpr size_t DefaultCursorDistance = 1;
-        bool _GetCursorDistance(const std::basic_string_view<size_t> parameters,
-                                size_t& distance) const noexcept;
-
-        static constexpr size_t DefaultScrollDistance = 1;
-        bool _GetScrollDistance(const std::basic_string_view<size_t> parameters,
-                                size_t& distance) const noexcept;
-
-        static constexpr size_t DefaultConsoleWidth = 80;
-        bool _GetConsoleWidth(const std::basic_string_view<size_t> parameters,
-                              size_t& consoleWidth) const noexcept;
-
-        static constexpr size_t DefaultLine = 1;
-        static constexpr size_t DefaultColumn = 1;
-        bool _GetXYPosition(const std::basic_string_view<size_t> parameters,
-                            size_t& line,
-                            size_t& column) const noexcept;
-
-        bool _GetDeviceStatusOperation(const std::basic_string_view<size_t> parameters,
-                                       DispatchTypes::AnsiStatusType& statusType) const noexcept;
-
-        bool _VerifyHasNoParameters(const std::basic_string_view<size_t> parameters) const noexcept;
-
-        bool _VerifyDeviceAttributesParams(const std::basic_string_view<size_t> parameters) const noexcept;
-
-        bool _GetPrivateModeParams(const std::basic_string_view<size_t> parameters,
-                                   std::vector<DispatchTypes::PrivateModeParams>& privateModes) const;
-
-        static constexpr size_t DefaultTopMargin = 0;
-        static constexpr size_t DefaultBottomMargin = 0;
-        bool _GetTopBottomMargins(const std::basic_string_view<size_t> parameters,
-                                  size_t& topMargin,
-                                  size_t& bottomMargin) const noexcept;
-
-        bool _GetOscTitle(const std::wstring_view string,
-                          std::wstring& title) const;
-
-        static constexpr size_t DefaultTabDistance = 1;
-        bool _GetTabDistance(const std::basic_string_view<size_t> parameters,
-                             size_t& distance) const noexcept;
-
-        static constexpr size_t DefaultTabClearType = 0;
-        bool _GetTabClearType(const std::basic_string_view<size_t> parameters,
-                              size_t& clearType) const noexcept;
-
-        static constexpr DesignateCharsetTypes DefaultDesignateCharsetType = DesignateCharsetTypes::G0;
-        bool _GetDesignateType(const wchar_t intermediate,
-                               DesignateCharsetTypes& designateType) const noexcept;
-
-        static constexpr DispatchTypes::WindowManipulationType DefaultWindowManipulationType = DispatchTypes::WindowManipulationType::Invalid;
-        bool _GetWindowManipulationType(const std::basic_string_view<size_t> parameters,
-                                        unsigned int& function) const noexcept;
-
-        static bool s_HexToUint(const wchar_t wch,
-                                unsigned int& value) noexcept;
-<<<<<<< HEAD
-        static bool s_IsNumber(const wchar_t wch) noexcept;
-        static bool s_IsHexNumber(const wchar_t wch) noexcept;
-=======
->>>>>>> 322989d0
-        bool _GetOscSetColorTable(const std::wstring_view string,
-                                  size_t& tableIndex,
-                                  DWORD& rgb) const noexcept;
-
-        static bool s_ParseColorSpec(const std::wstring_view string,
-                                     DWORD& rgb) noexcept;
-
-        bool _GetOscSetColor(const std::wstring_view string,
-                             DWORD& rgb) const noexcept;
-
-        static constexpr DispatchTypes::CursorStyle DefaultCursorStyle = DispatchTypes::CursorStyle::BlinkingBlockDefault;
-        bool _GetCursorStyle(const std::basic_string_view<size_t> parameters,
-                             DispatchTypes::CursorStyle& cursorStyle) const noexcept;
-
-        static constexpr size_t DefaultRepeatCount = 1;
-        bool _GetRepeatCount(const std::basic_string_view<size_t> parameters,
-                             size_t& repeatCount) const noexcept;
-
-        void _ClearLastChar() noexcept;
-    };
-}
+// Copyright (c) Microsoft Corporation.
+// Licensed under the MIT license.
+
+/*
+Module Name:
+- OutputStateMachineEngine.hpp
+
+Abstract:
+- This is the implementation of the client VT output state machine engine.
+*/
+#pragma once
+
+#include <functional>
+
+#include "../adapter/termDispatch.hpp"
+#include "telemetry.hpp"
+#include "IStateMachineEngine.hpp"
+#include "../../inc/ITerminalOutputConnection.hpp"
+
+namespace Microsoft::Console::VirtualTerminal
+{
+    class OutputStateMachineEngine : public IStateMachineEngine
+    {
+    public:
+        OutputStateMachineEngine(std::unique_ptr<ITermDispatch> pDispatch);
+
+        bool ActionExecute(const wchar_t wch) override;
+        bool ActionExecuteFromEscape(const wchar_t wch) override;
+
+        bool ActionPrint(const wchar_t wch) override;
+
+        bool ActionPrintString(const std::wstring_view string) override;
+
+        bool ActionPassThroughString(const std::wstring_view string) override;
+
+        bool ActionEscDispatch(const wchar_t wch,
+                               const std::basic_string_view<wchar_t> intermediates) override;
+
+        bool ActionCsiDispatch(const wchar_t wch,
+                               const std::basic_string_view<wchar_t> intermediates,
+                               const std::basic_string_view<size_t> parameters) override;
+
+        bool ActionClear() noexcept override;
+
+        bool ActionIgnore() noexcept override;
+
+        bool ActionOscDispatch(const wchar_t wch,
+                               const size_t parameter,
+                               const std::wstring_view string) override;
+
+        bool ActionSs3Dispatch(const wchar_t wch,
+                               const std::basic_string_view<size_t> parameters) noexcept override;
+
+        bool FlushAtEndOfString() const noexcept override;
+        bool DispatchControlCharsFromEscape() const noexcept override;
+        bool DispatchIntermediatesFromEscape() const noexcept override;
+
+        void SetTerminalConnection(Microsoft::Console::ITerminalOutputConnection* const pTtyConnection,
+                                   std::function<bool()> pfnFlushToTerminal);
+
+        const ITermDispatch& Dispatch() const noexcept;
+        ITermDispatch& Dispatch() noexcept;
+
+    private:
+        std::unique_ptr<ITermDispatch> _dispatch;
+        Microsoft::Console::ITerminalOutputConnection* _pTtyConnection;
+        std::function<bool()> _pfnFlushToTerminal;
+        wchar_t _lastPrintedChar;
+
+        bool _IntermediateQuestionMarkDispatch(const wchar_t wchAction,
+                                               const std::basic_string_view<size_t> parameters);
+        bool _IntermediateExclamationDispatch(const wchar_t wch);
+        bool _IntermediateSpaceDispatch(const wchar_t wchAction,
+                                        const std::basic_string_view<size_t> parameters);
+
+        enum VTActionCodes : wchar_t
+        {
+            CUU_CursorUp = L'A',
+            CUD_CursorDown = L'B',
+            CUF_CursorForward = L'C',
+            CUB_CursorBackward = L'D',
+            CNL_CursorNextLine = L'E',
+            CPL_CursorPrevLine = L'F',
+            CHA_CursorHorizontalAbsolute = L'G',
+            CUP_CursorPosition = L'H',
+            ED_EraseDisplay = L'J',
+            EL_EraseLine = L'K',
+            SU_ScrollUp = L'S',
+            SD_ScrollDown = L'T',
+            ICH_InsertCharacter = L'@',
+            DCH_DeleteCharacter = L'P',
+            SGR_SetGraphicsRendition = L'm',
+            DECSC_CursorSave = L'7',
+            DECRC_CursorRestore = L'8',
+            DECSET_PrivateModeSet = L'h',
+            DECRST_PrivateModeReset = L'l',
+            ANSISYSSC_CursorSave = L's', // NOTE: Overlaps with DECLRMM/DECSLRM. Fix when/if implemented.
+            ANSISYSRC_CursorRestore = L'u', // NOTE: Overlaps with DECSMBV. Fix when/if implemented.
+            DECKPAM_KeypadApplicationMode = L'=',
+            DECKPNM_KeypadNumericMode = L'>',
+            DSR_DeviceStatusReport = L'n',
+            DA_DeviceAttributes = L'c',
+            DECSCPP_SetColumnsPerPage = L'|',
+            IL_InsertLine = L'L',
+            DL_DeleteLine = L'M', // Yes, this is the same as RI, however, RI is not preceeded by a CSI, and DL is.
+            HPA_HorizontalPositionAbsolute = L'`',
+            VPA_VerticalLinePositionAbsolute = L'd',
+            DECSTBM_SetScrollingRegion = L'r',
+            RI_ReverseLineFeed = L'M',
+            HTS_HorizontalTabSet = L'H', // Not a CSI, so doesn't overlap with CUP
+            CHT_CursorForwardTab = L'I',
+            CBT_CursorBackTab = L'Z',
+            TBC_TabClear = L'g',
+            ECH_EraseCharacters = L'X',
+            HVP_HorizontalVerticalPosition = L'f',
+            DECSTR_SoftReset = L'p',
+            RIS_ResetToInitialState = L'c', // DA is prefaced by CSI, RIS by ESC
+            // 'q' is overloaded - no postfix is DECLL, ' ' postfix is DECSCUSR, and '"' is DECSCA
+            DECSCUSR_SetCursorStyle = L'q', // I believe we'll only ever implement DECSCUSR
+            DTTERM_WindowManipulation = L't',
+            REP_RepeatCharacter = L'b',
+            DECALN_ScreenAlignmentPattern = L'8'
+        };
+
+        enum OscActionCodes : unsigned int
+        {
+            SetIconAndWindowTitle = 0,
+            SetWindowIcon = 1,
+            SetWindowTitle = 2,
+            SetWindowProperty = 3, // Not implemented
+            SetColor = 4,
+            SetForegroundColor = 10,
+            SetBackgroundColor = 11,
+            SetCursorColor = 12,
+            ResetForegroundColor = 110, // Not implemented
+            ResetBackgroundColor = 111, // Not implemented
+            ResetCursorColor = 112,
+        };
+
+        enum class DesignateCharsetTypes
+        {
+            G0,
+            G1,
+            G2,
+            G3
+        };
+
+        static constexpr DispatchTypes::GraphicsOptions DefaultGraphicsOption = DispatchTypes::GraphicsOptions::Off;
+        bool _GetGraphicsOptions(const std::basic_string_view<size_t> parameters,
+                                 std::vector<DispatchTypes::GraphicsOptions>& options) const;
+
+        static constexpr DispatchTypes::EraseType DefaultEraseType = DispatchTypes::EraseType::ToEnd;
+        bool _GetEraseOperation(const std::basic_string_view<size_t> parameters,
+                                DispatchTypes::EraseType& eraseType) const noexcept;
+
+        static constexpr size_t DefaultCursorDistance = 1;
+        bool _GetCursorDistance(const std::basic_string_view<size_t> parameters,
+                                size_t& distance) const noexcept;
+
+        static constexpr size_t DefaultScrollDistance = 1;
+        bool _GetScrollDistance(const std::basic_string_view<size_t> parameters,
+                                size_t& distance) const noexcept;
+
+        static constexpr size_t DefaultConsoleWidth = 80;
+        bool _GetConsoleWidth(const std::basic_string_view<size_t> parameters,
+                              size_t& consoleWidth) const noexcept;
+
+        static constexpr size_t DefaultLine = 1;
+        static constexpr size_t DefaultColumn = 1;
+        bool _GetXYPosition(const std::basic_string_view<size_t> parameters,
+                            size_t& line,
+                            size_t& column) const noexcept;
+
+        bool _GetDeviceStatusOperation(const std::basic_string_view<size_t> parameters,
+                                       DispatchTypes::AnsiStatusType& statusType) const noexcept;
+
+        bool _VerifyHasNoParameters(const std::basic_string_view<size_t> parameters) const noexcept;
+
+        bool _VerifyDeviceAttributesParams(const std::basic_string_view<size_t> parameters) const noexcept;
+
+        bool _GetPrivateModeParams(const std::basic_string_view<size_t> parameters,
+                                   std::vector<DispatchTypes::PrivateModeParams>& privateModes) const;
+
+        static constexpr size_t DefaultTopMargin = 0;
+        static constexpr size_t DefaultBottomMargin = 0;
+        bool _GetTopBottomMargins(const std::basic_string_view<size_t> parameters,
+                                  size_t& topMargin,
+                                  size_t& bottomMargin) const noexcept;
+
+        bool _GetOscTitle(const std::wstring_view string,
+                          std::wstring& title) const;
+
+        static constexpr size_t DefaultTabDistance = 1;
+        bool _GetTabDistance(const std::basic_string_view<size_t> parameters,
+                             size_t& distance) const noexcept;
+
+        static constexpr size_t DefaultTabClearType = 0;
+        bool _GetTabClearType(const std::basic_string_view<size_t> parameters,
+                              size_t& clearType) const noexcept;
+
+        static constexpr DesignateCharsetTypes DefaultDesignateCharsetType = DesignateCharsetTypes::G0;
+        bool _GetDesignateType(const wchar_t intermediate,
+                               DesignateCharsetTypes& designateType) const noexcept;
+
+        static constexpr DispatchTypes::WindowManipulationType DefaultWindowManipulationType = DispatchTypes::WindowManipulationType::Invalid;
+        bool _GetWindowManipulationType(const std::basic_string_view<size_t> parameters,
+                                        unsigned int& function) const noexcept;
+
+        static bool s_HexToUint(const wchar_t wch,
+                                unsigned int& value) noexcept;
+        bool _GetOscSetColorTable(const std::wstring_view string,
+                                  size_t& tableIndex,
+                                  DWORD& rgb) const noexcept;
+
+        static bool s_ParseColorSpec(const std::wstring_view string,
+                                     DWORD& rgb) noexcept;
+
+        bool _GetOscSetColor(const std::wstring_view string,
+                             DWORD& rgb) const noexcept;
+
+        static constexpr DispatchTypes::CursorStyle DefaultCursorStyle = DispatchTypes::CursorStyle::BlinkingBlockDefault;
+        bool _GetCursorStyle(const std::basic_string_view<size_t> parameters,
+                             DispatchTypes::CursorStyle& cursorStyle) const noexcept;
+
+        static constexpr size_t DefaultRepeatCount = 1;
+        bool _GetRepeatCount(const std::basic_string_view<size_t> parameters,
+                             size_t& repeatCount) const noexcept;
+
+        void _ClearLastChar() noexcept;
+    };
+}