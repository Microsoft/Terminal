// Copyright (c) Microsoft Corporation.
// Licensed under the MIT license.

#include "pch.h"
#include "TerminalPage.h"
#include "ActionAndArgs.h"
#include "Utils.h"
#include "../../types/inc/utils.hpp"

#include <LibraryResources.h>

#include "TerminalPage.g.cpp"
#include <winrt/Microsoft.UI.Xaml.XamlTypeInfo.h>

#include "AzureCloudShellGenerator.h" // For AzureConnectionType
#include "TelnetGenerator.h" // For TelnetConnectionType
#include "TabRowControl.h"
#include "DebugTapConnection.h"

using namespace winrt;
using namespace winrt::Windows::UI::Xaml;
using namespace winrt::Windows::UI::Core;
using namespace winrt::Windows::System;
using namespace winrt::Windows::ApplicationModel::DataTransfer;
using namespace winrt::Windows::UI::Text;
using namespace winrt::Microsoft::Terminal;
using namespace winrt::Microsoft::Terminal::TerminalControl;
using namespace winrt::Microsoft::Terminal::TerminalConnection;
using namespace winrt::Microsoft::Terminal::Settings;
using namespace ::TerminalApp;
using namespace ::Microsoft::Console;

namespace winrt
{
    namespace MUX = Microsoft::UI::Xaml;
    namespace WUX = Windows::UI::Xaml;
    using IInspectable = Windows::Foundation::IInspectable;
}

namespace winrt::TerminalApp::implementation
{
    TerminalPage::TerminalPage() :
        _tabs{ winrt::single_threaded_observable_vector<TerminalApp::Tab>() }
    {
        InitializeComponent();
    }

    void TerminalPage::SetSettings(std::shared_ptr<::TerminalApp::CascadiaSettings> settings, bool needRefreshUI)
    {
        _settings = settings;
        if (needRefreshUI)
        {
            _RefreshUIForSettingsReload();
        }
    }

    void TerminalPage::Create()
    {
        // Hookup the key bindings
        _HookupKeyBindings(_settings->GetKeybindings());

        _tabContent = this->TabContent();
        _tabRow = this->TabRow();
        _tabView = _tabRow.TabView();
        _rearranging = false;

        // GH#2455 - Make sure to try/catch calls to Application::Current,
        // because that _won't_ be an instance of TerminalApp::App in the
        // LocalTests
        auto isElevated = false;
        try
        {
            // GH#3581 - There's a platform limitation that causes us to crash when we rearrange tabs.
            // Xaml tries to send a drag visual (to wit: a screenshot) to the drag hosting process,
            // but that process is running at a different IL than us.
            // For now, we're disabling elevated drag.
            isElevated = ::winrt::Windows::UI::Xaml::Application::Current().as<::winrt::TerminalApp::App>().Logic().IsUwp();
        }
        CATCH_LOG();

        _tabView.CanReorderTabs(!isElevated);
        _tabView.CanDragTabs(!isElevated);

        _tabView.TabDragStarting([weakThis{ get_weak() }](auto&& /*o*/, auto&& /*a*/) {
            if (auto page{ weakThis.get() })
            {
                page->_rearranging = true;
                page->_rearrangeFrom = std::nullopt;
                page->_rearrangeTo = std::nullopt;
            }
        });

        _tabView.TabDragCompleted([weakThis{ get_weak() }](auto&& /*o*/, auto&& /*a*/) {
            if (auto page{ weakThis.get() })
            {
                auto& from{ page->_rearrangeFrom };
                auto& to{ page->_rearrangeTo };

                if (from.has_value() && to.has_value() && to != from)
                {
                    auto& tabs{ page->_tabs };
                    auto tab = tabs.GetAt(from.value());
                    tabs.RemoveAt(from.value());
                    tabs.InsertAt(to.value(), tab);
                }

                page->_rearranging = false;
                from = std::nullopt;
                to = std::nullopt;
            }
        });

        auto tabRowImpl = winrt::get_self<implementation::TabRowControl>(_tabRow);
        _newTabButton = tabRowImpl->NewTabButton();

        if (_settings->GlobalSettings().GetShowTabsInTitlebar())
        {
            // Remove the TabView from the page. We'll hang on to it, we need to
            // put it in the titlebar.
            uint32_t index = 0;
            if (this->Root().Children().IndexOf(_tabRow, index))
            {
                this->Root().Children().RemoveAt(index);
            }

            // Inform the host that our titlebar content has changed.
            _setTitleBarContentHandlers(*this, _tabRow);
        }

        // Hookup our event handlers to the ShortcutActionDispatch
        _RegisterActionCallbacks();

        //Event Bindings (Early)
        _newTabButton.Click([weakThis{ get_weak() }](auto&&, auto&&) {
            if (auto page{ weakThis.get() })
            {
                page->_OpenNewTab(nullptr);
            }
        });
        _tabView.SelectionChanged({ this, &TerminalPage::_OnTabSelectionChanged });
        _tabView.TabCloseRequested({ this, &TerminalPage::_OnTabCloseRequested });
        _tabView.TabItemsChanged({ this, &TerminalPage::_OnTabItemsChanged });

        _CreateNewTabFlyout();

        _UpdateTabWidthMode();

        _tabContent.SizeChanged({ this, &TerminalPage::_OnContentSizeChanged });

        // Once the page is actually laid out on the screen, trigger all our
        // startup actions. Things like Panes need to know at least how big the
        // window will be, so they can subdivide that space.
        //
        // _OnFirstLayout will remove this handler so it doesn't get called more than once.
        _layoutUpdatedRevoker = _tabContent.LayoutUpdated(winrt::auto_revoke, { this, &TerminalPage::_OnFirstLayout });
    }

    // Method Description:
    // - This method is called once on startup, on the first LayoutUpdated event.
    //   We'll use this event to know that we have an ActualWidth and
    //   ActualHeight, so we can now attempt to process our list of startup
    //   actions.
    // - We'll remove this event handler when the event is first handled.
    // - If there are no startup actions, we'll open a single tab with the
    //   default profile.
    // Arguments:
    // - <unused>
    // Return Value:
    // - <none>
    void TerminalPage::_OnFirstLayout(const IInspectable& /*sender*/, const IInspectable& /*eventArgs*/)
    {
        // Only let this succeed once.
        _layoutUpdatedRevoker.revoke();

        // This event fires every time the layout changes, but it is always the
        // last one to fire in any layout change chain. That gives us great
        // flexibility in finding the right point at which to initialize our
        // renderer (and our terminal). Any earlier than the last layout update
        // and we may not know the terminal's starting size.
        if (_startupState == StartupState::NotInitialized)
        {
            _startupState = StartupState::InStartup;
            _appArgs.ValidateStartupCommands();
            if (_appArgs.GetStartupActions().empty())
            {
                _OpenNewTab(nullptr);
                _startupState = StartupState::Initialized;
                _InitializedHandlers(*this, nullptr);
            }
            else
            {
                _ProcessStartupActions();
            }
        }
    }

    // Method Description:
    // - Process all the startup actions in our list of startup actions. We'll
    //   do this all at once here.
    // Arguments:
    // - <none>
    // Return Value:
    // - <none>
    winrt::fire_and_forget TerminalPage::_ProcessStartupActions()
    {
        // If there are no actions left, do nothing.
        if (_appArgs.GetStartupActions().empty())
        {
            return;
        }
        auto weakThis{ get_weak() };

        // Handle it on a subsequent pass of the UI thread.
        co_await winrt::resume_foreground(Dispatcher(), CoreDispatcherPriority::Normal);
        if (auto page{ weakThis.get() })
        {
            for (const auto& action : _appArgs.GetStartupActions())
            {
                _actionDispatch->DoAction(action);
            }
            _startupState = StartupState::Initialized;
            _InitializedHandlers(*this, nullptr);
        }
    }

    // Method Description:
    // - Show a ContentDialog with a single "Ok" button to dismiss. Looks up the
    //   the title and text from our Resources using the provided keys.
    // - Only one dialog can be visible at a time. If another dialog is visible
    //   when this is called, nothing happens. See _ShowDialog for details
    // Arguments:
    // - titleKey: The key to use to lookup the title text from our resources.
    // - contentKey: The key to use to lookup the content text from our resources.
    void TerminalPage::ShowOkDialog(const winrt::hstring& titleKey,
                                    const winrt::hstring& contentKey)
    {
        auto title = GetLibraryResourceString(titleKey);
        auto message = GetLibraryResourceString(contentKey);
        auto buttonText = RS_(L"Ok");

        WUX::Controls::ContentDialog dialog;
        dialog.Title(winrt::box_value(title));
        dialog.Content(winrt::box_value(message));
        dialog.CloseButtonText(buttonText);
        dialog.DefaultButton(WUX::Controls::ContentDialogButton::Close);

        _showDialogHandlers(*this, dialog);
    }

    // Method Description:
    // - Show a dialog with "About" information. Displays the app's Display
    //   Name, version, getting started link, documentation link, release
    //   Notes link, and privacy policy link.
    void TerminalPage::_ShowAboutDialog()
    {
        const auto title = RS_(L"AboutTitleText");
        const auto versionLabel = RS_(L"VersionLabelText");
        const auto gettingStartedLabel = RS_(L"GettingStartedLabelText");
        const auto documentationLabel = RS_(L"DocumentationLabelText");
        const auto releaseNotesLabel = RS_(L"ReleaseNotesLabelText");
        const auto privacyPolicyLabel = RS_(L"PrivacyPolicyLabelText");
        const auto gettingStartedUriValue = RS_(L"GettingStartedUriValue");
        const auto documentationUriValue = RS_(L"DocumentationUriValue");
        const auto releaseNotesUriValue = RS_(L"ReleaseNotesUriValue");
        const auto privacyPolicyUriValue = RS_(L"PrivacyPolicyUriValue");
        const auto package = winrt::Windows::ApplicationModel::Package::Current();
        const auto packageName = package.DisplayName();
        const auto version = package.Id().Version();
        winrt::Windows::UI::Xaml::Documents::Run about;
        winrt::Windows::UI::Xaml::Documents::Run gettingStarted;
        winrt::Windows::UI::Xaml::Documents::Run documentation;
        winrt::Windows::UI::Xaml::Documents::Run releaseNotes;
        winrt::Windows::UI::Xaml::Documents::Run privacyPolicy;
        winrt::Windows::UI::Xaml::Documents::Hyperlink gettingStartedLink;
        winrt::Windows::UI::Xaml::Documents::Hyperlink documentationLink;
        winrt::Windows::UI::Xaml::Documents::Hyperlink releaseNotesLink;
        winrt::Windows::UI::Xaml::Documents::Hyperlink privacyPolicyLink;
        std::wstringstream aboutTextStream;

        gettingStarted.Text(gettingStartedLabel);
        documentation.Text(documentationLabel);
        releaseNotes.Text(releaseNotesLabel);
        privacyPolicy.Text(privacyPolicyLabel);

        winrt::Windows::Foundation::Uri gettingStartedUri{ gettingStartedUriValue };
        winrt::Windows::Foundation::Uri documentationUri{ documentationUriValue };
        winrt::Windows::Foundation::Uri releaseNotesUri{ releaseNotesUriValue };
        winrt::Windows::Foundation::Uri privacyPolicyUri{ privacyPolicyUriValue };

        gettingStartedLink.NavigateUri(gettingStartedUri);
        documentationLink.NavigateUri(documentationUri);
        releaseNotesLink.NavigateUri(releaseNotesUri);
        privacyPolicyLink.NavigateUri(privacyPolicyUri);

        gettingStartedLink.Inlines().Append(gettingStarted);
        documentationLink.Inlines().Append(documentation);
        releaseNotesLink.Inlines().Append(releaseNotes);
        privacyPolicyLink.Inlines().Append(privacyPolicy);

        // Format our about text. It will look like the following:
        // <Display Name>
        // Version: <Major>.<Minor>.<Build>.<Revision>
        // Getting Started
        // Documentation
        // Release Notes
        // Privacy Policy

        aboutTextStream << packageName.c_str() << L"\n";

        aboutTextStream << versionLabel.c_str() << L" ";
        aboutTextStream << version.Major << L"." << version.Minor << L"." << version.Build << L"." << version.Revision << L"\n";

        winrt::hstring aboutText{ aboutTextStream.str() };
        about.Text(aboutText);

        const auto buttonText = RS_(L"Ok");

        WUX::Controls::TextBlock aboutTextBlock;
        aboutTextBlock.Inlines().Append(about);
        aboutTextBlock.Inlines().Append(gettingStartedLink);
        aboutTextBlock.Inlines().Append(documentationLink);
        aboutTextBlock.Inlines().Append(releaseNotesLink);
        aboutTextBlock.Inlines().Append(privacyPolicyLink);
        aboutTextBlock.IsTextSelectionEnabled(true);

        WUX::Controls::ContentDialog dialog;
        dialog.Title(winrt::box_value(title));
        dialog.Content(aboutTextBlock);
        dialog.CloseButtonText(buttonText);
        dialog.DefaultButton(WUX::Controls::ContentDialogButton::Close);

        _showDialogHandlers(*this, dialog);
    }

    // Method Description:
    // - Displays a dialog for warnings found while closing the terminal app using
    //   key binding with multiple tabs opened. Display messages to warn user
    //   that more than 1 tab is opened, and once the user clicks the OK button, remove
    //   all the tabs and shut down and app. If cancel is clicked, the dialog will close
    // - Only one dialog can be visible at a time. If another dialog is visible
    //   when this is called, nothing happens. See _ShowDialog for details
    void TerminalPage::_ShowCloseWarningDialog()
    {
        auto title = RS_(L"CloseWindowWarningTitle");
        auto primaryButtonText = RS_(L"CloseAll");
        auto closeButtonText = RS_(L"Cancel");

        WUX::Controls::ContentDialog dialog;
        dialog.Title(winrt::box_value(title));

        dialog.CloseButtonText(closeButtonText);
        dialog.PrimaryButtonText(primaryButtonText);
        dialog.DefaultButton(WUX::Controls::ContentDialogButton::Primary);
        auto token = dialog.PrimaryButtonClick({ this, &TerminalPage::_CloseWarningPrimaryButtonOnClick });

        _showDialogHandlers(*this, dialog);
    }

    // Method Description:
    // - Builds the flyout (dropdown) attached to the new tab button, and
    //   attaches it to the button. Populates the flyout with one entry per
    //   Profile, displaying the profile's name. Clicking each flyout item will
    //   open a new tab with that profile.
    //   Below the profiles are the static menu items: settings, feedback
    void TerminalPage::_CreateNewTabFlyout()
    {
        auto newTabFlyout = WUX::Controls::MenuFlyout{};
        auto keyBindings = _settings->GetKeybindings();

        const GUID defaultProfileGuid = _settings->GlobalSettings().GetDefaultProfile();
        // the number of profiles should not change in the loop for this to work
        auto const profileCount = gsl::narrow_cast<int>(_settings->GetProfiles().size());
        for (int profileIndex = 0; profileIndex < profileCount; profileIndex++)
        {
            const auto& profile = _settings->GetProfiles()[profileIndex];
            auto profileMenuItem = WUX::Controls::MenuFlyoutItem{};

            // add the keyboard shortcuts for the first 9 profiles
            if (profileIndex < 9)
            {
                // enum value for ShortcutAction::NewTabProfileX; 0==NewTabProfile0
                const auto action = static_cast<ShortcutAction>(profileIndex + static_cast<int>(ShortcutAction::NewTabProfile0));
                // First, attempt to search for the keybinding for the simple
                // NewTabProfile0-9 ShortcutActions.
                auto profileKeyChord = keyBindings.GetKeyBindingForAction(action);
                if (!profileKeyChord)
                {
                    // If NewTabProfileN didn't have a binding, look for a
                    // keychord that is bound to the equivalent
                    // NewTab(ProfileIndex=N) action
                    auto actionAndArgs = winrt::make_self<winrt::TerminalApp::implementation::ActionAndArgs>();
                    actionAndArgs->Action(ShortcutAction::NewTab);
                    auto newTabArgs = winrt::make_self<winrt::TerminalApp::implementation::NewTabArgs>();
                    auto newTerminalArgs = winrt::make_self<winrt::TerminalApp::implementation::NewTerminalArgs>();
                    newTerminalArgs->ProfileIndex(profileIndex);
                    newTabArgs->TerminalArgs(*newTerminalArgs);
                    actionAndArgs->Args(*newTabArgs);
                    profileKeyChord = keyBindings.GetKeyBindingForActionWithArgs(*actionAndArgs);
                }

                // make sure we find one to display
                if (profileKeyChord)
                {
                    _SetAcceleratorForMenuItem(profileMenuItem, profileKeyChord);
                }
            }

            auto profileName = profile.GetName();
            winrt::hstring hName{ profileName };
            profileMenuItem.Text(hName);

            // If there's an icon set for this profile, set it as the icon for
            // this flyout item.
            if (profile.HasIcon())
            {
                auto iconSource = GetColoredIcon<WUX::Controls::IconSource>(profile.GetExpandedIconPath());

                WUX::Controls::IconSourceElement iconElement;
                iconElement.IconSource(iconSource);
                profileMenuItem.Icon(iconElement);
                Automation::AutomationProperties::SetAccessibilityView(iconElement, Automation::Peers::AccessibilityView::Raw);
            }

            if (profile.GetGuid() == defaultProfileGuid)
            {
                // Contrast the default profile with others in font weight.
                profileMenuItem.FontWeight(FontWeights::Bold());
            }

            profileMenuItem.Click([profileIndex, weakThis{ get_weak() }](auto&&, auto&&) {
                if (auto page{ weakThis.get() })
                {
                    auto newTerminalArgs = winrt::make_self<winrt::TerminalApp::implementation::NewTerminalArgs>();
                    newTerminalArgs->ProfileIndex(profileIndex);
                    page->_OpenNewTab(*newTerminalArgs);
                }
            });
            newTabFlyout.Items().Append(profileMenuItem);
        }

        // add menu separator
        auto separatorItem = WUX::Controls::MenuFlyoutSeparator{};
        newTabFlyout.Items().Append(separatorItem);

        // add static items
        {
            // GH#2455 - Make sure to try/catch calls to Application::Current,
            // because that _won't_ be an instance of TerminalApp::App in the
            // LocalTests
            auto isUwp = false;
            try
            {
                isUwp = ::winrt::Windows::UI::Xaml::Application::Current().as<::winrt::TerminalApp::App>().Logic().IsUwp();
            }
            CATCH_LOG();

            if (!isUwp)
            {
                // Create the settings button.
                auto settingsItem = WUX::Controls::MenuFlyoutItem{};
                settingsItem.Text(RS_(L"SettingsMenuItem"));

                WUX::Controls::SymbolIcon ico{};
                ico.Symbol(WUX::Controls::Symbol::Setting);
                settingsItem.Icon(ico);

                settingsItem.Click({ this, &TerminalPage::_SettingsButtonOnClick });
                newTabFlyout.Items().Append(settingsItem);

                auto settingsKeyChord = keyBindings.GetKeyBindingForAction(ShortcutAction::OpenSettings);
                if (settingsKeyChord)
                {
                    _SetAcceleratorForMenuItem(settingsItem, settingsKeyChord);
                }

                // Create the feedback button.
                auto feedbackFlyout = WUX::Controls::MenuFlyoutItem{};
                feedbackFlyout.Text(RS_(L"FeedbackMenuItem"));

                WUX::Controls::FontIcon feedbackIcon{};
                feedbackIcon.Glyph(L"\xE939");
                feedbackIcon.FontFamily(Media::FontFamily{ L"Segoe MDL2 Assets" });
                feedbackFlyout.Icon(feedbackIcon);

                feedbackFlyout.Click({ this, &TerminalPage::_FeedbackButtonOnClick });
                newTabFlyout.Items().Append(feedbackFlyout);
            }

            // Create the about button.
            auto aboutFlyout = WUX::Controls::MenuFlyoutItem{};
            aboutFlyout.Text(RS_(L"AboutMenuItem"));

            WUX::Controls::SymbolIcon aboutIcon{};
            aboutIcon.Symbol(WUX::Controls::Symbol::Help);
            aboutFlyout.Icon(aboutIcon);

            aboutFlyout.Click({ this, &TerminalPage::_AboutButtonOnClick });
            newTabFlyout.Items().Append(aboutFlyout);
        }

        _newTabButton.Flyout(newTabFlyout);
    }

    // Function Description:
    // Called when the openNewTabDropdown keybinding is used.
    // Adds the flyout show option to left-align the dropdown with the split button.
    // Shows the dropdown flyout.
    void TerminalPage::_OpenNewTabDropdown()
    {
        WUX::Controls::Primitives::FlyoutShowOptions options{};
        options.Placement(WUX::Controls::Primitives::FlyoutPlacementMode::BottomEdgeAlignedLeft);
        _newTabButton.Flyout().ShowAt(_newTabButton, options);
    }

    // Method Description:
    // - Open a new tab. This will create the TerminalControl hosting the
    //   terminal, and add a new Tab to our list of tabs. The method can
    //   optionally be provided a NewTerminalArgs, which will be used to create
    //   a tab using the values in that object.
    // Arguments:
    // - newTerminalArgs: An object that may contain a blob of parameters to
    //   control which profile is created and with possible other
    //   configurations. See CascadiaSettings::BuildSettings for more details.
    void TerminalPage::_OpenNewTab(const winrt::TerminalApp::NewTerminalArgs& newTerminalArgs)
    try
    {
        const auto [profileGuid, settings] = _settings->BuildSettings(newTerminalArgs);

        _CreateNewTabFromSettings(profileGuid, settings);

        const uint32_t tabCount = _tabs.Size();
        const bool usedManualProfile = (newTerminalArgs != nullptr) &&
                                       (newTerminalArgs.ProfileIndex() != nullptr ||
                                        newTerminalArgs.Profile().empty());
        TraceLoggingWrite(
            g_hTerminalAppProvider, // handle to TerminalApp tracelogging provider
            "TabInformation",
            TraceLoggingDescription("Event emitted upon new tab creation in TerminalApp"),
            TraceLoggingUInt32(1u, "EventVer", "Version of this event"),
            TraceLoggingUInt32(tabCount, "TabCount", "Count of tabs currently opened in TerminalApp"),
            TraceLoggingBool(usedManualProfile, "ProfileSpecified", "Whether the new tab specified a profile explicitly"),
            TraceLoggingGuid(profileGuid, "ProfileGuid", "The GUID of the profile spawned in the new tab"),
            TraceLoggingBool(settings.UseAcrylic(), "UseAcrylic", "The acrylic preference from the settings"),
            TraceLoggingFloat64(settings.TintOpacity(), "TintOpacity", "Opacity preference from the settings"),
            TraceLoggingWideString(settings.FontFace().c_str(), "FontFace", "Font face chosen in the settings"),
            TraceLoggingKeyword(MICROSOFT_KEYWORD_MEASURES),
            TelemetryPrivacyDataTag(PDT_ProductAndServicePerformance));
    }
    CATCH_LOG();

    winrt::fire_and_forget TerminalPage::_RemoveOnCloseRoutine(Microsoft::UI::Xaml::Controls::TabViewItem tabViewItem, winrt::com_ptr<TerminalPage> page)
    {
        co_await winrt::resume_foreground(page->_tabView.Dispatcher());

        page->_RemoveTabViewItem(tabViewItem);
    }

    // Method Description:
    // - Creates a new tab with the given settings. If the tab bar is not being
    //      currently displayed, it will be shown.
    // Arguments:
    // - settings: the TerminalSettings object to use to create the TerminalControl with.
    void TerminalPage::_CreateNewTabFromSettings(GUID profileGuid, TerminalSettings settings)
    {
        // Initialize the new tab

        // Create a connection based on the values in our settings object.
<<<<<<< HEAD

        TerminalConnection::ITerminalConnection debugConnection{ nullptr };
        auto connection = _CreateConnectionFromSettings(profileGuid, settings);

        const CoreWindow window = CoreWindow::GetForCurrentThread();
        const auto rAltState = window.GetKeyState(VirtualKey::RightMenu);
        const auto lAltState = window.GetKeyState(VirtualKey::LeftMenu);
        const bool altPressed = WI_IsFlagSet(lAltState, CoreVirtualKeyStates::Down) ||
                                WI_IsFlagSet(rAltState, CoreVirtualKeyStates::Down);
        if (altPressed)
        {
            std::tie(connection, debugConnection) = OpenDebugTapConnection(connection);
        }

=======
        const auto connection = _CreateConnectionFromSettings(profileGuid, settings);
>>>>>>> b3fa88ea
        TermControl term{ settings, connection };

        // Add the new tab to the list of our tabs.
        auto newTabImpl = winrt::make_self<Tab>(profileGuid, term);
        _tabs.Append(*newTabImpl);

        // Hookup our event handlers to the new terminal
        _RegisterTerminalEvents(term, *newTabImpl);

        // Don't capture a strong ref to the tab. If the tab is removed as this
        // is called, we don't really care anymore about handling the event.
        auto weakTab = make_weak(newTabImpl);

        // When the tab's active pane changes, we'll want to lookup a new icon
        // for it, and possibly propagate the title up to the window.
        newTabImpl->ActivePaneChanged([weakTab, weakThis{ get_weak() }]() {
            auto page{ weakThis.get() };
            auto tab{ weakTab.get() };

            if (page && tab)
            {
                // Possibly update the icon of the tab.
                page->_UpdateTabIcon(*tab);
                // Possibly update the title of the tab, window to match the newly
                // focused pane.
                page->_UpdateTitle(*tab);
            }
        });

        auto tabViewItem = newTabImpl->GetTabViewItem();
        _tabView.TabItems().Append(tabViewItem);

        // Set this tab's icon to the icon from the user's profile
        const auto* const profile = _settings->FindProfile(profileGuid);
        if (profile != nullptr && profile->HasIcon())
        {
            newTabImpl->UpdateIcon(profile->GetExpandedIconPath());
        }

        tabViewItem.PointerPressed({ this, &TerminalPage::_OnTabClick });

        // When the tab is closed, remove it from our list of tabs.
        newTabImpl->Closed([tabViewItem, weakThis{ get_weak() }](auto&& /*s*/, auto&& /*e*/) {
            if (auto page{ weakThis.get() })
            {
                page->_RemoveOnCloseRoutine(tabViewItem, page);
            }
        });

<<<<<<< HEAD
        // If this is the first tab, we don't need to kick off the event to get
        // the tab's content added to the root of the page. just do it
        // immediately.
        if (isFirstTab)
        {
            _tabContent.Children().Clear();
            _tabContent.Children().Append(newTabImpl->GetRootElement());
        }
        else
        {
            // This kicks off TabView::SelectionChanged, in response to which
            // we'll attach the terminal's Xaml control to the Xaml root.
            _tabView.SelectedItem(tabViewItem);
        }

        if (debugConnection)
        {
            Dispatcher().RunAsync(Windows::UI::Core::CoreDispatcherPriority::Low,
                                  [this, profileGuid, newTabImpl, settings, debugConnection = std::move(debugConnection)]() {
                                      TermControl newControl{ settings, debugConnection };
                                      // Hookup our event handlers to the new terminal
                                      _RegisterTerminalEvents(newControl, *newTabImpl);

                                      newTabImpl->SplitPane(SplitState::Automatic, profileGuid, newControl);
                                  });
        }
=======
        // This kicks off TabView::SelectionChanged, in response to which
        // we'll attach the terminal's Xaml control to the Xaml root.
        _tabView.SelectedItem(tabViewItem);
>>>>>>> b3fa88ea
    }

    // Method Description:
    // - Creates a new connection based on the profile settings
    // Arguments:
    // - the profile GUID we want the settings from
    // - the terminal settings
    // Return value:
    // - the desired connection
    TerminalConnection::ITerminalConnection TerminalPage::_CreateConnectionFromSettings(GUID profileGuid,
                                                                                        winrt::Microsoft::Terminal::Settings::TerminalSettings settings)
    {
        const auto* const profile = _settings->FindProfile(profileGuid);

        TerminalConnection::ITerminalConnection connection{ nullptr };

        GUID connectionType{ 0 };
        GUID sessionGuid{ 0 };

        if (profile->HasConnectionType())
        {
            connectionType = profile->GetConnectionType();
        }

        if (profile->HasConnectionType() &&
            profile->GetConnectionType() == AzureConnectionType &&
            TerminalConnection::AzureConnection::IsAzureConnectionAvailable())
        {
            // TODO GH#4661: Replace this with directly using the AzCon when our VT is better
            std::filesystem::path azBridgePath{ wil::GetModuleFileNameW<std::wstring>(nullptr) };
            azBridgePath.replace_filename(L"TerminalAzBridge.exe");
            connection = TerminalConnection::ConptyConnection(azBridgePath.wstring(), L".", L"Azure", settings.InitialRows(), settings.InitialCols(), winrt::guid());
        }

        else if (profile->HasConnectionType() &&
                 profile->GetConnectionType() == TelnetConnectionType)
        {
            connection = TerminalConnection::TelnetConnection(settings.Commandline());
        }

        else
        {
            auto conhostConn = TerminalConnection::ConptyConnection(settings.Commandline(),
                                                                    settings.StartingDirectory(),
                                                                    settings.StartingTitle(),
                                                                    settings.InitialRows(),
                                                                    settings.InitialCols(),
                                                                    winrt::guid());
            sessionGuid = conhostConn.Guid();
            connection = conhostConn;
        }

        TraceLoggingWrite(
            g_hTerminalAppProvider,
            "ConnectionCreated",
            TraceLoggingDescription("Event emitted upon the creation of a connection"),
            TraceLoggingGuid(connectionType, "ConnectionTypeGuid", "The type of the connection"),
            TraceLoggingGuid(profileGuid, "ProfileGuid", "The profile's GUID"),
            TraceLoggingGuid(sessionGuid, "SessionGuid", "The WT_SESSION's GUID"),
            TraceLoggingKeyword(MICROSOFT_KEYWORD_MEASURES),
            TelemetryPrivacyDataTag(PDT_ProductAndServicePerformance));

        return connection;
    }

    // Method Description:
    // - Called when the settings button is clicked. Launches a background
    //   thread to open the settings file in the default JSON editor.
    // Arguments:
    // - <none>
    // Return Value:
    // - <none>
    void TerminalPage::_SettingsButtonOnClick(const IInspectable&,
                                              const RoutedEventArgs&)
    {
        const CoreWindow window = CoreWindow::GetForCurrentThread();
        const auto rAltState = window.GetKeyState(VirtualKey::RightMenu);
        const auto lAltState = window.GetKeyState(VirtualKey::LeftMenu);
        const bool altPressed = WI_IsFlagSet(lAltState, CoreVirtualKeyStates::Down) ||
                                WI_IsFlagSet(rAltState, CoreVirtualKeyStates::Down);

        _LaunchSettings(altPressed);
    }

    // Method Description:
    // - Called when the feedback button is clicked. Launches github in your
    //   default browser, navigated to the "issues" page of the Terminal repo.
    void TerminalPage::_FeedbackButtonOnClick(const IInspectable&,
                                              const RoutedEventArgs&)
    {
        const auto feedbackUriValue = RS_(L"FeedbackUriValue");
        winrt::Windows::Foundation::Uri feedbackUri{ feedbackUriValue };

        winrt::Windows::System::Launcher::LaunchUriAsync(feedbackUri);
    }

    // Method Description:
    // - Called when the about button is clicked. See _ShowAboutDialog for more info.
    // Arguments:
    // - <unused>
    // Return Value:
    // - <none>
    void TerminalPage::_AboutButtonOnClick(const IInspectable&,
                                           const RoutedEventArgs&)
    {
        _ShowAboutDialog();
    }

    // Method Description:
    // - Configure the AppKeyBindings to use our ShortcutActionDispatch as the
    //   object to handle dispatching ShortcutAction events.
    // Arguments:
    // - bindings: A AppKeyBindings object to wire up with our event handlers
    void TerminalPage::_HookupKeyBindings(TerminalApp::AppKeyBindings bindings) noexcept
    {
        bindings.SetDispatch(*_actionDispatch);
    }

    // Method Description:
    // - Register our event handlers with our ShortcutActionDispatch. The
    //   ShortcutActionDispatch is responsible for raising the appropriate
    //   events for an ActionAndArgs. WE'll handle each possible event in our
    //   own way.
    // Arguments:
    // - <none>
    void TerminalPage::_RegisterActionCallbacks()
    {
        // Hook up the ShortcutActionDispatch object's events to our handlers.
        // They should all be hooked up here, regardless of whether or not
        // there's an actual keychord for them.
        _actionDispatch->OpenNewTabDropdown({ this, &TerminalPage::_HandleOpenNewTabDropdown });
        _actionDispatch->DuplicateTab({ this, &TerminalPage::_HandleDuplicateTab });
        _actionDispatch->CloseTab({ this, &TerminalPage::_HandleCloseTab });
        _actionDispatch->ClosePane({ this, &TerminalPage::_HandleClosePane });
        _actionDispatch->CloseWindow({ this, &TerminalPage::_HandleCloseWindow });
        _actionDispatch->ScrollUp({ this, &TerminalPage::_HandleScrollUp });
        _actionDispatch->ScrollDown({ this, &TerminalPage::_HandleScrollDown });
        _actionDispatch->NextTab({ this, &TerminalPage::_HandleNextTab });
        _actionDispatch->PrevTab({ this, &TerminalPage::_HandlePrevTab });
        _actionDispatch->SplitPane({ this, &TerminalPage::_HandleSplitPane });
        _actionDispatch->ScrollUpPage({ this, &TerminalPage::_HandleScrollUpPage });
        _actionDispatch->ScrollDownPage({ this, &TerminalPage::_HandleScrollDownPage });
        _actionDispatch->OpenSettings({ this, &TerminalPage::_HandleOpenSettings });
        _actionDispatch->PasteText({ this, &TerminalPage::_HandlePasteText });
        _actionDispatch->NewTab({ this, &TerminalPage::_HandleNewTab });
        _actionDispatch->SwitchToTab({ this, &TerminalPage::_HandleSwitchToTab });
        _actionDispatch->ResizePane({ this, &TerminalPage::_HandleResizePane });
        _actionDispatch->MoveFocus({ this, &TerminalPage::_HandleMoveFocus });
        _actionDispatch->CopyText({ this, &TerminalPage::_HandleCopyText });
        _actionDispatch->AdjustFontSize({ this, &TerminalPage::_HandleAdjustFontSize });
        _actionDispatch->Find({ this, &TerminalPage::_HandleFind });
        _actionDispatch->ResetFontSize({ this, &TerminalPage::_HandleResetFontSize });
        _actionDispatch->ToggleFullscreen({ this, &TerminalPage::_HandleToggleFullscreen });
    }

    // Method Description:
    // - Get the title of the currently focused terminal control. If this tab is
    //   the focused tab, then also bubble this title to any listeners of our
    //   TitleChanged event.
    // Arguments:
    // - tab: the Tab to update the title for.
    void TerminalPage::_UpdateTitle(const Tab& tab)
    {
        auto newTabTitle = tab.GetActiveTitle();

        if (_settings->GlobalSettings().GetShowTitleInTitlebar() &&
            tab.IsFocused())
        {
            _titleChangeHandlers(*this, newTabTitle);
        }
    }

    // Method Description:
    // - Get the icon of the currently focused terminal control, and set its
    //   tab's icon to that icon.
    // Arguments:
    // - tab: the Tab to update the title for.
    void TerminalPage::_UpdateTabIcon(Tab& tab)
    {
        const auto lastFocusedProfileOpt = tab.GetFocusedProfile();
        if (lastFocusedProfileOpt.has_value())
        {
            const auto lastFocusedProfile = lastFocusedProfileOpt.value();
            const auto* const matchingProfile = _settings->FindProfile(lastFocusedProfile);
            if (matchingProfile)
            {
                tab.UpdateIcon(matchingProfile->GetExpandedIconPath());
            }
            else
            {
                tab.UpdateIcon({});
            }
        }
    }

    // Method Description:
    // - Handle changes to the tab width set by the user
    void TerminalPage::_UpdateTabWidthMode()
    {
        _tabView.TabWidthMode(_settings->GlobalSettings().GetTabWidthMode());
    }

    // Method Description:
    // - Handle changes in tab layout.
    void TerminalPage::_UpdateTabView()
    {
        // Never show the tab row when we're fullscreen. Otherwise:
        // Show tabs when there's more than 1, or the user has chosen to always
        // show the tab bar.
        const bool isVisible = (!_isFullscreen) &&
                               (_settings->GlobalSettings().GetShowTabsInTitlebar() ||
                                (_tabs.Size() > 1) ||
                                _settings->GlobalSettings().GetAlwaysShowTabs());

        // collapse/show the tabs themselves
        _tabView.Visibility(isVisible ? Visibility::Visible : Visibility::Collapsed);

        // collapse/show the row that the tabs are in.
        // NaN is the special value XAML uses for "Auto" sizing.
        _tabRow.Height(isVisible ? NAN : 0);
    }

    // Method Description:
    // - Duplicates the current focused tab
    void TerminalPage::_DuplicateTabViewItem()
    {
        if (auto index{ _GetFocusedTabIndex() })
        {
            try
            {
                auto focusedTab = _GetStrongTabImpl(*index);
                // TODO: GH#5047 - In the future, we should get the Profile of
                // the focused pane, and use that to build a new instance of the
                // settings so we can duplicate this tab/pane.
                //
                // Currently, if the profile doesn't exist anymore in our
                // settings, we'll silently do nothing.
                //
                // In the future, it will be preferable to just duplicate the
                // current control's settings, but we can't do that currently,
                // because we won't be able to create a new instance of the
                // connection without keeping an instance of the original Profile
                // object around.

                const auto& profileGuid = focusedTab->GetFocusedProfile();
                if (profileGuid.has_value())
                {
                    const auto settings = _settings->BuildSettings(profileGuid.value());
                    _CreateNewTabFromSettings(profileGuid.value(), settings);
                }
            }
            CATCH_LOG();
        }
    }

    // Method Description:
    // - Look for the index of the input tabView in the tabs vector,
    //   and call _RemoveTabViewItemByIndex
    // Arguments:
    // - tabViewItem: the TabViewItem in the TabView that is being removed.
    void TerminalPage::_RemoveTabViewItem(const MUX::Controls::TabViewItem& tabViewItem)
    {
        uint32_t tabIndexFromControl = 0;
        _tabView.TabItems().IndexOf(tabViewItem, tabIndexFromControl);

        _RemoveTabViewItemByIndex(tabIndexFromControl);
    }

    // Method Description:
    // - Removes the tab (both TerminalControl and XAML)
    // Arguments:
    // - tabIndex: the index of the tab to be removed
    void TerminalPage::_RemoveTabViewItemByIndex(uint32_t tabIndex)
    {
        // Removing the tab from the collection should destroy its control and disconnect its connection,
        // but it doesn't always do so. The UI tree may still be holding the control and preventing its destruction.
        auto tab{ _GetStrongTabImpl(tabIndex) };
        tab->Shutdown();

        _tabs.RemoveAt(tabIndex);
        _tabView.TabItems().RemoveAt(tabIndex);

        // To close the window here, we need to close the hosting window.
        if (_tabs.Size() == 0)
        {
            _lastTabClosedHandlers(*this, nullptr);
        }
    }

    // Method Description:
    // - Connects event handlers to the TermControl for events that we want to
    //   handle. This includes:
    //    * the Copy and Paste events, for setting and retrieving clipboard data
    //      on the right thread
    //    * the TitleChanged event, for changing the text of the tab
    // Arguments:
    // - term: The newly created TermControl to connect the events for
    // - hostingTab: The Tab that's hosting this TermControl instance
    void TerminalPage::_RegisterTerminalEvents(TermControl term, Tab& hostingTab)
    {
        // Add an event handler when the terminal's selection wants to be copied.
        // When the text buffer data is retrieved, we'll copy the data into the Clipboard
        term.CopyToClipboard({ this, &TerminalPage::_CopyToClipboardHandler });

        // Add an event handler when the terminal wants to paste data from the Clipboard.
        term.PasteFromClipboard({ this, &TerminalPage::_PasteFromClipboardHandler });

        // Bind Tab events to the TermControl and the Tab's Pane
        hostingTab.BindEventHandlers(term);

        // Don't capture a strong ref to the tab. If the tab is removed as this
        // is called, we don't really care anymore about handling the event.
        term.TitleChanged([weakTab{ hostingTab.get_weak() }, weakThis{ get_weak() }](auto newTitle) {
            auto page{ weakThis.get() };
            auto tab{ weakTab.get() };

            if (page && tab)
            {
                // The title of the control changed, but not necessarily the title
                // of the tab. Get the title of the focused pane of the tab, and set
                // the tab's text to the focused panes' text.
                page->_UpdateTitle(*tab);
            }
        });
    }

    // Method Description:
    // - Sets focus to the tab to the right or left the currently selected tab.
    void TerminalPage::_SelectNextTab(const bool bMoveRight)
    {
        if (auto index{ _GetFocusedTabIndex() })
        {
            uint32_t tabCount = _tabs.Size();
            // Wraparound math. By adding tabCount and then calculating modulo tabCount,
            // we clamp the values to the range [0, tabCount) while still supporting moving
            // leftward from 0 to tabCount - 1.
            const auto newTabIndex = ((tabCount + *index + (bMoveRight ? 1 : -1)) % tabCount);
            _SelectTab(newTabIndex);
        }
    }

    // Method Description:
    // - Sets focus to the desired tab. Returns false if the provided tabIndex
    //   is greater than the number of tabs we have.
    // - During startup, we'll immediately set the selected tab as focused.
    // - After startup, we'll dispatch an async method to set the the selected
    //   item of the TabView, which will then also trigger a
    //   TabView::SelectionChanged, handled in
    //   TerminalPage::_OnTabSelectionChanged
    // Return Value:
    // true iff we were able to select that tab index, false otherwise
    bool TerminalPage::_SelectTab(const uint32_t tabIndex)
    {
        if (tabIndex >= 0 && tabIndex < _tabs.Size())
        {
            if (_startupState == StartupState::InStartup)
            {
                auto tab{ _GetStrongTabImpl(tabIndex) };
                _tabView.SelectedItem(tab->GetTabViewItem());
                _UpdatedSelectedTab(tabIndex);
            }
            else
            {
                _SetFocusedTabIndex(tabIndex);
            }

            return true;
        }
        return false;
    }

    // Method Description:
    // - Attempt to move focus between panes, as to focus the child on
    //   the other side of the separator. See Pane::NavigateFocus for details.
    // - Moves the focus of the currently focused tab.
    // Arguments:
    // - direction: The direction to move the focus in.
    // Return Value:
    // - <none>
    void TerminalPage::_MoveFocus(const Direction& direction)
    {
        if (auto index{ _GetFocusedTabIndex() })
        {
            auto focusedTab{ _GetStrongTabImpl(*index) };
            focusedTab->NavigateFocus(direction);
        }
    }

    winrt::Microsoft::Terminal::TerminalControl::TermControl TerminalPage::_GetActiveControl()
    {
        if (auto index{ _GetFocusedTabIndex() })
        {
            auto focusedTab{ _GetStrongTabImpl(*index) };
            return focusedTab->GetActiveTerminalControl();
        }
        else
        {
            return nullptr;
        }
    }

    // Method Description:
    // - Returns the index in our list of tabs of the currently focused tab. If
    //      no tab is currently selected, returns -1.
    // Return Value:
    // - the index of the currently focused tab if there is one, else -1
    std::optional<uint32_t> TerminalPage::_GetFocusedTabIndex() const noexcept
    {
        // GH#1117: This is a workaround because _tabView.SelectedIndex()
        //          sometimes return incorrect result after removing some tabs
        uint32_t focusedIndex;
        if (_tabView.TabItems().IndexOf(_tabView.SelectedItem(), focusedIndex))
        {
            return focusedIndex;
        }
        return std::nullopt;
    }

    // Method Description:
    // - An async method for changing the focused tab on the UI thread. This
    //   method will _only_ set the selected item of the TabView, which will
    //   then also trigger a TabView::SelectionChanged event, which we'll handle
    //   in TerminalPage::_OnTabSelectionChanged, where we'll mark the new tab
    //   as focused.
    // Arguments:
    // - tabIndex: the index in the list of tabs to focus.
    // Return Value:
    // - <none>
    winrt::fire_and_forget TerminalPage::_SetFocusedTabIndex(const uint32_t tabIndex)
    {
        // GH#1117: This is a workaround because _tabView.SelectedIndex(tabIndex)
        //          sometimes set focus to an incorrect tab after removing some tabs
        auto weakThis{ get_weak() };

        co_await winrt::resume_foreground(_tabView.Dispatcher());

        if (auto page{ weakThis.get() })
        {
            auto tab{ _GetStrongTabImpl(tabIndex) };
            _tabView.SelectedItem(tab->GetTabViewItem());
        }
    }

    // Method Description:
    // - Close the currently focused tab. Focus will move to the left, if possible.
    void TerminalPage::_CloseFocusedTab()
    {
        if (auto index{ _GetFocusedTabIndex() })
        {
            _RemoveTabViewItemByIndex(*index);
        }
    }

    // Method Description:
    // - Close the currently focused pane. If the pane is the last pane in the
    //   tab, the tab will also be closed. This will happen when we handle the
    //   tab's Closed event.
    void TerminalPage::_CloseFocusedPane()
    {
        if (auto index{ _GetFocusedTabIndex() })
        {
            auto focusedTab{ _GetStrongTabImpl(*index) };
            focusedTab->ClosePane();
        }
    }

    // Method Description:
    // - Close the terminal app. If there is more
    //   than one tab opened, show a warning dialog.
    void TerminalPage::CloseWindow()
    {
        if (_tabs.Size() > 1 && _settings->GlobalSettings().GetConfirmCloseAllTabs())
        {
            _ShowCloseWarningDialog();
        }
        else
        {
            _CloseAllTabs();
        }
    }

    // Method Description:
    // - Remove all the tabs opened and the terminal will terminate
    //   on its own when the last tab is closed.
    void TerminalPage::_CloseAllTabs()
    {
        while (_tabs.Size() != 0)
        {
            _RemoveTabViewItemByIndex(0);
        }
    }

    // Method Description:
    // - Move the viewport of the terminal of the currently focused tab up or
    //      down a number of lines. Negative values of `delta` will move the
    //      view up, and positive values will move the viewport down.
    // Arguments:
    // - delta: a number of lines to move the viewport relative to the current viewport.
    void TerminalPage::_Scroll(int delta)
    {
        if (auto index{ _GetFocusedTabIndex() })
        {
            auto focusedTab{ _GetStrongTabImpl(*index) };
            focusedTab->Scroll(delta);
        }
    }

    // Method Description:
    // - Split the focused pane either horizontally or vertically, and place the
    //   given TermControl into the newly created pane.
    // - If splitType == SplitState::None, this method does nothing.
    // Arguments:
    // - splitType: one value from the TerminalApp::SplitState enum, indicating how the
    //   new pane should be split from its parent.
    // - splitMode: value from TerminalApp::SplitType enum, indicating the profile to be used in the newly split pane.
    // - newTerminalArgs: An object that may contain a blob of parameters to
    //   control which profile is created and with possible other
    //   configurations. See CascadiaSettings::BuildSettings for more details.
    void TerminalPage::_SplitPane(const TerminalApp::SplitState splitType,
                                  const TerminalApp::SplitType splitMode,
                                  const winrt::TerminalApp::NewTerminalArgs& newTerminalArgs)
    {
        // Do nothing if we're requesting no split.
        if (splitType == TerminalApp::SplitState::None)
        {
            return;
        }

        auto indexOpt = _GetFocusedTabIndex();

        // Do nothing if for some reason, there's no tab in focus. We don't want to crash.
        if (!indexOpt)
        {
            return;
        }

        try
        {
            auto focusedTab = _GetStrongTabImpl(*indexOpt);
            winrt::Microsoft::Terminal::Settings::TerminalSettings controlSettings;
            GUID realGuid;
            bool profileFound = false;

            if (splitMode == TerminalApp::SplitType::Duplicate)
            {
                std::optional<GUID> current_guid = focusedTab->GetFocusedProfile();
                if (current_guid)
                {
                    profileFound = true;
                    controlSettings = _settings->BuildSettings(current_guid.value());
                    realGuid = current_guid.value();
                }
                // TODO: GH#5047 - In the future, we should get the Profile of
                // the focused pane, and use that to build a new instance of the
                // settings so we can duplicate this tab/pane.
                //
                // Currently, if the profile doesn't exist anymore in our
                // settings, we'll silently do nothing.
                //
                // In the future, it will be preferable to just duplicate the
                // current control's settings, but we can't do that currently,
                // because we won't be able to create a new instance of the
                // connection without keeping an instance of the original Profile
                // object around.
            }
            if (!profileFound)
            {
                std::tie(realGuid, controlSettings) = _settings->BuildSettings(newTerminalArgs);
            }

            const auto controlConnection = _CreateConnectionFromSettings(realGuid, controlSettings);

            const auto canSplit = focusedTab->CanSplitPane(splitType);

            if (!canSplit && _startupState == StartupState::Initialized)
            {
                return;
            }

            auto realSplitType = splitType;
            if (realSplitType == SplitState::Automatic && _startupState < StartupState::Initialized)
            {
                float contentWidth = gsl::narrow_cast<float>(_tabContent.ActualWidth());
                float contentHeight = gsl::narrow_cast<float>(_tabContent.ActualHeight());
                realSplitType = focusedTab->PreCalculateAutoSplit({ contentWidth, contentHeight });
            }

            TermControl newControl{ controlSettings, controlConnection };

            // Hookup our event handlers to the new terminal
            _RegisterTerminalEvents(newControl, *focusedTab);

            focusedTab->SplitPane(realSplitType, realGuid, newControl);
        }
        CATCH_LOG();
    }

    // Method Description:
    // - Attempt to move a separator between panes, as to resize each child on
    //   either size of the separator. See Pane::ResizePane for details.
    // - Moves a separator on the currently focused tab.
    // Arguments:
    // - direction: The direction to move the separator in.
    // Return Value:
    // - <none>
    void TerminalPage::_ResizePane(const Direction& direction)
    {
        if (auto index{ _GetFocusedTabIndex() })
        {
            auto focusedTab{ _GetStrongTabImpl(*index) };
            focusedTab->ResizePane(direction);
        }
    }

    // Method Description:
    // - Move the viewport of the terminal of the currently focused tab up or
    //      down a page. The page length will be dependent on the terminal view height.
    //      Negative values of `delta` will move the view up by one page, and positive values
    //      will move the viewport down by one page.
    // Arguments:
    // - delta: The direction to move the view relative to the current viewport(it
    //      is clamped between -1 and 1)
    void TerminalPage::_ScrollPage(int delta)
    {
        auto indexOpt = _GetFocusedTabIndex();
        // Do nothing if for some reason, there's no tab in focus. We don't want to crash.
        if (!indexOpt)
        {
            return;
        }

        delta = std::clamp(delta, -1, 1);
        const auto control = _GetActiveControl();
        const auto termHeight = control.GetViewHeight();
        auto focusedTab{ _GetStrongTabImpl(*indexOpt) };
        focusedTab->Scroll(termHeight * delta);
    }

    // Method Description:
    // - Gets the title of the currently focused terminal control. If there
    //   isn't a control selected for any reason, returns "Windows Terminal"
    // Arguments:
    // - <none>
    // Return Value:
    // - the title of the focused control if there is one, else "Windows Terminal"
    hstring TerminalPage::Title()
    {
        if (_settings->GlobalSettings().GetShowTitleInTitlebar())
        {
            auto selectedIndex = _tabView.SelectedIndex();
            if (selectedIndex >= 0)
            {
                try
                {
                    if (auto focusedControl{ _GetActiveControl() })
                    {
                        return focusedControl.Title();
                    }
                }
                CATCH_LOG();
            }
        }
        return { L"Windows Terminal" };
    }

    // Method Description:
    // - Handles the special case of providing a text override for the UI shortcut due to VK_OEM issue.
    //      Looks at the flags from the KeyChord modifiers and provides a concatenated string value of all
    //      in the same order that XAML would put them as well.
    // Return Value:
    // - a string representation of the key modifiers for the shortcut
    //NOTE: This needs to be localized with https://github.com/microsoft/terminal/issues/794 if XAML framework issue not resolved before then
    static std::wstring _FormatOverrideShortcutText(Settings::KeyModifiers modifiers)
    {
        std::wstring buffer{ L"" };

        if (WI_IsFlagSet(modifiers, Settings::KeyModifiers::Ctrl))
        {
            buffer += L"Ctrl+";
        }

        if (WI_IsFlagSet(modifiers, Settings::KeyModifiers::Shift))
        {
            buffer += L"Shift+";
        }

        if (WI_IsFlagSet(modifiers, Settings::KeyModifiers::Alt))
        {
            buffer += L"Alt+";
        }

        return buffer;
    }

    // Method Description:
    // - Takes a MenuFlyoutItem and a corresponding KeyChord value and creates the accelerator for UI display.
    //   Takes into account a special case for an error condition for a comma
    // Arguments:
    // - MenuFlyoutItem that will be displayed, and a KeyChord to map an accelerator
    void TerminalPage::_SetAcceleratorForMenuItem(WUX::Controls::MenuFlyoutItem& menuItem,
                                                  const winrt::Microsoft::Terminal::Settings::KeyChord& keyChord)
    {
#ifdef DEP_MICROSOFT_UI_XAML_708_FIXED
        // work around https://github.com/microsoft/microsoft-ui-xaml/issues/708 in case of VK_OEM_COMMA
        if (keyChord.Vkey() != VK_OEM_COMMA)
        {
            // use the XAML shortcut to give us the automatic capabilities
            auto menuShortcut = Windows::UI::Xaml::Input::KeyboardAccelerator{};

            // TODO: Modify this when https://github.com/microsoft/terminal/issues/877 is resolved
            menuShortcut.Key(static_cast<Windows::System::VirtualKey>(keyChord.Vkey()));

            // inspect the modifiers from the KeyChord and set the flags int he XAML value
            auto modifiers = AppKeyBindings::ConvertVKModifiers(keyChord.Modifiers());

            // add the modifiers to the shortcut
            menuShortcut.Modifiers(modifiers);

            // add to the menu
            menuItem.KeyboardAccelerators().Append(menuShortcut);
        }
        else // we've got a comma, so need to just use the alternate method
#endif
        {
            // extract the modifier and key to a nice format
            auto overrideString = _FormatOverrideShortcutText(keyChord.Modifiers());
            auto mappedCh = MapVirtualKeyW(keyChord.Vkey(), MAPVK_VK_TO_CHAR);
            if (mappedCh != 0)
            {
                menuItem.KeyboardAcceleratorTextOverride(overrideString + gsl::narrow_cast<wchar_t>(mappedCh));
            }
        }
    }

    // Method Description:
    // - Calculates the appropriate size to snap to in the given direction, for
    //   the given dimension. If the global setting `snapToGridOnResize` is set
    //   to `false`, this will just immediately return the provided dimension,
    //   effectively disabling snapping.
    // - See Pane::CalcSnappedDimension
    float TerminalPage::CalcSnappedDimension(const bool widthOrHeight, const float dimension) const
    {
        if (_settings->GlobalSettings().SnapToGridOnResize())
        {
            if (auto index{ _GetFocusedTabIndex() })
            {
                auto focusedTab{ _GetStrongTabImpl(*index) };
                return focusedTab->CalcSnappedDimension(widthOrHeight, dimension);
            }
        }
        return dimension;
    }

    // Method Description:
    // - Place `copiedData` into the clipboard as text. Triggered when a
    //   terminal control raises it's CopyToClipboard event.
    // Arguments:
    // - copiedData: the new string content to place on the clipboard.
    winrt::fire_and_forget TerminalPage::_CopyToClipboardHandler(const IInspectable /*sender*/,
                                                                 const winrt::Microsoft::Terminal::TerminalControl::CopyToClipboardEventArgs copiedData)
    {
        co_await winrt::resume_foreground(Dispatcher(), CoreDispatcherPriority::High);

        DataPackage dataPack = DataPackage();
        dataPack.RequestedOperation(DataPackageOperation::Copy);

        // copy text to dataPack
        dataPack.SetText(copiedData.Text());

        // copy html to dataPack
        const auto htmlData = copiedData.Html();
        if (!htmlData.empty())
        {
            dataPack.SetHtmlFormat(htmlData);
        }

        // copy rtf data to dataPack
        const auto rtfData = copiedData.Rtf();
        if (!rtfData.empty())
        {
            dataPack.SetRtf(rtfData);
        }

        try
        {
            Clipboard::SetContent(dataPack);
            Clipboard::Flush();
        }
        CATCH_LOG();
    }

    // Method Description:
    // - Fires an async event to get data from the clipboard, and paste it to
    //   the terminal. Triggered when the Terminal Control requests clipboard
    //   data with it's PasteFromClipboard event.
    // Arguments:
    // - eventArgs: the PasteFromClipboard event sent from the TermControl
    winrt::fire_and_forget TerminalPage::_PasteFromClipboardHandler(const IInspectable /*sender*/,
                                                                    const PasteFromClipboardEventArgs eventArgs)
    {
        co_await winrt::resume_foreground(Dispatcher(), CoreDispatcherPriority::High);

        TerminalPage::PasteFromClipboard(eventArgs);
    }

    // Function Description:
    // - Copies and processes the text data from the Windows Clipboard.
    //   Does some of this in a background thread, as to not hang/crash the UI thread.
    // Arguments:
    // - eventArgs: the PasteFromClipboard event sent from the TermControl
    fire_and_forget TerminalPage::PasteFromClipboard(PasteFromClipboardEventArgs eventArgs)
    {
        const DataPackageView data = Clipboard::GetContent();

        // This will switch the execution of the function to a background (not
        // UI) thread. This is IMPORTANT, because the getting the clipboard data
        // will crash on the UI thread, because the main thread is a STA.
        co_await winrt::resume_background();

        hstring text = L"";
        if (data.Contains(StandardDataFormats::Text()))
        {
            text = co_await data.GetTextAsync();
        }
        eventArgs.HandleClipboardData(text);
    }

    // Method Description:
    // - Copy text from the focused terminal to the Windows Clipboard
    // Arguments:
    // - trimTrailingWhitespace: enable removing any whitespace from copied selection
    //    and get text to appear on separate lines.
    // Return Value:
    // - true iff we we able to copy text (if a selection was active)
    bool TerminalPage::_CopyText(const bool trimTrailingWhitespace)
    {
        const auto control = _GetActiveControl();
        return control.CopySelectionToClipboard(!trimTrailingWhitespace);
    }

    // Method Description:
    // - Paste text from the Windows Clipboard to the focused terminal
    void TerminalPage::_PasteText()
    {
        const auto control = _GetActiveControl();
        control.PasteTextFromClipboard();
    }

    // Function Description:
    // - Called when the settings button is clicked. ShellExecutes the settings
    //   file, as to open it in the default editor for .json files. Does this in
    //   a background thread, as to not hang/crash the UI thread.
    fire_and_forget TerminalPage::_LaunchSettings(const bool openDefaults)
    {
        // This will switch the execution of the function to a background (not
        // UI) thread. This is IMPORTANT, because the Windows.Storage API's
        // (used for retrieving the path to the file) will crash on the UI
        // thread, because the main thread is a STA.
        co_await winrt::resume_background();

        const auto settingsPath = openDefaults ? CascadiaSettings::GetDefaultSettingsPath() :
                                                 CascadiaSettings::GetSettingsPath();

        HINSTANCE res = ShellExecute(nullptr, nullptr, settingsPath.c_str(), nullptr, nullptr, SW_SHOW);
        if (static_cast<int>(reinterpret_cast<uintptr_t>(res)) <= 32)
        {
            ShellExecute(nullptr, nullptr, L"notepad", settingsPath.c_str(), nullptr, SW_SHOW);
        }
    }

    // Method Description:
    // - Responds to changes in the TabView's item list by changing the tabview's
    //      visibility.  This method is also invoked when tabs are dragged / dropped as part of tab reordering
    //      and this method hands that case as well in concert with TabDragStarting and TabDragCompleted handlers
    //      that are set up in TerminalPage::Create()
    // Arguments:
    // - sender: the control that originated this event
    // - eventArgs: the event's constituent arguments
    void TerminalPage::_OnTabItemsChanged(const IInspectable& /*sender*/, const Windows::Foundation::Collections::IVectorChangedEventArgs& eventArgs)
    {
        if (_rearranging)
        {
            if (eventArgs.CollectionChange() == Windows::Foundation::Collections::CollectionChange::ItemRemoved)
            {
                _rearrangeFrom = eventArgs.Index();
            }

            if (eventArgs.CollectionChange() == Windows::Foundation::Collections::CollectionChange::ItemInserted)
            {
                _rearrangeTo = eventArgs.Index();
            }
        }

        _UpdateTabView();
    }

    // Method Description:
    // - Additional responses to clicking on a TabView's item. Currently, just remove tab with middle click
    // Arguments:
    // - sender: the control that originated this event (TabViewItem)
    // - eventArgs: the event's constituent arguments
    void TerminalPage::_OnTabClick(const IInspectable& sender, const Windows::UI::Xaml::Input::PointerRoutedEventArgs& eventArgs)
    {
        if (eventArgs.GetCurrentPoint(*this).Properties().IsMiddleButtonPressed())
        {
            _RemoveTabViewItem(sender.as<MUX::Controls::TabViewItem>());
            eventArgs.Handled(true);
        }
    }

    void TerminalPage::_UpdatedSelectedTab(const int32_t index)
    {
        // Unfocus all the tabs.
        for (auto tab : _tabs)
        {
            auto tabImpl{ _GetStrongTabImpl(tab) };
            tabImpl->SetFocused(false);
        }

        if (index >= 0)
        {
            try
            {
                auto tab{ _GetStrongTabImpl(index) };

                _tabContent.Children().Clear();
                _tabContent.Children().Append(tab->GetRootElement());

                tab->SetFocused(true);
                _titleChangeHandlers(*this, Title());
            }
            CATCH_LOG();
        }
    }

    // Method Description:
    // - Responds to the TabView control's Selection Changed event (to move a
    //      new terminal control into focus) when not in in the middle of a tab rearrangement.
    // Arguments:
    // - sender: the control that originated this event
    // - eventArgs: the event's constituent arguments
    void TerminalPage::_OnTabSelectionChanged(const IInspectable& sender, const WUX::Controls::SelectionChangedEventArgs& /*eventArgs*/)
    {
        if (!_rearranging)
        {
            auto tabView = sender.as<MUX::Controls::TabView>();
            auto selectedIndex = tabView.SelectedIndex();
            _UpdatedSelectedTab(selectedIndex);
        }
    }

    // Method Description:
    // - Called when our tab content size changes. This updates each tab with
    //   the new size, so they have a chance to update each of their panes with
    //   the new size.
    // Arguments:
    // - e: the SizeChangedEventArgs with the new size of the tab content area.
    // Return Value:
    // - <none>
    void TerminalPage::_OnContentSizeChanged(const IInspectable& /*sender*/, Windows::UI::Xaml::SizeChangedEventArgs const& e)
    {
        const auto newSize = e.NewSize();
        for (auto tab : _tabs)
        {
            auto tabImpl{ _GetStrongTabImpl(tab) };
            tabImpl->ResizeContent(newSize);
        }
    }

    // Method Description:
    // - Responds to the TabView control's Tab Closing event by removing
    //      the indicated tab from the set and focusing another one.
    //      The event is cancelled so App maintains control over the
    //      items in the tabview.
    // Arguments:
    // - sender: the control that originated this event
    // - eventArgs: the event's constituent arguments
    void TerminalPage::_OnTabCloseRequested(const IInspectable& /*sender*/, const MUX::Controls::TabViewTabCloseRequestedEventArgs& eventArgs)
    {
        const auto tabViewItem = eventArgs.Tab();
        _RemoveTabViewItem(tabViewItem);
    }

    // Method Description:
    // - Called when the primary button of the content dialog is clicked.
    //   This calls _CloseAllTabs(), which closes all the tabs currently
    //   opened and then the Terminal app. This method will be called if
    //   the user confirms to close all the tabs.
    // Arguments:
    // - sender: unused
    // - ContentDialogButtonClickEventArgs: unused
    void TerminalPage::_CloseWarningPrimaryButtonOnClick(WUX::Controls::ContentDialog /* sender */,
                                                         WUX::Controls::ContentDialogButtonClickEventArgs /* eventArgs*/)
    {
        _CloseAllTabs();
    }

    // Method Description:
    // - Hook up keybindings, and refresh the UI of the terminal.
    //   This includes update the settings of all the tabs according
    //   to their profiles, update the title and icon of each tab, and
    //   finally create the tab flyout
    winrt::fire_and_forget TerminalPage::_RefreshUIForSettingsReload()
    {
        // Re-wire the keybindings to their handlers, as we'll have created a
        // new AppKeyBindings object.
        _HookupKeyBindings(_settings->GetKeybindings());

        // Refresh UI elements
        auto profiles = _settings->GetProfiles();
        for (auto& profile : profiles)
        {
            const GUID profileGuid = profile.GetGuid();

            try
            {
                // BuildSettings can throw an exception if the profileGuid does
                // not belong to an actual profile in the list of profiles.
                const auto settings = _settings->BuildSettings(profileGuid);

                for (auto tab : _tabs)
                {
                    // Attempt to reload the settings of any panes with this profile
                    auto tabImpl{ _GetStrongTabImpl(tab) };
                    tabImpl->UpdateSettings(settings, profileGuid);
                }
            }
            CATCH_LOG();
        }

        // GH#2455: If there are any panes with controls that had been
        // initialized with a Profile that no longer exists in our list of
        // profiles, we'll leave it unmodified. The profile doesn't exist
        // anymore, so we can't possibly update its settings.

        // Update the icon of the tab for the currently focused profile in that tab.
        for (auto tab : _tabs)
        {
            auto tabImpl{ _GetStrongTabImpl(tab) };
            _UpdateTabIcon(*tabImpl);
            _UpdateTitle(*tabImpl);
        }

        auto weakThis{ get_weak() };

        co_await winrt::resume_foreground(Dispatcher());

        // repopulate the new tab button's flyout with entries for each
        // profile, which might have changed
        if (auto page{ weakThis.get() })
        {
            _UpdateTabWidthMode();
            _CreateNewTabFlyout();
        }
    }

    // Method Description:
    // - Sets the initial commandline to process on startup, and attempts to
    //   parse it. Commands will be parsed into a list of ShortcutActions that
    //   will be processed on TerminalPage::Create().
    // - This function will have no effective result after Create() is called.
    // - This function returns 0, unless a there was a non-zero result from
    //   trying to parse one of the commands provided. In that case, no commands
    //   after the failing command will be parsed, and the non-zero code
    //   returned.
    // Arguments:
    // - args: an array of strings to process as a commandline. These args can contain spaces
    // Return Value:
    // - the result of the first command who's parsing returned a non-zero code,
    //   or 0. (see TerminalPage::_ParseArgs)
    int32_t TerminalPage::SetStartupCommandline(winrt::array_view<const hstring> args)
    {
        return _ParseArgs(args);
    }

    // Method Description:
    // - Attempts to parse an array of commandline args into a list of
    //   commands to execute, and then parses these commands. As commands are
    //   successfully parsed, they will generate ShortcutActions for us to be
    //   able to execute. If we fail to parse any commands, we'll return the
    //   error code from the failure to parse that command, and stop processing
    //   additional commands.
    // Arguments:
    // - args: an array of strings to process as a commandline. These args can contain spaces
    // Return Value:
    // - 0 if the commandline was successfully parsed
    int TerminalPage::_ParseArgs(winrt::array_view<const hstring>& args)
    {
        auto commands = ::TerminalApp::AppCommandlineArgs::BuildCommands(args);

        for (auto& cmdBlob : commands)
        {
            // On one hand, it seems like we should be able to have one
            // AppCommandlineArgs for parsing all of them, and collect the
            // results one at a time.
            //
            // On the other hand, re-using a CLI::App seems to leave state from
            // previous parsings around, so we could get mysterious behavior
            // where one command affects the values of the next.
            //
            // From https://cliutils.github.io/CLI11/book/chapters/options.html:
            // > If that option is not given, CLI11 will not touch the initial
            // > value. This allows you to set up defaults by simply setting
            // > your value beforehand.
            //
            // So we pretty much need the to either manually reset the state
            // each command, or build new ones.
            const auto result = _appArgs.ParseCommand(cmdBlob);

            // If this succeeded, result will be 0. Otherwise, the caller should
            // exit(result), to exit the program.
            if (result != 0)
            {
                return result;
            }
        }

        // If all the args were successfully parsed, we'll have some commands
        // built in _appArgs, which we'll use when the application starts up.
        return 0;
    }

    // Method Description:
    // - This is the method that App will call when the titlebar
    //   has been clicked. It dismisses any open flyouts.
    // Arguments:
    // - <none>
    // Return Value:
    // - <none>
    void TerminalPage::TitlebarClicked()
    {
        if (_newTabButton && _newTabButton.Flyout())
        {
            _newTabButton.Flyout().Hide();
        }
    }

    // Method Description:
    // - Called when the user tries to do a search using keybindings.
    //   This will tell the current focused terminal control to create
    //   a search box and enable find process.
    // Arguments:
    // - <none>
    // Return Value:
    // - <none>
    void TerminalPage::_Find()
    {
        const auto termControl = _GetActiveControl();
        termControl.CreateSearchBoxControl();
    }

    // Method Description:
    // - Toggles fullscreen mode. Hides the tab row, and raises our
    //   ToggleFullscreen event.
    // Arguments:
    // - <none>
    // Return Value:
    // - <none>
    void TerminalPage::_ToggleFullscreen()
    {
        _toggleFullscreenHandlers(*this, nullptr);

        _isFullscreen = !_isFullscreen;

        _UpdateTabView();
    }

    // Method Description:
    // - If there were any errors parsing the commandline that was used to
    //   initialize the terminal, this will return a string containing that
    //   message. If there were no errors, this message will be blank.
    // - If the user requested help on any command (using --help), this will
    //   contain the help message.
    // Arguments:
    // - <none>
    // Return Value:
    // - the help text or error message for the provided commandline, if one
    //   exists, otherwise the empty string.
    winrt::hstring TerminalPage::EarlyExitMessage()
    {
        return winrt::to_hstring(_appArgs.GetExitMessage());
    }

    // Method Description:
    // - Returns a com_ptr to the implementation type of the tab at the given index
    // Arguments:
    // - index: an unsigned integer index to a tab in _tabs
    // Return Value:
    // - a com_ptr to the implementation type of the Tab
    winrt::com_ptr<Tab> TerminalPage::_GetStrongTabImpl(const uint32_t index) const
    {
        winrt::com_ptr<Tab> tabImpl;
        tabImpl.copy_from(winrt::get_self<Tab>(_tabs.GetAt(index)));
        return tabImpl;
    }

    // Method Description:
    // - Returns a com_ptr to the implementation type of the given projected Tab
    // Arguments:
    // - tab: the projected type of a Tab
    // Return Value:
    // - a com_ptr to the implementation type of the Tab
    winrt::com_ptr<Tab> TerminalPage::_GetStrongTabImpl(const ::winrt::TerminalApp::Tab& tab) const
    {
        winrt::com_ptr<Tab> tabImpl;
        tabImpl.copy_from(winrt::get_self<Tab>(tab));
        return tabImpl;
    }

    // -------------------------------- WinRT Events ---------------------------------
    // Winrt events need a method for adding a callback to the event and removing the callback.
    // These macros will define them both for you.
    DEFINE_EVENT_WITH_TYPED_EVENT_HANDLER(TerminalPage, TitleChanged, _titleChangeHandlers, winrt::Windows::Foundation::IInspectable, winrt::hstring);
    DEFINE_EVENT_WITH_TYPED_EVENT_HANDLER(TerminalPage, LastTabClosed, _lastTabClosedHandlers, winrt::Windows::Foundation::IInspectable, winrt::TerminalApp::LastTabClosedEventArgs);
    DEFINE_EVENT_WITH_TYPED_EVENT_HANDLER(TerminalPage, SetTitleBarContent, _setTitleBarContentHandlers, winrt::Windows::Foundation::IInspectable, UIElement);
    DEFINE_EVENT_WITH_TYPED_EVENT_HANDLER(TerminalPage, ShowDialog, _showDialogHandlers, winrt::Windows::Foundation::IInspectable, WUX::Controls::ContentDialog);
    DEFINE_EVENT_WITH_TYPED_EVENT_HANDLER(TerminalPage, ToggleFullscreen, _toggleFullscreenHandlers, winrt::Windows::Foundation::IInspectable, winrt::TerminalApp::ToggleFullscreenEventArgs);
}<|MERGE_RESOLUTION|>--- conflicted
+++ resolved
@@ -565,8 +565,6 @@
         // Initialize the new tab
 
         // Create a connection based on the values in our settings object.
-<<<<<<< HEAD
-
         TerminalConnection::ITerminalConnection debugConnection{ nullptr };
         auto connection = _CreateConnectionFromSettings(profileGuid, settings);
 
@@ -580,9 +578,6 @@
             std::tie(connection, debugConnection) = OpenDebugTapConnection(connection);
         }
 
-=======
-        const auto connection = _CreateConnectionFromSettings(profileGuid, settings);
->>>>>>> b3fa88ea
         TermControl term{ settings, connection };
 
         // Add the new tab to the list of our tabs.
@@ -632,38 +627,18 @@
             }
         });
 
-<<<<<<< HEAD
-        // If this is the first tab, we don't need to kick off the event to get
-        // the tab's content added to the root of the page. just do it
-        // immediately.
-        if (isFirstTab)
-        {
-            _tabContent.Children().Clear();
-            _tabContent.Children().Append(newTabImpl->GetRootElement());
-        }
-        else
-        {
-            // This kicks off TabView::SelectionChanged, in response to which
-            // we'll attach the terminal's Xaml control to the Xaml root.
-            _tabView.SelectedItem(tabViewItem);
-        }
-
         if (debugConnection)
         {
-            Dispatcher().RunAsync(Windows::UI::Core::CoreDispatcherPriority::Low,
-                                  [this, profileGuid, newTabImpl, settings, debugConnection = std::move(debugConnection)]() {
-                                      TermControl newControl{ settings, debugConnection };
-                                      // Hookup our event handlers to the new terminal
-                                      _RegisterTerminalEvents(newControl, *newTabImpl);
-
-                                      newTabImpl->SplitPane(SplitState::Automatic, profileGuid, newControl);
-                                  });
-        }
-=======
+            TermControl newControl{ settings, debugConnection };
+            // Hookup our event handlers to the new terminal
+            _RegisterTerminalEvents(newControl, *newTabImpl);
+
+            newTabImpl->SplitPane(SplitState::Automatic, profileGuid, newControl);
+        }
+
         // This kicks off TabView::SelectionChanged, in response to which
         // we'll attach the terminal's Xaml control to the Xaml root.
         _tabView.SelectedItem(tabViewItem);
->>>>>>> b3fa88ea
     }
 
     // Method Description:
