--- conflicted
+++ resolved
@@ -1,194 +1,163 @@
-﻿<!-- Copyright (c) Microsoft Corporation. All rights reserved. Licensed under
-the MIT License. See LICENSE in the project root for license information. -->
-<Page
-    x:Class="Microsoft.Terminal.Settings.Editor.ColorSchemes"
-    xmlns="http://schemas.microsoft.com/winfx/2006/xaml/presentation"
-    xmlns:x="http://schemas.microsoft.com/winfx/2006/xaml"
-    xmlns:local="using:Microsoft.Terminal.Settings.Editor"
-    xmlns:model="using:Microsoft.Terminal.Settings.Model"
-    xmlns:d="http://schemas.microsoft.com/expression/blend/2008"
-    xmlns:mc="http://schemas.openxmlformats.org/markup-compatibility/2006"
-    xmlns:controls="clr-namespace:Windows.UI.Xaml.Controls;assembly=Windows.Foundation.UniversalApiContract" xmlns:Windows10version1809="http://schemas.microsoft.com/winfx/2006/xaml/presentation?IsApiContractPresent(Windows.Foundation.UniversalApiContract, 7)"
-    mc:Ignorable="d">
-
-
-    <Page.Resources>
-        <Style TargetType="StackPanel">
-            <Setter Property="Margin" Value="0,0,0,20"/>
-        </Style>
-
-        <Style TargetType="Button">
-            <Setter Property="BorderBrush" Value="{StaticResource SystemBaseLowColor}"/>
-            <Setter Property="Height" Value="37" />
-            <Setter Property="Width" Value="37" />
-            <Setter Property="FontSize" Value="15" />
-            <Setter Property="Margin" Value="10,22,0,0" />
-            <Setter Property="CornerRadius" Value="2"/>
-        </Style>
-
-        <Style TargetType="TextBox">
-            <Setter Property="Width" Value="100"/>
-            <Setter Property="FontSize" Value="15"/>
-        </Style>
-
-        <Style TargetType="ColorPicker">
-            <Setter Property="IsColorSliderVisible" Value="False"/>
-            <Setter Property="IsColorChannelTextInputVisible" Value="False"/>
-            <Setter Property="IsHexInputVisible" Value="False"/>
-            <Setter Property="IsAlphaSliderVisible" Value="True"/>
-            <Setter Property="IsAlphaTextInputVisible" Value="True"/>
-        </Style>
-
-        <local:ColorToHexConverter x:Key="ColorToHexConverter"/>
-    </Page.Resources>
-
-<<<<<<< HEAD
-
-    <Grid Background="{ThemeResource ApplicationPageBackgroundThemeBrush}"
-          ColumnSpacing="10">
-        <Grid.RowDefinitions>
-            <RowDefinition Height="Auto" />
-            <RowDefinition Height="Auto" />
-            <RowDefinition Height="*" />
-        </Grid.RowDefinitions>
-        <Grid.ColumnDefinitions>
-            <ColumnDefinition Width="1*" />
-            <ColumnDefinition Width="1*" />
-        </Grid.ColumnDefinitions>
-        <TextBlock x:Uid="ColorScheme_ColorSchemes"
-=======
-    <ScrollViewer>
-        <Grid Background="{ThemeResource ApplicationPageBackgroundThemeBrush}">
-            <Grid.RowDefinitions>
-                <RowDefinition Height="Auto" />
-                <RowDefinition Height="Auto" />
-                <RowDefinition Height="*" />
-            </Grid.RowDefinitions>
-            <Grid.ColumnDefinitions>
-                <ColumnDefinition Width="1*" />
-                <ColumnDefinition Width="1*" />
-            </Grid.ColumnDefinitions>
-            <TextBlock x:Uid="ColorScheme_ColorSchemes"
->>>>>>> 52b0915a
-                   Style="{StaticResource SubheaderTextBlockStyle}"
-                   Margin="0,0,0,20"
-                   Grid.Row="0" />
-
-            <StackPanel Grid.Row="1"
-                    Grid.Column="0">
-                <ComboBox x:Name="ColorSchemeComboBox"
-                      SelectedIndex="0"
-                      ItemsSource="{x:Bind ColorSchemeList, Mode=OneWay}"
-                      SelectionChanged="ColorSchemeSelectionChanged" Width="160">
-                </ComboBox>
-            </StackPanel>
-
-<<<<<<< HEAD
-        <ScrollViewer Grid.Row="2"
-                      Grid.Column="0">
-            <ItemsControl x:Name="ColorTableControl"
-                          ItemsSource="{x:Bind CurrentColorTable, Mode=TwoWay}">
-                <ItemsControl.ItemTemplate>
-                    <DataTemplate x:DataType="local:ColorTableEntry">
-                        <StackPanel Orientation="Horizontal">
-                            <TextBox Header="{x:Bind Name, Mode=OneWay}"
-                                     Text="{x:Bind Color, Converter={StaticResource ColorToHexConverter}, Mode=OneWay}"
-                                     Tag="{x:Bind Index, Mode=OneWay}"
-                                     HorizontalAlignment="Left"
-                                     GotFocus="TextBoxGotFocus"
-                                     LostFocus="TextBoxLostFocus"/>
-                            <Button Background="{x:Bind local:ColorSchemes.ColorToBrush(Color), Mode=OneWay}">
-                                <Button.Flyout>
-                                    <Flyout>
-                                        <ColorPicker Tag="{x:Bind Index, Mode=TwoWay}"
-                                                     Color="{x:Bind Color, Mode=TwoWay}"
-                                                     ColorChanged="ColorPickerChanged"/>
-                                    </Flyout>
-                                </Button.Flyout>
-                            </Button>
-                        </StackPanel>
-                    </DataTemplate>
-                </ItemsControl.ItemTemplate>
-            </ItemsControl>
-        </ScrollViewer>
-
-        <ScrollViewer Grid.Row="2"
-                      Grid.Column="1">
-            <ItemsControl>
-                <StackPanel Orientation="Horizontal">
-                    <TextBox x:Uid="ColorScheme_Foreground"
-                             Text="{x:Bind CurrentColorScheme.Foreground, Converter={StaticResource ColorToHexConverter}, Mode=OneWay}"
-                             HorizontalAlignment="Left"
-                             Tag="Foreground"
-                             GotFocus="TextBoxGotFocus"
-                             LostFocus="TextBoxLostFocus"/>
-                    <Button Background="{x:Bind local:ColorSchemes.ColorToBrush(CurrentColorScheme.Foreground), Mode=OneWay}">
-                        <Button.Flyout>
-                            <Flyout>
-                                <ColorPicker Color="{x:Bind CurrentColorScheme.Foreground, Mode=TwoWay}" />
-                            </Flyout>
-                        </Button.Flyout>
-                    </Button>
-                </StackPanel>
-                <StackPanel Orientation="Horizontal">
-                    <TextBox x:Uid="ColorScheme_Background"
-                             Text="{x:Bind CurrentColorScheme.Background, Converter={StaticResource ColorToHexConverter}, Mode=OneWay}"
-                             HorizontalAlignment="Left"
-                             Tag="Background"
-                             GotFocus="TextBoxGotFocus"
-                             LostFocus="TextBoxLostFocus"/>
-                    <Button Background="{x:Bind local:ColorSchemes.ColorToBrush(CurrentColorScheme.Background), Mode=OneWay}">
-                        <Button.Flyout>
-                            <Flyout>
-                                <ColorPicker Color="{x:Bind CurrentColorScheme.Background, Mode=TwoWay}" />
-                            </Flyout>
-                        </Button.Flyout>
-                    </Button>
-                </StackPanel>
-                <StackPanel Orientation="Horizontal">
-                    <TextBox x:Uid="ColorScheme_CursorColor"
-                             Text="{x:Bind CurrentColorScheme.CursorColor, Converter={StaticResource ColorToHexConverter}, Mode=OneWay}"
-                             HorizontalAlignment="Left"
-                             Tag="CursorColor"
-                             GotFocus="TextBoxGotFocus"
-                             LostFocus="TextBoxLostFocus"/>
-                    <Button Background="{x:Bind local:ColorSchemes.ColorToBrush(CurrentColorScheme.CursorColor), Mode=OneWay}">
-                        <Button.Flyout>
-                            <Flyout>
-                                <ColorPicker Color="{x:Bind CurrentColorScheme.CursorColor, Mode=TwoWay}" />
-                            </Flyout>
-                        </Button.Flyout>
-                    </Button>
-                </StackPanel>
-                <StackPanel Orientation="Horizontal">
-                    <TextBox x:Uid="ColorScheme_SelectionBackground"
-                             Text="{x:Bind CurrentColorScheme.SelectionBackground, Converter={StaticResource ColorToHexConverter}, Mode=OneWay}"
-                             HorizontalAlignment="Left"
-                             Tag="SelectionBackground"
-                             GotFocus="TextBoxGotFocus"
-                             LostFocus="TextBoxLostFocus"/>
-                    <Button Background="{x:Bind local:ColorSchemes.ColorToBrush(CurrentColorScheme.SelectionBackground), Mode=OneWay}">
-                        <Button.Flyout>
-                            <Flyout>
-                                <ColorPicker Color="{x:Bind CurrentColorScheme.SelectionBackground, Mode=TwoWay}" />
-                            </Flyout>
-                        </Button.Flyout>
-                    </Button>
-                </StackPanel>
-            </ItemsControl>
-        </ScrollViewer>
-    </Grid>
-=======
-            <ScrollViewer Grid.Row="2"
-                      Grid.Column="0"
-                      HorizontalScrollBarVisibility="Auto"
-                      VerticalScrollBarVisibility="Auto">
-                <ItemsControl x:Name="ColorTableControl"
-                          ItemsSource="{x:Bind CurrentColorTable, Mode=TwoWay}"
-                          ItemTemplate="{StaticResource ColorTableTemplate}">
-                </ItemsControl>
-            </ScrollViewer>
-        </Grid>
-    </ScrollViewer>
->>>>>>> 52b0915a
-</Page>
+﻿<!-- Copyright (c) Microsoft Corporation. All rights reserved. Licensed under
+the MIT License. See LICENSE in the project root for license information. -->
+<Page
+    x:Class="Microsoft.Terminal.Settings.Editor.ColorSchemes"
+    xmlns="http://schemas.microsoft.com/winfx/2006/xaml/presentation"
+    xmlns:x="http://schemas.microsoft.com/winfx/2006/xaml"
+    xmlns:local="using:Microsoft.Terminal.Settings.Editor"
+    xmlns:model="using:Microsoft.Terminal.Settings.Model"
+    xmlns:d="http://schemas.microsoft.com/expression/blend/2008"
+    xmlns:mc="http://schemas.openxmlformats.org/markup-compatibility/2006"
+    xmlns:controls="clr-namespace:Windows.UI.Xaml.Controls;assembly=Windows.Foundation.UniversalApiContract" xmlns:Windows10version1809="http://schemas.microsoft.com/winfx/2006/xaml/presentation?IsApiContractPresent(Windows.Foundation.UniversalApiContract, 7)"
+    mc:Ignorable="d">
+
+
+    <Page.Resources>
+        <Style TargetType="StackPanel">
+            <Setter Property="Margin" Value="0,0,0,20"/>
+        </Style>
+
+        <Style TargetType="Button">
+            <Setter Property="BorderBrush" Value="{StaticResource SystemBaseLowColor}"/>
+            <Setter Property="Height" Value="37" />
+            <Setter Property="Width" Value="37" />
+            <Setter Property="FontSize" Value="15" />
+            <Setter Property="Margin" Value="10,22,0,0" />
+            <Setter Property="CornerRadius" Value="2"/>
+        </Style>
+
+        <Style TargetType="TextBox">
+            <Setter Property="Width" Value="100"/>
+            <Setter Property="FontSize" Value="15"/>
+        </Style>
+
+        <Style TargetType="ColorPicker">
+            <Setter Property="IsColorSliderVisible" Value="False"/>
+            <Setter Property="IsColorChannelTextInputVisible" Value="False"/>
+            <Setter Property="IsHexInputVisible" Value="False"/>
+            <Setter Property="IsAlphaSliderVisible" Value="True"/>
+            <Setter Property="IsAlphaTextInputVisible" Value="True"/>
+        </Style>
+
+        <local:ColorToHexConverter x:Key="ColorToHexConverter"/>
+    </Page.Resources>
+
+    <Grid Background="{ThemeResource ApplicationPageBackgroundThemeBrush}">
+        <Grid.RowDefinitions>
+            <RowDefinition Height="Auto" />
+            <RowDefinition Height="Auto" />
+            <RowDefinition Height="*" />
+        </Grid.RowDefinitions>
+        <Grid.ColumnDefinitions>
+            <ColumnDefinition Width="1*" />
+            <ColumnDefinition Width="1*" />
+        </Grid.ColumnDefinitions>
+        <TextBlock x:Uid="ColorScheme_ColorSchemes"
+                Style="{StaticResource SubheaderTextBlockStyle}"
+                Margin="0,0,0,20"
+                Grid.Row="0" />
+
+        <StackPanel Grid.Row="1"
+                    Grid.Column="0">
+            <ComboBox x:Name="ColorSchemeComboBox"
+                    SelectedIndex="0"
+                    ItemsSource="{x:Bind ColorSchemeList, Mode=OneWay}"
+                    SelectionChanged="ColorSchemeSelectionChanged" Width="160">
+            </ComboBox>
+        </StackPanel>
+
+        <ScrollViewer Grid.Row="2"
+                      Grid.Column="0">
+            <ItemsControl x:Name="ColorTableControl"
+                            ItemsSource="{x:Bind CurrentColorTable, Mode=TwoWay}">
+                <ItemsControl.ItemTemplate>
+                    <DataTemplate x:DataType="local:ColorTableEntry">
+                        <StackPanel Orientation="Horizontal">
+                            <TextBox Header="{x:Bind Name, Mode=OneWay}"
+                                        Text="{x:Bind Color, Converter={StaticResource ColorToHexConverter}, Mode=OneWay}"
+                                        Tag="{x:Bind Index, Mode=OneWay}"
+                                        HorizontalAlignment="Left"
+                                        GotFocus="TextBoxGotFocus"
+                                        LostFocus="TextBoxLostFocus"/>
+                            <Button Background="{x:Bind local:ColorSchemes.ColorToBrush(Color), Mode=OneWay}">
+                                <Button.Flyout>
+                                    <Flyout>
+                                        <ColorPicker Tag="{x:Bind Index, Mode=TwoWay}"
+                                                        Color="{x:Bind Color, Mode=TwoWay}"
+                                                        ColorChanged="ColorPickerChanged"/>
+                                    </Flyout>
+                                </Button.Flyout>
+                            </Button>
+                        </StackPanel>
+                    </DataTemplate>
+                </ItemsControl.ItemTemplate>
+            </ItemsControl>
+        </ScrollViewer>
+
+        <ScrollViewer Grid.Row="2"
+                      Grid.Column="1">
+            <ItemsControl>
+                <StackPanel Orientation="Horizontal">
+                    <TextBox x:Uid="ColorScheme_Foreground"
+                             Text="{x:Bind CurrentColorScheme.Foreground, Converter={StaticResource ColorToHexConverter}, Mode=OneWay}"
+                             HorizontalAlignment="Left"
+                             Tag="Foreground"
+                             GotFocus="TextBoxGotFocus"
+                             LostFocus="TextBoxLostFocus"/>
+                    <Button Background="{x:Bind local:ColorSchemes.ColorToBrush(CurrentColorScheme.Foreground), Mode=OneWay}">
+                        <Button.Flyout>
+                            <Flyout>
+                                <ColorPicker Color="{x:Bind CurrentColorScheme.Foreground, Mode=TwoWay}" />
+                            </Flyout>
+                        </Button.Flyout>
+                    </Button>
+                </StackPanel>
+                <StackPanel Orientation="Horizontal">
+                    <TextBox x:Uid="ColorScheme_Background"
+                             Text="{x:Bind CurrentColorScheme.Background, Converter={StaticResource ColorToHexConverter}, Mode=OneWay}"
+                             HorizontalAlignment="Left"
+                             Tag="Background"
+                             GotFocus="TextBoxGotFocus"
+                             LostFocus="TextBoxLostFocus"/>
+                    <Button Background="{x:Bind local:ColorSchemes.ColorToBrush(CurrentColorScheme.Background), Mode=OneWay}">
+                        <Button.Flyout>
+                            <Flyout>
+                                <ColorPicker Color="{x:Bind CurrentColorScheme.Background, Mode=TwoWay}" />
+                            </Flyout>
+                        </Button.Flyout>
+                    </Button>
+                </StackPanel>
+                <StackPanel Orientation="Horizontal">
+                    <TextBox x:Uid="ColorScheme_CursorColor"
+                             Text="{x:Bind CurrentColorScheme.CursorColor, Converter={StaticResource ColorToHexConverter}, Mode=OneWay}"
+                             HorizontalAlignment="Left"
+                             Tag="CursorColor"
+                             GotFocus="TextBoxGotFocus"
+                             LostFocus="TextBoxLostFocus"/>
+                    <Button Background="{x:Bind local:ColorSchemes.ColorToBrush(CurrentColorScheme.CursorColor), Mode=OneWay}">
+                        <Button.Flyout>
+                            <Flyout>
+                                <ColorPicker Color="{x:Bind CurrentColorScheme.CursorColor, Mode=TwoWay}" />
+                            </Flyout>
+                        </Button.Flyout>
+                    </Button>
+                </StackPanel>
+                <StackPanel Orientation="Horizontal">
+                    <TextBox x:Uid="ColorScheme_SelectionBackground"
+                             Text="{x:Bind CurrentColorScheme.SelectionBackground, Converter={StaticResource ColorToHexConverter}, Mode=OneWay}"
+                             HorizontalAlignment="Left"
+                             Tag="SelectionBackground"
+                             GotFocus="TextBoxGotFocus"
+                             LostFocus="TextBoxLostFocus"/>
+                    <Button Background="{x:Bind local:ColorSchemes.ColorToBrush(CurrentColorScheme.SelectionBackground), Mode=OneWay}">
+                        <Button.Flyout>
+                            <Flyout>
+                                <ColorPicker Color="{x:Bind CurrentColorScheme.SelectionBackground, Mode=TwoWay}" />
+                            </Flyout>
+                        </Button.Flyout>
+                    </Button>
+                </StackPanel>
+            </ItemsControl>
+        </ScrollViewer>
+    </Grid>
+</Page>