# Welcome

This repository contains the source code & documentation for:

* [Windows Terminal](https://www.microsoft.com/en-us/p/windows-terminal-preview/9n0dx20hk701)
* The Windows console host (`conhost.exe`)
* Components shared between the two projects
* [ColorTool](https://github.com/Microsoft/Terminal/tree/master/src/tools/ColorTool)
* [Sample projects](https://github.com/Microsoft/Terminal/tree/master/samples) that show how to consume the Windows Console APIs

Other related repositories include:

* [Console API Documentation](https://github.com/MicrosoftDocs/Console-Docs)

## Installing & running Windows Terminal

### Operating System Support

Windows Terminal can be installed on Windows 10 1903 (build 18362) or later.

### Install via the Microsoft Store

We recommend downloading the Windows Terminal from the Microsoft Store and automatically receive upgrades when we release new builds:

<a href='//www.microsoft.com/store/apps/9n0dx20hk701?cid=storebadge&ocid=badge'><img src='https://assets.windowsphone.com/85864462-9c82-451e-9355-a3d5f874397a/English_get-it-from-MS_InvariantCulture_Default.png' alt='English badge' width="284" height="104" style='width: 284px; height: 104px;'/></a>

<<<<<<< HEAD
### Manually install builds from this repository
For users who are unable to install Terminal from the Microsoft Store, Terminal builds can be manually downloaded from this repository's [Releases page](https://github.com/microsoft/terminal/releases).
=======
### From this repository
Every public release of Windows Terminal is available for manual download from [this repo's Releases page](https://github.com/microsoft/terminal/releases)
>>>>>>> 200e90d1

> ⚠ Note: If you install Terminal manually:
> * Be sure to install the [Desktop Bridge VC++ v14 Redistributable Package](https://www.microsoft.com/en-us/download/details.aspx?id=53175) otherwise Terminal may not install and/or run and may crash at startup
> * Terminal will not auto-update when new builds are released so you will need to regularly install the latest Terminal release to receive all the latest fixes and improvements!

### Install via Chocolatey (unofficial)

[Chocolatey](https://chocolatey.org) users can download and install the latest Terminal release by installing the `microsoft-windows-terminal` package:

```powershell
choco install microsoft-windows-terminal
```

To upgrade Windows Terminal using Chocolatey, run the following:

```powershell
choco upgrade microsoft-windows-terminal
```

If you have any issues when installing/upgrading the package please go to the [Windows Terminal package page](https://chocolatey.org/packages/microsoft-windows-terminal) and follow the [Chocolatey triage process](https://chocolatey.org/docs/package-triage-process)

---

## Project Build Status

Project|Build Status
---|---
Terminal|[![Build Status](https://dev.azure.com/ms/Terminal/_apis/build/status/Terminal%20CI?branchName=master)](https://dev.azure.com/ms/Terminal/_build?definitionId=136)
ColorTool|![](https://microsoft.visualstudio.com/_apis/public/build/definitions/c93e867a-8815-43c1-92c4-e7dd5404f1e1/17023/badge)

---

## Windows Terminal v1.0 Roadmap

The plan for delivering Windows Terminal v1.0 [is described here](/doc/terminal-v1-roadmap.md), and will be updated as the project proceeds.

---

## Terminal & Console Overview

Please take a few minutes to review the overview below before diving into the code:

### Windows Terminal

Windows Terminal is a new, modern, feature-rich, productive terminal application for command-line users. It includes many of the features most frequently requested by the Windows command-line community including support for tabs, rich text, globalization, configurability, theming & styling, and more.

The Terminal will also need to meet our goals and measures to ensure it remains fast, and efficient, and doesn't consume vast amounts of memory or power.

### The Windows Console Host

The Windows Console host, `conhost.exe`, is Windows' original command-line user experience. It implements Windows' command-line infrastructure, and is responsible for hosting the Windows Console API, input engine, rendering engine, and user preferences. The console host code in this repository is the actual source from which the `conhost.exe` in Windows itself is built.

Since assuming ownership of the Windows command-line in 2014, the team has added several new features to the Console, including window transparency, line-based selection, support for [ANSI / Virtual Terminal sequences](https://en.wikipedia.org/wiki/ANSI_escape_code), [24-bit color](https://devblogs.microsoft.com/commandline/24-bit-color-in-the-windows-console/), a [Pseudoconsole ("ConPTY")](https://devblogs.microsoft.com/commandline/windows-command-line-introducing-the-windows-pseudo-console-conpty/), and more.

However, because Windows Console's primary goal is to maintain backward compatibility, we've been unable to add many of the features the community has been asking for (and which we've been wanting to add) for the last several years including tabs, unicode text, emoji, etc.

These limitations led us to create the new Windows Terminal.

### Shared Components

While overhauling the Console, we've modernized its codebase considerably. We've cleanly separated logical entities into modules and classes, introduced some key extensibility points, replaced several old, home-grown collections and containers with safer, more efficient [STL containers](https://docs.microsoft.com/en-us/cpp/standard-library/stl-containers?view=vs-2019), and made the code simpler and safer by using Microsoft's [WIL](https://github.com/Microsoft/wil) header library.

This overhaul work resulted in the creation of several key components that would be useful for any terminal implementation on Windows, including a new DirectWrite-based text layout and rendering engine, a text buffer capable of storing both UTF-16 and UTF-8, and a VT parser/emitter.

## Building a new terminal

When we started building the new terminal application, we explored and evaluated several approaches and technology stacks. We ultimately decided that our goals would be best met by sticking with C++ and sharing the aforementioned modernized components, placing them atop the modern Windows application platform and UI framework.

Further, we realized that this would allow us to build the terminal's renderer and input stack as a reusable Windows UI control that others can incorporate into their applications.

---

## FAQ

## I built and ran the new Terminal, but it looks just like the old console
Cause: You're launching the incorrect solution in Visual Studio.

Solution: Make sure you're building & deploying the `CascadiaPackage` project in Visual Studio.

> ⚠ Note: `OpenConsole.exe` is just a locally-built `conhost.exe`, the classic Windows Console that hosts Windows' command-line infrastructure. It is used by Windows Terminal to connect to and communicate with command-line applications (via [ConPty](https://devblogs.microsoft.com/commandline/windows-command-line-introducing-the-windows-pseudo-console-conpty/)).

## I tried running WindowsTerminal.exe and it crashes

<<<<<<< HEAD
Cause 1: You tried to launch the "WindowsTerminal" project outside of its package.

Solution 1: Build & deploy `CascadiaPackage` from Visual Studio, and run the Windows Terminal (Dev Build) app.

Cause 2: You're running an build of Windows 10 earlier than version 1903

Solution 2: Upgrade to Windows 10 release 1903 or later.
=======
* Don't try to run it unpackaged. Make sure to build & deploy `CascadiaPackage` from Visual Studio, and run the Windows Terminal (Dev Build) app.
* Make sure you're on the right version of Windows. You'll need to be on Windows version 1903 or later, as the Windows Terminal **REQUIRES** features from the latest Windows release.
>>>>>>> 200e90d1

---

## Contributing

We are excited to work alongside you, our amazing community, to build and enhance Windows Terminal\!

We ask that **before you start work on a feature that you would like to contribute**, please read our [Contributor's Guide](https://github.com/microsoft/terminal/blob/master/doc/contributing.md). We will be happy to work with you to figure out the best approach, provide guidance and mentorship throughout feature development, and help avoid any wasted or duplicate effort.

> 👉 **Remember\!** Your contributions may be incorporated into future versions of Windows\! Because of this, all pull requests will be subject to the same level of scrutiny for quality, coding standards, performance, globalization, accessibility, and compatibility as those of our internal contributors.

> ⚠ **Note**: The Command-Line Team is actively working out of this repository and will be periodically re-structuring the code to make it easier to comprehend, navigate, build, test, and contribute to, so **DO expect significant changes to code layout on a regular basis**.

## Documentation

All documentation is located in the `./doc` folder. If you would like to contribute to the documentation, please submit a pull request.

## Communicating with the Team

The easiest way to communicate with the team is via GitHub issues. Please file new issues, feature requests and suggestions, but **DO search for similar open/closed pre-existing issues before you do**.

Please help us keep this repository clean, inclusive, and fun\! We will not tolerate any abusive, rude, disrespectful or inappropriate behavior. Read our [Code of Conduct](https://opensource.microsoft.com/codeofconduct/) for more details.

If you would like to ask a question that you feel doesn't warrant an issue (yet), please reach out to us via Twitter:

  * Rich Turner, Program Manager: [@richturn\_ms](https://twitter.com/richturn_ms)

  * Dustin Howett, Engineering Lead: [@dhowett](https://twitter.com/DHowett)

  * Michael Niksa, Senior Developer: [@michaelniksa](https://twitter.com/MichaelNiksa)

  * Kayla Cinnamon, Program Manager (especially for UX issues): [@cinnamon\_msft](https://twitter.com/cinnamon_msft)


## Developer Guidance

## Build Prerequisites

* You must be running Windows 1903 (build >= 10.0.18362.0) or above in order to run Windows Terminal.
* You must have the [1903 SDK](https://developer.microsoft.com/en-us/windows/downloads/windows-10-sdk) (build 10.0.18362.0) installed.
* You must have at least [VS 2019](https://visualstudio.microsoft.com/downloads/) installed.
* You must install the following Workloads via the VS Installer. Opening the solution will [prompt you to install missing components automatically](https://devblogs.microsoft.com/setup/configure-visual-studio-across-your-organization-with-vsconfig/).
  - Desktop Development with C++
  - Universal Windows Platform Development
  - **The following Individual Components**
     - C++ (v142) Universal Windows Platform Tools

* You must also [enable Developer Mode in the Windows Settings app](https://docs.microsoft.com/en-us/windows/uwp/get-started/enable-your-device-for-development) to locally install and run the Terminal app.

## Building the Code

This repository uses [git submodules](https://git-scm.com/book/en/v2/Git-Tools-Submodules) for some of its dependencies. To make sure submodules are restored or updated, be sure to run the following prior to building:

```shell
git submodule update --init --recursive
```

OpenConsole.sln may be built from within Visual Studio or from the command-line using MSBuild. To build from the command line, find your shell below.

### PowerShell

```powershell
Import-Module .\tools\OpenConsole.psm1
Set-MsBuildDevEnvironment
Invoke-OpenConsoleBuild
```

### CMD

```shell
.\tools\razzle.cmd
bcz
```

We've provided a set of convenience scripts as well as [README](./tools/README.md) in the **/tools** directory to help automate the process of building and running tests.

### Debugging

* To debug in VS, right click on CascadiaPackage (from VS Solution Explorer) and go to properties, in the Debug menu, change "Application process" and "Background task process" to "Native Only".

### Coding Guidance

Please review these brief docs below relating to our coding standards etc.

> 👉 If you find something missing from these docs, feel free to contribute to any of our documentation files anywhere in the repository (or make some new ones\!)

This is a work in progress as we learn what we'll need to provide people in order to be effective contributors to our project.

  - [Coding Style](https://github.com/Microsoft/Terminal/blob/master/doc/STYLE.md)
  - [Code Organization](https://github.com/Microsoft/Terminal/blob/master/doc/ORGANIZATION.md)
  - [Exceptions in our legacy codebase](https://github.com/Microsoft/Terminal/blob/master/doc/EXCEPTIONS.md)
  - [Helpful smart pointers and macros for interfacing with Windows in WIL](https://github.com/Microsoft/Terminal/blob/master/doc/WIL.md)

---

# Code of Conduct

This project has adopted the [Microsoft Open Source Code of Conduct][conduct-code].
For more information see the [Code of Conduct FAQ][conduct-FAQ] or contact [opencode@microsoft.com][conduct-email] with any additional questions or comments.

[conduct-code]: https://opensource.microsoft.com/codeofconduct/
[conduct-FAQ]: https://opensource.microsoft.com/codeofconduct/faq/
[conduct-email]: mailto:opencode@microsoft.com<|MERGE_RESOLUTION|>--- conflicted
+++ resolved
@@ -24,13 +24,9 @@
 
 <a href='//www.microsoft.com/store/apps/9n0dx20hk701?cid=storebadge&ocid=badge'><img src='https://assets.windowsphone.com/85864462-9c82-451e-9355-a3d5f874397a/English_get-it-from-MS_InvariantCulture_Default.png' alt='English badge' width="284" height="104" style='width: 284px; height: 104px;'/></a>
 
-<<<<<<< HEAD
 ### Manually install builds from this repository
+
 For users who are unable to install Terminal from the Microsoft Store, Terminal builds can be manually downloaded from this repository's [Releases page](https://github.com/microsoft/terminal/releases).
-=======
-### From this repository
-Every public release of Windows Terminal is available for manual download from [this repo's Releases page](https://github.com/microsoft/terminal/releases)
->>>>>>> 200e90d1
 
 > ⚠ Note: If you install Terminal manually:
 > * Be sure to install the [Desktop Bridge VC++ v14 Redistributable Package](https://www.microsoft.com/en-us/download/details.aspx?id=53175) otherwise Terminal may not install and/or run and may crash at startup
@@ -111,23 +107,6 @@
 Solution: Make sure you're building & deploying the `CascadiaPackage` project in Visual Studio.
 
 > ⚠ Note: `OpenConsole.exe` is just a locally-built `conhost.exe`, the classic Windows Console that hosts Windows' command-line infrastructure. It is used by Windows Terminal to connect to and communicate with command-line applications (via [ConPty](https://devblogs.microsoft.com/commandline/windows-command-line-introducing-the-windows-pseudo-console-conpty/)).
-
-## I tried running WindowsTerminal.exe and it crashes
-
-<<<<<<< HEAD
-Cause 1: You tried to launch the "WindowsTerminal" project outside of its package.
-
-Solution 1: Build & deploy `CascadiaPackage` from Visual Studio, and run the Windows Terminal (Dev Build) app.
-
-Cause 2: You're running an build of Windows 10 earlier than version 1903
-
-Solution 2: Upgrade to Windows 10 release 1903 or later.
-=======
-* Don't try to run it unpackaged. Make sure to build & deploy `CascadiaPackage` from Visual Studio, and run the Windows Terminal (Dev Build) app.
-* Make sure you're on the right version of Windows. You'll need to be on Windows version 1903 or later, as the Windows Terminal **REQUIRES** features from the latest Windows release.
->>>>>>> 200e90d1
-
----
 
 ## Contributing
 
