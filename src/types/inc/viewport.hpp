/*++
Copyright (c) Microsoft Corporation

Module Name:
- viewport.hpp

Abstract:
- This method provides an interface for abstracting viewport operations

Author(s):
- Michael Niksa (miniksa) Nov 2015
--*/

#pragma once
#include "../../inc/operators.hpp"

namespace Microsoft::Console::Types
{
    class Viewport;

    using SomeViewports = til::some<Viewport, 4>;

    class Viewport final
    {
    public:
        ~Viewport() {}
        constexpr Viewport() noexcept :
            _sr({ 0, 0, -1, -1 }){};
        Viewport(const Viewport& other) noexcept;
        Viewport(Viewport&&) = default;
        Viewport& operator=(const Viewport&) & = default;
        Viewport& operator=(Viewport&&) & = default;

        static Viewport Empty() noexcept;

        static Viewport FromInclusive(const SMALL_RECT sr) noexcept;

        static Viewport FromExclusive(const SMALL_RECT sr) noexcept;

        static Viewport FromDimensions(const COORD origin,
                                       const short width,
                                       const short height) noexcept;

        static Viewport FromDimensions(const COORD origin,
                                       const COORD dimensions) noexcept;

        static Viewport FromDimensions(const COORD dimensions) noexcept;

        static Viewport FromCoord(const COORD origin) noexcept;

        SHORT Left() const noexcept;
        SHORT RightInclusive() const noexcept;
        SHORT RightExclusive() const noexcept;
        SHORT Top() const noexcept;
        SHORT BottomInclusive() const noexcept;
        SHORT BottomExclusive() const noexcept;
        SHORT Height() const noexcept;
        SHORT Width() const noexcept;
        COORD Origin() const noexcept;
        COORD EndExclusive() const noexcept;
        COORD Dimensions() const noexcept;

        bool IsInBounds(const Viewport& other) const noexcept;
<<<<<<< HEAD
        bool IsInBounds(const COORD& pos, bool allowBottomExclusive = false) const noexcept;
=======
        bool IsInBounds(const COORD& pos, bool allowEndExclusive = false) const noexcept;
>>>>>>> 29df5401

        void Clamp(COORD& pos) const;
        Viewport Clamp(const Viewport& other) const noexcept;

        bool MoveInBounds(const ptrdiff_t move, COORD& pos) const noexcept;
<<<<<<< HEAD
        bool IncrementInBounds(COORD& pos, bool allowBottomExclusive = false) const noexcept;
        bool IncrementInBoundsCircular(COORD& pos) const noexcept;
        bool DecrementInBounds(COORD& pos, bool allowBottomExclusive = false) const noexcept;
        bool DecrementInBoundsCircular(COORD& pos) const noexcept;
        int CompareInBounds(const COORD& first, const COORD& second, bool allowBottomExclusive = false) const noexcept;
=======
        bool IncrementInBounds(COORD& pos, bool allowEndExclusive = false) const noexcept;
        bool IncrementInBoundsCircular(COORD& pos) const noexcept;
        bool DecrementInBounds(COORD& pos, bool allowEndExclusive = false) const noexcept;
        bool DecrementInBoundsCircular(COORD& pos) const noexcept;
        int CompareInBounds(const COORD& first, const COORD& second, bool allowEndExclusive = false) const noexcept;
>>>>>>> 29df5401

        enum class XWalk
        {
            LeftToRight,
            RightToLeft
        };

        enum class YWalk
        {
            TopToBottom,
            BottomToTop
        };

        struct WalkDir final
        {
            const XWalk x;
            const YWalk y;
        };

<<<<<<< HEAD
        bool WalkInBounds(COORD& pos, const WalkDir dir, bool allowBottomExclusive = false) const noexcept;
        bool WalkInBoundsCircular(COORD& pos, const WalkDir dir, bool allowBottomExclusive = false) const noexcept;
=======
        bool WalkInBounds(COORD& pos, const WalkDir dir, bool allowEndExclusive = false) const noexcept;
        bool WalkInBoundsCircular(COORD& pos, const WalkDir dir, bool allowEndExclusive = false) const noexcept;
>>>>>>> 29df5401
        COORD GetWalkOrigin(const WalkDir dir) const noexcept;
        static WalkDir DetermineWalkDirection(const Viewport& source, const Viewport& target) noexcept;

        bool TrimToViewport(_Inout_ SMALL_RECT* const psr) const noexcept;
        void ConvertToOrigin(_Inout_ SMALL_RECT* const psr) const noexcept;
        void ConvertToOrigin(_Inout_ COORD* const pcoord) const noexcept;
        [[nodiscard]] Viewport ConvertToOrigin(const Viewport& other) const noexcept;
        void ConvertFromOrigin(_Inout_ SMALL_RECT* const psr) const noexcept;
        void ConvertFromOrigin(_Inout_ COORD* const pcoord) const noexcept;
        [[nodiscard]] Viewport ConvertFromOrigin(const Viewport& other) const noexcept;

        SMALL_RECT ToExclusive() const noexcept;
        SMALL_RECT ToInclusive() const noexcept;
        RECT ToRect() const noexcept;

        Viewport ToOrigin() const noexcept;

        bool IsValid() const noexcept;

        [[nodiscard]] static Viewport Offset(const Viewport& original, const COORD delta);

        [[nodiscard]] static Viewport Union(const Viewport& lhs, const Viewport& rhs) noexcept;

        [[nodiscard]] static Viewport Intersect(const Viewport& lhs, const Viewport& rhs) noexcept;

        [[nodiscard]] static SomeViewports Subtract(const Viewport& original, const Viewport& removeMe) noexcept;

    private:
        Viewport(const SMALL_RECT sr) noexcept;

        // This is always stored as a Inclusive rect.
        SMALL_RECT _sr;

#if UNIT_TESTING
        friend class ViewportTests;
#endif
    };
}

inline COORD operator-(const COORD& a, const COORD& b) noexcept
{
    return { a.X - b.X, a.Y - b.Y };
}

inline COORD operator-(const COORD& c) noexcept
{
    return { -c.X, -c.Y };
}

inline bool operator==(const Microsoft::Console::Types::Viewport& a,
                       const Microsoft::Console::Types::Viewport& b) noexcept
{
    return a.ToInclusive() == b.ToInclusive();
}

inline bool operator!=(const Microsoft::Console::Types::Viewport& a,
                       const Microsoft::Console::Types::Viewport& b) noexcept
{
    return !(a == b);
}
<|MERGE_RESOLUTION|>--- conflicted
+++ resolved
@@ -1,172 +1,155 @@
-/*++
-Copyright (c) Microsoft Corporation
-
-Module Name:
-- viewport.hpp
-
-Abstract:
-- This method provides an interface for abstracting viewport operations
-
-Author(s):
-- Michael Niksa (miniksa) Nov 2015
---*/
-
-#pragma once
-#include "../../inc/operators.hpp"
-
-namespace Microsoft::Console::Types
-{
-    class Viewport;
-
-    using SomeViewports = til::some<Viewport, 4>;
-
-    class Viewport final
-    {
-    public:
-        ~Viewport() {}
-        constexpr Viewport() noexcept :
-            _sr({ 0, 0, -1, -1 }){};
-        Viewport(const Viewport& other) noexcept;
-        Viewport(Viewport&&) = default;
-        Viewport& operator=(const Viewport&) & = default;
-        Viewport& operator=(Viewport&&) & = default;
-
-        static Viewport Empty() noexcept;
-
-        static Viewport FromInclusive(const SMALL_RECT sr) noexcept;
-
-        static Viewport FromExclusive(const SMALL_RECT sr) noexcept;
-
-        static Viewport FromDimensions(const COORD origin,
-                                       const short width,
-                                       const short height) noexcept;
-
-        static Viewport FromDimensions(const COORD origin,
-                                       const COORD dimensions) noexcept;
-
-        static Viewport FromDimensions(const COORD dimensions) noexcept;
-
-        static Viewport FromCoord(const COORD origin) noexcept;
-
-        SHORT Left() const noexcept;
-        SHORT RightInclusive() const noexcept;
-        SHORT RightExclusive() const noexcept;
-        SHORT Top() const noexcept;
-        SHORT BottomInclusive() const noexcept;
-        SHORT BottomExclusive() const noexcept;
-        SHORT Height() const noexcept;
-        SHORT Width() const noexcept;
-        COORD Origin() const noexcept;
-        COORD EndExclusive() const noexcept;
-        COORD Dimensions() const noexcept;
-
-        bool IsInBounds(const Viewport& other) const noexcept;
-<<<<<<< HEAD
-        bool IsInBounds(const COORD& pos, bool allowBottomExclusive = false) const noexcept;
-=======
-        bool IsInBounds(const COORD& pos, bool allowEndExclusive = false) const noexcept;
->>>>>>> 29df5401
-
-        void Clamp(COORD& pos) const;
-        Viewport Clamp(const Viewport& other) const noexcept;
-
-        bool MoveInBounds(const ptrdiff_t move, COORD& pos) const noexcept;
-<<<<<<< HEAD
-        bool IncrementInBounds(COORD& pos, bool allowBottomExclusive = false) const noexcept;
-        bool IncrementInBoundsCircular(COORD& pos) const noexcept;
-        bool DecrementInBounds(COORD& pos, bool allowBottomExclusive = false) const noexcept;
-        bool DecrementInBoundsCircular(COORD& pos) const noexcept;
-        int CompareInBounds(const COORD& first, const COORD& second, bool allowBottomExclusive = false) const noexcept;
-=======
-        bool IncrementInBounds(COORD& pos, bool allowEndExclusive = false) const noexcept;
-        bool IncrementInBoundsCircular(COORD& pos) const noexcept;
-        bool DecrementInBounds(COORD& pos, bool allowEndExclusive = false) const noexcept;
-        bool DecrementInBoundsCircular(COORD& pos) const noexcept;
-        int CompareInBounds(const COORD& first, const COORD& second, bool allowEndExclusive = false) const noexcept;
->>>>>>> 29df5401
-
-        enum class XWalk
-        {
-            LeftToRight,
-            RightToLeft
-        };
-
-        enum class YWalk
-        {
-            TopToBottom,
-            BottomToTop
-        };
-
-        struct WalkDir final
-        {
-            const XWalk x;
-            const YWalk y;
-        };
-
-<<<<<<< HEAD
-        bool WalkInBounds(COORD& pos, const WalkDir dir, bool allowBottomExclusive = false) const noexcept;
-        bool WalkInBoundsCircular(COORD& pos, const WalkDir dir, bool allowBottomExclusive = false) const noexcept;
-=======
-        bool WalkInBounds(COORD& pos, const WalkDir dir, bool allowEndExclusive = false) const noexcept;
-        bool WalkInBoundsCircular(COORD& pos, const WalkDir dir, bool allowEndExclusive = false) const noexcept;
->>>>>>> 29df5401
-        COORD GetWalkOrigin(const WalkDir dir) const noexcept;
-        static WalkDir DetermineWalkDirection(const Viewport& source, const Viewport& target) noexcept;
-
-        bool TrimToViewport(_Inout_ SMALL_RECT* const psr) const noexcept;
-        void ConvertToOrigin(_Inout_ SMALL_RECT* const psr) const noexcept;
-        void ConvertToOrigin(_Inout_ COORD* const pcoord) const noexcept;
-        [[nodiscard]] Viewport ConvertToOrigin(const Viewport& other) const noexcept;
-        void ConvertFromOrigin(_Inout_ SMALL_RECT* const psr) const noexcept;
-        void ConvertFromOrigin(_Inout_ COORD* const pcoord) const noexcept;
-        [[nodiscard]] Viewport ConvertFromOrigin(const Viewport& other) const noexcept;
-
-        SMALL_RECT ToExclusive() const noexcept;
-        SMALL_RECT ToInclusive() const noexcept;
-        RECT ToRect() const noexcept;
-
-        Viewport ToOrigin() const noexcept;
-
-        bool IsValid() const noexcept;
-
-        [[nodiscard]] static Viewport Offset(const Viewport& original, const COORD delta);
-
-        [[nodiscard]] static Viewport Union(const Viewport& lhs, const Viewport& rhs) noexcept;
-
-        [[nodiscard]] static Viewport Intersect(const Viewport& lhs, const Viewport& rhs) noexcept;
-
-        [[nodiscard]] static SomeViewports Subtract(const Viewport& original, const Viewport& removeMe) noexcept;
-
-    private:
-        Viewport(const SMALL_RECT sr) noexcept;
-
-        // This is always stored as a Inclusive rect.
-        SMALL_RECT _sr;
-
-#if UNIT_TESTING
-        friend class ViewportTests;
-#endif
-    };
-}
-
-inline COORD operator-(const COORD& a, const COORD& b) noexcept
-{
-    return { a.X - b.X, a.Y - b.Y };
-}
-
-inline COORD operator-(const COORD& c) noexcept
-{
-    return { -c.X, -c.Y };
-}
-
-inline bool operator==(const Microsoft::Console::Types::Viewport& a,
-                       const Microsoft::Console::Types::Viewport& b) noexcept
-{
-    return a.ToInclusive() == b.ToInclusive();
-}
-
-inline bool operator!=(const Microsoft::Console::Types::Viewport& a,
-                       const Microsoft::Console::Types::Viewport& b) noexcept
-{
-    return !(a == b);
-}
+/*++
+Copyright (c) Microsoft Corporation
+
+Module Name:
+- viewport.hpp
+
+Abstract:
+- This method provides an interface for abstracting viewport operations
+
+Author(s):
+- Michael Niksa (miniksa) Nov 2015
+--*/
+
+#pragma once
+#include "../../inc/operators.hpp"
+
+namespace Microsoft::Console::Types
+{
+    class Viewport;
+
+    using SomeViewports = til::some<Viewport, 4>;
+
+    class Viewport final
+    {
+    public:
+        ~Viewport() {}
+        constexpr Viewport() noexcept :
+            _sr({ 0, 0, -1, -1 }){};
+        Viewport(const Viewport& other) noexcept;
+        Viewport(Viewport&&) = default;
+        Viewport& operator=(const Viewport&) & = default;
+        Viewport& operator=(Viewport&&) & = default;
+
+        static Viewport Empty() noexcept;
+
+        static Viewport FromInclusive(const SMALL_RECT sr) noexcept;
+
+        static Viewport FromExclusive(const SMALL_RECT sr) noexcept;
+
+        static Viewport FromDimensions(const COORD origin,
+                                       const short width,
+                                       const short height) noexcept;
+
+        static Viewport FromDimensions(const COORD origin,
+                                       const COORD dimensions) noexcept;
+
+        static Viewport FromDimensions(const COORD dimensions) noexcept;
+
+        static Viewport FromCoord(const COORD origin) noexcept;
+
+        SHORT Left() const noexcept;
+        SHORT RightInclusive() const noexcept;
+        SHORT RightExclusive() const noexcept;
+        SHORT Top() const noexcept;
+        SHORT BottomInclusive() const noexcept;
+        SHORT BottomExclusive() const noexcept;
+        SHORT Height() const noexcept;
+        SHORT Width() const noexcept;
+        COORD Origin() const noexcept;
+        COORD EndExclusive() const noexcept;
+        COORD Dimensions() const noexcept;
+
+        bool IsInBounds(const Viewport& other) const noexcept;
+        bool IsInBounds(const COORD& pos, bool allowEndExclusive = false) const noexcept;
+
+        void Clamp(COORD& pos) const;
+        Viewport Clamp(const Viewport& other) const noexcept;
+
+        bool MoveInBounds(const ptrdiff_t move, COORD& pos) const noexcept;
+        bool IncrementInBounds(COORD& pos, bool allowEndExclusive = false) const noexcept;
+        bool IncrementInBoundsCircular(COORD& pos) const noexcept;
+        bool DecrementInBounds(COORD& pos, bool allowEndExclusive = false) const noexcept;
+        bool DecrementInBoundsCircular(COORD& pos) const noexcept;
+        int CompareInBounds(const COORD& first, const COORD& second, bool allowEndExclusive = false) const noexcept;
+
+        enum class XWalk
+        {
+            LeftToRight,
+            RightToLeft
+        };
+
+        enum class YWalk
+        {
+            TopToBottom,
+            BottomToTop
+        };
+
+        struct WalkDir final
+        {
+            const XWalk x;
+            const YWalk y;
+        };
+
+        bool WalkInBounds(COORD& pos, const WalkDir dir, bool allowEndExclusive = false) const noexcept;
+        bool WalkInBoundsCircular(COORD& pos, const WalkDir dir, bool allowEndExclusive = false) const noexcept;
+        COORD GetWalkOrigin(const WalkDir dir) const noexcept;
+        static WalkDir DetermineWalkDirection(const Viewport& source, const Viewport& target) noexcept;
+
+        bool TrimToViewport(_Inout_ SMALL_RECT* const psr) const noexcept;
+        void ConvertToOrigin(_Inout_ SMALL_RECT* const psr) const noexcept;
+        void ConvertToOrigin(_Inout_ COORD* const pcoord) const noexcept;
+        [[nodiscard]] Viewport ConvertToOrigin(const Viewport& other) const noexcept;
+        void ConvertFromOrigin(_Inout_ SMALL_RECT* const psr) const noexcept;
+        void ConvertFromOrigin(_Inout_ COORD* const pcoord) const noexcept;
+        [[nodiscard]] Viewport ConvertFromOrigin(const Viewport& other) const noexcept;
+
+        SMALL_RECT ToExclusive() const noexcept;
+        SMALL_RECT ToInclusive() const noexcept;
+        RECT ToRect() const noexcept;
+
+        Viewport ToOrigin() const noexcept;
+
+        bool IsValid() const noexcept;
+
+        [[nodiscard]] static Viewport Offset(const Viewport& original, const COORD delta);
+
+        [[nodiscard]] static Viewport Union(const Viewport& lhs, const Viewport& rhs) noexcept;
+
+        [[nodiscard]] static Viewport Intersect(const Viewport& lhs, const Viewport& rhs) noexcept;
+
+        [[nodiscard]] static SomeViewports Subtract(const Viewport& original, const Viewport& removeMe) noexcept;
+
+    private:
+        Viewport(const SMALL_RECT sr) noexcept;
+
+        // This is always stored as a Inclusive rect.
+        SMALL_RECT _sr;
+
+#if UNIT_TESTING
+        friend class ViewportTests;
+#endif
+    };
+}
+
+inline COORD operator-(const COORD& a, const COORD& b) noexcept
+{
+    return { a.X - b.X, a.Y - b.Y };
+}
+
+inline COORD operator-(const COORD& c) noexcept
+{
+    return { -c.X, -c.Y };
+}
+
+inline bool operator==(const Microsoft::Console::Types::Viewport& a,
+                       const Microsoft::Console::Types::Viewport& b) noexcept
+{
+    return a.ToInclusive() == b.ToInclusive();
+}
+
+inline bool operator!=(const Microsoft::Console::Types::Viewport& a,
+                       const Microsoft::Console::Types::Viewport& b) noexcept
+{
+    return !(a == b);
+}