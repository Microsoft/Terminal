--- conflicted
+++ resolved
@@ -1,625 +1,621 @@
-// Copyright (c) Microsoft Corporation.
-// Licensed under the MIT license.
-
-#include "pch.h"
-#include "Terminal.hpp"
-#include "../../terminal/parser/OutputStateMachineEngine.hpp"
-#include "TerminalDispatch.hpp"
-#include "../../inc/unicode.hpp"
-#include "../../inc/DefaultSettings.h"
-#include "../../inc/argb.h"
-#include "../../types/inc/utils.hpp"
-
-#include "winrt/Microsoft.Terminal.Settings.h"
-
-using namespace winrt::Microsoft::Terminal::Settings;
-using namespace Microsoft::Terminal::Core;
-using namespace Microsoft::Console;
-using namespace Microsoft::Console::Render;
-using namespace Microsoft::Console::Types;
-using namespace Microsoft::Console::VirtualTerminal;
-
-static std::wstring _KeyEventsToText(std::deque<std::unique_ptr<IInputEvent>>& inEventsToWrite)
-{
-    std::wstring wstr = L"";
-    for (auto& ev : inEventsToWrite)
-    {
-        if (ev->EventType() == InputEventType::KeyEvent)
-        {
-            auto& k = static_cast<KeyEvent&>(*ev);
-            auto wch = k.GetCharData();
-            wstr += wch;
-        }
-    }
-    return wstr;
-}
-
-Terminal::Terminal() :
-    _mutableViewport{ Viewport::Empty() },
-    _title{ L"" },
-    _colorTable{},
-    _defaultFg{ RGB(255, 255, 255) },
-    _defaultBg{ ARGB(0, 0, 0, 0) },
-    _pfnWriteInput{ nullptr },
-    _scrollOffset{ 0 },
-    _snapOnInput{ true },
-    _boxSelection{ false },
-    _selectionActive{ false },
-    _selectionAnchor{ 0, 0 },
-    _endSelectionPosition{ 0, 0 }
-{
-    _stateMachine = std::make_unique<StateMachine>(new OutputStateMachineEngine(new TerminalDispatch(*this)));
-
-    auto passAlongInput = [&](std::deque<std::unique_ptr<IInputEvent>>& inEventsToWrite) {
-        if (!_pfnWriteInput)
-        {
-            return;
-        }
-        std::wstring wstr = _KeyEventsToText(inEventsToWrite);
-        _pfnWriteInput(wstr);
-    };
-
-    _terminalInput = std::make_unique<TerminalInput>(passAlongInput);
-
-    _InitializeColorTable();
-}
-
-void Terminal::Create(COORD viewportSize, SHORT scrollbackLines, IRenderTarget& renderTarget)
-{
-    _mutableViewport = Viewport::FromDimensions({ 0, 0 }, viewportSize);
-    _scrollbackLines = scrollbackLines;
-<<<<<<< HEAD
-    const COORD bufferSize{ viewportSize.X, _ClampToShortMax(viewportSize.Y + scrollbackLines, 1) };
-=======
-    const COORD bufferSize { viewportSize.X,
-                             Utils::ClampToShortMax(viewportSize.Y + scrollbackLines, 1) };
->>>>>>> b9d8bf55
-    const TextAttribute attr{};
-    const UINT cursorSize = 12;
-    _buffer = std::make_unique<TextBuffer>(bufferSize, attr, cursorSize, renderTarget);
-}
-
-// Method Description:
-// - Initializes the Terminal from the given set of settings.
-// Arguments:
-// - settings: the set of CoreSettings we need to use to initialize the terminal
-// - renderTarget: A render target the terminal can use for paint invalidation.
-void Terminal::CreateFromSettings(winrt::Microsoft::Terminal::Settings::ICoreSettings settings,
-                                  Microsoft::Console::Render::IRenderTarget& renderTarget)
-{
-    const COORD viewportSize{ Utils::ClampToShortMax(settings.InitialCols(), 1),
-                              Utils::ClampToShortMax(settings.InitialRows(), 1) };
-    // TODO:MSFT:20642297 - Support infinite scrollback here, if HistorySize is -1
-    Create(viewportSize, Utils::ClampToShortMax(settings.HistorySize(), 0), renderTarget);
-
-    UpdateSettings(settings);
-}
-
-// Method Description:
-// - Update our internal properties to match the new values in the provided
-//   CoreSettings object.
-// Arguments:
-// - settings: an ICoreSettings with new settings values for us to use.
-void Terminal::UpdateSettings(winrt::Microsoft::Terminal::Settings::ICoreSettings settings)
-{
-    _defaultFg = settings.DefaultForeground();
-    _defaultBg = settings.DefaultBackground();
-
-    CursorType cursorShape = CursorType::VerticalBar;
-    switch (settings.CursorShape())
-    {
-    case CursorStyle::Underscore:
-        cursorShape = CursorType::Underscore;
-        break;
-    case CursorStyle::FilledBox:
-        cursorShape = CursorType::FullBox;
-        break;
-    case CursorStyle::EmptyBox:
-        cursorShape = CursorType::EmptyBox;
-        break;
-    case CursorStyle::Vintage:
-        cursorShape = CursorType::Legacy;
-        break;
-    default:
-    case CursorStyle::Bar:
-        cursorShape = CursorType::VerticalBar;
-        break;
-    }
-
-    _buffer->GetCursor().SetStyle(settings.CursorHeight(),
-                                  settings.CursorColor(),
-                                  cursorShape);
-
-    for (int i = 0; i < 16; i++)
-    {
-        _colorTable[i] = settings.GetColorTableEntry(i);
-    }
-
-    _snapOnInput = settings.SnapOnInput();
-
-    // TODO:MSFT:21327402 - if HistorySize has changed, resize the buffer so we
-    // have a smaller scrollback. We should do this carefully - if the new buffer
-    // size is smaller than where the mutable viewport currently is, we'll want
-    // to make sure to rotate the buffer contents upwards, so the mutable viewport
-    // remains at the bottom of the buffer.
-}
-
-// Method Description:
-// - Resize the terminal as the result of some user interaction.
-// Arguments:
-// - viewportSize: the new size of the viewport, in chars
-// Return Value:
-// - S_OK if we successfully resized the terminal, S_FALSE if there was
-//      nothing to do (the viewportSize is the same as our current size), or an
-//      appropriate HRESULT for failing to resize.
-[[nodiscard]] HRESULT Terminal::UserResize(const COORD viewportSize) noexcept
-{
-    const auto oldDimensions = _mutableViewport.Dimensions();
-    if (viewportSize == oldDimensions)
-    {
-        return S_FALSE;
-    }
-
-    const auto oldTop = _mutableViewport.Top();
-
-    const short newBufferHeight = viewportSize.Y + _scrollbackLines;
-    COORD bufferSize{ viewportSize.X, newBufferHeight };
-    RETURN_IF_FAILED(_buffer->ResizeTraditional(bufferSize));
-
-    auto proposedTop = oldTop;
-    const auto newView = Viewport::FromDimensions({ 0, proposedTop }, viewportSize);
-    const auto proposedBottom = newView.BottomExclusive();
-    // If the new bottom would be below the bottom of the buffer, then slide the
-    // top up so that we'll still fit within the buffer.
-    if (proposedBottom > bufferSize.Y)
-    {
-        proposedTop -= (proposedBottom - bufferSize.Y);
-    }
-
-    _mutableViewport = Viewport::FromDimensions({ 0, proposedTop }, viewportSize);
-    _scrollOffset = 0;
-    _NotifyScrollEvent();
-
-    return S_OK;
-}
-
-void Terminal::Write(std::wstring_view stringView)
-{
-    auto lock = LockForWriting();
-
-    _stateMachine->ProcessString(stringView.data(), stringView.size());
-}
-
-// Method Description:
-// - Send this particular key event to the terminal. The terminal will translate
-//   the key and the modifiers pressed into the appropriate VT sequence for that
-//   key chord. If we do translate the key, we'll return true. In that case, the
-//   event should NOT br processed any further. If we return false, the event
-//   was NOT translated, and we should instead use the event to try and get the
-//   real character out of the event.
-// Arguments:
-// - vkey: The vkey of the key pressed.
-// - ctrlPressed: true iff either ctrl key is pressed.
-// - altPressed: true iff either alt key is pressed.
-// - shiftPressed: true iff either shift key is pressed.
-// Return Value:
-// - true if we translated the key event, and it should not be processed any further.
-// - false if we did not translate the key, and it should be processed into a character.
-bool Terminal::SendKeyEvent(const WORD vkey,
-                            const bool ctrlPressed,
-                            const bool altPressed,
-                            const bool shiftPressed)
-{
-    if (_snapOnInput && _scrollOffset != 0)
-    {
-        auto lock = LockForWriting();
-        _scrollOffset = 0;
-        _NotifyScrollEvent();
-    }
-
-    DWORD modifiers = 0 |
-                      (ctrlPressed ? LEFT_CTRL_PRESSED : 0) |
-                      (altPressed ? LEFT_ALT_PRESSED : 0) |
-                      (shiftPressed ? SHIFT_PRESSED : 0);
-
-    // Alt key sequences _require_ the char to be in the keyevent. If alt is
-    // pressed, manually get the character that's being typed, and put it in the
-    // KeyEvent.
-    // DON'T manually handle Alt+Space - the system will use this to bring up
-    // the system menu for restore, min/maximimize, size, move, close
-    wchar_t ch = altPressed && vkey != VK_SPACE ? static_cast<wchar_t>(LOWORD(MapVirtualKey(vkey, MAPVK_VK_TO_CHAR))) : UNICODE_NULL;
-
-    // Manually handle Ctrl+H. Ctrl+H should be handled as Backspace. To do this
-    // correctly, the keyEvents's char needs to be set to Backspace.
-    // 0x48 is the VKEY for 'H', which isn't named
-    if (ctrlPressed && vkey == 0x48)
-    {
-        ch = UNICODE_BACKSPACE;
-    }
-    // Manually handle Ctrl+Space here. The terminalInput translator requires
-    // the char to be set to Space for space handling to work correctly.
-    if (ctrlPressed && vkey == VK_SPACE)
-    {
-        ch = UNICODE_SPACE;
-    }
-
-    const bool manuallyHandled = ch != UNICODE_NULL;
-
-    KeyEvent keyEv{ true, 0, vkey, 0, ch, modifiers };
-    const bool translated = _terminalInput->HandleKey(&keyEv);
-
-    return translated && manuallyHandled;
-}
-
-// Method Description:
-// - Aquire a read lock on the terminal.
-// Return Value:
-// - a shared_lock which can be used to unlock the terminal. The shared_lock
-//      will release this lock when it's destructed.
-[[nodiscard]] std::shared_lock<std::shared_mutex> Terminal::LockForReading()
-{
-    return std::shared_lock<std::shared_mutex>(_readWriteLock);
-}
-
-// Method Description:
-// - Aquire a write lock on the terminal.
-// Return Value:
-// - a unique_lock which can be used to unlock the terminal. The unique_lock
-//      will release this lock when it's destructed.
-[[nodiscard]] std::unique_lock<std::shared_mutex> Terminal::LockForWriting()
-{
-    return std::unique_lock<std::shared_mutex>(_readWriteLock);
-}
-
-Viewport Terminal::_GetMutableViewport() const noexcept
-{
-    return _mutableViewport;
-}
-
-short Terminal::GetBufferHeight() const noexcept
-{
-    return _mutableViewport.BottomExclusive();
-}
-
-// _ViewStartIndex is also the length of the scrollback
-int Terminal::_ViewStartIndex() const noexcept
-{
-    return _mutableViewport.Top();
-}
-
-// _VisibleStartIndex is the first visible line of the buffer
-int Terminal::_VisibleStartIndex() const noexcept
-{
-    return std::max(0, _ViewStartIndex() - _scrollOffset);
-}
-
-Viewport Terminal::_GetVisibleViewport() const noexcept
-{
-    const COORD origin{ 0, gsl::narrow<short>(_VisibleStartIndex()) };
-    return Viewport::FromDimensions(origin,
-                                    _mutableViewport.Dimensions());
-}
-
-// Writes a string of text to the buffer, then moves the cursor (and viewport)
-//      in accordance with the written text.
-// This method is our proverbial `WriteCharsLegacy`, and great care should be made to
-//      keep it minimal and orderly, lest it become WriteCharsLegacy2ElectricBoogaloo
-// TODO: MSFT 21006766
-//       This needs to become stream logic on the buffer itself sooner rather than later
-//       because it's otherwise impossible to avoid the Electric Boogaloo-ness here.
-//       I had to make a bunch of hacks to get Japanese and emoji to work-ish.
-void Terminal::_WriteBuffer(const std::wstring_view& stringView)
-{
-    auto& cursor = _buffer->GetCursor();
-    const Viewport bufferSize = _buffer->GetSize();
-
-    for (size_t i = 0; i < stringView.size(); i++)
-    {
-        wchar_t wch = stringView[i];
-        const COORD cursorPosBefore = cursor.GetPosition();
-        COORD proposedCursorPosition = cursorPosBefore;
-        bool notifyScroll = false;
-
-        if (wch == UNICODE_LINEFEED)
-        {
-            proposedCursorPosition.Y++;
-        }
-        else if (wch == UNICODE_CARRIAGERETURN)
-        {
-            proposedCursorPosition.X = 0;
-        }
-        else if (wch == UNICODE_BACKSPACE)
-        {
-            if (cursorPosBefore.X == 0)
-            {
-                proposedCursorPosition.X = bufferSize.Width() - 1;
-                proposedCursorPosition.Y--;
-            }
-            else
-            {
-                proposedCursorPosition.X--;
-            }
-        }
-        else
-        {
-            // TODO: MSFT 21006766
-            // This is not great but I need it demoable. Fix by making a buffer stream writer.
-            if (wch >= 0xD800 && wch <= 0xDFFF)
-            {
-                OutputCellIterator it{ stringView.substr(i, 2), _buffer->GetCurrentAttributes() };
-                const auto end = _buffer->Write(it);
-                const auto cellDistance = end.GetCellDistance(it);
-                i += cellDistance - 1;
-                proposedCursorPosition.X += gsl::narrow<SHORT>(cellDistance);
-            }
-            else
-            {
-                OutputCellIterator it{ stringView.substr(i, 1), _buffer->GetCurrentAttributes() };
-                const auto end = _buffer->Write(it);
-                const auto cellDistance = end.GetCellDistance(it);
-                proposedCursorPosition.X += gsl::narrow<SHORT>(cellDistance);
-            }
-        }
-
-        // If we're about to scroll past the bottom of the buffer, instead cycle the buffer.
-        const auto newRows = proposedCursorPosition.Y - bufferSize.Height() + 1;
-        if (newRows > 0)
-        {
-            for (auto dy = 0; dy < newRows; dy++)
-            {
-                _buffer->IncrementCircularBuffer();
-                proposedCursorPosition.Y--;
-            }
-            notifyScroll = true;
-        }
-
-        // This section is essentially equivalent to `AdjustCursorPosition`
-        // Update Cursor Position
-        cursor.SetPosition(proposedCursorPosition);
-
-        const COORD cursorPosAfter = cursor.GetPosition();
-
-        // Move the viewport down if the cursor moved below the viewport.
-        if (cursorPosAfter.Y > _mutableViewport.BottomInclusive())
-        {
-            const auto newViewTop = std::max(0, cursorPosAfter.Y - (_mutableViewport.Height() - 1));
-            if (newViewTop != _mutableViewport.Top())
-            {
-                _mutableViewport = Viewport::FromDimensions({ 0, gsl::narrow<short>(newViewTop) }, _mutableViewport.Dimensions());
-                notifyScroll = true;
-            }
-        }
-
-        if (notifyScroll)
-        {
-            _buffer->GetRenderTarget().TriggerRedrawAll();
-            _NotifyScrollEvent();
-        }
-    }
-}
-
-void Terminal::UserScrollViewport(const int viewTop)
-{
-    const auto clampedNewTop = std::max(0, viewTop);
-    const auto realTop = _ViewStartIndex();
-    const auto newDelta = realTop - clampedNewTop;
-    // if viewTop > realTop, we want the offset to be 0.
-
-    _scrollOffset = std::max(0, newDelta);
-    _buffer->GetRenderTarget().TriggerRedrawAll();
-}
-
-int Terminal::GetScrollOffset()
-{
-    return _VisibleStartIndex();
-}
-
-void Terminal::_NotifyScrollEvent()
-{
-    if (_pfnScrollPositionChanged)
-    {
-        const auto visible = _GetVisibleViewport();
-        const auto top = visible.Top();
-        const auto height = visible.Height();
-        const auto bottom = this->GetBufferHeight();
-        _pfnScrollPositionChanged(top, height, bottom);
-    }
-}
-
-void Terminal::SetWriteInputCallback(std::function<void(std::wstring&)> pfn) noexcept
-{
-    _pfnWriteInput = pfn;
-}
-
-void Terminal::SetTitleChangedCallback(std::function<void(const std::wstring_view&)> pfn) noexcept
-{
-    _pfnTitleChanged = pfn;
-}
-
-void Terminal::SetScrollPositionChangedCallback(std::function<void(const int, const int, const int)> pfn) noexcept
-{
-    _pfnScrollPositionChanged = pfn;
-}
-
-// Method Description:
-// - Allows setting a callback for when the background color is changed
-// Arguments:
-// - pfn: a function callback that takes a uint32 (DWORD COLORREF) color in the format 0x00BBGGRR
-void Terminal::SetBackgroundCallback(std::function<void(const uint32_t)> pfn) noexcept
-{
-    _pfnBackgroundColorChanged = pfn;
-}
-
-// Method Description:
-// - Checks if selection is active
-// Return Value:
-// - bool representing if selection is active. Used to decide copy/paste on right click
-const bool Terminal::IsSelectionActive() const noexcept
-{
-    return _selectionActive;
-}
-
-// Method Description:
-// - Record the position of the beginning of a selection
-// Arguments:
-// - position: the (x,y) coordinate on the visible viewport
-void Terminal::SetSelectionAnchor(const COORD position)
-{
-    _selectionAnchor = position;
-
-    // include _scrollOffset here to ensure this maps to the right spot of the original viewport
-    THROW_IF_FAILED(ShortSub(_selectionAnchor.Y, gsl::narrow<SHORT>(_scrollOffset), &_selectionAnchor.Y));
-
-    // copy value of ViewStartIndex to support scrolling
-    // and update on new buffer output (used in _GetSelectionRects())
-    _selectionAnchor_YOffset = gsl::narrow<SHORT>(_ViewStartIndex());
-
-    _selectionActive = true;
-    SetEndSelectionPosition(position);
-}
-
-// Method Description:
-// - Record the position of the end of a selection
-// Arguments:
-// - position: the (x,y) coordinate on the visible viewport
-void Terminal::SetEndSelectionPosition(const COORD position)
-{
-    _endSelectionPosition = position;
-
-    // include _scrollOffset here to ensure this maps to the right spot of the original viewport
-    THROW_IF_FAILED(ShortSub(_endSelectionPosition.Y, gsl::narrow<SHORT>(_scrollOffset), &_endSelectionPosition.Y));
-
-    // copy value of ViewStartIndex to support scrolling
-    // and update on new buffer output (used in _GetSelectionRects())
-    _endSelectionPosition_YOffset = gsl::narrow<SHORT>(_ViewStartIndex());
-}
-
-void Terminal::_InitializeColorTable()
-{
-    gsl::span<COLORREF> tableView = { &_colorTable[0], gsl::narrow<ptrdiff_t>(_colorTable.size()) };
-    // First set up the basic 256 colors
-    Utils::Initialize256ColorTable(tableView);
-    // Then use fill the first 16 values with the Campbell scheme
-    Utils::InitializeCampbellColorTable(tableView);
-    // Then make sure all the values have an alpha of 255
-    Utils::SetColorTableAlpha(tableView, 0xff);
-}
-
-// Method Description:
-// - Helper to determine the selected region of the buffer. Used for rendering.
-// Return Value:
-// - A vector of rectangles representing the regions to select, line by line. They are absolute coordinates relative to the buffer origin.
-std::vector<SMALL_RECT> Terminal::_GetSelectionRects() const
-{
-    std::vector<SMALL_RECT> selectionArea;
-
-    if (!_selectionActive)
-    {
-        return selectionArea;
-    }
-
-    // Add anchor offset here to update properly on new buffer output
-    SHORT temp1, temp2;
-    THROW_IF_FAILED(ShortAdd(_selectionAnchor.Y, _selectionAnchor_YOffset, &temp1));
-    THROW_IF_FAILED(ShortAdd(_endSelectionPosition.Y, _endSelectionPosition_YOffset, &temp2));
-
-    // create these new anchors for comparison and rendering
-    const COORD selectionAnchorWithOffset = { _selectionAnchor.X, temp1 };
-    const COORD endSelectionPositionWithOffset = { _endSelectionPosition.X, temp2 };
-
-    // NOTE: (0,0) is top-left so vertical comparison is inverted
-    const COORD& higherCoord = (selectionAnchorWithOffset.Y <= endSelectionPositionWithOffset.Y) ?
-                                   selectionAnchorWithOffset :
-                                   endSelectionPositionWithOffset;
-    const COORD& lowerCoord = (selectionAnchorWithOffset.Y > endSelectionPositionWithOffset.Y) ?
-                                  selectionAnchorWithOffset :
-                                  endSelectionPositionWithOffset;
-
-    selectionArea.reserve(lowerCoord.Y - higherCoord.Y + 1);
-    for (auto row = higherCoord.Y; row <= lowerCoord.Y; row++)
-    {
-        SMALL_RECT selectionRow;
-
-        selectionRow.Top = row;
-        selectionRow.Bottom = row;
-
-        if (_boxSelection || higherCoord.Y == lowerCoord.Y)
-        {
-            selectionRow.Left = std::min(higherCoord.X, lowerCoord.X);
-            selectionRow.Right = std::max(higherCoord.X, lowerCoord.X);
-        }
-        else
-        {
-            selectionRow.Left = (row == higherCoord.Y) ? higherCoord.X : 0;
-            selectionRow.Right = (row == lowerCoord.Y) ? lowerCoord.X : _buffer->GetSize().RightInclusive();
-        }
-
-        selectionArea.emplace_back(selectionRow);
-    }
-    return selectionArea;
-}
-
-// Method Description:
-// - enable/disable box selection (ALT + selection)
-// Arguments:
-// - isEnabled: new value for _boxSelection
-void Terminal::SetBoxSelection(const bool isEnabled) noexcept
-{
-    _boxSelection = isEnabled;
-}
-
-// Method Description:
-// - clear selection data and disable rendering it
-void Terminal::ClearSelection() noexcept
-{
-    _selectionActive = false;
-    _selectionAnchor = { 0, 0 };
-    _endSelectionPosition = { 0, 0 };
-    _selectionAnchor_YOffset = 0;
-    _endSelectionPosition_YOffset = 0;
-
-    _buffer->GetRenderTarget().TriggerSelection();
-}
-
-// Method Description:
-// - get wstring text from highlighted portion of text buffer
-// Arguments:
-// - trimTrailingWhitespace: enable removing any whitespace from copied selection
-//    and get text to appear on separate lines.
-// Return Value:
-// - wstring text from buffer. If extended to multiple lines, each line is separated by \r\n
-const std::wstring Terminal::RetrieveSelectedTextFromBuffer(bool trimTrailingWhitespace) const
-{
-    std::function<COLORREF(TextAttribute&)> GetForegroundColor = std::bind(&Terminal::GetForegroundColor, this, std::placeholders::_1);
-    std::function<COLORREF(TextAttribute&)> GetBackgroundColor = std::bind(&Terminal::GetBackgroundColor, this, std::placeholders::_1);
-
-    auto data = _buffer->GetTextForClipboard(!_boxSelection,
-                                             trimTrailingWhitespace,
-                                             _GetSelectionRects(),
-                                             GetForegroundColor,
-                                             GetBackgroundColor);
-
-    std::wstring result;
-    for (const auto& text : data.text)
-    {
-        result += text;
-    }
-
-    return result;
-}
-
-// Method Description:
-// - Sets the visibility of the text cursor.
-// Arguments:
-// - isVisible: whether the cursor should be visible
-void Terminal::SetCursorVisible(const bool isVisible) noexcept
-{
-    auto& cursor = _buffer->GetCursor();
-    cursor.SetIsVisible(isVisible);
-}
-
-bool Terminal::IsCursorBlinkingAllowed() const noexcept
-{
-    const auto& cursor = _buffer->GetCursor();
-    return cursor.IsBlinkingAllowed();
-}
+// Copyright (c) Microsoft Corporation.
+// Licensed under the MIT license.
+
+#include "pch.h"
+#include "Terminal.hpp"
+#include "../../terminal/parser/OutputStateMachineEngine.hpp"
+#include "TerminalDispatch.hpp"
+#include "../../inc/unicode.hpp"
+#include "../../inc/DefaultSettings.h"
+#include "../../inc/argb.h"
+#include "../../types/inc/utils.hpp"
+
+#include "winrt/Microsoft.Terminal.Settings.h"
+
+using namespace winrt::Microsoft::Terminal::Settings;
+using namespace Microsoft::Terminal::Core;
+using namespace Microsoft::Console;
+using namespace Microsoft::Console::Render;
+using namespace Microsoft::Console::Types;
+using namespace Microsoft::Console::VirtualTerminal;
+
+static std::wstring _KeyEventsToText(std::deque<std::unique_ptr<IInputEvent>>& inEventsToWrite)
+{
+    std::wstring wstr = L"";
+    for (auto& ev : inEventsToWrite)
+    {
+        if (ev->EventType() == InputEventType::KeyEvent)
+        {
+            auto& k = static_cast<KeyEvent&>(*ev);
+            auto wch = k.GetCharData();
+            wstr += wch;
+        }
+    }
+    return wstr;
+}
+
+Terminal::Terminal() :
+    _mutableViewport{ Viewport::Empty() },
+    _title{ L"" },
+    _colorTable{},
+    _defaultFg{ RGB(255, 255, 255) },
+    _defaultBg{ ARGB(0, 0, 0, 0) },
+    _pfnWriteInput{ nullptr },
+    _scrollOffset{ 0 },
+    _snapOnInput{ true },
+    _boxSelection{ false },
+    _selectionActive{ false },
+    _selectionAnchor{ 0, 0 },
+    _endSelectionPosition{ 0, 0 }
+{
+    _stateMachine = std::make_unique<StateMachine>(new OutputStateMachineEngine(new TerminalDispatch(*this)));
+
+    auto passAlongInput = [&](std::deque<std::unique_ptr<IInputEvent>>& inEventsToWrite) {
+        if (!_pfnWriteInput)
+        {
+            return;
+        }
+        std::wstring wstr = _KeyEventsToText(inEventsToWrite);
+        _pfnWriteInput(wstr);
+    };
+
+    _terminalInput = std::make_unique<TerminalInput>(passAlongInput);
+
+    _InitializeColorTable();
+}
+
+void Terminal::Create(COORD viewportSize, SHORT scrollbackLines, IRenderTarget& renderTarget)
+{
+    _mutableViewport = Viewport::FromDimensions({ 0, 0 }, viewportSize);
+    _scrollbackLines = scrollbackLines;
+    const COORD bufferSize { viewportSize.X,
+                             Utils::ClampToShortMax(viewportSize.Y + scrollbackLines, 1) };
+    const TextAttribute attr{};
+    const UINT cursorSize = 12;
+    _buffer = std::make_unique<TextBuffer>(bufferSize, attr, cursorSize, renderTarget);
+}
+
+// Method Description:
+// - Initializes the Terminal from the given set of settings.
+// Arguments:
+// - settings: the set of CoreSettings we need to use to initialize the terminal
+// - renderTarget: A render target the terminal can use for paint invalidation.
+void Terminal::CreateFromSettings(winrt::Microsoft::Terminal::Settings::ICoreSettings settings,
+                                  Microsoft::Console::Render::IRenderTarget& renderTarget)
+{
+    const COORD viewportSize{ Utils::ClampToShortMax(settings.InitialCols(), 1),
+                              Utils::ClampToShortMax(settings.InitialRows(), 1) };
+    // TODO:MSFT:20642297 - Support infinite scrollback here, if HistorySize is -1
+    Create(viewportSize, Utils::ClampToShortMax(settings.HistorySize(), 0), renderTarget);
+
+    UpdateSettings(settings);
+}
+
+// Method Description:
+// - Update our internal properties to match the new values in the provided
+//   CoreSettings object.
+// Arguments:
+// - settings: an ICoreSettings with new settings values for us to use.
+void Terminal::UpdateSettings(winrt::Microsoft::Terminal::Settings::ICoreSettings settings)
+{
+    _defaultFg = settings.DefaultForeground();
+    _defaultBg = settings.DefaultBackground();
+
+    CursorType cursorShape = CursorType::VerticalBar;
+    switch (settings.CursorShape())
+    {
+    case CursorStyle::Underscore:
+        cursorShape = CursorType::Underscore;
+        break;
+    case CursorStyle::FilledBox:
+        cursorShape = CursorType::FullBox;
+        break;
+    case CursorStyle::EmptyBox:
+        cursorShape = CursorType::EmptyBox;
+        break;
+    case CursorStyle::Vintage:
+        cursorShape = CursorType::Legacy;
+        break;
+    default:
+    case CursorStyle::Bar:
+        cursorShape = CursorType::VerticalBar;
+        break;
+    }
+
+    _buffer->GetCursor().SetStyle(settings.CursorHeight(),
+                                  settings.CursorColor(),
+                                  cursorShape);
+
+    for (int i = 0; i < 16; i++)
+    {
+        _colorTable[i] = settings.GetColorTableEntry(i);
+    }
+
+    _snapOnInput = settings.SnapOnInput();
+
+    // TODO:MSFT:21327402 - if HistorySize has changed, resize the buffer so we
+    // have a smaller scrollback. We should do this carefully - if the new buffer
+    // size is smaller than where the mutable viewport currently is, we'll want
+    // to make sure to rotate the buffer contents upwards, so the mutable viewport
+    // remains at the bottom of the buffer.
+}
+
+// Method Description:
+// - Resize the terminal as the result of some user interaction.
+// Arguments:
+// - viewportSize: the new size of the viewport, in chars
+// Return Value:
+// - S_OK if we successfully resized the terminal, S_FALSE if there was
+//      nothing to do (the viewportSize is the same as our current size), or an
+//      appropriate HRESULT for failing to resize.
+[[nodiscard]] HRESULT Terminal::UserResize(const COORD viewportSize) noexcept
+{
+    const auto oldDimensions = _mutableViewport.Dimensions();
+    if (viewportSize == oldDimensions)
+    {
+        return S_FALSE;
+    }
+
+    const auto oldTop = _mutableViewport.Top();
+
+    const short newBufferHeight = viewportSize.Y + _scrollbackLines;
+    COORD bufferSize{ viewportSize.X, newBufferHeight };
+    RETURN_IF_FAILED(_buffer->ResizeTraditional(bufferSize));
+
+    auto proposedTop = oldTop;
+    const auto newView = Viewport::FromDimensions({ 0, proposedTop }, viewportSize);
+    const auto proposedBottom = newView.BottomExclusive();
+    // If the new bottom would be below the bottom of the buffer, then slide the
+    // top up so that we'll still fit within the buffer.
+    if (proposedBottom > bufferSize.Y)
+    {
+        proposedTop -= (proposedBottom - bufferSize.Y);
+    }
+
+    _mutableViewport = Viewport::FromDimensions({ 0, proposedTop }, viewportSize);
+    _scrollOffset = 0;
+    _NotifyScrollEvent();
+
+    return S_OK;
+}
+
+void Terminal::Write(std::wstring_view stringView)
+{
+    auto lock = LockForWriting();
+
+    _stateMachine->ProcessString(stringView.data(), stringView.size());
+}
+
+// Method Description:
+// - Send this particular key event to the terminal. The terminal will translate
+//   the key and the modifiers pressed into the appropriate VT sequence for that
+//   key chord. If we do translate the key, we'll return true. In that case, the
+//   event should NOT br processed any further. If we return false, the event
+//   was NOT translated, and we should instead use the event to try and get the
+//   real character out of the event.
+// Arguments:
+// - vkey: The vkey of the key pressed.
+// - ctrlPressed: true iff either ctrl key is pressed.
+// - altPressed: true iff either alt key is pressed.
+// - shiftPressed: true iff either shift key is pressed.
+// Return Value:
+// - true if we translated the key event, and it should not be processed any further.
+// - false if we did not translate the key, and it should be processed into a character.
+bool Terminal::SendKeyEvent(const WORD vkey,
+                            const bool ctrlPressed,
+                            const bool altPressed,
+                            const bool shiftPressed)
+{
+    if (_snapOnInput && _scrollOffset != 0)
+    {
+        auto lock = LockForWriting();
+        _scrollOffset = 0;
+        _NotifyScrollEvent();
+    }
+
+    DWORD modifiers = 0 |
+                      (ctrlPressed ? LEFT_CTRL_PRESSED : 0) |
+                      (altPressed ? LEFT_ALT_PRESSED : 0) |
+                      (shiftPressed ? SHIFT_PRESSED : 0);
+
+    // Alt key sequences _require_ the char to be in the keyevent. If alt is
+    // pressed, manually get the character that's being typed, and put it in the
+    // KeyEvent.
+    // DON'T manually handle Alt+Space - the system will use this to bring up
+    // the system menu for restore, min/maximimize, size, move, close
+    wchar_t ch = altPressed && vkey != VK_SPACE ? static_cast<wchar_t>(LOWORD(MapVirtualKey(vkey, MAPVK_VK_TO_CHAR))) : UNICODE_NULL;
+
+    // Manually handle Ctrl+H. Ctrl+H should be handled as Backspace. To do this
+    // correctly, the keyEvents's char needs to be set to Backspace.
+    // 0x48 is the VKEY for 'H', which isn't named
+    if (ctrlPressed && vkey == 0x48)
+    {
+        ch = UNICODE_BACKSPACE;
+    }
+    // Manually handle Ctrl+Space here. The terminalInput translator requires
+    // the char to be set to Space for space handling to work correctly.
+    if (ctrlPressed && vkey == VK_SPACE)
+    {
+        ch = UNICODE_SPACE;
+    }
+
+    const bool manuallyHandled = ch != UNICODE_NULL;
+
+    KeyEvent keyEv{ true, 0, vkey, 0, ch, modifiers };
+    const bool translated = _terminalInput->HandleKey(&keyEv);
+
+    return translated && manuallyHandled;
+}
+
+// Method Description:
+// - Aquire a read lock on the terminal.
+// Return Value:
+// - a shared_lock which can be used to unlock the terminal. The shared_lock
+//      will release this lock when it's destructed.
+[[nodiscard]] std::shared_lock<std::shared_mutex> Terminal::LockForReading()
+{
+    return std::shared_lock<std::shared_mutex>(_readWriteLock);
+}
+
+// Method Description:
+// - Aquire a write lock on the terminal.
+// Return Value:
+// - a unique_lock which can be used to unlock the terminal. The unique_lock
+//      will release this lock when it's destructed.
+[[nodiscard]] std::unique_lock<std::shared_mutex> Terminal::LockForWriting()
+{
+    return std::unique_lock<std::shared_mutex>(_readWriteLock);
+}
+
+Viewport Terminal::_GetMutableViewport() const noexcept
+{
+    return _mutableViewport;
+}
+
+short Terminal::GetBufferHeight() const noexcept
+{
+    return _mutableViewport.BottomExclusive();
+}
+
+// _ViewStartIndex is also the length of the scrollback
+int Terminal::_ViewStartIndex() const noexcept
+{
+    return _mutableViewport.Top();
+}
+
+// _VisibleStartIndex is the first visible line of the buffer
+int Terminal::_VisibleStartIndex() const noexcept
+{
+    return std::max(0, _ViewStartIndex() - _scrollOffset);
+}
+
+Viewport Terminal::_GetVisibleViewport() const noexcept
+{
+    const COORD origin{ 0, gsl::narrow<short>(_VisibleStartIndex()) };
+    return Viewport::FromDimensions(origin,
+                                    _mutableViewport.Dimensions());
+}
+
+// Writes a string of text to the buffer, then moves the cursor (and viewport)
+//      in accordance with the written text.
+// This method is our proverbial `WriteCharsLegacy`, and great care should be made to
+//      keep it minimal and orderly, lest it become WriteCharsLegacy2ElectricBoogaloo
+// TODO: MSFT 21006766
+//       This needs to become stream logic on the buffer itself sooner rather than later
+//       because it's otherwise impossible to avoid the Electric Boogaloo-ness here.
+//       I had to make a bunch of hacks to get Japanese and emoji to work-ish.
+void Terminal::_WriteBuffer(const std::wstring_view& stringView)
+{
+    auto& cursor = _buffer->GetCursor();
+    const Viewport bufferSize = _buffer->GetSize();
+
+    for (size_t i = 0; i < stringView.size(); i++)
+    {
+        wchar_t wch = stringView[i];
+        const COORD cursorPosBefore = cursor.GetPosition();
+        COORD proposedCursorPosition = cursorPosBefore;
+        bool notifyScroll = false;
+
+        if (wch == UNICODE_LINEFEED)
+        {
+            proposedCursorPosition.Y++;
+        }
+        else if (wch == UNICODE_CARRIAGERETURN)
+        {
+            proposedCursorPosition.X = 0;
+        }
+        else if (wch == UNICODE_BACKSPACE)
+        {
+            if (cursorPosBefore.X == 0)
+            {
+                proposedCursorPosition.X = bufferSize.Width() - 1;
+                proposedCursorPosition.Y--;
+            }
+            else
+            {
+                proposedCursorPosition.X--;
+            }
+        }
+        else
+        {
+            // TODO: MSFT 21006766
+            // This is not great but I need it demoable. Fix by making a buffer stream writer.
+            if (wch >= 0xD800 && wch <= 0xDFFF)
+            {
+                OutputCellIterator it{ stringView.substr(i, 2), _buffer->GetCurrentAttributes() };
+                const auto end = _buffer->Write(it);
+                const auto cellDistance = end.GetCellDistance(it);
+                i += cellDistance - 1;
+                proposedCursorPosition.X += gsl::narrow<SHORT>(cellDistance);
+            }
+            else
+            {
+                OutputCellIterator it{ stringView.substr(i, 1), _buffer->GetCurrentAttributes() };
+                const auto end = _buffer->Write(it);
+                const auto cellDistance = end.GetCellDistance(it);
+                proposedCursorPosition.X += gsl::narrow<SHORT>(cellDistance);
+            }
+        }
+
+        // If we're about to scroll past the bottom of the buffer, instead cycle the buffer.
+        const auto newRows = proposedCursorPosition.Y - bufferSize.Height() + 1;
+        if (newRows > 0)
+        {
+            for (auto dy = 0; dy < newRows; dy++)
+            {
+                _buffer->IncrementCircularBuffer();
+                proposedCursorPosition.Y--;
+            }
+            notifyScroll = true;
+        }
+
+        // This section is essentially equivalent to `AdjustCursorPosition`
+        // Update Cursor Position
+        cursor.SetPosition(proposedCursorPosition);
+
+        const COORD cursorPosAfter = cursor.GetPosition();
+
+        // Move the viewport down if the cursor moved below the viewport.
+        if (cursorPosAfter.Y > _mutableViewport.BottomInclusive())
+        {
+            const auto newViewTop = std::max(0, cursorPosAfter.Y - (_mutableViewport.Height() - 1));
+            if (newViewTop != _mutableViewport.Top())
+            {
+                _mutableViewport = Viewport::FromDimensions({ 0, gsl::narrow<short>(newViewTop) }, _mutableViewport.Dimensions());
+                notifyScroll = true;
+            }
+        }
+
+        if (notifyScroll)
+        {
+            _buffer->GetRenderTarget().TriggerRedrawAll();
+            _NotifyScrollEvent();
+        }
+    }
+}
+
+void Terminal::UserScrollViewport(const int viewTop)
+{
+    const auto clampedNewTop = std::max(0, viewTop);
+    const auto realTop = _ViewStartIndex();
+    const auto newDelta = realTop - clampedNewTop;
+    // if viewTop > realTop, we want the offset to be 0.
+
+    _scrollOffset = std::max(0, newDelta);
+    _buffer->GetRenderTarget().TriggerRedrawAll();
+}
+
+int Terminal::GetScrollOffset()
+{
+    return _VisibleStartIndex();
+}
+
+void Terminal::_NotifyScrollEvent()
+{
+    if (_pfnScrollPositionChanged)
+    {
+        const auto visible = _GetVisibleViewport();
+        const auto top = visible.Top();
+        const auto height = visible.Height();
+        const auto bottom = this->GetBufferHeight();
+        _pfnScrollPositionChanged(top, height, bottom);
+    }
+}
+
+void Terminal::SetWriteInputCallback(std::function<void(std::wstring&)> pfn) noexcept
+{
+    _pfnWriteInput = pfn;
+}
+
+void Terminal::SetTitleChangedCallback(std::function<void(const std::wstring_view&)> pfn) noexcept
+{
+    _pfnTitleChanged = pfn;
+}
+
+void Terminal::SetScrollPositionChangedCallback(std::function<void(const int, const int, const int)> pfn) noexcept
+{
+    _pfnScrollPositionChanged = pfn;
+}
+
+// Method Description:
+// - Allows setting a callback for when the background color is changed
+// Arguments:
+// - pfn: a function callback that takes a uint32 (DWORD COLORREF) color in the format 0x00BBGGRR
+void Terminal::SetBackgroundCallback(std::function<void(const uint32_t)> pfn) noexcept
+{
+    _pfnBackgroundColorChanged = pfn;
+}
+
+// Method Description:
+// - Checks if selection is active
+// Return Value:
+// - bool representing if selection is active. Used to decide copy/paste on right click
+const bool Terminal::IsSelectionActive() const noexcept
+{
+    return _selectionActive;
+}
+
+// Method Description:
+// - Record the position of the beginning of a selection
+// Arguments:
+// - position: the (x,y) coordinate on the visible viewport
+void Terminal::SetSelectionAnchor(const COORD position)
+{
+    _selectionAnchor = position;
+
+    // include _scrollOffset here to ensure this maps to the right spot of the original viewport
+    THROW_IF_FAILED(ShortSub(_selectionAnchor.Y, gsl::narrow<SHORT>(_scrollOffset), &_selectionAnchor.Y));
+
+    // copy value of ViewStartIndex to support scrolling
+    // and update on new buffer output (used in _GetSelectionRects())
+    _selectionAnchor_YOffset = gsl::narrow<SHORT>(_ViewStartIndex());
+
+    _selectionActive = true;
+    SetEndSelectionPosition(position);
+}
+
+// Method Description:
+// - Record the position of the end of a selection
+// Arguments:
+// - position: the (x,y) coordinate on the visible viewport
+void Terminal::SetEndSelectionPosition(const COORD position)
+{
+    _endSelectionPosition = position;
+
+    // include _scrollOffset here to ensure this maps to the right spot of the original viewport
+    THROW_IF_FAILED(ShortSub(_endSelectionPosition.Y, gsl::narrow<SHORT>(_scrollOffset), &_endSelectionPosition.Y));
+
+    // copy value of ViewStartIndex to support scrolling
+    // and update on new buffer output (used in _GetSelectionRects())
+    _endSelectionPosition_YOffset = gsl::narrow<SHORT>(_ViewStartIndex());
+}
+
+void Terminal::_InitializeColorTable()
+{
+    gsl::span<COLORREF> tableView = { &_colorTable[0], gsl::narrow<ptrdiff_t>(_colorTable.size()) };
+    // First set up the basic 256 colors
+    Utils::Initialize256ColorTable(tableView);
+    // Then use fill the first 16 values with the Campbell scheme
+    Utils::InitializeCampbellColorTable(tableView);
+    // Then make sure all the values have an alpha of 255
+    Utils::SetColorTableAlpha(tableView, 0xff);
+}
+
+// Method Description:
+// - Helper to determine the selected region of the buffer. Used for rendering.
+// Return Value:
+// - A vector of rectangles representing the regions to select, line by line. They are absolute coordinates relative to the buffer origin.
+std::vector<SMALL_RECT> Terminal::_GetSelectionRects() const
+{
+    std::vector<SMALL_RECT> selectionArea;
+
+    if (!_selectionActive)
+    {
+        return selectionArea;
+    }
+
+    // Add anchor offset here to update properly on new buffer output
+    SHORT temp1, temp2;
+    THROW_IF_FAILED(ShortAdd(_selectionAnchor.Y, _selectionAnchor_YOffset, &temp1));
+    THROW_IF_FAILED(ShortAdd(_endSelectionPosition.Y, _endSelectionPosition_YOffset, &temp2));
+
+    // create these new anchors for comparison and rendering
+    const COORD selectionAnchorWithOffset = { _selectionAnchor.X, temp1 };
+    const COORD endSelectionPositionWithOffset = { _endSelectionPosition.X, temp2 };
+
+    // NOTE: (0,0) is top-left so vertical comparison is inverted
+    const COORD& higherCoord = (selectionAnchorWithOffset.Y <= endSelectionPositionWithOffset.Y) ?
+                                   selectionAnchorWithOffset :
+                                   endSelectionPositionWithOffset;
+    const COORD& lowerCoord = (selectionAnchorWithOffset.Y > endSelectionPositionWithOffset.Y) ?
+                                  selectionAnchorWithOffset :
+                                  endSelectionPositionWithOffset;
+
+    selectionArea.reserve(lowerCoord.Y - higherCoord.Y + 1);
+    for (auto row = higherCoord.Y; row <= lowerCoord.Y; row++)
+    {
+        SMALL_RECT selectionRow;
+
+        selectionRow.Top = row;
+        selectionRow.Bottom = row;
+
+        if (_boxSelection || higherCoord.Y == lowerCoord.Y)
+        {
+            selectionRow.Left = std::min(higherCoord.X, lowerCoord.X);
+            selectionRow.Right = std::max(higherCoord.X, lowerCoord.X);
+        }
+        else
+        {
+            selectionRow.Left = (row == higherCoord.Y) ? higherCoord.X : 0;
+            selectionRow.Right = (row == lowerCoord.Y) ? lowerCoord.X : _buffer->GetSize().RightInclusive();
+        }
+
+        selectionArea.emplace_back(selectionRow);
+    }
+    return selectionArea;
+}
+
+// Method Description:
+// - enable/disable box selection (ALT + selection)
+// Arguments:
+// - isEnabled: new value for _boxSelection
+void Terminal::SetBoxSelection(const bool isEnabled) noexcept
+{
+    _boxSelection = isEnabled;
+}
+
+// Method Description:
+// - clear selection data and disable rendering it
+void Terminal::ClearSelection() noexcept
+{
+    _selectionActive = false;
+    _selectionAnchor = { 0, 0 };
+    _endSelectionPosition = { 0, 0 };
+    _selectionAnchor_YOffset = 0;
+    _endSelectionPosition_YOffset = 0;
+
+    _buffer->GetRenderTarget().TriggerSelection();
+}
+
+// Method Description:
+// - get wstring text from highlighted portion of text buffer
+// Arguments:
+// - trimTrailingWhitespace: enable removing any whitespace from copied selection
+//    and get text to appear on separate lines.
+// Return Value:
+// - wstring text from buffer. If extended to multiple lines, each line is separated by \r\n
+const std::wstring Terminal::RetrieveSelectedTextFromBuffer(bool trimTrailingWhitespace) const
+{
+    std::function<COLORREF(TextAttribute&)> GetForegroundColor = std::bind(&Terminal::GetForegroundColor, this, std::placeholders::_1);
+    std::function<COLORREF(TextAttribute&)> GetBackgroundColor = std::bind(&Terminal::GetBackgroundColor, this, std::placeholders::_1);
+
+    auto data = _buffer->GetTextForClipboard(!_boxSelection,
+                                             trimTrailingWhitespace,
+                                             _GetSelectionRects(),
+                                             GetForegroundColor,
+                                             GetBackgroundColor);
+
+    std::wstring result;
+    for (const auto& text : data.text)
+    {
+        result += text;
+    }
+
+    return result;
+}
+
+// Method Description:
+// - Sets the visibility of the text cursor.
+// Arguments:
+// - isVisible: whether the cursor should be visible
+void Terminal::SetCursorVisible(const bool isVisible) noexcept
+{
+    auto& cursor = _buffer->GetCursor();
+    cursor.SetIsVisible(isVisible);
+}
+
+bool Terminal::IsCursorBlinkingAllowed() const noexcept
+{
+    const auto& cursor = _buffer->GetCursor();
+    return cursor.IsBlinkingAllowed();
+}