--- conflicted
+++ resolved
@@ -14,11 +14,8 @@
 #include "MoveFocusArgs.g.h"
 #include "AdjustFontSizeArgs.g.h"
 #include "SplitPaneArgs.g.h"
-<<<<<<< HEAD
+#include "OpenSettingsArgs.g.h"
 #include "RenameTabArgs.g.h"
-=======
-#include "OpenSettingsArgs.g.h"
->>>>>>> 58f5d7c7
 
 #include "../../cascadia/inc/cppwinrt_utils.h"
 #include "Utils.h"
@@ -386,14 +383,6 @@
             return { *args, {} };
         }
     };
-<<<<<<< HEAD
-    struct RenameTabArgs : public RenameTabArgsT<RenameTabArgs>
-    {
-        RenameTabArgs() = default;
-        GETSET_PROPERTY(winrt::hstring, Title, L"");
-
-        static constexpr std::string_view TitleKey{ "title" };
-=======
 
     // Possible SettingsTarget values
     // TODO:GH#2550/#3475 - move these to a centralized deserializing place
@@ -431,39 +420,53 @@
         GETSET_PROPERTY(TerminalApp::SettingsTarget, Target, TerminalApp::SettingsTarget::SettingsFile);
 
         static constexpr std::string_view TargetKey{ "target" };
->>>>>>> 58f5d7c7
-
-    public:
-        bool Equals(const IActionArgs& other)
-        {
-<<<<<<< HEAD
+        
+    public:
+        bool Equals(const IActionArgs& other)
+        {
+            auto otherAsUs = other.try_as<OpenSettingsArgs>();
+            if (otherAsUs)
+            {
+                return otherAsUs->_Target == _Target;
+            }
+            return false;
+        };
+        static FromJsonResult FromJson(const Json::Value& json)
+        {
+            // LOAD BEARING: Not using make_self here _will_ break you in the future!
+            auto args = winrt::make_self<OpenSettingsArgs>();
+            if (auto targetString{ json[JsonKey(TargetKey)] })
+            {
+                args->_Target = ParseSettingsTarget(targetString.asString());
+            }
+            return { *args, {} };
+        }
+    };
+    
+    struct RenameTabArgs : public RenameTabArgsT<RenameTabArgs>
+    {
+        RenameTabArgs() = default;
+        GETSET_PROPERTY(winrt::hstring, Title, L"");
+
+        static constexpr std::string_view TitleKey{ "title" };
+        
+    public:
+        bool Equals(const IActionArgs& other)
+        {
             auto otherAsUs = other.try_as<RenameTabArgs>();
             if (otherAsUs)
             {
                 return otherAsUs->_Title == _Title;
-=======
-            auto otherAsUs = other.try_as<OpenSettingsArgs>();
-            if (otherAsUs)
-            {
-                return otherAsUs->_Target == _Target;
->>>>>>> 58f5d7c7
-            }
-            return false;
-        };
-        static FromJsonResult FromJson(const Json::Value& json)
-        {
-            // LOAD BEARING: Not using make_self here _will_ break you in the future!
-<<<<<<< HEAD
+            }
+            return false;
+        };
+        static FromJsonResult FromJson(const Json::Value& json)
+        {
+            // LOAD BEARING: Not using make_self here _will_ break you in the future!
             auto args = winrt::make_self<RenameTabArgs>();
             if (auto title{ json[JsonKey(TitleKey)] })
             {
                args->_Title = winrt::to_hstring(title.asString());
-=======
-            auto args = winrt::make_self<OpenSettingsArgs>();
-            if (auto targetString{ json[JsonKey(TargetKey)] })
-            {
-                args->_Target = ParseSettingsTarget(targetString.asString());
->>>>>>> 58f5d7c7
             }
             return { *args, {} };
         }
@@ -474,4 +477,4 @@
 {
     BASIC_FACTORY(ActionEventArgs);
     BASIC_FACTORY(NewTerminalArgs);
-}
+}