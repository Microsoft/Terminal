--- conflicted
+++ resolved
@@ -1,82 +1,79 @@
-// Copyright (c) Microsoft Corporation.
-// Licensed under the MIT license.
-
-import "ActionArgs.idl";
-
-namespace Microsoft.Terminal.Settings.Model
-{
-    enum ShortcutAction
-    {
-        Invalid = 0,
-        CopyText,
-        PasteText,
-        OpenNewTabDropdown,
-        DuplicateTab,
-        NewTab,
-        NewWindow,
-        CloseWindow,
-        CloseTab,
-        ClosePane,
-        NextTab,
-        PrevTab,
-        SplitVertical,
-        SplitHorizontal,
-        SendInput,
-        SplitPane,
-        TogglePaneZoom,
-        SwitchToTab,
-        AdjustFontSize,
-        ResetFontSize,
-        ScrollUp,
-        ScrollDown,
-        ScrollUpPage,
-        ScrollDownPage,
-        ScrollToTop,
-        ScrollToBottom,
-        ResizePane,
-        MoveFocus,
-        Find,
-        ToggleShaderEffects,
-        ToggleFocusMode,
-        ToggleFullscreen,
-        ToggleAlwaysOnTop,
-        OpenSettings,
-        SetColorScheme,
-        SetTabColor,
-        OpenTabColorPicker,
-        RenameTab,
-        OpenTabRenamer,
-        ExecuteCommandline,
-        ToggleCommandPalette,
-        CloseOtherTabs,
-        CloseTabsAfter,
-        TabSearch,
-        MoveTab,
-        BreakIntoDebugger,
-<<<<<<< HEAD
-        FindMatch
-=======
-        TogglePaneReadOnly
->>>>>>> 16d00a68
-    };
-
-    [default_interface] runtimeclass ActionAndArgs {
-        ActionAndArgs();
-        ActionAndArgs(ShortcutAction action, IActionArgs args);
-
-        IActionArgs Args;
-        ShortcutAction Action;
-    };
-
-    [default_interface] runtimeclass KeyMapping
-    {
-        ActionAndArgs TryLookup(Microsoft.Terminal.TerminalControl.KeyChord chord);
-        UInt64 Size();
-
-        void SetKeyBinding(ActionAndArgs actionAndArgs, Microsoft.Terminal.TerminalControl.KeyChord chord);
-        void ClearKeyBinding(Microsoft.Terminal.TerminalControl.KeyChord chord);
-
-        Microsoft.Terminal.TerminalControl.KeyChord GetKeyBindingForAction(ShortcutAction action);
-        Microsoft.Terminal.TerminalControl.KeyChord GetKeyBindingForActionWithArgs(ActionAndArgs actionAndArgs);
-    }
-}
+// Copyright (c) Microsoft Corporation.
+// Licensed under the MIT license.
+
+import "ActionArgs.idl";
+
+namespace Microsoft.Terminal.Settings.Model
+{
+    enum ShortcutAction
+    {
+        Invalid = 0,
+        CopyText,
+        PasteText,
+        OpenNewTabDropdown,
+        DuplicateTab,
+        NewTab,
+        NewWindow,
+        CloseWindow,
+        CloseTab,
+        ClosePane,
+        NextTab,
+        PrevTab,
+        SplitVertical,
+        SplitHorizontal,
+        SendInput,
+        SplitPane,
+        TogglePaneZoom,
+        SwitchToTab,
+        AdjustFontSize,
+        ResetFontSize,
+        ScrollUp,
+        ScrollDown,
+        ScrollUpPage,
+        ScrollDownPage,
+        ScrollToTop,
+        ScrollToBottom,
+        ResizePane,
+        MoveFocus,
+        Find,
+        ToggleShaderEffects,
+        ToggleFocusMode,
+        ToggleFullscreen,
+        ToggleAlwaysOnTop,
+        OpenSettings,
+        SetColorScheme,
+        SetTabColor,
+        OpenTabColorPicker,
+        RenameTab,
+        OpenTabRenamer,
+        ExecuteCommandline,
+        ToggleCommandPalette,
+        CloseOtherTabs,
+        CloseTabsAfter,
+        TabSearch,
+        MoveTab,
+        BreakIntoDebugger,
+        FindMatch,
+        TogglePaneReadOnly
+    };
+
+    [default_interface] runtimeclass ActionAndArgs {
+        ActionAndArgs();
+        ActionAndArgs(ShortcutAction action, IActionArgs args);
+
+        IActionArgs Args;
+        ShortcutAction Action;
+    };
+
+    [default_interface] runtimeclass KeyMapping
+    {
+        ActionAndArgs TryLookup(Microsoft.Terminal.TerminalControl.KeyChord chord);
+        UInt64 Size();
+
+        void SetKeyBinding(ActionAndArgs actionAndArgs, Microsoft.Terminal.TerminalControl.KeyChord chord);
+        void ClearKeyBinding(Microsoft.Terminal.TerminalControl.KeyChord chord);
+
+        Microsoft.Terminal.TerminalControl.KeyChord GetKeyBindingForAction(ShortcutAction action);
+        Microsoft.Terminal.TerminalControl.KeyChord GetKeyBindingForActionWithArgs(ActionAndArgs actionAndArgs);
+    }
+}