﻿// Copyright (c) Microsoft Corporation.
// Licensed under the MIT license.

#include "pch.h"
#include "AppKeyBindings.h"
#include "KeyChordSerialization.h"

#include "AppKeyBindings.g.cpp"

using namespace winrt::Microsoft::Terminal;
using namespace winrt::TerminalApp;
using namespace winrt::Windows::Data::Json;

namespace winrt::TerminalApp::implementation
{
    void AppKeyBindings::SetKeyBinding(const TerminalApp::ShortcutAction& action,
                                       const Settings::KeyChord& chord)
    {
        _keyShortcuts[chord] = action;
    }

    Microsoft::Terminal::Settings::KeyChord AppKeyBindings::GetKeyBinding(TerminalApp::ShortcutAction const& action)
    {
        for (auto& kv : _keyShortcuts)
        {
            if (kv.second == action)
            {
                return kv.first;
            }
        }
        return { nullptr };
    }

    bool AppKeyBindings::TryKeyChord(const Settings::KeyChord& kc)
    {
        const auto keyIter = _keyShortcuts.find(kc);
        if (keyIter != _keyShortcuts.end())
        {
            const auto action = keyIter->second;
            return _DoAction(action);
        }
        return false;
    }

    bool AppKeyBindings::_DoAction(ShortcutAction action)
    {
        switch (action)
        {
<<<<<<< HEAD
            case ShortcutAction::CopyText:
                _CopyTextHandlers(true);
                return true;
            case ShortcutAction::CopyTextWithoutNewlines:
                _CopyTextHandlers(false);
                return true;
            case ShortcutAction::PasteText:
                _PasteTextHandlers();
                return true;
            case ShortcutAction::NewTab:
                _NewTabHandlers();
                return true;
            case ShortcutAction::OpenSettings:
                _OpenSettingsHandlers();
                return true;

            case ShortcutAction::NewTabProfile0:
                _NewTabWithProfileHandlers(0);
                return true;
            case ShortcutAction::NewTabProfile1:
                _NewTabWithProfileHandlers(1);
                return true;
            case ShortcutAction::NewTabProfile2:
                _NewTabWithProfileHandlers(2);
                return true;
            case ShortcutAction::NewTabProfile3:
                _NewTabWithProfileHandlers(3);
                return true;
            case ShortcutAction::NewTabProfile4:
                _NewTabWithProfileHandlers(4);
                return true;
            case ShortcutAction::NewTabProfile5:
                _NewTabWithProfileHandlers(5);
                return true;
            case ShortcutAction::NewTabProfile6:
                _NewTabWithProfileHandlers(6);
                return true;
            case ShortcutAction::NewTabProfile7:
                _NewTabWithProfileHandlers(7);
                return true;
            case ShortcutAction::NewTabProfile8:
                _NewTabWithProfileHandlers(8);
                return true;

            case ShortcutAction::NewWindow:
                _NewWindowHandlers();
                return true;
            case ShortcutAction::CloseWindow:
                _CloseWindowHandlers();
                return true;
            case ShortcutAction::CloseTab:
                _CloseTabHandlers();
                return true;

            case ShortcutAction::ScrollUp:
                _ScrollUpHandlers();
                return true;
            case ShortcutAction::ScrollDown:
                _ScrollDownHandlers();
                return true;
            case ShortcutAction::ScrollUpPage:
                _ScrollUpPageHandlers();
                return true;
            case ShortcutAction::ScrollDownPage:
                _ScrollDownPageHandlers();
                return true;

            case ShortcutAction::NextTab:
                _NextTabHandlers();
                return true;
            case ShortcutAction::PrevTab:
                _PrevTabHandlers();
                return true;

            case ShortcutAction::SplitVertical:
                _SplitVerticalHandlers();
                return true;
            case ShortcutAction::SplitHorizontal:
                _SplitHorizontalHandlers();
                return true;

            case ShortcutAction::SwitchToTab0:
                _SwitchToTabHandlers(0);
                return true;
            case ShortcutAction::SwitchToTab1:
                _SwitchToTabHandlers(1);
                return true;
            case ShortcutAction::SwitchToTab2:
                _SwitchToTabHandlers(2);
                return true;
            case ShortcutAction::SwitchToTab3:
                _SwitchToTabHandlers(3);
                return true;
            case ShortcutAction::SwitchToTab4:
                _SwitchToTabHandlers(4);
                return true;
            case ShortcutAction::SwitchToTab5:
                _SwitchToTabHandlers(5);
                return true;
            case ShortcutAction::SwitchToTab6:
                _SwitchToTabHandlers(6);
                return true;
            case ShortcutAction::SwitchToTab7:
                _SwitchToTabHandlers(7);
                return true;
            case ShortcutAction::SwitchToTab8:
                _SwitchToTabHandlers(8);
                return true;

            default:
                return false;
=======
        case ShortcutAction::CopyText:
            _CopyTextHandlers();
            return true;
        case ShortcutAction::PasteText:
            _PasteTextHandlers();
            return true;
        case ShortcutAction::NewTab:
            _NewTabHandlers();
            return true;
        case ShortcutAction::OpenSettings:
            _OpenSettingsHandlers();
            return true;

        case ShortcutAction::NewTabProfile0:
            _NewTabWithProfileHandlers(0);
            return true;
        case ShortcutAction::NewTabProfile1:
            _NewTabWithProfileHandlers(1);
            return true;
        case ShortcutAction::NewTabProfile2:
            _NewTabWithProfileHandlers(2);
            return true;
        case ShortcutAction::NewTabProfile3:
            _NewTabWithProfileHandlers(3);
            return true;
        case ShortcutAction::NewTabProfile4:
            _NewTabWithProfileHandlers(4);
            return true;
        case ShortcutAction::NewTabProfile5:
            _NewTabWithProfileHandlers(5);
            return true;
        case ShortcutAction::NewTabProfile6:
            _NewTabWithProfileHandlers(6);
            return true;
        case ShortcutAction::NewTabProfile7:
            _NewTabWithProfileHandlers(7);
            return true;
        case ShortcutAction::NewTabProfile8:
            _NewTabWithProfileHandlers(8);
            return true;

        case ShortcutAction::NewWindow:
            _NewWindowHandlers();
            return true;
        case ShortcutAction::CloseWindow:
            _CloseWindowHandlers();
            return true;
        case ShortcutAction::CloseTab:
            _CloseTabHandlers();
            return true;

        case ShortcutAction::ScrollUp:
            _ScrollUpHandlers();
            return true;
        case ShortcutAction::ScrollDown:
            _ScrollDownHandlers();
            return true;
        case ShortcutAction::ScrollUpPage:
            _ScrollUpPageHandlers();
            return true;
        case ShortcutAction::ScrollDownPage:
            _ScrollDownPageHandlers();
            return true;

        case ShortcutAction::NextTab:
            _NextTabHandlers();
            return true;
        case ShortcutAction::PrevTab:
            _PrevTabHandlers();
            return true;

        case ShortcutAction::SplitVertical:
            _SplitVerticalHandlers();
            return true;
        case ShortcutAction::SplitHorizontal:
            _SplitHorizontalHandlers();
            return true;

        case ShortcutAction::SwitchToTab0:
            _SwitchToTabHandlers(0);
            return true;
        case ShortcutAction::SwitchToTab1:
            _SwitchToTabHandlers(1);
            return true;
        case ShortcutAction::SwitchToTab2:
            _SwitchToTabHandlers(2);
            return true;
        case ShortcutAction::SwitchToTab3:
            _SwitchToTabHandlers(3);
            return true;
        case ShortcutAction::SwitchToTab4:
            _SwitchToTabHandlers(4);
            return true;
        case ShortcutAction::SwitchToTab5:
            _SwitchToTabHandlers(5);
            return true;
        case ShortcutAction::SwitchToTab6:
            _SwitchToTabHandlers(6);
            return true;
        case ShortcutAction::SwitchToTab7:
            _SwitchToTabHandlers(7);
            return true;
        case ShortcutAction::SwitchToTab8:
            _SwitchToTabHandlers(8);
            return true;

        default:
            return false;
>>>>>>> 1580c1e0
        }
        return false;
    }

    // Method Description:
    // - Takes the KeyModifier flags from Terminal and maps them to the WinRT types which are used by XAML
    // Return Value:
    // - a Windows::System::VirtualKeyModifiers object with the flags of which modifiers used.
    Windows::System::VirtualKeyModifiers AppKeyBindings::ConvertVKModifiers(Settings::KeyModifiers modifiers)
    {
        Windows::System::VirtualKeyModifiers keyModifiers = Windows::System::VirtualKeyModifiers::None;

        if (WI_IsFlagSet(modifiers, Settings::KeyModifiers::Ctrl))
        {
            keyModifiers |= Windows::System::VirtualKeyModifiers::Control;
        }
        if (WI_IsFlagSet(modifiers, Settings::KeyModifiers::Shift))
        {
            keyModifiers |= Windows::System::VirtualKeyModifiers::Shift;
        }
        if (WI_IsFlagSet(modifiers, Settings::KeyModifiers::Alt))
        {
            // note: Menu is the Alt VK_MENU
            keyModifiers |= Windows::System::VirtualKeyModifiers::Menu;
        }

        return keyModifiers;
    }

    // Method Description:
    // - Handles the special case of providing a text override for the UI shortcut due to VK_OEM_COMMA issue.
    //      Looks at the flags from the KeyChord modifiers and provides a concatenated string value of all
    //      in the same order that XAML would put them as well.
    // Return Value:
    // - a WinRT hstring representation of the key modifiers for the shortcut
    //NOTE: This needs to be localized with https://github.com/microsoft/terminal/issues/794 if XAML framework issue not resolved before then
    winrt::hstring AppKeyBindings::FormatOverrideShortcutText(Settings::KeyModifiers modifiers)
    {
        std::wstring buffer{ L"" };

        if (WI_IsFlagSet(modifiers, Settings::KeyModifiers::Ctrl))
        {
            buffer += L"Ctrl+";
        }
        if (WI_IsFlagSet(modifiers, Settings::KeyModifiers::Shift))
        {
            buffer += L"Shift+";
        }
        if (WI_IsFlagSet(modifiers, Settings::KeyModifiers::Alt))
        {
            buffer += L"Alt+";
        }

        return winrt::hstring{ buffer };
    }

    // -------------------------------- Events ---------------------------------
    // clang-format off
    DEFINE_EVENT(AppKeyBindings, CopyText,          _CopyTextHandlers,          TerminalApp::CopyTextEventArgs);
    DEFINE_EVENT(AppKeyBindings, PasteText,         _PasteTextHandlers,         TerminalApp::PasteTextEventArgs);
    DEFINE_EVENT(AppKeyBindings, NewTab,            _NewTabHandlers,            TerminalApp::NewTabEventArgs);
    DEFINE_EVENT(AppKeyBindings, NewTabWithProfile, _NewTabWithProfileHandlers, TerminalApp::NewTabWithProfileEventArgs);
    DEFINE_EVENT(AppKeyBindings, NewWindow,         _NewWindowHandlers,         TerminalApp::NewWindowEventArgs);
    DEFINE_EVENT(AppKeyBindings, CloseWindow,       _CloseWindowHandlers,       TerminalApp::CloseWindowEventArgs);
    DEFINE_EVENT(AppKeyBindings, CloseTab,          _CloseTabHandlers,          TerminalApp::CloseTabEventArgs);
    DEFINE_EVENT(AppKeyBindings, SwitchToTab,       _SwitchToTabHandlers,       TerminalApp::SwitchToTabEventArgs);
    DEFINE_EVENT(AppKeyBindings, NextTab,           _NextTabHandlers,           TerminalApp::NextTabEventArgs);
    DEFINE_EVENT(AppKeyBindings, PrevTab,           _PrevTabHandlers,           TerminalApp::PrevTabEventArgs);
    DEFINE_EVENT(AppKeyBindings, SplitVertical,     _SplitVerticalHandlers,     TerminalApp::SplitVerticalEventArgs);
    DEFINE_EVENT(AppKeyBindings, SplitHorizontal,   _SplitHorizontalHandlers,   TerminalApp::SplitHorizontalEventArgs);
    DEFINE_EVENT(AppKeyBindings, IncreaseFontSize,  _IncreaseFontSizeHandlers,  TerminalApp::IncreaseFontSizeEventArgs);
    DEFINE_EVENT(AppKeyBindings, DecreaseFontSize,  _DecreaseFontSizeHandlers,  TerminalApp::DecreaseFontSizeEventArgs);
    DEFINE_EVENT(AppKeyBindings, ScrollUp,          _ScrollUpHandlers,          TerminalApp::ScrollUpEventArgs);
    DEFINE_EVENT(AppKeyBindings, ScrollDown,        _ScrollDownHandlers,        TerminalApp::ScrollDownEventArgs);
    DEFINE_EVENT(AppKeyBindings, ScrollUpPage,      _ScrollUpPageHandlers,      TerminalApp::ScrollUpPageEventArgs);
    DEFINE_EVENT(AppKeyBindings, ScrollDownPage,    _ScrollDownPageHandlers,    TerminalApp::ScrollDownPageEventArgs);
    DEFINE_EVENT(AppKeyBindings, OpenSettings,      _OpenSettingsHandlers,      TerminalApp::OpenSettingsEventArgs);
    // clang-format on
}
<|MERGE_RESOLUTION|>--- conflicted
+++ resolved
@@ -1,349 +1,238 @@
-﻿// Copyright (c) Microsoft Corporation.
-// Licensed under the MIT license.
-
-#include "pch.h"
-#include "AppKeyBindings.h"
-#include "KeyChordSerialization.h"
-
-#include "AppKeyBindings.g.cpp"
-
-using namespace winrt::Microsoft::Terminal;
-using namespace winrt::TerminalApp;
-using namespace winrt::Windows::Data::Json;
-
-namespace winrt::TerminalApp::implementation
-{
-    void AppKeyBindings::SetKeyBinding(const TerminalApp::ShortcutAction& action,
-                                       const Settings::KeyChord& chord)
-    {
-        _keyShortcuts[chord] = action;
-    }
-
-    Microsoft::Terminal::Settings::KeyChord AppKeyBindings::GetKeyBinding(TerminalApp::ShortcutAction const& action)
-    {
-        for (auto& kv : _keyShortcuts)
-        {
-            if (kv.second == action)
-            {
-                return kv.first;
-            }
-        }
-        return { nullptr };
-    }
-
-    bool AppKeyBindings::TryKeyChord(const Settings::KeyChord& kc)
-    {
-        const auto keyIter = _keyShortcuts.find(kc);
-        if (keyIter != _keyShortcuts.end())
-        {
-            const auto action = keyIter->second;
-            return _DoAction(action);
-        }
-        return false;
-    }
-
-    bool AppKeyBindings::_DoAction(ShortcutAction action)
-    {
-        switch (action)
-        {
-<<<<<<< HEAD
-            case ShortcutAction::CopyText:
-                _CopyTextHandlers(true);
-                return true;
-            case ShortcutAction::CopyTextWithoutNewlines:
-                _CopyTextHandlers(false);
-                return true;
-            case ShortcutAction::PasteText:
-                _PasteTextHandlers();
-                return true;
-            case ShortcutAction::NewTab:
-                _NewTabHandlers();
-                return true;
-            case ShortcutAction::OpenSettings:
-                _OpenSettingsHandlers();
-                return true;
-
-            case ShortcutAction::NewTabProfile0:
-                _NewTabWithProfileHandlers(0);
-                return true;
-            case ShortcutAction::NewTabProfile1:
-                _NewTabWithProfileHandlers(1);
-                return true;
-            case ShortcutAction::NewTabProfile2:
-                _NewTabWithProfileHandlers(2);
-                return true;
-            case ShortcutAction::NewTabProfile3:
-                _NewTabWithProfileHandlers(3);
-                return true;
-            case ShortcutAction::NewTabProfile4:
-                _NewTabWithProfileHandlers(4);
-                return true;
-            case ShortcutAction::NewTabProfile5:
-                _NewTabWithProfileHandlers(5);
-                return true;
-            case ShortcutAction::NewTabProfile6:
-                _NewTabWithProfileHandlers(6);
-                return true;
-            case ShortcutAction::NewTabProfile7:
-                _NewTabWithProfileHandlers(7);
-                return true;
-            case ShortcutAction::NewTabProfile8:
-                _NewTabWithProfileHandlers(8);
-                return true;
-
-            case ShortcutAction::NewWindow:
-                _NewWindowHandlers();
-                return true;
-            case ShortcutAction::CloseWindow:
-                _CloseWindowHandlers();
-                return true;
-            case ShortcutAction::CloseTab:
-                _CloseTabHandlers();
-                return true;
-
-            case ShortcutAction::ScrollUp:
-                _ScrollUpHandlers();
-                return true;
-            case ShortcutAction::ScrollDown:
-                _ScrollDownHandlers();
-                return true;
-            case ShortcutAction::ScrollUpPage:
-                _ScrollUpPageHandlers();
-                return true;
-            case ShortcutAction::ScrollDownPage:
-                _ScrollDownPageHandlers();
-                return true;
-
-            case ShortcutAction::NextTab:
-                _NextTabHandlers();
-                return true;
-            case ShortcutAction::PrevTab:
-                _PrevTabHandlers();
-                return true;
-
-            case ShortcutAction::SplitVertical:
-                _SplitVerticalHandlers();
-                return true;
-            case ShortcutAction::SplitHorizontal:
-                _SplitHorizontalHandlers();
-                return true;
-
-            case ShortcutAction::SwitchToTab0:
-                _SwitchToTabHandlers(0);
-                return true;
-            case ShortcutAction::SwitchToTab1:
-                _SwitchToTabHandlers(1);
-                return true;
-            case ShortcutAction::SwitchToTab2:
-                _SwitchToTabHandlers(2);
-                return true;
-            case ShortcutAction::SwitchToTab3:
-                _SwitchToTabHandlers(3);
-                return true;
-            case ShortcutAction::SwitchToTab4:
-                _SwitchToTabHandlers(4);
-                return true;
-            case ShortcutAction::SwitchToTab5:
-                _SwitchToTabHandlers(5);
-                return true;
-            case ShortcutAction::SwitchToTab6:
-                _SwitchToTabHandlers(6);
-                return true;
-            case ShortcutAction::SwitchToTab7:
-                _SwitchToTabHandlers(7);
-                return true;
-            case ShortcutAction::SwitchToTab8:
-                _SwitchToTabHandlers(8);
-                return true;
-
-            default:
-                return false;
-=======
-        case ShortcutAction::CopyText:
-            _CopyTextHandlers();
-            return true;
-        case ShortcutAction::PasteText:
-            _PasteTextHandlers();
-            return true;
-        case ShortcutAction::NewTab:
-            _NewTabHandlers();
-            return true;
-        case ShortcutAction::OpenSettings:
-            _OpenSettingsHandlers();
-            return true;
-
-        case ShortcutAction::NewTabProfile0:
-            _NewTabWithProfileHandlers(0);
-            return true;
-        case ShortcutAction::NewTabProfile1:
-            _NewTabWithProfileHandlers(1);
-            return true;
-        case ShortcutAction::NewTabProfile2:
-            _NewTabWithProfileHandlers(2);
-            return true;
-        case ShortcutAction::NewTabProfile3:
-            _NewTabWithProfileHandlers(3);
-            return true;
-        case ShortcutAction::NewTabProfile4:
-            _NewTabWithProfileHandlers(4);
-            return true;
-        case ShortcutAction::NewTabProfile5:
-            _NewTabWithProfileHandlers(5);
-            return true;
-        case ShortcutAction::NewTabProfile6:
-            _NewTabWithProfileHandlers(6);
-            return true;
-        case ShortcutAction::NewTabProfile7:
-            _NewTabWithProfileHandlers(7);
-            return true;
-        case ShortcutAction::NewTabProfile8:
-            _NewTabWithProfileHandlers(8);
-            return true;
-
-        case ShortcutAction::NewWindow:
-            _NewWindowHandlers();
-            return true;
-        case ShortcutAction::CloseWindow:
-            _CloseWindowHandlers();
-            return true;
-        case ShortcutAction::CloseTab:
-            _CloseTabHandlers();
-            return true;
-
-        case ShortcutAction::ScrollUp:
-            _ScrollUpHandlers();
-            return true;
-        case ShortcutAction::ScrollDown:
-            _ScrollDownHandlers();
-            return true;
-        case ShortcutAction::ScrollUpPage:
-            _ScrollUpPageHandlers();
-            return true;
-        case ShortcutAction::ScrollDownPage:
-            _ScrollDownPageHandlers();
-            return true;
-
-        case ShortcutAction::NextTab:
-            _NextTabHandlers();
-            return true;
-        case ShortcutAction::PrevTab:
-            _PrevTabHandlers();
-            return true;
-
-        case ShortcutAction::SplitVertical:
-            _SplitVerticalHandlers();
-            return true;
-        case ShortcutAction::SplitHorizontal:
-            _SplitHorizontalHandlers();
-            return true;
-
-        case ShortcutAction::SwitchToTab0:
-            _SwitchToTabHandlers(0);
-            return true;
-        case ShortcutAction::SwitchToTab1:
-            _SwitchToTabHandlers(1);
-            return true;
-        case ShortcutAction::SwitchToTab2:
-            _SwitchToTabHandlers(2);
-            return true;
-        case ShortcutAction::SwitchToTab3:
-            _SwitchToTabHandlers(3);
-            return true;
-        case ShortcutAction::SwitchToTab4:
-            _SwitchToTabHandlers(4);
-            return true;
-        case ShortcutAction::SwitchToTab5:
-            _SwitchToTabHandlers(5);
-            return true;
-        case ShortcutAction::SwitchToTab6:
-            _SwitchToTabHandlers(6);
-            return true;
-        case ShortcutAction::SwitchToTab7:
-            _SwitchToTabHandlers(7);
-            return true;
-        case ShortcutAction::SwitchToTab8:
-            _SwitchToTabHandlers(8);
-            return true;
-
-        default:
-            return false;
->>>>>>> 1580c1e0
-        }
-        return false;
-    }
-
-    // Method Description:
-    // - Takes the KeyModifier flags from Terminal and maps them to the WinRT types which are used by XAML
-    // Return Value:
-    // - a Windows::System::VirtualKeyModifiers object with the flags of which modifiers used.
-    Windows::System::VirtualKeyModifiers AppKeyBindings::ConvertVKModifiers(Settings::KeyModifiers modifiers)
-    {
-        Windows::System::VirtualKeyModifiers keyModifiers = Windows::System::VirtualKeyModifiers::None;
-
-        if (WI_IsFlagSet(modifiers, Settings::KeyModifiers::Ctrl))
-        {
-            keyModifiers |= Windows::System::VirtualKeyModifiers::Control;
-        }
-        if (WI_IsFlagSet(modifiers, Settings::KeyModifiers::Shift))
-        {
-            keyModifiers |= Windows::System::VirtualKeyModifiers::Shift;
-        }
-        if (WI_IsFlagSet(modifiers, Settings::KeyModifiers::Alt))
-        {
-            // note: Menu is the Alt VK_MENU
-            keyModifiers |= Windows::System::VirtualKeyModifiers::Menu;
-        }
-
-        return keyModifiers;
-    }
-
-    // Method Description:
-    // - Handles the special case of providing a text override for the UI shortcut due to VK_OEM_COMMA issue.
-    //      Looks at the flags from the KeyChord modifiers and provides a concatenated string value of all
-    //      in the same order that XAML would put them as well.
-    // Return Value:
-    // - a WinRT hstring representation of the key modifiers for the shortcut
-    //NOTE: This needs to be localized with https://github.com/microsoft/terminal/issues/794 if XAML framework issue not resolved before then
-    winrt::hstring AppKeyBindings::FormatOverrideShortcutText(Settings::KeyModifiers modifiers)
-    {
-        std::wstring buffer{ L"" };
-
-        if (WI_IsFlagSet(modifiers, Settings::KeyModifiers::Ctrl))
-        {
-            buffer += L"Ctrl+";
-        }
-        if (WI_IsFlagSet(modifiers, Settings::KeyModifiers::Shift))
-        {
-            buffer += L"Shift+";
-        }
-        if (WI_IsFlagSet(modifiers, Settings::KeyModifiers::Alt))
-        {
-            buffer += L"Alt+";
-        }
-
-        return winrt::hstring{ buffer };
-    }
-
-    // -------------------------------- Events ---------------------------------
-    // clang-format off
-    DEFINE_EVENT(AppKeyBindings, CopyText,          _CopyTextHandlers,          TerminalApp::CopyTextEventArgs);
-    DEFINE_EVENT(AppKeyBindings, PasteText,         _PasteTextHandlers,         TerminalApp::PasteTextEventArgs);
-    DEFINE_EVENT(AppKeyBindings, NewTab,            _NewTabHandlers,            TerminalApp::NewTabEventArgs);
-    DEFINE_EVENT(AppKeyBindings, NewTabWithProfile, _NewTabWithProfileHandlers, TerminalApp::NewTabWithProfileEventArgs);
-    DEFINE_EVENT(AppKeyBindings, NewWindow,         _NewWindowHandlers,         TerminalApp::NewWindowEventArgs);
-    DEFINE_EVENT(AppKeyBindings, CloseWindow,       _CloseWindowHandlers,       TerminalApp::CloseWindowEventArgs);
-    DEFINE_EVENT(AppKeyBindings, CloseTab,          _CloseTabHandlers,          TerminalApp::CloseTabEventArgs);
-    DEFINE_EVENT(AppKeyBindings, SwitchToTab,       _SwitchToTabHandlers,       TerminalApp::SwitchToTabEventArgs);
-    DEFINE_EVENT(AppKeyBindings, NextTab,           _NextTabHandlers,           TerminalApp::NextTabEventArgs);
-    DEFINE_EVENT(AppKeyBindings, PrevTab,           _PrevTabHandlers,           TerminalApp::PrevTabEventArgs);
+﻿// Copyright (c) Microsoft Corporation.
+// Licensed under the MIT license.
+
+#include "pch.h"
+#include "AppKeyBindings.h"
+#include "KeyChordSerialization.h"
+
+#include "AppKeyBindings.g.cpp"
+
+using namespace winrt::Microsoft::Terminal;
+using namespace winrt::TerminalApp;
+using namespace winrt::Windows::Data::Json;
+
+namespace winrt::TerminalApp::implementation
+{
+    void AppKeyBindings::SetKeyBinding(const TerminalApp::ShortcutAction& action,
+                                       const Settings::KeyChord& chord)
+    {
+        _keyShortcuts[chord] = action;
+    }
+
+    Microsoft::Terminal::Settings::KeyChord AppKeyBindings::GetKeyBinding(TerminalApp::ShortcutAction const& action)
+    {
+        for (auto& kv : _keyShortcuts)
+        {
+            if (kv.second == action)
+            {
+                return kv.first;
+            }
+        }
+        return { nullptr };
+    }
+
+    bool AppKeyBindings::TryKeyChord(const Settings::KeyChord& kc)
+    {
+        const auto keyIter = _keyShortcuts.find(kc);
+        if (keyIter != _keyShortcuts.end())
+        {
+            const auto action = keyIter->second;
+            return _DoAction(action);
+        }
+        return false;
+    }
+
+    bool AppKeyBindings::_DoAction(ShortcutAction action)
+    {
+        switch (action)
+        {
+        case ShortcutAction::CopyText:
+            _CopyTextHandlers(true);
+            return true;
+        case ShortcutAction::CopyTextWithoutNewlines:
+            _CopyTextHandlers(false);
+            return true;
+        case ShortcutAction::PasteText:
+            _PasteTextHandlers();
+            return true;
+        case ShortcutAction::NewTab:
+            _NewTabHandlers();
+            return true;
+        case ShortcutAction::OpenSettings:
+            _OpenSettingsHandlers();
+            return true;
+
+        case ShortcutAction::NewTabProfile0:
+            _NewTabWithProfileHandlers(0);
+            return true;
+        case ShortcutAction::NewTabProfile1:
+            _NewTabWithProfileHandlers(1);
+            return true;
+        case ShortcutAction::NewTabProfile2:
+            _NewTabWithProfileHandlers(2);
+            return true;
+        case ShortcutAction::NewTabProfile3:
+            _NewTabWithProfileHandlers(3);
+            return true;
+        case ShortcutAction::NewTabProfile4:
+            _NewTabWithProfileHandlers(4);
+            return true;
+        case ShortcutAction::NewTabProfile5:
+            _NewTabWithProfileHandlers(5);
+            return true;
+        case ShortcutAction::NewTabProfile6:
+            _NewTabWithProfileHandlers(6);
+            return true;
+        case ShortcutAction::NewTabProfile7:
+            _NewTabWithProfileHandlers(7);
+            return true;
+        case ShortcutAction::NewTabProfile8:
+            _NewTabWithProfileHandlers(8);
+            return true;
+
+        case ShortcutAction::NewWindow:
+            _NewWindowHandlers();
+            return true;
+        case ShortcutAction::CloseWindow:
+            _CloseWindowHandlers();
+            return true;
+        case ShortcutAction::CloseTab:
+            _CloseTabHandlers();
+            return true;
+
+        case ShortcutAction::ScrollUp:
+            _ScrollUpHandlers();
+            return true;
+        case ShortcutAction::ScrollDown:
+            _ScrollDownHandlers();
+            return true;
+        case ShortcutAction::ScrollUpPage:
+            _ScrollUpPageHandlers();
+            return true;
+        case ShortcutAction::ScrollDownPage:
+            _ScrollDownPageHandlers();
+            return true;
+
+        case ShortcutAction::NextTab:
+            _NextTabHandlers();
+            return true;
+        case ShortcutAction::PrevTab:
+            _PrevTabHandlers();
+            return true;
+
+        case ShortcutAction::SplitVertical:
+            _SplitVerticalHandlers();
+            return true;
+        case ShortcutAction::SplitHorizontal:
+            _SplitHorizontalHandlers();
+            return true;
+
+        case ShortcutAction::SwitchToTab0:
+            _SwitchToTabHandlers(0);
+            return true;
+        case ShortcutAction::SwitchToTab1:
+            _SwitchToTabHandlers(1);
+            return true;
+        case ShortcutAction::SwitchToTab2:
+            _SwitchToTabHandlers(2);
+            return true;
+        case ShortcutAction::SwitchToTab3:
+            _SwitchToTabHandlers(3);
+            return true;
+        case ShortcutAction::SwitchToTab4:
+            _SwitchToTabHandlers(4);
+            return true;
+        case ShortcutAction::SwitchToTab5:
+            _SwitchToTabHandlers(5);
+            return true;
+        case ShortcutAction::SwitchToTab6:
+            _SwitchToTabHandlers(6);
+            return true;
+        case ShortcutAction::SwitchToTab7:
+            _SwitchToTabHandlers(7);
+            return true;
+        case ShortcutAction::SwitchToTab8:
+            _SwitchToTabHandlers(8);
+            return true;
+
+        default:
+            return false;
+        }
+        return false;
+    }
+
+    // Method Description:
+    // - Takes the KeyModifier flags from Terminal and maps them to the WinRT types which are used by XAML
+    // Return Value:
+    // - a Windows::System::VirtualKeyModifiers object with the flags of which modifiers used.
+    Windows::System::VirtualKeyModifiers AppKeyBindings::ConvertVKModifiers(Settings::KeyModifiers modifiers)
+    {
+        Windows::System::VirtualKeyModifiers keyModifiers = Windows::System::VirtualKeyModifiers::None;
+
+        if (WI_IsFlagSet(modifiers, Settings::KeyModifiers::Ctrl))
+        {
+            keyModifiers |= Windows::System::VirtualKeyModifiers::Control;
+        }
+        if (WI_IsFlagSet(modifiers, Settings::KeyModifiers::Shift))
+        {
+            keyModifiers |= Windows::System::VirtualKeyModifiers::Shift;
+        }
+        if (WI_IsFlagSet(modifiers, Settings::KeyModifiers::Alt))
+        {
+            // note: Menu is the Alt VK_MENU
+            keyModifiers |= Windows::System::VirtualKeyModifiers::Menu;
+        }
+
+        return keyModifiers;
+    }
+
+    // Method Description:
+    // - Handles the special case of providing a text override for the UI shortcut due to VK_OEM_COMMA issue.
+    //      Looks at the flags from the KeyChord modifiers and provides a concatenated string value of all
+    //      in the same order that XAML would put them as well.
+    // Return Value:
+    // - a WinRT hstring representation of the key modifiers for the shortcut
+    //NOTE: This needs to be localized with https://github.com/microsoft/terminal/issues/794 if XAML framework issue not resolved before then
+    winrt::hstring AppKeyBindings::FormatOverrideShortcutText(Settings::KeyModifiers modifiers)
+    {
+        std::wstring buffer{ L"" };
+
+        if (WI_IsFlagSet(modifiers, Settings::KeyModifiers::Ctrl))
+        {
+            buffer += L"Ctrl+";
+        }
+        if (WI_IsFlagSet(modifiers, Settings::KeyModifiers::Shift))
+        {
+            buffer += L"Shift+";
+        }
+        if (WI_IsFlagSet(modifiers, Settings::KeyModifiers::Alt))
+        {
+            buffer += L"Alt+";
+        }
+
+        return winrt::hstring{ buffer };
+    }
+
+    // -------------------------------- Events ---------------------------------
+    // clang-format off
+    DEFINE_EVENT(AppKeyBindings, CopyText,          _CopyTextHandlers,          TerminalApp::CopyTextEventArgs);
+    DEFINE_EVENT(AppKeyBindings, PasteText,         _PasteTextHandlers,         TerminalApp::PasteTextEventArgs);
+    DEFINE_EVENT(AppKeyBindings, NewTab,            _NewTabHandlers,            TerminalApp::NewTabEventArgs);
+    DEFINE_EVENT(AppKeyBindings, NewTabWithProfile, _NewTabWithProfileHandlers, TerminalApp::NewTabWithProfileEventArgs);
+    DEFINE_EVENT(AppKeyBindings, NewWindow,         _NewWindowHandlers,         TerminalApp::NewWindowEventArgs);
+    DEFINE_EVENT(AppKeyBindings, CloseWindow,       _CloseWindowHandlers,       TerminalApp::CloseWindowEventArgs);
+    DEFINE_EVENT(AppKeyBindings, CloseTab,          _CloseTabHandlers,          TerminalApp::CloseTabEventArgs);
+    DEFINE_EVENT(AppKeyBindings, SwitchToTab,       _SwitchToTabHandlers,       TerminalApp::SwitchToTabEventArgs);
+    DEFINE_EVENT(AppKeyBindings, NextTab,           _NextTabHandlers,           TerminalApp::NextTabEventArgs);
+    DEFINE_EVENT(AppKeyBindings, PrevTab,           _PrevTabHandlers,           TerminalApp::PrevTabEventArgs);
     DEFINE_EVENT(AppKeyBindings, SplitVertical,     _SplitVerticalHandlers,     TerminalApp::SplitVerticalEventArgs);
-    DEFINE_EVENT(AppKeyBindings, SplitHorizontal,   _SplitHorizontalHandlers,   TerminalApp::SplitHorizontalEventArgs);
-    DEFINE_EVENT(AppKeyBindings, IncreaseFontSize,  _IncreaseFontSizeHandlers,  TerminalApp::IncreaseFontSizeEventArgs);
-    DEFINE_EVENT(AppKeyBindings, DecreaseFontSize,  _DecreaseFontSizeHandlers,  TerminalApp::DecreaseFontSizeEventArgs);
-    DEFINE_EVENT(AppKeyBindings, ScrollUp,          _ScrollUpHandlers,          TerminalApp::ScrollUpEventArgs);
-    DEFINE_EVENT(AppKeyBindings, ScrollDown,        _ScrollDownHandlers,        TerminalApp::ScrollDownEventArgs);
-    DEFINE_EVENT(AppKeyBindings, ScrollUpPage,      _ScrollUpPageHandlers,      TerminalApp::ScrollUpPageEventArgs);
-    DEFINE_EVENT(AppKeyBindings, ScrollDownPage,    _ScrollDownPageHandlers,    TerminalApp::ScrollDownPageEventArgs);
-    DEFINE_EVENT(AppKeyBindings, OpenSettings,      _OpenSettingsHandlers,      TerminalApp::OpenSettingsEventArgs);
-    // clang-format on
-}
+    DEFINE_EVENT(AppKeyBindings, SplitHorizontal,   _SplitHorizontalHandlers,   TerminalApp::SplitHorizontalEventArgs);
+    DEFINE_EVENT(AppKeyBindings, IncreaseFontSize,  _IncreaseFontSizeHandlers,  TerminalApp::IncreaseFontSizeEventArgs);
+    DEFINE_EVENT(AppKeyBindings, DecreaseFontSize,  _DecreaseFontSizeHandlers,  TerminalApp::DecreaseFontSizeEventArgs);
+    DEFINE_EVENT(AppKeyBindings, ScrollUp,          _ScrollUpHandlers,          TerminalApp::ScrollUpEventArgs);
+    DEFINE_EVENT(AppKeyBindings, ScrollDown,        _ScrollDownHandlers,        TerminalApp::ScrollDownEventArgs);
+    DEFINE_EVENT(AppKeyBindings, ScrollUpPage,      _ScrollUpPageHandlers,      TerminalApp::ScrollUpPageEventArgs);
+    DEFINE_EVENT(AppKeyBindings, ScrollDownPage,    _ScrollDownPageHandlers,    TerminalApp::ScrollDownPageEventArgs);
+    DEFINE_EVENT(AppKeyBindings, OpenSettings,      _OpenSettingsHandlers,      TerminalApp::OpenSettingsEventArgs);
+    // clang-format on
+}