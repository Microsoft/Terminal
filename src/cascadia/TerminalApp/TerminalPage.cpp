--- conflicted
+++ resolved
@@ -755,12 +755,9 @@
         _actionDispatch->Find({ this, &TerminalPage::_HandleFind });
         _actionDispatch->ResetFontSize({ this, &TerminalPage::_HandleResetFontSize });
         _actionDispatch->ToggleFullscreen({ this, &TerminalPage::_HandleToggleFullscreen });
-<<<<<<< HEAD
         _actionDispatch->SetTabColor({ this, &TerminalPage::_HandleSetTabColor });
         _actionDispatch->OpenTabColorPicker({ this, &TerminalPage::_HandleOpenTabColorPicker });
-=======
         _actionDispatch->RenameTab({ this, &TerminalPage::_HandleRenameTab });
->>>>>>> 9215b528
     }
 
     // Method Description:
