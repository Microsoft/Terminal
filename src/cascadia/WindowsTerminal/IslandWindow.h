// Copyright (c) Microsoft Corporation.
// Licensed under the MIT license.

#include "pch.h"
#include "BaseWindow.h"
<<<<<<< HEAD
#include "../types/IConsoleWindow.hpp"
=======
#include "../types/IUiaWindow.h"
>>>>>>> a815b42f
#include "WindowUiaProvider.hpp"
#include <winrt/Microsoft.Terminal.TerminalControl.h>
#include <winrt/TerminalApp.h>

class IslandWindow :
    public BaseWindow<IslandWindow>,
<<<<<<< HEAD
    public IConsoleWindow
=======
    public IUiaWindow
>>>>>>> a815b42f
{
public:
    IslandWindow() noexcept;
    virtual ~IslandWindow() override;

    void MakeWindow() noexcept;
    void Close();
    virtual void OnSize(const UINT width, const UINT height);

    [[nodiscard]] virtual LRESULT MessageHandler(UINT const message, WPARAM const wparam, LPARAM const lparam) noexcept override;
    IRawElementProviderSimple* _GetUiaProvider();
    void OnResize(const UINT width, const UINT height) override;
    void OnMinimize() override;
    void OnRestore() override;
    virtual void OnAppInitialized();
    virtual void SetContent(winrt::Windows::UI::Xaml::UIElement content);

    virtual void Initialize();

    void SetCreateCallback(std::function<void(const HWND, const RECT)> pfn) noexcept;

<<<<<<< HEAD
#pragma region IConsoleWindow

    BOOL EnableBothScrollBars() override
    {
        return false;
    };
    int UpdateScrollBar(_In_ bool isVertical,
                        _In_ bool isAltBuffer,
                        _In_ UINT pageSize,
                        _In_ int maxSize,
                        _In_ int viewportPosition) override { return -1; };

    bool IsInFullscreen() const override { return false; };
    void SetIsFullscreen(const bool fFullscreenEnabled) override{};
    void ChangeViewport(const SMALL_RECT NewWindow) override{};

    void CaptureMouse() override{};
    BOOL ReleaseMouse() override { return false; };
=======
    void UpdateTheme(const winrt::Windows::UI::Xaml::ElementTheme& requestedTheme);

#pragma region IUiaWindow
    void ChangeViewport(const SMALL_RECT NewWindow)
    {
        // TODO GitHub #1352: Hook up ScreenInfoUiaProvider to WindowUiaProvider
        // Relevant comment from zadjii-msft:
        /*
        In my head for designing this, I'd then have IslandWindow::ChangeViewport
        call a callback that AppHost sets, where AppHost will then call into the
        TerminalApp to have TerminalApp handle the ChangeViewport call.
        (See IslandWindow::SetCreateCallback as an example of a similar
        pattern we're using today.) That way, if someone else were trying
        to resuse this, they could have their own AppHost (or TerminalApp
        equivalent) handle the ChangeViewport call their own way.
        */
        return;
    };
>>>>>>> a815b42f

    HWND GetWindowHandle() const noexcept override
    {
        return BaseWindow::GetHandle();
    };

<<<<<<< HEAD
    void SetOwner() override{};

    BOOL GetCursorPosition(_Out_ LPPOINT lpPoint) override { return false; };
    BOOL GetClientRectangle(_Out_ LPRECT lpRect) override { return false; };
    int MapPoints(_Inout_updates_(cPoints) LPPOINT lpPoints, _In_ UINT cPoints) override { return -1; };
    BOOL ConvertScreenToClient(_Inout_ LPPOINT lpPoint) override { return false; };

    BOOL SendNotifyBeep() const override { return false; };

    BOOL PostUpdateScrollBars() const override { return false; };

    BOOL PostUpdateWindowSize() const override { return false; };

    void UpdateWindowSize(const COORD coordSizeInChars) override{};
    void UpdateWindowText() override{};

    void HorizontalScroll(const WORD wScrollCommand,
                          const WORD wAbsoluteChange) override{};
    void VerticalScroll(const WORD wScrollCommand,
                        const WORD wAbsoluteChange) override{};
=======
>>>>>>> a815b42f
    [[nodiscard]] HRESULT SignalUia(_In_ EVENTID id) override { return E_NOTIMPL; };
    [[nodiscard]] HRESULT UiaSetTextAreaFocus() override { return E_NOTIMPL; };

    RECT GetWindowRect() const noexcept override
    {
        return BaseWindow::GetWindowRect();
    };

#pragma endregion

protected:
    void ForceResize()
    {
        // Do a quick resize to force the island to paint
        const auto size = GetPhysicalSize();
        OnSize(size.cx, size.cy);
    }

    HWND _interopWindowHandle;
    WindowUiaProvider* _pUiaProvider;

    winrt::Windows::UI::Xaml::Hosting::DesktopWindowXamlSource _source;

    winrt::Windows::UI::Xaml::Controls::Grid _rootGrid;

    std::function<void(const HWND, const RECT)> _pfnCreateCallback;

    void _HandleCreateWindow(const WPARAM wParam, const LPARAM lParam) noexcept;
};
<|MERGE_RESOLUTION|>--- conflicted
+++ resolved
@@ -1,139 +1,87 @@
-// Copyright (c) Microsoft Corporation.
-// Licensed under the MIT license.
-
-#include "pch.h"
-#include "BaseWindow.h"
-<<<<<<< HEAD
-#include "../types/IConsoleWindow.hpp"
-=======
-#include "../types/IUiaWindow.h"
->>>>>>> a815b42f
-#include "WindowUiaProvider.hpp"
-#include <winrt/Microsoft.Terminal.TerminalControl.h>
-#include <winrt/TerminalApp.h>
-
-class IslandWindow :
-    public BaseWindow<IslandWindow>,
-<<<<<<< HEAD
-    public IConsoleWindow
-=======
-    public IUiaWindow
->>>>>>> a815b42f
-{
-public:
-    IslandWindow() noexcept;
-    virtual ~IslandWindow() override;
-
-    void MakeWindow() noexcept;
-    void Close();
-    virtual void OnSize(const UINT width, const UINT height);
-
-    [[nodiscard]] virtual LRESULT MessageHandler(UINT const message, WPARAM const wparam, LPARAM const lparam) noexcept override;
-    IRawElementProviderSimple* _GetUiaProvider();
-    void OnResize(const UINT width, const UINT height) override;
-    void OnMinimize() override;
-    void OnRestore() override;
-    virtual void OnAppInitialized();
-    virtual void SetContent(winrt::Windows::UI::Xaml::UIElement content);
-
-    virtual void Initialize();
-
-    void SetCreateCallback(std::function<void(const HWND, const RECT)> pfn) noexcept;
-
-<<<<<<< HEAD
-#pragma region IConsoleWindow
-
-    BOOL EnableBothScrollBars() override
-    {
-        return false;
-    };
-    int UpdateScrollBar(_In_ bool isVertical,
-                        _In_ bool isAltBuffer,
-                        _In_ UINT pageSize,
-                        _In_ int maxSize,
-                        _In_ int viewportPosition) override { return -1; };
-
-    bool IsInFullscreen() const override { return false; };
-    void SetIsFullscreen(const bool fFullscreenEnabled) override{};
-    void ChangeViewport(const SMALL_RECT NewWindow) override{};
-
-    void CaptureMouse() override{};
-    BOOL ReleaseMouse() override { return false; };
-=======
-    void UpdateTheme(const winrt::Windows::UI::Xaml::ElementTheme& requestedTheme);
-
-#pragma region IUiaWindow
-    void ChangeViewport(const SMALL_RECT NewWindow)
-    {
-        // TODO GitHub #1352: Hook up ScreenInfoUiaProvider to WindowUiaProvider
-        // Relevant comment from zadjii-msft:
-        /*
-        In my head for designing this, I'd then have IslandWindow::ChangeViewport
-        call a callback that AppHost sets, where AppHost will then call into the
-        TerminalApp to have TerminalApp handle the ChangeViewport call.
-        (See IslandWindow::SetCreateCallback as an example of a similar
-        pattern we're using today.) That way, if someone else were trying
-        to resuse this, they could have their own AppHost (or TerminalApp
-        equivalent) handle the ChangeViewport call their own way.
-        */
-        return;
-    };
->>>>>>> a815b42f
-
-    HWND GetWindowHandle() const noexcept override
-    {
-        return BaseWindow::GetHandle();
-    };
-
-<<<<<<< HEAD
-    void SetOwner() override{};
-
-    BOOL GetCursorPosition(_Out_ LPPOINT lpPoint) override { return false; };
-    BOOL GetClientRectangle(_Out_ LPRECT lpRect) override { return false; };
-    int MapPoints(_Inout_updates_(cPoints) LPPOINT lpPoints, _In_ UINT cPoints) override { return -1; };
-    BOOL ConvertScreenToClient(_Inout_ LPPOINT lpPoint) override { return false; };
-
-    BOOL SendNotifyBeep() const override { return false; };
-
-    BOOL PostUpdateScrollBars() const override { return false; };
-
-    BOOL PostUpdateWindowSize() const override { return false; };
-
-    void UpdateWindowSize(const COORD coordSizeInChars) override{};
-    void UpdateWindowText() override{};
-
-    void HorizontalScroll(const WORD wScrollCommand,
-                          const WORD wAbsoluteChange) override{};
-    void VerticalScroll(const WORD wScrollCommand,
-                        const WORD wAbsoluteChange) override{};
-=======
->>>>>>> a815b42f
-    [[nodiscard]] HRESULT SignalUia(_In_ EVENTID id) override { return E_NOTIMPL; };
-    [[nodiscard]] HRESULT UiaSetTextAreaFocus() override { return E_NOTIMPL; };
-
-    RECT GetWindowRect() const noexcept override
-    {
-        return BaseWindow::GetWindowRect();
-    };
-
-#pragma endregion
-
-protected:
-    void ForceResize()
-    {
-        // Do a quick resize to force the island to paint
-        const auto size = GetPhysicalSize();
-        OnSize(size.cx, size.cy);
-    }
-
-    HWND _interopWindowHandle;
-    WindowUiaProvider* _pUiaProvider;
-
-    winrt::Windows::UI::Xaml::Hosting::DesktopWindowXamlSource _source;
-
-    winrt::Windows::UI::Xaml::Controls::Grid _rootGrid;
-
-    std::function<void(const HWND, const RECT)> _pfnCreateCallback;
-
-    void _HandleCreateWindow(const WPARAM wParam, const LPARAM lParam) noexcept;
-};
+// Copyright (c) Microsoft Corporation.
+// Licensed under the MIT license.
+
+#include "pch.h"
+#include "BaseWindow.h"
+#include "../types/IUiaWindow.h"
+#include "WindowUiaProvider.hpp"
+#include <winrt/Microsoft.Terminal.TerminalControl.h>
+#include <winrt/TerminalApp.h>
+
+class IslandWindow :
+    public BaseWindow<IslandWindow>,
+    public IUiaWindow
+{
+public:
+    IslandWindow() noexcept;
+    virtual ~IslandWindow() override;
+
+    void MakeWindow() noexcept;
+    void Close();
+    virtual void OnSize(const UINT width, const UINT height);
+
+    [[nodiscard]] virtual LRESULT MessageHandler(UINT const message, WPARAM const wparam, LPARAM const lparam) noexcept override;
+    IRawElementProviderSimple* _GetUiaProvider();
+    void OnResize(const UINT width, const UINT height) override;
+    void OnMinimize() override;
+    void OnRestore() override;
+    virtual void OnAppInitialized();
+    virtual void SetContent(winrt::Windows::UI::Xaml::UIElement content);
+
+    virtual void Initialize();
+
+    void SetCreateCallback(std::function<void(const HWND, const RECT)> pfn) noexcept;
+
+    void UpdateTheme(const winrt::Windows::UI::Xaml::ElementTheme& requestedTheme);
+
+#pragma region IUiaWindow
+    void ChangeViewport(const SMALL_RECT NewWindow)
+    {
+        // TODO GitHub #1352: Hook up ScreenInfoUiaProvider to WindowUiaProvider
+        // Relevant comment from zadjii-msft:
+        /*
+        In my head for designing this, I'd then have IslandWindow::ChangeViewport
+        call a callback that AppHost sets, where AppHost will then call into the
+        TerminalApp to have TerminalApp handle the ChangeViewport call.
+        (See IslandWindow::SetCreateCallback as an example of a similar
+        pattern we're using today.) That way, if someone else were trying
+        to resuse this, they could have their own AppHost (or TerminalApp
+        equivalent) handle the ChangeViewport call their own way.
+        */
+        return;
+    };
+
+    HWND GetWindowHandle() const noexcept override
+    {
+        return BaseWindow::GetHandle();
+    };
+
+    [[nodiscard]] HRESULT SignalUia(_In_ EVENTID id) override { return E_NOTIMPL; };
+    [[nodiscard]] HRESULT UiaSetTextAreaFocus() override { return E_NOTIMPL; };
+
+    RECT GetWindowRect() const noexcept override
+    {
+        return BaseWindow::GetWindowRect();
+    };
+
+#pragma endregion
+
+protected:
+    void ForceResize()
+    {
+        // Do a quick resize to force the island to paint
+        const auto size = GetPhysicalSize();
+        OnSize(size.cx, size.cy);
+    }
+
+    HWND _interopWindowHandle;
+    WindowUiaProvider* _pUiaProvider;
+
+    winrt::Windows::UI::Xaml::Hosting::DesktopWindowXamlSource _source;
+
+    winrt::Windows::UI::Xaml::Controls::Grid _rootGrid;
+
+    std::function<void(const HWND, const RECT)> _pfnCreateCallback;
+
+    void _HandleCreateWindow(const WPARAM wParam, const LPARAM lParam) noexcept;
+};