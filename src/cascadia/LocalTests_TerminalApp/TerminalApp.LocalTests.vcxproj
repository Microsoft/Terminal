--- conflicted
+++ resolved
@@ -1,132 +1,124 @@
-﻿<?xml version="1.0" encoding="utf-8"?>
-<Project DefaultTargets="Build" ToolsVersion="14.0" xmlns="http://schemas.microsoft.com/developer/msbuild/2003">
-
-  <!-- A note about this project: We're building the test code dll from this
-    project, but it _MUST_ be run in conjunction with the TestHostApp project.
-    TestHostApp actually will build a TestHost executable and packaging bits
-    that we can use to run our tests. We need TestHostApp so that our
-    dependencies, like MUX, can be aggregated correctly, and resources properly
-    combined into a resources.pri file.
-
-    TestHostApp will manually copy the output of this project into it's own
-    OutDir, so we can run the tests from there. -->
-
-  <PropertyGroup>
-    <ProjectGuid>{CA5CAD1A-b11c-4ddb-a4fe-c3afae9b5506}</ProjectGuid>
-    <Keyword>Win32Proj</Keyword>
-    <RootNamespace>TerminalAppLocalTests</RootNamespace>
-    <ProjectName>LocalTests_TerminalApp</ProjectName>
-    <TargetName>TerminalApp.LocalTests</TargetName>
-    <ConfigurationType>DynamicLibrary</ConfigurationType>
-    <WindowsTargetPlatformMinVersion>10.0.18362.0</WindowsTargetPlatformMinVersion>
-    <WindowsTargetPlatformVersion>10.0.18362.0</WindowsTargetPlatformVersion>
-    <!-- We'll manage our own OutDir/IntDir -->
-    <NoOutputRedirection>true</NoOutputRedirection>
-  </PropertyGroup>
-
-  <PropertyGroup>
-  <!-- Manually change our outdir to be in a subdirectory. We don't really want
-    to put our output in the bin root, because if we do, we'll copy
-    TerminalApp.winmd to the bin root, and then every subsequent mdmerge step
-    (in _any_ cppwinrt project) will automatically try to pick up
-    TerminalApp.winmd as a dependency (which is just wrong). This MUST be done
-    before importing common.build.pre.props -->
-    <OutDir>$(SolutionDir)bin\$(Platform)\$(Configuration)\$(ProjectName)\</OutDir>
-    <IntDir>$(SolutionDir)obj\$(Platform)\$(Configuration)\$(ProjectName)\</IntDir>
-  </PropertyGroup>
-
-  <Import Project="$(SolutionDir)\common.openconsole.props" Condition="'$(OpenConsoleDir)'==''" />
-  <Import Project="$(OpenConsoleDir)\src\cppwinrt.build.pre.props" />
-
-  <ItemDefinitionGroup>
-    <ClCompile>
-      <!-- For CLI11: It uses dynamic_cast to cast types around, which depends
-      on being compiled with RTTI (/GR). -->
-      <RuntimeTypeInfo>true</RuntimeTypeInfo>
-    </ClCompile>
-  </ItemDefinitionGroup>
-
-  <!-- ========================= Headers ======================== -->
-  <ItemGroup>
-    <ClInclude Include="pch.h" />
-    <ClInclude Include="JsonTestClass.h" />
-    <ClInclude Include="CppWinrtTailored.h" />
-  </ItemGroup>
-
-  <!-- ========================= Cpp Files ======================== -->
-  <ItemGroup>
-    <ClCompile Include="CommandlineTest.cpp" />
-    <ClCompile Include="SettingsTests.cpp" />
-    <ClCompile Include="ProfileTests.cpp" />
-    <ClCompile Include="ColorSchemeTests.cpp" />
-    <ClCompile Include="KeyBindingsTests.cpp" />
-    <ClCompile Include="TabTests.cpp" />
-    <ClCompile Include="pch.cpp">
-      <PrecompiledHeader>Create</PrecompiledHeader>
-    </ClCompile>
-    <!-- You _NEED_ to include this file and the jsoncpp IncludePath (below) if
-    you want to use jsoncpp -->
-    <ClCompile Include="$(OpenConsoleDir)\dep\jsoncpp\jsoncpp.cpp">
-      <PrecompiledHeader>NotUsing</PrecompiledHeader>
-    </ClCompile>
-  </ItemGroup>
-
-  <!-- ========================= Project References ======================== -->
-  <ItemGroup>
-    <ProjectReference Include="$(OpenConsoleDir)\src\cascadia\TerminalApp\lib\TerminalAppLib.vcxproj" />
-    <ProjectReference Include="$(OpenConsoleDir)\src\types\lib\types.vcxproj" />
-
-    <!-- If you don't reference these projects here, the
-    _ConsoleGenerateAdditionalWinmdManifests step won't gather the winmd's -->
-    <ProjectReference Include="$(OpenConsoleDir)src\cascadia\TerminalSettings\TerminalSettings.vcxproj" />
-    <ProjectReference Include="$(OpenConsoleDir)src\cascadia\TerminalControl\TerminalControl.vcxproj" />
-    <ProjectReference Include="$(OpenConsoleDir)src\cascadia\TerminalConnection\TerminalConnection.vcxproj" />
-    <ProjectReference Include="$(OpenConsoleDir)src\cascadia\TerminalApp\TerminalApp.vcxproj" />
-  </ItemGroup>
-
-  <!-- ========================= Globals ======================== -->
-
-  <!-- ====================== Compiler & Linker Flags ===================== -->
-  <ItemDefinitionGroup>
-    <ClCompile>
-      <AdditionalIncludeDirectories>..;$(OpenConsoleDir)\dep;$(OpenConsoleDir)\dep\jsoncpp\json;$(OpenConsoleDir)src\inc;$(OpenConsoleDir)src\inc\test;$(WinRT_IncludePath)\..\cppwinrt\winrt;"$(OpenConsoleDir)\src\cascadia\TerminalApp\lib\Generated Files";%(AdditionalIncludeDirectories)</AdditionalIncludeDirectories>
-      <PrecompiledHeaderFile>pch.h</PrecompiledHeaderFile>
-
-      <!-- Manually disable unreachable code warning, because jconcpp has a ton of that. -->
-      <DisableSpecificWarnings>4702;%(DisableSpecificWarnings)</DisableSpecificWarnings>
-    </ClCompile>
-    <Link>
-      <AdditionalDependencies>onecoreuap.lib;%(AdditionalDependencies)</AdditionalDependencies>
-    </Link>
-  </ItemDefinitionGroup>
-
-  <PropertyGroup>
-    <GenerateManifest>true</GenerateManifest>
-    <EmbedManifest>true</EmbedManifest>
-  </PropertyGroup>
-
-  <!-- Careful reordering these. Some default props (contained in these files) are order sensitive. -->
-  <Import Project="$(OpenConsoleDir)src\common.build.post.props" />
-  <Import Project="$(OpenConsoleDir)src\common.build.tests.props" />
-
-  <PropertyGroup>
-    <_CppWinrtBinRoot>&quot;$(OpenConsoleDir)$(Platform)\$(Configuration)\&quot;</_CppWinrtBinRoot>
-    <!-- From Microsoft.UI.Xaml.targets -->
-    <Native-Platform Condition="'$(Platform)' == 'Win32'">x86</Native-Platform>
-    <Native-Platform Condition="'$(Platform)' != 'Win32'">$(Platform)</Native-Platform>
-<<<<<<< HEAD
-    <_MUXBinRoot>&quot;$(OpenConsoleDir)packages\Microsoft.UI.Xaml.2.4.0-prerelease.200506001\runtimes\win10-$(Native-Platform)\native\&quot;</_MUXBinRoot>
-  </PropertyGroup>
-
-<!-- We actually can just straight up reference MUX here, it's fine -->
-  <Import Project="..\..\..\packages\Microsoft.UI.Xaml.2.4.0-prerelease.200506001\build\native\Microsoft.UI.Xaml.targets" Condition="Exists('..\..\..\packages\Microsoft.UI.Xaml.2.4.0-prerelease.200506001\build\native\Microsoft.UI.Xaml.targets')" />
-=======
-    <_MUXBinRoot>&quot;$(OpenConsoleDir)packages\Microsoft.UI.Xaml.2.4.2-prerelease.200604001\runtimes\win10-$(Native-Platform)\native\&quot;</_MUXBinRoot>
-  </PropertyGroup>
-
-<!-- We actually can just straight up reference MUX here, it's fine -->
-  <Import Project="..\..\..\packages\Microsoft.UI.Xaml.2.4.2-prerelease.200604001\build\native\Microsoft.UI.Xaml.targets" Condition="Exists('..\..\..\packages\Microsoft.UI.Xaml.2.4.2-prerelease.200604001\build\native\Microsoft.UI.Xaml.targets')" />
->>>>>>> c3ea7310
-  <Import Project="..\..\..\packages\Microsoft.Toolkit.Win32.UI.XamlApplication.6.0.0\build\native\Microsoft.Toolkit.Win32.UI.XamlApplication.targets" Condition="Exists('..\..\..\packages\Microsoft.Toolkit.Win32.UI.XamlApplication.6.0.0\build\native\Microsoft.Toolkit.Win32.UI.XamlApplication.targets')" />
-
-</Project>
+﻿<?xml version="1.0" encoding="utf-8"?>
+<Project DefaultTargets="Build" ToolsVersion="14.0" xmlns="http://schemas.microsoft.com/developer/msbuild/2003">
+
+  <!-- A note about this project: We're building the test code dll from this
+    project, but it _MUST_ be run in conjunction with the TestHostApp project.
+    TestHostApp actually will build a TestHost executable and packaging bits
+    that we can use to run our tests. We need TestHostApp so that our
+    dependencies, like MUX, can be aggregated correctly, and resources properly
+    combined into a resources.pri file.
+
+    TestHostApp will manually copy the output of this project into it's own
+    OutDir, so we can run the tests from there. -->
+
+  <PropertyGroup>
+    <ProjectGuid>{CA5CAD1A-b11c-4ddb-a4fe-c3afae9b5506}</ProjectGuid>
+    <Keyword>Win32Proj</Keyword>
+    <RootNamespace>TerminalAppLocalTests</RootNamespace>
+    <ProjectName>LocalTests_TerminalApp</ProjectName>
+    <TargetName>TerminalApp.LocalTests</TargetName>
+    <ConfigurationType>DynamicLibrary</ConfigurationType>
+    <WindowsTargetPlatformMinVersion>10.0.18362.0</WindowsTargetPlatformMinVersion>
+    <WindowsTargetPlatformVersion>10.0.18362.0</WindowsTargetPlatformVersion>
+    <!-- We'll manage our own OutDir/IntDir -->
+    <NoOutputRedirection>true</NoOutputRedirection>
+  </PropertyGroup>
+
+  <PropertyGroup>
+  <!-- Manually change our outdir to be in a subdirectory. We don't really want
+    to put our output in the bin root, because if we do, we'll copy
+    TerminalApp.winmd to the bin root, and then every subsequent mdmerge step
+    (in _any_ cppwinrt project) will automatically try to pick up
+    TerminalApp.winmd as a dependency (which is just wrong). This MUST be done
+    before importing common.build.pre.props -->
+    <OutDir>$(SolutionDir)bin\$(Platform)\$(Configuration)\$(ProjectName)\</OutDir>
+    <IntDir>$(SolutionDir)obj\$(Platform)\$(Configuration)\$(ProjectName)\</IntDir>
+  </PropertyGroup>
+
+  <Import Project="$(SolutionDir)\common.openconsole.props" Condition="'$(OpenConsoleDir)'==''" />
+  <Import Project="$(OpenConsoleDir)\src\cppwinrt.build.pre.props" />
+
+  <ItemDefinitionGroup>
+    <ClCompile>
+      <!-- For CLI11: It uses dynamic_cast to cast types around, which depends
+      on being compiled with RTTI (/GR). -->
+      <RuntimeTypeInfo>true</RuntimeTypeInfo>
+    </ClCompile>
+  </ItemDefinitionGroup>
+
+  <!-- ========================= Headers ======================== -->
+  <ItemGroup>
+    <ClInclude Include="pch.h" />
+    <ClInclude Include="JsonTestClass.h" />
+    <ClInclude Include="CppWinrtTailored.h" />
+  </ItemGroup>
+
+  <!-- ========================= Cpp Files ======================== -->
+  <ItemGroup>
+    <ClCompile Include="CommandlineTest.cpp" />
+    <ClCompile Include="SettingsTests.cpp" />
+    <ClCompile Include="ProfileTests.cpp" />
+    <ClCompile Include="ColorSchemeTests.cpp" />
+    <ClCompile Include="KeyBindingsTests.cpp" />
+    <ClCompile Include="TabTests.cpp" />
+    <ClCompile Include="pch.cpp">
+      <PrecompiledHeader>Create</PrecompiledHeader>
+    </ClCompile>
+    <!-- You _NEED_ to include this file and the jsoncpp IncludePath (below) if
+    you want to use jsoncpp -->
+    <ClCompile Include="$(OpenConsoleDir)\dep\jsoncpp\jsoncpp.cpp">
+      <PrecompiledHeader>NotUsing</PrecompiledHeader>
+    </ClCompile>
+  </ItemGroup>
+
+  <!-- ========================= Project References ======================== -->
+  <ItemGroup>
+    <ProjectReference Include="$(OpenConsoleDir)\src\cascadia\TerminalApp\lib\TerminalAppLib.vcxproj" />
+    <ProjectReference Include="$(OpenConsoleDir)\src\types\lib\types.vcxproj" />
+
+    <!-- If you don't reference these projects here, the
+    _ConsoleGenerateAdditionalWinmdManifests step won't gather the winmd's -->
+    <ProjectReference Include="$(OpenConsoleDir)src\cascadia\TerminalSettings\TerminalSettings.vcxproj" />
+    <ProjectReference Include="$(OpenConsoleDir)src\cascadia\TerminalControl\TerminalControl.vcxproj" />
+    <ProjectReference Include="$(OpenConsoleDir)src\cascadia\TerminalConnection\TerminalConnection.vcxproj" />
+    <ProjectReference Include="$(OpenConsoleDir)src\cascadia\TerminalApp\TerminalApp.vcxproj" />
+  </ItemGroup>
+
+  <!-- ========================= Globals ======================== -->
+
+  <!-- ====================== Compiler & Linker Flags ===================== -->
+  <ItemDefinitionGroup>
+    <ClCompile>
+      <AdditionalIncludeDirectories>..;$(OpenConsoleDir)\dep;$(OpenConsoleDir)\dep\jsoncpp\json;$(OpenConsoleDir)src\inc;$(OpenConsoleDir)src\inc\test;$(WinRT_IncludePath)\..\cppwinrt\winrt;"$(OpenConsoleDir)\src\cascadia\TerminalApp\lib\Generated Files";%(AdditionalIncludeDirectories)</AdditionalIncludeDirectories>
+      <PrecompiledHeaderFile>pch.h</PrecompiledHeaderFile>
+
+      <!-- Manually disable unreachable code warning, because jconcpp has a ton of that. -->
+      <DisableSpecificWarnings>4702;%(DisableSpecificWarnings)</DisableSpecificWarnings>
+    </ClCompile>
+    <Link>
+      <AdditionalDependencies>onecoreuap.lib;%(AdditionalDependencies)</AdditionalDependencies>
+    </Link>
+  </ItemDefinitionGroup>
+
+  <PropertyGroup>
+    <GenerateManifest>true</GenerateManifest>
+    <EmbedManifest>true</EmbedManifest>
+  </PropertyGroup>
+
+  <!-- Careful reordering these. Some default props (contained in these files) are order sensitive. -->
+  <Import Project="$(OpenConsoleDir)src\common.build.post.props" />
+  <Import Project="$(OpenConsoleDir)src\common.build.tests.props" />
+
+  <PropertyGroup>
+    <_CppWinrtBinRoot>&quot;$(OpenConsoleDir)$(Platform)\$(Configuration)\&quot;</_CppWinrtBinRoot>
+    <!-- From Microsoft.UI.Xaml.targets -->
+    <Native-Platform Condition="'$(Platform)' == 'Win32'">x86</Native-Platform>
+    <Native-Platform Condition="'$(Platform)' != 'Win32'">$(Platform)</Native-Platform>
+    <_MUXBinRoot>&quot;$(OpenConsoleDir)packages\Microsoft.UI.Xaml.2.4.2-prerelease.200604001\runtimes\win10-$(Native-Platform)\native\&quot;</_MUXBinRoot>
+  </PropertyGroup>
+
+<!-- We actually can just straight up reference MUX here, it's fine -->
+  <Import Project="..\..\..\packages\Microsoft.UI.Xaml.2.4.2-prerelease.200604001\build\native\Microsoft.UI.Xaml.targets" Condition="Exists('..\..\..\packages\Microsoft.UI.Xaml.2.4.2-prerelease.200604001\build\native\Microsoft.UI.Xaml.targets')" />
+  <Import Project="..\..\..\packages\Microsoft.Toolkit.Win32.UI.XamlApplication.6.0.0\build\native\Microsoft.Toolkit.Win32.UI.XamlApplication.targets" Condition="Exists('..\..\..\packages\Microsoft.Toolkit.Win32.UI.XamlApplication.6.0.0\build\native\Microsoft.Toolkit.Win32.UI.XamlApplication.targets')" />
+
+</Project>