--- conflicted
+++ resolved
@@ -1,240 +1,238 @@
-// Copyright (c) Microsoft Corporation.
-// Licensed under the MIT license.
-
-#include "pch.h"
-#include "ConhostConnection.h"
-#include "windows.h"
-#include <sstream>
-
-#include "ConhostConnection.g.cpp"
-
-#include <conpty-universal.h>
-#include "../../types/inc/Utils.hpp"
-#include "../../types/inc/UTF8OutPipeReader.hpp"
-
-using namespace ::Microsoft::Console;
-
-namespace winrt::Microsoft::Terminal::TerminalConnection::implementation
-{
-    ConhostConnection::ConhostConnection(const hstring& commandline,
-                                         const hstring& startingDirectory,
-                                         const hstring& startingTitle,
-                                         const uint32_t initialRows,
-                                         const uint32_t initialCols,
-                                         const guid& initialGuid) :
-        _initialRows{ initialRows },
-        _initialCols{ initialCols },
-        _commandline{ commandline },
-        _startingDirectory{ startingDirectory },
-        _startingTitle{ startingTitle },
-        _guid{ initialGuid }
-    {
-        if (_guid == guid{})
-        {
-            _guid = Utils::CreateGuid();
-        }
-    }
-
-    winrt::guid ConhostConnection::Guid() const noexcept
-    {
-        return _guid;
-    }
-
-    winrt::event_token ConhostConnection::TerminalOutput(Microsoft::Terminal::TerminalConnection::TerminalOutputEventArgs const& handler)
-    {
-        return _outputHandlers.add(handler);
-    }
-
-    void ConhostConnection::TerminalOutput(winrt::event_token const& token) noexcept
-    {
-        _outputHandlers.remove(token);
-    }
-
-    winrt::event_token ConhostConnection::TerminalDisconnected(Microsoft::Terminal::TerminalConnection::TerminalDisconnectedEventArgs const& handler)
-    {
-        return _disconnectHandlers.add(handler);
-    }
-
-    void ConhostConnection::TerminalDisconnected(winrt::event_token const& token) noexcept
-    {
-        _disconnectHandlers.remove(token);
-    }
-
-    void ConhostConnection::Start()
-    {
-        std::wstring cmdline{ _commandline.c_str() };
-        std::optional<std::wstring> startingDirectory;
-        if (!_startingDirectory.empty())
-        {
-            startingDirectory = _startingDirectory;
-        }
-
-        EnvironmentVariableMapW extraEnvVars;
-        {
-            // Convert connection Guid to string and ignore the enclosing '{}'.
-            std::wstring wsGuid{ Utils::GuidToString(_guid) };
-            wsGuid.pop_back();
-
-            const wchar_t* const pwszGuid{ wsGuid.data() + 1 };
-
-            // Ensure every connection has the unique identifier in the environment.
-            extraEnvVars.emplace(L"WT_SESSION", pwszGuid);
-        }
-
-        STARTUPINFO si = { 0 };
-        si.cb = sizeof(STARTUPINFOW);
-
-        // If we have a startingTitle, create a mutable character buffer to add
-        // it to the STARTUPINFO.
-        std::unique_ptr<wchar_t[]> mutableTitle{ nullptr };
-        if (!_startingTitle.empty())
-        {
-            mutableTitle = std::make_unique<wchar_t[]>(_startingTitle.size() + 1);
-            THROW_IF_NULL_ALLOC(mutableTitle);
-            THROW_IF_FAILED(StringCchCopy(mutableTitle.get(), _startingTitle.size() + 1, _startingTitle.c_str()));
-            si.lpTitle = mutableTitle.get();
-        }
-
-        THROW_IF_FAILED(
-            CreateConPty(cmdline,
-                         startingDirectory,
-                         static_cast<short>(_initialCols),
-                         static_cast<short>(_initialRows),
-                         &_inPipe,
-                         &_outPipe,
-                         &_signalPipe,
-                         &_piConhost,
-                         0,
-                         si,
-                         extraEnvVars));
-
-<<<<<<< HEAD
-        _startTime = std::chrono::system_clock::now();
-=======
-        // Create our own output handling thread
-        // This must be done after the pipes are populated.
-        // Each connection needs to make sure to drain the output from its backing host.
-        _hOutputThread.reset(CreateThread(nullptr,
-                                          0,
-                                          StaticOutputThreadProc,
-                                          this,
-                                          0,
-                                          nullptr));
-
-        THROW_LAST_ERROR_IF_NULL(_hOutputThread);
->>>>>>> cffa0331
-
-        _connected = true;
-    }
-
-    void ConhostConnection::WriteInput(hstring const& data)
-    {
-        if (!_connected || _closing.load())
-        {
-            return;
-        }
-
-        // convert from UTF-16LE to UTF-8 as ConPty expects UTF-8
-        std::string str = winrt::to_string(data);
-        bool fSuccess = !!WriteFile(_inPipe.get(), str.c_str(), (DWORD)str.length(), nullptr, nullptr);
-        fSuccess;
-    }
-
-    void ConhostConnection::Resize(uint32_t rows, uint32_t columns)
-    {
-        if (!_connected)
-        {
-            _initialRows = rows;
-            _initialCols = columns;
-        }
-        else if (!_closing.load())
-        {
-            SignalResizeWindow(_signalPipe.get(), Utils::ClampToShortMax(columns, 1), Utils::ClampToShortMax(rows, 1));
-        }
-    }
-
-    void ConhostConnection::Close()
-    {
-        if (!_connected)
-        {
-            return;
-        }
-
-        if (!_closing.exchange(true))
-        {
-            // It is imperative that the signal pipe be closed first; this triggers the
-            // pseudoconsole host's teardown. See PtySignalInputThread.cpp.
-            _signalPipe.reset();
-            _inPipe.reset();
-            _outPipe.reset();
-
-            // Tear down our output thread -- now that the output pipe was closed on the
-            // far side, we can run down our local reader.
-            WaitForSingleObject(_hOutputThread.get(), INFINITE);
-            _hOutputThread.reset();
-
-            // Wait for conhost to terminate.
-            WaitForSingleObject(_piConhost.hProcess, INFINITE);
-
-            _hJob.reset(); // This is a formality.
-            _piConhost.reset();
-        }
-    }
-
-    DWORD WINAPI ConhostConnection::StaticOutputThreadProc(LPVOID lpParameter)
-    {
-        ConhostConnection* const pInstance = (ConhostConnection*)lpParameter;
-        return pInstance->_OutputThread();
-    }
-
-    DWORD ConhostConnection::_OutputThread()
-    {
-        UTF8OutPipeReader pipeReader{ _outPipe.get() };
-        std::string_view strView{};
-
-        // process the data of the output pipe in a loop
-        while (true)
-        {
-            HRESULT result = pipeReader.Read(strView);
-            if (FAILED(result) || result == S_FALSE)
-            {
-                if (_closing.load())
-                {
-                    // This is okay, break out to kill the thread
-                    return 0;
-                }
-
-                _disconnectHandlers();
-                return (DWORD)-1;
-            }
-
-            if (strView.empty())
-            {
-                return 0;
-            }
-
-            if (!_recievedFirstByte)
-            {
-                auto now = std::chrono::system_clock::now();
-                std::chrono::duration<double> delta = now - _startTime;
-
-                TraceLoggingWrite(g_hTerminalConnectionProvider,
-                                  "RecievedFirstByte",
-                                  TraceLoggingDescription("An event emitted when the connection recieves the first byte"),
-                                  TraceLoggingGuid(_guid, "SessionGuid", "The WT_SESSION's GUID"),
-                                  TraceLoggingFloat64(delta.count(), "Duration"),
-                                  TraceLoggingKeyword(MICROSOFT_KEYWORD_MEASURES),
-                                  TelemetryPrivacyDataTag(PDT_ProductAndServicePerformance));
-                _recievedFirstByte = true;
-            }
-
-            // Convert buffer to hstring
-            auto hstr{ winrt::to_hstring(strView) };
-
-            // Pass the output to our registered event handlers
-            _outputHandlers(hstr);
-        }
-
-        return 0;
-    }
-}
+// Copyright (c) Microsoft Corporation.
+// Licensed under the MIT license.
+
+#include "pch.h"
+#include "ConhostConnection.h"
+#include "windows.h"
+#include <sstream>
+
+#include "ConhostConnection.g.cpp"
+
+#include <conpty-universal.h>
+#include "../../types/inc/Utils.hpp"
+#include "../../types/inc/UTF8OutPipeReader.hpp"
+
+using namespace ::Microsoft::Console;
+
+namespace winrt::Microsoft::Terminal::TerminalConnection::implementation
+{
+    ConhostConnection::ConhostConnection(const hstring& commandline,
+                                         const hstring& startingDirectory,
+                                         const hstring& startingTitle,
+                                         const uint32_t initialRows,
+                                         const uint32_t initialCols,
+                                         const guid& initialGuid) :
+        _initialRows{ initialRows },
+        _initialCols{ initialCols },
+        _commandline{ commandline },
+        _startingDirectory{ startingDirectory },
+        _startingTitle{ startingTitle },
+        _guid{ initialGuid }
+    {
+        if (_guid == guid{})
+        {
+            _guid = Utils::CreateGuid();
+        }
+    }
+
+    winrt::guid ConhostConnection::Guid() const noexcept
+    {
+        return _guid;
+    }
+
+    winrt::event_token ConhostConnection::TerminalOutput(Microsoft::Terminal::TerminalConnection::TerminalOutputEventArgs const& handler)
+    {
+        return _outputHandlers.add(handler);
+    }
+
+    void ConhostConnection::TerminalOutput(winrt::event_token const& token) noexcept
+    {
+        _outputHandlers.remove(token);
+    }
+
+    winrt::event_token ConhostConnection::TerminalDisconnected(Microsoft::Terminal::TerminalConnection::TerminalDisconnectedEventArgs const& handler)
+    {
+        return _disconnectHandlers.add(handler);
+    }
+
+    void ConhostConnection::TerminalDisconnected(winrt::event_token const& token) noexcept
+    {
+        _disconnectHandlers.remove(token);
+    }
+
+    void ConhostConnection::Start()
+    {
+        std::wstring cmdline{ _commandline.c_str() };
+        std::optional<std::wstring> startingDirectory;
+        if (!_startingDirectory.empty())
+        {
+            startingDirectory = _startingDirectory;
+        }
+
+        EnvironmentVariableMapW extraEnvVars;
+        {
+            // Convert connection Guid to string and ignore the enclosing '{}'.
+            std::wstring wsGuid{ Utils::GuidToString(_guid) };
+            wsGuid.pop_back();
+
+            const wchar_t* const pwszGuid{ wsGuid.data() + 1 };
+
+            // Ensure every connection has the unique identifier in the environment.
+            extraEnvVars.emplace(L"WT_SESSION", pwszGuid);
+        }
+
+        STARTUPINFO si = { 0 };
+        si.cb = sizeof(STARTUPINFOW);
+
+        // If we have a startingTitle, create a mutable character buffer to add
+        // it to the STARTUPINFO.
+        std::unique_ptr<wchar_t[]> mutableTitle{ nullptr };
+        if (!_startingTitle.empty())
+        {
+            mutableTitle = std::make_unique<wchar_t[]>(_startingTitle.size() + 1);
+            THROW_IF_NULL_ALLOC(mutableTitle);
+            THROW_IF_FAILED(StringCchCopy(mutableTitle.get(), _startingTitle.size() + 1, _startingTitle.c_str()));
+            si.lpTitle = mutableTitle.get();
+        }
+
+        THROW_IF_FAILED(
+            CreateConPty(cmdline,
+                         startingDirectory,
+                         static_cast<short>(_initialCols),
+                         static_cast<short>(_initialRows),
+                         &_inPipe,
+                         &_outPipe,
+                         &_signalPipe,
+                         &_piConhost,
+                         0,
+                         si,
+                         extraEnvVars));
+
+        _startTime = std::chrono::system_clock::now();
+
+        // Create our own output handling thread
+        // This must be done after the pipes are populated.
+        // Each connection needs to make sure to drain the output from its backing host.
+        _hOutputThread.reset(CreateThread(nullptr,
+                                          0,
+                                          StaticOutputThreadProc,
+                                          this,
+                                          0,
+                                          nullptr));
+
+        THROW_LAST_ERROR_IF_NULL(_hOutputThread);
+
+        _connected = true;
+    }
+
+    void ConhostConnection::WriteInput(hstring const& data)
+    {
+        if (!_connected || _closing.load())
+        {
+            return;
+        }
+
+        // convert from UTF-16LE to UTF-8 as ConPty expects UTF-8
+        std::string str = winrt::to_string(data);
+        bool fSuccess = !!WriteFile(_inPipe.get(), str.c_str(), (DWORD)str.length(), nullptr, nullptr);
+        fSuccess;
+    }
+
+    void ConhostConnection::Resize(uint32_t rows, uint32_t columns)
+    {
+        if (!_connected)
+        {
+            _initialRows = rows;
+            _initialCols = columns;
+        }
+        else if (!_closing.load())
+        {
+            SignalResizeWindow(_signalPipe.get(), Utils::ClampToShortMax(columns, 1), Utils::ClampToShortMax(rows, 1));
+        }
+    }
+
+    void ConhostConnection::Close()
+    {
+        if (!_connected)
+        {
+            return;
+        }
+
+        if (!_closing.exchange(true))
+        {
+            // It is imperative that the signal pipe be closed first; this triggers the
+            // pseudoconsole host's teardown. See PtySignalInputThread.cpp.
+            _signalPipe.reset();
+            _inPipe.reset();
+            _outPipe.reset();
+
+            // Tear down our output thread -- now that the output pipe was closed on the
+            // far side, we can run down our local reader.
+            WaitForSingleObject(_hOutputThread.get(), INFINITE);
+            _hOutputThread.reset();
+
+            // Wait for conhost to terminate.
+            WaitForSingleObject(_piConhost.hProcess, INFINITE);
+
+            _hJob.reset(); // This is a formality.
+            _piConhost.reset();
+        }
+    }
+
+    DWORD WINAPI ConhostConnection::StaticOutputThreadProc(LPVOID lpParameter)
+    {
+        ConhostConnection* const pInstance = (ConhostConnection*)lpParameter;
+        return pInstance->_OutputThread();
+    }
+
+    DWORD ConhostConnection::_OutputThread()
+    {
+        UTF8OutPipeReader pipeReader{ _outPipe.get() };
+        std::string_view strView{};
+
+        // process the data of the output pipe in a loop
+        while (true)
+        {
+            HRESULT result = pipeReader.Read(strView);
+            if (FAILED(result) || result == S_FALSE)
+            {
+                if (_closing.load())
+                {
+                    // This is okay, break out to kill the thread
+                    return 0;
+                }
+
+                _disconnectHandlers();
+                return (DWORD)-1;
+            }
+
+            if (strView.empty())
+            {
+                return 0;
+            }
+
+            if (!_recievedFirstByte)
+            {
+                auto now = std::chrono::system_clock::now();
+                std::chrono::duration<double> delta = now - _startTime;
+
+                TraceLoggingWrite(g_hTerminalConnectionProvider,
+                                  "RecievedFirstByte",
+                                  TraceLoggingDescription("An event emitted when the connection recieves the first byte"),
+                                  TraceLoggingGuid(_guid, "SessionGuid", "The WT_SESSION's GUID"),
+                                  TraceLoggingFloat64(delta.count(), "Duration"),
+                                  TraceLoggingKeyword(MICROSOFT_KEYWORD_MEASURES),
+                                  TelemetryPrivacyDataTag(PDT_ProductAndServicePerformance));
+                _recievedFirstByte = true;
+            }
+
+            // Convert buffer to hstring
+            auto hstr{ winrt::to_hstring(strView) };
+
+            // Pass the output to our registered event handlers
+            _outputHandlers(hstr);
+        }
+
+        return 0;
+    }
+}