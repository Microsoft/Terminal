// Copyright (c) Microsoft Corporation.
// Licensed under the MIT license.

#include "pch.h"
#include "TerminalDispatch.hpp"
using namespace ::Microsoft::Terminal::Core;
using namespace ::Microsoft::Console::VirtualTerminal;

// clang-format off
const BYTE RED_ATTR     = 0x01;
const BYTE GREEN_ATTR   = 0x02;
const BYTE BLUE_ATTR    = 0x04;
const BYTE BRIGHT_ATTR  = 0x08;
const BYTE DARK_BLACK   = 0;
const BYTE DARK_RED     = RED_ATTR;
const BYTE DARK_GREEN   = GREEN_ATTR;
const BYTE DARK_YELLOW  = RED_ATTR | GREEN_ATTR;
const BYTE DARK_BLUE    = BLUE_ATTR;
const BYTE DARK_MAGENTA = RED_ATTR | BLUE_ATTR;
const BYTE DARK_CYAN    = GREEN_ATTR | BLUE_ATTR;
const BYTE DARK_WHITE   = RED_ATTR | GREEN_ATTR | BLUE_ATTR;
const BYTE BRIGHT_BLACK   = BRIGHT_ATTR;
const BYTE BRIGHT_RED     = BRIGHT_ATTR | RED_ATTR;
const BYTE BRIGHT_GREEN   = BRIGHT_ATTR | GREEN_ATTR;
const BYTE BRIGHT_YELLOW  = BRIGHT_ATTR | RED_ATTR | GREEN_ATTR;
const BYTE BRIGHT_BLUE    = BRIGHT_ATTR | BLUE_ATTR;
const BYTE BRIGHT_MAGENTA = BRIGHT_ATTR | RED_ATTR | BLUE_ATTR;
const BYTE BRIGHT_CYAN    = BRIGHT_ATTR | GREEN_ATTR | BLUE_ATTR;
const BYTE BRIGHT_WHITE   = BRIGHT_ATTR | RED_ATTR | GREEN_ATTR | BLUE_ATTR;
// clang-format on

// Routine Description:
// Returns true if the GraphicsOption represents an extended color option.
//   These are followed by up to 4 more values which compose the entire option.
// Return Value:
// - true if the opt is the indicator for an extended color sequence, false otherwise.
constexpr bool TerminalDispatch::s_IsRgbColorOption(const DispatchTypes::GraphicsOptions opt) noexcept
{
    return opt == DispatchTypes::GraphicsOptions::ForegroundExtended ||
           opt == DispatchTypes::GraphicsOptions::BackgroundExtended;
}

// Routine Description:
// Returns true if the GraphicsOption represents an extended color option.
//   These are followed by up to 4 more values which compose the entire option.
// Return Value:
// - true if the opt is the indicator for an extended color sequence, false otherwise.
constexpr bool TerminalDispatch::s_IsBoldColorOption(const DispatchTypes::GraphicsOptions opt) noexcept
{
    return opt == DispatchTypes::GraphicsOptions::BoldBright ||
           opt == DispatchTypes::GraphicsOptions::UnBold;
}

// Function Description:
// - checks if this graphics option should set either the console's FG or BG to
//the default attributes.
// Return Value:
// - true if the opt sets either/or attribute to the defaults, false otherwise.
constexpr bool TerminalDispatch::s_IsDefaultColorOption(const DispatchTypes::GraphicsOptions opt) noexcept
{
    return opt == DispatchTypes::GraphicsOptions::Off ||
           opt == DispatchTypes::GraphicsOptions::ForegroundDefault ||
           opt == DispatchTypes::GraphicsOptions::BackgroundDefault;
}

// Routine Description:
// - Helper to parse extended graphics options, which start with 38 (FG) or 48 (BG)
//     These options are followed by either a 2 (RGB) or 5 (xterm index)
//      RGB sequences then take 3 MORE params to designate the R, G, B parts of the color
//      Xterm index will use the param that follows to use a color from the preset 256 color xterm color table.
// Arguments:
// - options - An array of options that will be used to generate the RGB color
// - optionsConsumed - Returns the number of options we consumed parsing this option.
// Return Value:
// Returns true if we successfully parsed an extended color option from the options array.
// - This corresponds to the following number of options consumed (pcOptionsConsumed):
//     1 - false, not enough options to parse.
//     2 - false, not enough options to parse.
//     3 - true, parsed an xterm index to a color
//     5 - true, parsed an RGB color.
bool TerminalDispatch::_SetRgbColorsHelper(const std::basic_string_view<DispatchTypes::GraphicsOptions> options,
                                           size_t& optionsConsumed)
{
    COLORREF color = 0;
    bool isForeground = false;

    bool success = false;
    optionsConsumed = 1;
    if (options.size() >= 2 && s_IsRgbColorOption(options.front()))
    {
        optionsConsumed = 2;
<<<<<<< HEAD
        const auto extendedOpt = options.at(0);
        const auto typeOpt = options.at(1);
=======
        DispatchTypes::GraphicsOptions extendedOpt = options.at(0);
        DispatchTypes::GraphicsOptions typeOpt = options.at(1);
>>>>>>> 322989d0

        if (extendedOpt == DispatchTypes::GraphicsOptions::ForegroundExtended)
        {
            isForeground = true;
        }
        else if (extendedOpt == DispatchTypes::GraphicsOptions::BackgroundExtended)
        {
            isForeground = false;
        }

        if (typeOpt == DispatchTypes::GraphicsOptions::RGBColorOrFaint && options.size() >= 5)
        {
            optionsConsumed = 5;
            // ensure that each value fits in a byte
<<<<<<< HEAD
            const auto limit = static_cast<DispatchTypes::GraphicsOptions>(255);
=======
            const auto limit = (DispatchTypes::GraphicsOptions)255;
>>>>>>> 322989d0
            const auto red = std::min(options.at(2), limit);
            const auto green = std::min(options.at(3), limit);
            const auto blue = std::min(options.at(4), limit);

            color = RGB(red, green, blue);

            success = _terminalApi.SetTextRgbColor(color, isForeground);
        }
        else if (typeOpt == DispatchTypes::GraphicsOptions::BlinkOrXterm256Index && options.size() >= 3)
        {
            optionsConsumed = 3;
            if (options.at(2) <= 255) // ensure that the provided index is on the table
            {
<<<<<<< HEAD
                const auto tableIndex = options.at(2);
                success = isForeground ?
                              _terminalApi.SetTextForegroundIndex(gsl::narrow_cast<BYTE>(tableIndex)) :
                              _terminalApi.SetTextBackgroundIndex(gsl::narrow_cast<BYTE>(tableIndex));
=======
                unsigned int tableIndex = options.at(2);
                success = isForeground ?
                              _terminalApi.SetTextForegroundIndex((BYTE)tableIndex) :
                              _terminalApi.SetTextBackgroundIndex((BYTE)tableIndex);
>>>>>>> 322989d0
            }
        }
    }
    return success;
}

bool TerminalDispatch::_SetBoldColorHelper(const DispatchTypes::GraphicsOptions option)
{
    const bool bold = (option == DispatchTypes::GraphicsOptions::BoldBright);
    return _terminalApi.BoldText(bold);
}

bool TerminalDispatch::_SetDefaultColorHelper(const DispatchTypes::GraphicsOptions option)
{
    const bool fg = option == DispatchTypes::GraphicsOptions::Off || option == DispatchTypes::GraphicsOptions::ForegroundDefault;
    const bool bg = option == DispatchTypes::GraphicsOptions::Off || option == DispatchTypes::GraphicsOptions::BackgroundDefault;
    bool success = _terminalApi.SetTextToDefaults(fg, bg);

    if (success && fg && bg)
    {
        // If we're resetting both the FG & BG, also reset the meta attributes (underline)
        //      as well as the boldness
        success = _terminalApi.UnderlineText(false) &&
                  _terminalApi.ReverseText(false) &&
                  _terminalApi.BoldText(false);
    }
    return success;
}

// Routine Description:
// - Helper to apply the actual flags to each text attributes field.
// - Placed as a helper so it can be recursive/re-entrant for some of the convenience flag methods that perform similar/multiple operations in one command.
// Arguments:
// - opt - Graphics option sent to us by the parser/requestor.
// - pAttr - Pointer to the font attribute field to adjust
// Return Value:
// - <none>
void TerminalDispatch::_SetGraphicsOptionHelper(const DispatchTypes::GraphicsOptions opt)
{
    switch (opt)
    {
    case DispatchTypes::GraphicsOptions::Off:
        FAIL_FAST_MSG("GraphicsOptions::Off should be handled by _SetDefaultColorHelper");
        break;
    // MSFT:16398982 - These two are now handled by _SetBoldColorHelper
    // case DispatchTypes::GraphicsOptions::BoldBright:
    // case DispatchTypes::GraphicsOptions::UnBold:
    case DispatchTypes::GraphicsOptions::Negative:
        _terminalApi.ReverseText(true);
        break;
    case DispatchTypes::GraphicsOptions::Underline:
        _terminalApi.UnderlineText(true);
        break;
    case DispatchTypes::GraphicsOptions::Positive:
        _terminalApi.ReverseText(false);
        break;
    case DispatchTypes::GraphicsOptions::NoUnderline:
        _terminalApi.UnderlineText(false);
        break;
    case DispatchTypes::GraphicsOptions::ForegroundBlack:
        _terminalApi.SetTextForegroundIndex(DARK_BLACK);
        break;
    case DispatchTypes::GraphicsOptions::ForegroundBlue:
        _terminalApi.SetTextForegroundIndex(DARK_BLUE);
        break;
    case DispatchTypes::GraphicsOptions::ForegroundGreen:
        _terminalApi.SetTextForegroundIndex(DARK_GREEN);
        break;
    case DispatchTypes::GraphicsOptions::ForegroundCyan:
        _terminalApi.SetTextForegroundIndex(DARK_CYAN);
        break;
    case DispatchTypes::GraphicsOptions::ForegroundRed:
        _terminalApi.SetTextForegroundIndex(DARK_RED);
        break;
    case DispatchTypes::GraphicsOptions::ForegroundMagenta:
        _terminalApi.SetTextForegroundIndex(DARK_MAGENTA);
        break;
    case DispatchTypes::GraphicsOptions::ForegroundYellow:
        _terminalApi.SetTextForegroundIndex(DARK_YELLOW);
        break;
    case DispatchTypes::GraphicsOptions::ForegroundWhite:
        _terminalApi.SetTextForegroundIndex(DARK_WHITE);
        break;
    case DispatchTypes::GraphicsOptions::ForegroundDefault:
        FAIL_FAST_MSG("GraphicsOptions::ForegroundDefault should be handled by _SetDefaultColorHelper");
        break;
    case DispatchTypes::GraphicsOptions::BackgroundBlack:
        _terminalApi.SetTextBackgroundIndex(DARK_BLACK);
        break;
    case DispatchTypes::GraphicsOptions::BackgroundBlue:
        _terminalApi.SetTextBackgroundIndex(DARK_BLUE);
        break;
    case DispatchTypes::GraphicsOptions::BackgroundGreen:
        _terminalApi.SetTextBackgroundIndex(DARK_GREEN);
        break;
    case DispatchTypes::GraphicsOptions::BackgroundCyan:
        _terminalApi.SetTextBackgroundIndex(DARK_CYAN);
        break;
    case DispatchTypes::GraphicsOptions::BackgroundRed:
        _terminalApi.SetTextBackgroundIndex(DARK_RED);
        break;
    case DispatchTypes::GraphicsOptions::BackgroundMagenta:
        _terminalApi.SetTextBackgroundIndex(DARK_MAGENTA);
        break;
    case DispatchTypes::GraphicsOptions::BackgroundYellow:
        _terminalApi.SetTextBackgroundIndex(DARK_YELLOW);
        break;
    case DispatchTypes::GraphicsOptions::BackgroundWhite:
        _terminalApi.SetTextBackgroundIndex(DARK_WHITE);
        break;
    case DispatchTypes::GraphicsOptions::BackgroundDefault:
        FAIL_FAST_MSG("GraphicsOptions::BackgroundDefault should be handled by _SetDefaultColorHelper");
        break;
    case DispatchTypes::GraphicsOptions::BrightForegroundBlack:
        _terminalApi.SetTextForegroundIndex(BRIGHT_BLACK);
        break;
    case DispatchTypes::GraphicsOptions::BrightForegroundBlue:
        _terminalApi.SetTextForegroundIndex(BRIGHT_BLUE);
        break;
    case DispatchTypes::GraphicsOptions::BrightForegroundGreen:
        _terminalApi.SetTextForegroundIndex(BRIGHT_GREEN);
        break;
    case DispatchTypes::GraphicsOptions::BrightForegroundCyan:
        _terminalApi.SetTextForegroundIndex(BRIGHT_CYAN);
        break;
    case DispatchTypes::GraphicsOptions::BrightForegroundRed:
        _terminalApi.SetTextForegroundIndex(BRIGHT_RED);
        break;
    case DispatchTypes::GraphicsOptions::BrightForegroundMagenta:
        _terminalApi.SetTextForegroundIndex(BRIGHT_MAGENTA);
        break;
    case DispatchTypes::GraphicsOptions::BrightForegroundYellow:
        _terminalApi.SetTextForegroundIndex(BRIGHT_YELLOW);
        break;
    case DispatchTypes::GraphicsOptions::BrightForegroundWhite:
        _terminalApi.SetTextForegroundIndex(BRIGHT_WHITE);
        break;
    case DispatchTypes::GraphicsOptions::BrightBackgroundBlack:
        _terminalApi.SetTextBackgroundIndex(BRIGHT_BLACK);
        break;
    case DispatchTypes::GraphicsOptions::BrightBackgroundBlue:
        _terminalApi.SetTextBackgroundIndex(BRIGHT_BLUE);
        break;
    case DispatchTypes::GraphicsOptions::BrightBackgroundGreen:
        _terminalApi.SetTextBackgroundIndex(BRIGHT_GREEN);
        break;
    case DispatchTypes::GraphicsOptions::BrightBackgroundCyan:
        _terminalApi.SetTextBackgroundIndex(BRIGHT_CYAN);
        break;
    case DispatchTypes::GraphicsOptions::BrightBackgroundRed:
        _terminalApi.SetTextBackgroundIndex(BRIGHT_RED);
        break;
    case DispatchTypes::GraphicsOptions::BrightBackgroundMagenta:
        _terminalApi.SetTextBackgroundIndex(BRIGHT_MAGENTA);
        break;
    case DispatchTypes::GraphicsOptions::BrightBackgroundYellow:
        _terminalApi.SetTextBackgroundIndex(BRIGHT_YELLOW);
        break;
    case DispatchTypes::GraphicsOptions::BrightBackgroundWhite:
        _terminalApi.SetTextBackgroundIndex(BRIGHT_WHITE);
        break;
    }
}

bool TerminalDispatch::SetGraphicsRendition(const std::basic_string_view<DispatchTypes::GraphicsOptions> options) noexcept
{
    bool success = false;
<<<<<<< HEAD
    try
    {
        // Run through the graphics options and apply them
        for (size_t i = 0; i < options.size(); i++)
        {
            const auto opt = options.at(i);
            if (s_IsDefaultColorOption(opt))
            {
                success = _SetDefaultColorHelper(opt);
            }
            else if (s_IsBoldColorOption(opt))
            {
                success = _SetBoldColorHelper(opt);
            }
            else if (s_IsRgbColorOption(opt))
            {
                size_t optionsConsumed = 0;

                // _SetRgbColorsHelper will call the appropriate ConApi function
                success = _SetRgbColorsHelper(options.substr(i), optionsConsumed);

                i += (optionsConsumed - 1); // optionsConsumed includes the opt we're currently on.
            }
            else
            {
                _SetGraphicsOptionHelper(opt);

                // Make sure we un-bold
                if (success && opt == DispatchTypes::GraphicsOptions::Off)
                {
                    success = _SetBoldColorHelper(opt);
                }
            }
        }
    }
    catch (...)
    {
        LOG_CAUGHT_EXCEPTION();
        success = false;
    }
=======
    // Run through the graphics options and apply them
    for (size_t i = 0; i < options.size(); i++)
    {
        DispatchTypes::GraphicsOptions opt = options.at(i);
        if (s_IsDefaultColorOption(opt))
        {
            success = _SetDefaultColorHelper(opt);
        }
        else if (s_IsBoldColorOption(opt))
        {
            success = _SetBoldColorHelper(opt);
        }
        else if (s_IsRgbColorOption(opt))
        {
            size_t optionsConsumed = 0;

            // _SetRgbColorsHelper will call the appropriate ConApi function
            success = _SetRgbColorsHelper(options.substr(i), optionsConsumed);

            i += (optionsConsumed - 1); // optionsConsumed includes the opt we're currently on.
        }
        else
        {
            _SetGraphicsOptionHelper(opt);

            // Make sure we un-bold
            if (success && opt == DispatchTypes::GraphicsOptions::Off)
            {
                success = _SetBoldColorHelper(opt);
            }
        }
    }
>>>>>>> 322989d0
    return success;
}
<|MERGE_RESOLUTION|>--- conflicted
+++ resolved
@@ -1,385 +1,326 @@
-// Copyright (c) Microsoft Corporation.
-// Licensed under the MIT license.
-
-#include "pch.h"
-#include "TerminalDispatch.hpp"
-using namespace ::Microsoft::Terminal::Core;
-using namespace ::Microsoft::Console::VirtualTerminal;
-
-// clang-format off
-const BYTE RED_ATTR     = 0x01;
-const BYTE GREEN_ATTR   = 0x02;
-const BYTE BLUE_ATTR    = 0x04;
-const BYTE BRIGHT_ATTR  = 0x08;
-const BYTE DARK_BLACK   = 0;
-const BYTE DARK_RED     = RED_ATTR;
-const BYTE DARK_GREEN   = GREEN_ATTR;
-const BYTE DARK_YELLOW  = RED_ATTR | GREEN_ATTR;
-const BYTE DARK_BLUE    = BLUE_ATTR;
-const BYTE DARK_MAGENTA = RED_ATTR | BLUE_ATTR;
-const BYTE DARK_CYAN    = GREEN_ATTR | BLUE_ATTR;
-const BYTE DARK_WHITE   = RED_ATTR | GREEN_ATTR | BLUE_ATTR;
-const BYTE BRIGHT_BLACK   = BRIGHT_ATTR;
-const BYTE BRIGHT_RED     = BRIGHT_ATTR | RED_ATTR;
-const BYTE BRIGHT_GREEN   = BRIGHT_ATTR | GREEN_ATTR;
-const BYTE BRIGHT_YELLOW  = BRIGHT_ATTR | RED_ATTR | GREEN_ATTR;
-const BYTE BRIGHT_BLUE    = BRIGHT_ATTR | BLUE_ATTR;
-const BYTE BRIGHT_MAGENTA = BRIGHT_ATTR | RED_ATTR | BLUE_ATTR;
-const BYTE BRIGHT_CYAN    = BRIGHT_ATTR | GREEN_ATTR | BLUE_ATTR;
-const BYTE BRIGHT_WHITE   = BRIGHT_ATTR | RED_ATTR | GREEN_ATTR | BLUE_ATTR;
-// clang-format on
-
-// Routine Description:
-// Returns true if the GraphicsOption represents an extended color option.
-//   These are followed by up to 4 more values which compose the entire option.
-// Return Value:
-// - true if the opt is the indicator for an extended color sequence, false otherwise.
-constexpr bool TerminalDispatch::s_IsRgbColorOption(const DispatchTypes::GraphicsOptions opt) noexcept
-{
-    return opt == DispatchTypes::GraphicsOptions::ForegroundExtended ||
-           opt == DispatchTypes::GraphicsOptions::BackgroundExtended;
-}
-
-// Routine Description:
-// Returns true if the GraphicsOption represents an extended color option.
-//   These are followed by up to 4 more values which compose the entire option.
-// Return Value:
-// - true if the opt is the indicator for an extended color sequence, false otherwise.
-constexpr bool TerminalDispatch::s_IsBoldColorOption(const DispatchTypes::GraphicsOptions opt) noexcept
-{
-    return opt == DispatchTypes::GraphicsOptions::BoldBright ||
-           opt == DispatchTypes::GraphicsOptions::UnBold;
-}
-
-// Function Description:
-// - checks if this graphics option should set either the console's FG or BG to
-//the default attributes.
-// Return Value:
-// - true if the opt sets either/or attribute to the defaults, false otherwise.
-constexpr bool TerminalDispatch::s_IsDefaultColorOption(const DispatchTypes::GraphicsOptions opt) noexcept
-{
-    return opt == DispatchTypes::GraphicsOptions::Off ||
-           opt == DispatchTypes::GraphicsOptions::ForegroundDefault ||
-           opt == DispatchTypes::GraphicsOptions::BackgroundDefault;
-}
-
-// Routine Description:
-// - Helper to parse extended graphics options, which start with 38 (FG) or 48 (BG)
-//     These options are followed by either a 2 (RGB) or 5 (xterm index)
-//      RGB sequences then take 3 MORE params to designate the R, G, B parts of the color
-//      Xterm index will use the param that follows to use a color from the preset 256 color xterm color table.
-// Arguments:
-// - options - An array of options that will be used to generate the RGB color
-// - optionsConsumed - Returns the number of options we consumed parsing this option.
-// Return Value:
-// Returns true if we successfully parsed an extended color option from the options array.
-// - This corresponds to the following number of options consumed (pcOptionsConsumed):
-//     1 - false, not enough options to parse.
-//     2 - false, not enough options to parse.
-//     3 - true, parsed an xterm index to a color
-//     5 - true, parsed an RGB color.
-bool TerminalDispatch::_SetRgbColorsHelper(const std::basic_string_view<DispatchTypes::GraphicsOptions> options,
-                                           size_t& optionsConsumed)
-{
-    COLORREF color = 0;
-    bool isForeground = false;
-
-    bool success = false;
-    optionsConsumed = 1;
-    if (options.size() >= 2 && s_IsRgbColorOption(options.front()))
-    {
-        optionsConsumed = 2;
-<<<<<<< HEAD
-        const auto extendedOpt = options.at(0);
-        const auto typeOpt = options.at(1);
-=======
-        DispatchTypes::GraphicsOptions extendedOpt = options.at(0);
-        DispatchTypes::GraphicsOptions typeOpt = options.at(1);
->>>>>>> 322989d0
-
-        if (extendedOpt == DispatchTypes::GraphicsOptions::ForegroundExtended)
-        {
-            isForeground = true;
-        }
-        else if (extendedOpt == DispatchTypes::GraphicsOptions::BackgroundExtended)
-        {
-            isForeground = false;
-        }
-
-        if (typeOpt == DispatchTypes::GraphicsOptions::RGBColorOrFaint && options.size() >= 5)
-        {
-            optionsConsumed = 5;
-            // ensure that each value fits in a byte
-<<<<<<< HEAD
-            const auto limit = static_cast<DispatchTypes::GraphicsOptions>(255);
-=======
-            const auto limit = (DispatchTypes::GraphicsOptions)255;
->>>>>>> 322989d0
-            const auto red = std::min(options.at(2), limit);
-            const auto green = std::min(options.at(3), limit);
-            const auto blue = std::min(options.at(4), limit);
-
-            color = RGB(red, green, blue);
-
-            success = _terminalApi.SetTextRgbColor(color, isForeground);
-        }
-        else if (typeOpt == DispatchTypes::GraphicsOptions::BlinkOrXterm256Index && options.size() >= 3)
-        {
-            optionsConsumed = 3;
-            if (options.at(2) <= 255) // ensure that the provided index is on the table
-            {
-<<<<<<< HEAD
-                const auto tableIndex = options.at(2);
-                success = isForeground ?
-                              _terminalApi.SetTextForegroundIndex(gsl::narrow_cast<BYTE>(tableIndex)) :
-                              _terminalApi.SetTextBackgroundIndex(gsl::narrow_cast<BYTE>(tableIndex));
-=======
-                unsigned int tableIndex = options.at(2);
-                success = isForeground ?
-                              _terminalApi.SetTextForegroundIndex((BYTE)tableIndex) :
-                              _terminalApi.SetTextBackgroundIndex((BYTE)tableIndex);
->>>>>>> 322989d0
-            }
-        }
-    }
-    return success;
-}
-
-bool TerminalDispatch::_SetBoldColorHelper(const DispatchTypes::GraphicsOptions option)
-{
-    const bool bold = (option == DispatchTypes::GraphicsOptions::BoldBright);
-    return _terminalApi.BoldText(bold);
-}
-
-bool TerminalDispatch::_SetDefaultColorHelper(const DispatchTypes::GraphicsOptions option)
-{
-    const bool fg = option == DispatchTypes::GraphicsOptions::Off || option == DispatchTypes::GraphicsOptions::ForegroundDefault;
-    const bool bg = option == DispatchTypes::GraphicsOptions::Off || option == DispatchTypes::GraphicsOptions::BackgroundDefault;
-    bool success = _terminalApi.SetTextToDefaults(fg, bg);
-
-    if (success && fg && bg)
-    {
-        // If we're resetting both the FG & BG, also reset the meta attributes (underline)
-        //      as well as the boldness
-        success = _terminalApi.UnderlineText(false) &&
-                  _terminalApi.ReverseText(false) &&
-                  _terminalApi.BoldText(false);
-    }
-    return success;
-}
-
-// Routine Description:
-// - Helper to apply the actual flags to each text attributes field.
-// - Placed as a helper so it can be recursive/re-entrant for some of the convenience flag methods that perform similar/multiple operations in one command.
-// Arguments:
-// - opt - Graphics option sent to us by the parser/requestor.
-// - pAttr - Pointer to the font attribute field to adjust
-// Return Value:
-// - <none>
-void TerminalDispatch::_SetGraphicsOptionHelper(const DispatchTypes::GraphicsOptions opt)
-{
-    switch (opt)
-    {
-    case DispatchTypes::GraphicsOptions::Off:
-        FAIL_FAST_MSG("GraphicsOptions::Off should be handled by _SetDefaultColorHelper");
-        break;
-    // MSFT:16398982 - These two are now handled by _SetBoldColorHelper
-    // case DispatchTypes::GraphicsOptions::BoldBright:
-    // case DispatchTypes::GraphicsOptions::UnBold:
-    case DispatchTypes::GraphicsOptions::Negative:
-        _terminalApi.ReverseText(true);
-        break;
-    case DispatchTypes::GraphicsOptions::Underline:
-        _terminalApi.UnderlineText(true);
-        break;
-    case DispatchTypes::GraphicsOptions::Positive:
-        _terminalApi.ReverseText(false);
-        break;
-    case DispatchTypes::GraphicsOptions::NoUnderline:
-        _terminalApi.UnderlineText(false);
-        break;
-    case DispatchTypes::GraphicsOptions::ForegroundBlack:
-        _terminalApi.SetTextForegroundIndex(DARK_BLACK);
-        break;
-    case DispatchTypes::GraphicsOptions::ForegroundBlue:
-        _terminalApi.SetTextForegroundIndex(DARK_BLUE);
-        break;
-    case DispatchTypes::GraphicsOptions::ForegroundGreen:
-        _terminalApi.SetTextForegroundIndex(DARK_GREEN);
-        break;
-    case DispatchTypes::GraphicsOptions::ForegroundCyan:
-        _terminalApi.SetTextForegroundIndex(DARK_CYAN);
-        break;
-    case DispatchTypes::GraphicsOptions::ForegroundRed:
-        _terminalApi.SetTextForegroundIndex(DARK_RED);
-        break;
-    case DispatchTypes::GraphicsOptions::ForegroundMagenta:
-        _terminalApi.SetTextForegroundIndex(DARK_MAGENTA);
-        break;
-    case DispatchTypes::GraphicsOptions::ForegroundYellow:
-        _terminalApi.SetTextForegroundIndex(DARK_YELLOW);
-        break;
-    case DispatchTypes::GraphicsOptions::ForegroundWhite:
-        _terminalApi.SetTextForegroundIndex(DARK_WHITE);
-        break;
-    case DispatchTypes::GraphicsOptions::ForegroundDefault:
-        FAIL_FAST_MSG("GraphicsOptions::ForegroundDefault should be handled by _SetDefaultColorHelper");
-        break;
-    case DispatchTypes::GraphicsOptions::BackgroundBlack:
-        _terminalApi.SetTextBackgroundIndex(DARK_BLACK);
-        break;
-    case DispatchTypes::GraphicsOptions::BackgroundBlue:
-        _terminalApi.SetTextBackgroundIndex(DARK_BLUE);
-        break;
-    case DispatchTypes::GraphicsOptions::BackgroundGreen:
-        _terminalApi.SetTextBackgroundIndex(DARK_GREEN);
-        break;
-    case DispatchTypes::GraphicsOptions::BackgroundCyan:
-        _terminalApi.SetTextBackgroundIndex(DARK_CYAN);
-        break;
-    case DispatchTypes::GraphicsOptions::BackgroundRed:
-        _terminalApi.SetTextBackgroundIndex(DARK_RED);
-        break;
-    case DispatchTypes::GraphicsOptions::BackgroundMagenta:
-        _terminalApi.SetTextBackgroundIndex(DARK_MAGENTA);
-        break;
-    case DispatchTypes::GraphicsOptions::BackgroundYellow:
-        _terminalApi.SetTextBackgroundIndex(DARK_YELLOW);
-        break;
-    case DispatchTypes::GraphicsOptions::BackgroundWhite:
-        _terminalApi.SetTextBackgroundIndex(DARK_WHITE);
-        break;
-    case DispatchTypes::GraphicsOptions::BackgroundDefault:
-        FAIL_FAST_MSG("GraphicsOptions::BackgroundDefault should be handled by _SetDefaultColorHelper");
-        break;
-    case DispatchTypes::GraphicsOptions::BrightForegroundBlack:
-        _terminalApi.SetTextForegroundIndex(BRIGHT_BLACK);
-        break;
-    case DispatchTypes::GraphicsOptions::BrightForegroundBlue:
-        _terminalApi.SetTextForegroundIndex(BRIGHT_BLUE);
-        break;
-    case DispatchTypes::GraphicsOptions::BrightForegroundGreen:
-        _terminalApi.SetTextForegroundIndex(BRIGHT_GREEN);
-        break;
-    case DispatchTypes::GraphicsOptions::BrightForegroundCyan:
-        _terminalApi.SetTextForegroundIndex(BRIGHT_CYAN);
-        break;
-    case DispatchTypes::GraphicsOptions::BrightForegroundRed:
-        _terminalApi.SetTextForegroundIndex(BRIGHT_RED);
-        break;
-    case DispatchTypes::GraphicsOptions::BrightForegroundMagenta:
-        _terminalApi.SetTextForegroundIndex(BRIGHT_MAGENTA);
-        break;
-    case DispatchTypes::GraphicsOptions::BrightForegroundYellow:
-        _terminalApi.SetTextForegroundIndex(BRIGHT_YELLOW);
-        break;
-    case DispatchTypes::GraphicsOptions::BrightForegroundWhite:
-        _terminalApi.SetTextForegroundIndex(BRIGHT_WHITE);
-        break;
-    case DispatchTypes::GraphicsOptions::BrightBackgroundBlack:
-        _terminalApi.SetTextBackgroundIndex(BRIGHT_BLACK);
-        break;
-    case DispatchTypes::GraphicsOptions::BrightBackgroundBlue:
-        _terminalApi.SetTextBackgroundIndex(BRIGHT_BLUE);
-        break;
-    case DispatchTypes::GraphicsOptions::BrightBackgroundGreen:
-        _terminalApi.SetTextBackgroundIndex(BRIGHT_GREEN);
-        break;
-    case DispatchTypes::GraphicsOptions::BrightBackgroundCyan:
-        _terminalApi.SetTextBackgroundIndex(BRIGHT_CYAN);
-        break;
-    case DispatchTypes::GraphicsOptions::BrightBackgroundRed:
-        _terminalApi.SetTextBackgroundIndex(BRIGHT_RED);
-        break;
-    case DispatchTypes::GraphicsOptions::BrightBackgroundMagenta:
-        _terminalApi.SetTextBackgroundIndex(BRIGHT_MAGENTA);
-        break;
-    case DispatchTypes::GraphicsOptions::BrightBackgroundYellow:
-        _terminalApi.SetTextBackgroundIndex(BRIGHT_YELLOW);
-        break;
-    case DispatchTypes::GraphicsOptions::BrightBackgroundWhite:
-        _terminalApi.SetTextBackgroundIndex(BRIGHT_WHITE);
-        break;
-    }
-}
-
-bool TerminalDispatch::SetGraphicsRendition(const std::basic_string_view<DispatchTypes::GraphicsOptions> options) noexcept
-{
-    bool success = false;
-<<<<<<< HEAD
-    try
-    {
-        // Run through the graphics options and apply them
-        for (size_t i = 0; i < options.size(); i++)
-        {
-            const auto opt = options.at(i);
-            if (s_IsDefaultColorOption(opt))
-            {
-                success = _SetDefaultColorHelper(opt);
-            }
-            else if (s_IsBoldColorOption(opt))
-            {
-                success = _SetBoldColorHelper(opt);
-            }
-            else if (s_IsRgbColorOption(opt))
-            {
-                size_t optionsConsumed = 0;
-
-                // _SetRgbColorsHelper will call the appropriate ConApi function
-                success = _SetRgbColorsHelper(options.substr(i), optionsConsumed);
-
-                i += (optionsConsumed - 1); // optionsConsumed includes the opt we're currently on.
-            }
-            else
-            {
-                _SetGraphicsOptionHelper(opt);
-
-                // Make sure we un-bold
-                if (success && opt == DispatchTypes::GraphicsOptions::Off)
-                {
-                    success = _SetBoldColorHelper(opt);
-                }
-            }
-        }
-    }
-    catch (...)
-    {
-        LOG_CAUGHT_EXCEPTION();
-        success = false;
-    }
-=======
-    // Run through the graphics options and apply them
-    for (size_t i = 0; i < options.size(); i++)
-    {
-        DispatchTypes::GraphicsOptions opt = options.at(i);
-        if (s_IsDefaultColorOption(opt))
-        {
-            success = _SetDefaultColorHelper(opt);
-        }
-        else if (s_IsBoldColorOption(opt))
-        {
-            success = _SetBoldColorHelper(opt);
-        }
-        else if (s_IsRgbColorOption(opt))
-        {
-            size_t optionsConsumed = 0;
-
-            // _SetRgbColorsHelper will call the appropriate ConApi function
-            success = _SetRgbColorsHelper(options.substr(i), optionsConsumed);
-
-            i += (optionsConsumed - 1); // optionsConsumed includes the opt we're currently on.
-        }
-        else
-        {
-            _SetGraphicsOptionHelper(opt);
-
-            // Make sure we un-bold
-            if (success && opt == DispatchTypes::GraphicsOptions::Off)
-            {
-                success = _SetBoldColorHelper(opt);
-            }
-        }
-    }
->>>>>>> 322989d0
-    return success;
-}
+// Copyright (c) Microsoft Corporation.
+// Licensed under the MIT license.
+
+#include "pch.h"
+#include "TerminalDispatch.hpp"
+using namespace ::Microsoft::Terminal::Core;
+using namespace ::Microsoft::Console::VirtualTerminal;
+
+// clang-format off
+const BYTE RED_ATTR     = 0x01;
+const BYTE GREEN_ATTR   = 0x02;
+const BYTE BLUE_ATTR    = 0x04;
+const BYTE BRIGHT_ATTR  = 0x08;
+const BYTE DARK_BLACK   = 0;
+const BYTE DARK_RED     = RED_ATTR;
+const BYTE DARK_GREEN   = GREEN_ATTR;
+const BYTE DARK_YELLOW  = RED_ATTR | GREEN_ATTR;
+const BYTE DARK_BLUE    = BLUE_ATTR;
+const BYTE DARK_MAGENTA = RED_ATTR | BLUE_ATTR;
+const BYTE DARK_CYAN    = GREEN_ATTR | BLUE_ATTR;
+const BYTE DARK_WHITE   = RED_ATTR | GREEN_ATTR | BLUE_ATTR;
+const BYTE BRIGHT_BLACK   = BRIGHT_ATTR;
+const BYTE BRIGHT_RED     = BRIGHT_ATTR | RED_ATTR;
+const BYTE BRIGHT_GREEN   = BRIGHT_ATTR | GREEN_ATTR;
+const BYTE BRIGHT_YELLOW  = BRIGHT_ATTR | RED_ATTR | GREEN_ATTR;
+const BYTE BRIGHT_BLUE    = BRIGHT_ATTR | BLUE_ATTR;
+const BYTE BRIGHT_MAGENTA = BRIGHT_ATTR | RED_ATTR | BLUE_ATTR;
+const BYTE BRIGHT_CYAN    = BRIGHT_ATTR | GREEN_ATTR | BLUE_ATTR;
+const BYTE BRIGHT_WHITE   = BRIGHT_ATTR | RED_ATTR | GREEN_ATTR | BLUE_ATTR;
+// clang-format on
+
+// Routine Description:
+// Returns true if the GraphicsOption represents an extended color option.
+//   These are followed by up to 4 more values which compose the entire option.
+// Return Value:
+// - true if the opt is the indicator for an extended color sequence, false otherwise.
+constexpr bool TerminalDispatch::s_IsRgbColorOption(const DispatchTypes::GraphicsOptions opt) noexcept
+{
+    return opt == DispatchTypes::GraphicsOptions::ForegroundExtended ||
+           opt == DispatchTypes::GraphicsOptions::BackgroundExtended;
+}
+
+// Routine Description:
+// Returns true if the GraphicsOption represents an extended color option.
+//   These are followed by up to 4 more values which compose the entire option.
+// Return Value:
+// - true if the opt is the indicator for an extended color sequence, false otherwise.
+constexpr bool TerminalDispatch::s_IsBoldColorOption(const DispatchTypes::GraphicsOptions opt) noexcept
+{
+    return opt == DispatchTypes::GraphicsOptions::BoldBright ||
+           opt == DispatchTypes::GraphicsOptions::UnBold;
+}
+
+// Function Description:
+// - checks if this graphics option should set either the console's FG or BG to
+//the default attributes.
+// Return Value:
+// - true if the opt sets either/or attribute to the defaults, false otherwise.
+constexpr bool TerminalDispatch::s_IsDefaultColorOption(const DispatchTypes::GraphicsOptions opt) noexcept
+{
+    return opt == DispatchTypes::GraphicsOptions::Off ||
+           opt == DispatchTypes::GraphicsOptions::ForegroundDefault ||
+           opt == DispatchTypes::GraphicsOptions::BackgroundDefault;
+}
+
+// Routine Description:
+// - Helper to parse extended graphics options, which start with 38 (FG) or 48 (BG)
+//     These options are followed by either a 2 (RGB) or 5 (xterm index)
+//      RGB sequences then take 3 MORE params to designate the R, G, B parts of the color
+//      Xterm index will use the param that follows to use a color from the preset 256 color xterm color table.
+// Arguments:
+// - options - An array of options that will be used to generate the RGB color
+// - optionsConsumed - Returns the number of options we consumed parsing this option.
+// Return Value:
+// Returns true if we successfully parsed an extended color option from the options array.
+// - This corresponds to the following number of options consumed (pcOptionsConsumed):
+//     1 - false, not enough options to parse.
+//     2 - false, not enough options to parse.
+//     3 - true, parsed an xterm index to a color
+//     5 - true, parsed an RGB color.
+bool TerminalDispatch::_SetRgbColorsHelper(const std::basic_string_view<DispatchTypes::GraphicsOptions> options,
+                                           size_t& optionsConsumed)
+{
+    COLORREF color = 0;
+    bool isForeground = false;
+
+    bool success = false;
+    optionsConsumed = 1;
+    if (options.size() >= 2 && s_IsRgbColorOption(options.front()))
+    {
+        optionsConsumed = 2;
+        const auto extendedOpt = til::at(options, 0);
+        const auto typeOpt = til::at(options, 1);
+
+        if (extendedOpt == DispatchTypes::GraphicsOptions::ForegroundExtended)
+        {
+            isForeground = true;
+        }
+        else if (extendedOpt == DispatchTypes::GraphicsOptions::BackgroundExtended)
+        {
+            isForeground = false;
+        }
+
+        if (typeOpt == DispatchTypes::GraphicsOptions::RGBColorOrFaint && options.size() >= 5)
+        {
+            optionsConsumed = 5;
+            // ensure that each value fits in a byte
+            const auto limit = static_cast<DispatchTypes::GraphicsOptions>(255);
+            const auto red = std::min(options.at(2), limit);
+            const auto green = std::min(options.at(3), limit);
+            const auto blue = std::min(options.at(4), limit);
+
+            color = RGB(red, green, blue);
+
+            success = _terminalApi.SetTextRgbColor(color, isForeground);
+        }
+        else if (typeOpt == DispatchTypes::GraphicsOptions::BlinkOrXterm256Index && options.size() >= 3)
+        {
+            optionsConsumed = 3;
+            if (options.at(2) <= 255) // ensure that the provided index is on the table
+            {
+                const auto tableIndex = til::at(options, 2);
+                success = isForeground ?
+                              _terminalApi.SetTextForegroundIndex(gsl::narrow_cast<BYTE>(tableIndex)) :
+                              _terminalApi.SetTextBackgroundIndex(gsl::narrow_cast<BYTE>(tableIndex));
+            }
+        }
+    }
+    return success;
+}
+
+bool TerminalDispatch::_SetBoldColorHelper(const DispatchTypes::GraphicsOptions option)
+{
+    const bool bold = (option == DispatchTypes::GraphicsOptions::BoldBright);
+    return _terminalApi.BoldText(bold);
+}
+
+bool TerminalDispatch::_SetDefaultColorHelper(const DispatchTypes::GraphicsOptions option)
+{
+    const bool fg = option == DispatchTypes::GraphicsOptions::Off || option == DispatchTypes::GraphicsOptions::ForegroundDefault;
+    const bool bg = option == DispatchTypes::GraphicsOptions::Off || option == DispatchTypes::GraphicsOptions::BackgroundDefault;
+    bool success = _terminalApi.SetTextToDefaults(fg, bg);
+
+    if (success && fg && bg)
+    {
+        // If we're resetting both the FG & BG, also reset the meta attributes (underline)
+        //      as well as the boldness
+        success = _terminalApi.UnderlineText(false) &&
+                  _terminalApi.ReverseText(false) &&
+                  _terminalApi.BoldText(false);
+    }
+    return success;
+}
+
+// Routine Description:
+// - Helper to apply the actual flags to each text attributes field.
+// - Placed as a helper so it can be recursive/re-entrant for some of the convenience flag methods that perform similar/multiple operations in one command.
+// Arguments:
+// - opt - Graphics option sent to us by the parser/requestor.
+// - pAttr - Pointer to the font attribute field to adjust
+// Return Value:
+// - <none>
+void TerminalDispatch::_SetGraphicsOptionHelper(const DispatchTypes::GraphicsOptions opt)
+{
+    switch (opt)
+    {
+    case DispatchTypes::GraphicsOptions::Off:
+        FAIL_FAST_MSG("GraphicsOptions::Off should be handled by _SetDefaultColorHelper");
+        break;
+    // MSFT:16398982 - These two are now handled by _SetBoldColorHelper
+    // case DispatchTypes::GraphicsOptions::BoldBright:
+    // case DispatchTypes::GraphicsOptions::UnBold:
+    case DispatchTypes::GraphicsOptions::Negative:
+        _terminalApi.ReverseText(true);
+        break;
+    case DispatchTypes::GraphicsOptions::Underline:
+        _terminalApi.UnderlineText(true);
+        break;
+    case DispatchTypes::GraphicsOptions::Positive:
+        _terminalApi.ReverseText(false);
+        break;
+    case DispatchTypes::GraphicsOptions::NoUnderline:
+        _terminalApi.UnderlineText(false);
+        break;
+    case DispatchTypes::GraphicsOptions::ForegroundBlack:
+        _terminalApi.SetTextForegroundIndex(DARK_BLACK);
+        break;
+    case DispatchTypes::GraphicsOptions::ForegroundBlue:
+        _terminalApi.SetTextForegroundIndex(DARK_BLUE);
+        break;
+    case DispatchTypes::GraphicsOptions::ForegroundGreen:
+        _terminalApi.SetTextForegroundIndex(DARK_GREEN);
+        break;
+    case DispatchTypes::GraphicsOptions::ForegroundCyan:
+        _terminalApi.SetTextForegroundIndex(DARK_CYAN);
+        break;
+    case DispatchTypes::GraphicsOptions::ForegroundRed:
+        _terminalApi.SetTextForegroundIndex(DARK_RED);
+        break;
+    case DispatchTypes::GraphicsOptions::ForegroundMagenta:
+        _terminalApi.SetTextForegroundIndex(DARK_MAGENTA);
+        break;
+    case DispatchTypes::GraphicsOptions::ForegroundYellow:
+        _terminalApi.SetTextForegroundIndex(DARK_YELLOW);
+        break;
+    case DispatchTypes::GraphicsOptions::ForegroundWhite:
+        _terminalApi.SetTextForegroundIndex(DARK_WHITE);
+        break;
+    case DispatchTypes::GraphicsOptions::ForegroundDefault:
+        FAIL_FAST_MSG("GraphicsOptions::ForegroundDefault should be handled by _SetDefaultColorHelper");
+        break;
+    case DispatchTypes::GraphicsOptions::BackgroundBlack:
+        _terminalApi.SetTextBackgroundIndex(DARK_BLACK);
+        break;
+    case DispatchTypes::GraphicsOptions::BackgroundBlue:
+        _terminalApi.SetTextBackgroundIndex(DARK_BLUE);
+        break;
+    case DispatchTypes::GraphicsOptions::BackgroundGreen:
+        _terminalApi.SetTextBackgroundIndex(DARK_GREEN);
+        break;
+    case DispatchTypes::GraphicsOptions::BackgroundCyan:
+        _terminalApi.SetTextBackgroundIndex(DARK_CYAN);
+        break;
+    case DispatchTypes::GraphicsOptions::BackgroundRed:
+        _terminalApi.SetTextBackgroundIndex(DARK_RED);
+        break;
+    case DispatchTypes::GraphicsOptions::BackgroundMagenta:
+        _terminalApi.SetTextBackgroundIndex(DARK_MAGENTA);
+        break;
+    case DispatchTypes::GraphicsOptions::BackgroundYellow:
+        _terminalApi.SetTextBackgroundIndex(DARK_YELLOW);
+        break;
+    case DispatchTypes::GraphicsOptions::BackgroundWhite:
+        _terminalApi.SetTextBackgroundIndex(DARK_WHITE);
+        break;
+    case DispatchTypes::GraphicsOptions::BackgroundDefault:
+        FAIL_FAST_MSG("GraphicsOptions::BackgroundDefault should be handled by _SetDefaultColorHelper");
+        break;
+    case DispatchTypes::GraphicsOptions::BrightForegroundBlack:
+        _terminalApi.SetTextForegroundIndex(BRIGHT_BLACK);
+        break;
+    case DispatchTypes::GraphicsOptions::BrightForegroundBlue:
+        _terminalApi.SetTextForegroundIndex(BRIGHT_BLUE);
+        break;
+    case DispatchTypes::GraphicsOptions::BrightForegroundGreen:
+        _terminalApi.SetTextForegroundIndex(BRIGHT_GREEN);
+        break;
+    case DispatchTypes::GraphicsOptions::BrightForegroundCyan:
+        _terminalApi.SetTextForegroundIndex(BRIGHT_CYAN);
+        break;
+    case DispatchTypes::GraphicsOptions::BrightForegroundRed:
+        _terminalApi.SetTextForegroundIndex(BRIGHT_RED);
+        break;
+    case DispatchTypes::GraphicsOptions::BrightForegroundMagenta:
+        _terminalApi.SetTextForegroundIndex(BRIGHT_MAGENTA);
+        break;
+    case DispatchTypes::GraphicsOptions::BrightForegroundYellow:
+        _terminalApi.SetTextForegroundIndex(BRIGHT_YELLOW);
+        break;
+    case DispatchTypes::GraphicsOptions::BrightForegroundWhite:
+        _terminalApi.SetTextForegroundIndex(BRIGHT_WHITE);
+        break;
+    case DispatchTypes::GraphicsOptions::BrightBackgroundBlack:
+        _terminalApi.SetTextBackgroundIndex(BRIGHT_BLACK);
+        break;
+    case DispatchTypes::GraphicsOptions::BrightBackgroundBlue:
+        _terminalApi.SetTextBackgroundIndex(BRIGHT_BLUE);
+        break;
+    case DispatchTypes::GraphicsOptions::BrightBackgroundGreen:
+        _terminalApi.SetTextBackgroundIndex(BRIGHT_GREEN);
+        break;
+    case DispatchTypes::GraphicsOptions::BrightBackgroundCyan:
+        _terminalApi.SetTextBackgroundIndex(BRIGHT_CYAN);
+        break;
+    case DispatchTypes::GraphicsOptions::BrightBackgroundRed:
+        _terminalApi.SetTextBackgroundIndex(BRIGHT_RED);
+        break;
+    case DispatchTypes::GraphicsOptions::BrightBackgroundMagenta:
+        _terminalApi.SetTextBackgroundIndex(BRIGHT_MAGENTA);
+        break;
+    case DispatchTypes::GraphicsOptions::BrightBackgroundYellow:
+        _terminalApi.SetTextBackgroundIndex(BRIGHT_YELLOW);
+        break;
+    case DispatchTypes::GraphicsOptions::BrightBackgroundWhite:
+        _terminalApi.SetTextBackgroundIndex(BRIGHT_WHITE);
+        break;
+    }
+}
+
+bool TerminalDispatch::SetGraphicsRendition(const std::basic_string_view<DispatchTypes::GraphicsOptions> options) noexcept
+{
+    bool success = false;
+    // Run through the graphics options and apply them
+    for (size_t i = 0; i < options.size(); i++)
+    {
+        DispatchTypes::GraphicsOptions opt = options.at(i);
+        if (s_IsDefaultColorOption(opt))
+        {
+            success = _SetDefaultColorHelper(opt);
+        }
+        else if (s_IsBoldColorOption(opt))
+        {
+            success = _SetBoldColorHelper(opt);
+        }
+        else if (s_IsRgbColorOption(opt))
+        {
+            size_t optionsConsumed = 0;
+
+            // _SetRgbColorsHelper will call the appropriate ConApi function
+            success = _SetRgbColorsHelper(options.substr(i), optionsConsumed);
+
+            i += (optionsConsumed - 1); // optionsConsumed includes the opt we're currently on.
+        }
+        else
+        {
+            _SetGraphicsOptionHelper(opt);
+
+            // Make sure we un-bold
+            if (success && opt == DispatchTypes::GraphicsOptions::Off)
+            {
+                success = _SetBoldColorHelper(opt);
+            }
+        }
+    }
+    return success;
+}