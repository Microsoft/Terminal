// Copyright (c) Microsoft Corporation.
// Licensed under the MIT license.

#include "precomp.h"
#include "WexTestClass.h"
#include "../../inc/consoletaeftemplates.hpp"
#include "CommonState.hpp"

#include "uiaTextRange.hpp"
#include "../types/ScreenInfoUiaProviderBase.h"
#include "../../../buffer/out/textBuffer.hpp"
#include "../types/UiaTracing.h"

using namespace WEX::Common;
using namespace WEX::Logging;
using namespace WEX::TestExecution;

using namespace Microsoft::WRL;

using namespace Microsoft::Console::Interactivity::Win32;

// UiaTextRange takes an object that implements
// IRawElementProviderSimple as a constructor argument. Making a real
// one would involve setting up the window which we don't want to do
// for unit tests so instead we'll use this one. We don't care about
// it not doing anything for its implementation because it is not used
// during the unit tests below.

class DummyElementProvider final : public ScreenInfoUiaProviderBase
{
public:
    IFACEMETHODIMP Navigate(_In_ NavigateDirection /*direction*/,
                            _COM_Outptr_result_maybenull_ IRawElementProviderFragment** /*ppProvider*/) override
    {
        return E_NOTIMPL;
    }

    IFACEMETHODIMP get_BoundingRectangle(_Out_ UiaRect* /*pRect*/) override
    {
        return E_NOTIMPL;
    }

    IFACEMETHODIMP get_FragmentRoot(_COM_Outptr_result_maybenull_ IRawElementProviderFragmentRoot** /*ppProvider*/) override
    {
        return E_NOTIMPL;
    }

    void ChangeViewport(const SMALL_RECT /*NewWindow*/)
    {
        return;
    }

    HRESULT GetSelectionRange(_In_ IRawElementProviderSimple* /*pProvider*/, const std::wstring_view /*wordDelimiters*/, _COM_Outptr_result_maybenull_ Microsoft::Console::Types::UiaTextRangeBase** /*ppUtr*/) override
    {
        return E_NOTIMPL;
    }

    // degenerate range
    HRESULT CreateTextRange(_In_ IRawElementProviderSimple* const /*pProvider*/, const std::wstring_view /*wordDelimiters*/, _COM_Outptr_result_maybenull_ Microsoft::Console::Types::UiaTextRangeBase** /*ppUtr*/) override
    {
        return E_NOTIMPL;
    }

    // degenerate range at cursor position
    HRESULT CreateTextRange(_In_ IRawElementProviderSimple* const /*pProvider*/,
                            const Cursor& /*cursor*/,
                            const std::wstring_view /*wordDelimiters*/,
                            _COM_Outptr_result_maybenull_ Microsoft::Console::Types::UiaTextRangeBase** /*ppUtr*/) override
    {
        return E_NOTIMPL;
    }

    // specific endpoint range
    HRESULT CreateTextRange(_In_ IRawElementProviderSimple* const /*pProvider*/,
                            const COORD /*start*/,
                            const COORD /*end*/,
                            const std::wstring_view /*wordDelimiters*/,
                            _COM_Outptr_result_maybenull_ Microsoft::Console::Types::UiaTextRangeBase** /*ppUtr*/) override
    {
        return E_NOTIMPL;
    }

    // range from a UiaPoint
    HRESULT CreateTextRange(_In_ IRawElementProviderSimple* const /*pProvider*/,
                            const UiaPoint /*point*/,
                            const std::wstring_view /*wordDelimiters*/,
                            _COM_Outptr_result_maybenull_ Microsoft::Console::Types::UiaTextRangeBase** /*ppUtr*/) override
    {
        return E_NOTIMPL;
    }
};

class UiaTextRangeTests
{
    TEST_CLASS(UiaTextRangeTests);

    CommonState* _state;
    DummyElementProvider _dummyProvider;
    SCREEN_INFORMATION* _pScreenInfo;
    TextBuffer* _pTextBuffer;
    UiaTextRange* _range;
    IUiaData* _pUiaData;

    struct ExpectedResult
    {
        int moveAmt;
        COORD start;
        COORD end;
    };

    struct MoveTest
    {
        std::wstring comment;
        COORD start;
        COORD end;
        int moveAmt;
        ExpectedResult expected;
    };

    struct MoveEndpointTest
    {
        std::wstring comment;
        COORD start;
        COORD end;
        int moveAmt;
        TextPatternRangeEndpoint endpoint;
        ExpectedResult expected;
    };

    struct ScrollTest
    {
        std::wstring comment;
        short yPos;
    };

    static constexpr wchar_t* toString(TextUnit unit) noexcept
    {
        // if a format is not supported, it goes to the next largest text unit
        switch (unit)
        {
        case TextUnit_Character:
            return L"Character";
        case TextUnit_Format:
        case TextUnit_Word:
            return L"Word";
        case TextUnit_Line:
            return L"Line";
        case TextUnit_Paragraph:
        case TextUnit_Page:
        case TextUnit_Document:
        default:
            return L"Document";
        }
    };

    TEST_METHOD_SETUP(MethodSetup)
    {
        CONSOLE_INFORMATION& gci = Microsoft::Console::Interactivity::ServiceLocator::LocateGlobals().getConsoleInformation();
        // set up common state
        _state = new CommonState();
        _state->PrepareGlobalFont();
        _state->PrepareGlobalScreenBuffer();
        _state->PrepareNewTextBufferInfo();

        // set up pointers
        _pScreenInfo = &gci.GetActiveOutputBuffer();
        _pTextBuffer = &_pScreenInfo->GetTextBuffer();
        _pUiaData = &gci.renderData;

        // fill text buffer with text
        for (UINT i = 0; i < _pTextBuffer->TotalRowCount(); ++i)
        {
            ROW& row = _pTextBuffer->GetRowByOffset(i);
            auto& charRow = row.GetCharRow();
            for (auto& cell : charRow)
            {
                cell.Char() = L' ';
            }
        }

        return true;
    }

    TEST_METHOD_CLEANUP(MethodCleanup)
    {
        _state->CleanupNewTextBufferInfo();
        _state->CleanupGlobalScreenBuffer();
        _state->CleanupGlobalFont();
        delete _state;
        delete _range;

        _pScreenInfo = nullptr;
        _pTextBuffer = nullptr;
        _pUiaData = nullptr;
        return true;
    }

    TEST_METHOD(DegenerateRangesDetected)
    {
        const auto bufferSize = _pTextBuffer->GetSize();
        const auto origin = bufferSize.Origin();

        // make a degenerate range and verify that it reports degenerate
        Microsoft::WRL::ComPtr<UiaTextRange> degenerate;
        THROW_IF_FAILED(Microsoft::WRL::MakeAndInitialize<UiaTextRange>(&degenerate,
                                                                        _pUiaData,
                                                                        &_dummyProvider,
                                                                        origin,
                                                                        origin));
        VERIFY_IS_TRUE(degenerate->IsDegenerate());
        VERIFY_ARE_EQUAL(degenerate->_start, degenerate->_end);

        // make a non-degenerate range and verify that it reports as such
        const COORD end = { origin.X + 1, origin.Y };
        Microsoft::WRL::ComPtr<UiaTextRange> notDegenerate;
        THROW_IF_FAILED(Microsoft::WRL::MakeAndInitialize<UiaTextRange>(&notDegenerate,
                                                                        _pUiaData,
                                                                        &_dummyProvider,
                                                                        origin,
                                                                        end));
        VERIFY_IS_FALSE(notDegenerate->IsDegenerate());
        VERIFY_ARE_NOT_EQUAL(notDegenerate->_start, notDegenerate->_end);
    }

    TEST_METHOD(CompareRange)
    {
        const auto bufferSize = _pTextBuffer->GetSize();
        const auto origin = bufferSize.Origin();

        Microsoft::WRL::ComPtr<UiaTextRange> utr1;
        THROW_IF_FAILED(Microsoft::WRL::MakeAndInitialize<UiaTextRange>(&utr1,
                                                                        _pUiaData,
                                                                        &_dummyProvider,
                                                                        origin,
                                                                        origin));

        // utr2 initialized to have the same start/end as utr1
        Microsoft::WRL::ComPtr<ITextRangeProvider> utr2;
        THROW_IF_FAILED(utr1->Clone(&utr2));

        BOOL comparison;
        Log::Comment(L"_start and _end should match");
        THROW_IF_FAILED(utr1->Compare(utr2.Get(), &comparison));
        VERIFY_IS_TRUE(comparison);

        // utr2 redefined to have different end from utr1
        const COORD end = { origin.X + 2, origin.Y };
        THROW_IF_FAILED(Microsoft::WRL::MakeAndInitialize<UiaTextRange>(&utr2,
                                                                        _pUiaData,
                                                                        &_dummyProvider,
                                                                        origin,
                                                                        end));

        Log::Comment(L"_end is different");
        THROW_IF_FAILED(utr1->Compare(utr2.Get(), &comparison));
        VERIFY_IS_FALSE(comparison);
    }

    TEST_METHOD(CompareEndpoints)
    {
        const auto bufferSize = _pTextBuffer->GetSize();
        const auto origin = bufferSize.Origin();

        Microsoft::WRL::ComPtr<UiaTextRange> utr1;
        THROW_IF_FAILED(Microsoft::WRL::MakeAndInitialize<UiaTextRange>(&utr1,
                                                                        _pUiaData,
                                                                        &_dummyProvider,
                                                                        origin,
                                                                        origin));

        Microsoft::WRL::ComPtr<ITextRangeProvider> utr2;
        THROW_IF_FAILED(utr1->Clone(&utr2));

        int comparison;
        Log::Comment(L"For a degenerate range, comparing _start and _end should return 0");
        VERIFY_IS_TRUE(utr1->IsDegenerate());
        THROW_IF_FAILED(utr1->CompareEndpoints(TextPatternRangeEndpoint_Start, utr1.Get(), TextPatternRangeEndpoint_End, &comparison));

        Log::Comment(L"_start and _end should match");
        THROW_IF_FAILED(utr1->CompareEndpoints(TextPatternRangeEndpoint_Start, utr2.Get(), TextPatternRangeEndpoint_Start, &comparison));
        VERIFY_IS_TRUE(comparison == 0);
        THROW_IF_FAILED(utr1->CompareEndpoints(TextPatternRangeEndpoint_End, utr2.Get(), TextPatternRangeEndpoint_End, &comparison));
        VERIFY_IS_TRUE(comparison == 0);

        // utr2 redefined to have different end from utr1
        const COORD end = { origin.X + 2, origin.Y };
        THROW_IF_FAILED(Microsoft::WRL::MakeAndInitialize<UiaTextRange>(&utr2,
                                                                        _pUiaData,
                                                                        &_dummyProvider,
                                                                        origin,
                                                                        end));

        Log::Comment(L"_start should match");
        THROW_IF_FAILED(utr1->CompareEndpoints(TextPatternRangeEndpoint_Start, utr2.Get(), TextPatternRangeEndpoint_Start, &comparison));
        VERIFY_IS_TRUE(comparison == 0);

        Log::Comment(L"_start and end should be 2 units apart. Sign depends on order of comparison.");
        THROW_IF_FAILED(utr1->CompareEndpoints(TextPatternRangeEndpoint_End, utr2.Get(), TextPatternRangeEndpoint_End, &comparison));
        VERIFY_IS_TRUE(comparison == -2);
        THROW_IF_FAILED(utr2->CompareEndpoints(TextPatternRangeEndpoint_End, utr1.Get(), TextPatternRangeEndpoint_End, &comparison));
        VERIFY_IS_TRUE(comparison == 2);
    }

    TEST_METHOD(ExpandToEnclosingUnit)
    {
        // Let's start by filling the text buffer with something useful:
        for (UINT i = 0; i < _pTextBuffer->TotalRowCount(); ++i)
        {
            ROW& row = _pTextBuffer->GetRowByOffset(i);
            auto& charRow = row.GetCharRow();
            for (size_t j = 0; j < charRow.size(); ++j)
            {
                // every 5th cell is a space, otherwise a letter
                // this is used to simulate words
                CharRowCellReference cell = charRow.GlyphAt(j);
                if (j % 5 == 0)
                {
                    cell = L" ";
                }
                else
                {
                    cell = L"x";
                }
            }
        }

        // According to https://docs.microsoft.com/en-us/windows/win32/winauto/uiauto-implementingtextandtextrange#manipulating-a-text-range-by-text-unit
        // there are 9 examples of how ExpandToEnclosingUnit should behave. See the diagram there for reference.
        // Some of the relevant text has been copied below...
        // 1-2) If the text range starts at the beginning of a text unit
        //      and ends at the beginning of, or before, the next text unit
        //      boundary, the ending endpoint is moved to the next text unit boundary
        // 3-4) If the text range starts at the beginning of a text unit
        //      and ends at, or after, the next unit boundary,
        //      the ending endpoint stays or is moved backward to
        //      the next unit boundary after the starting endpoint
        // NOTE: If there is more than one text unit boundary between
        //       the starting and ending endpoints, the ending endpoint
        //       is moved backward to the next unit boundary after
        //       the starting endpoint, resulting in a text range that is
        //       one text unit in length.
        // 5-8) If the text range starts in a middle of the text unit,
        //      the starting endpoint is moved backward to the beginning
        //      of the text unit, and the ending endpoint is moved forward
        //      or backward, as necessary, to the next unit boundary
        //      after the starting endpoint
        // 9) (same as 1) If the text range starts and ends at the beginning of
        //     a text unit boundary, the ending endpoint is moved to the next text unit boundary

        // We will abstract these tests so that we can define the beginning and end of a text unit boundary,
        // based on the text unit we are testing
        constexpr TextUnit supportedUnits[] = { TextUnit_Character, TextUnit_Word, TextUnit_Line, TextUnit_Document };

        struct TextUnitBoundaries
        {
            COORD start;
            COORD end;
        };

        const std::map<TextUnit, TextUnitBoundaries> textUnitBoundaries = {
            { TextUnit_Character,
              TextUnitBoundaries{
                  { 0, 0 },
                  { 1, 0 } } },
            { TextUnit_Word,
              TextUnitBoundaries{
                  { 1, 0 },
                  { 6, 0 } } },
            { TextUnit_Line,
              TextUnitBoundaries{
                  { 0, 0 },
                  { 0, 1 } } },
            { TextUnit_Document,
              TextUnitBoundaries{
                  { 0, 0 },
                  _pTextBuffer->GetSize().EndExclusive() } }
        };

        Microsoft::WRL::ComPtr<UiaTextRange> utr;
        auto verifyExpansion = [&](TextUnit textUnit, COORD utrStart, COORD utrEnd) {
            THROW_IF_FAILED(Microsoft::WRL::MakeAndInitialize<UiaTextRange>(&utr,
                                                                            _pUiaData,
                                                                            &_dummyProvider,
                                                                            utrStart,
                                                                            utrEnd));
            THROW_IF_FAILED(utr->ExpandToEnclosingUnit(textUnit));

            const auto boundaries = textUnitBoundaries.at(textUnit);
            VERIFY_ARE_EQUAL(utr->GetEndpoint(TextPatternRangeEndpoint_Start), boundaries.start);
            VERIFY_ARE_EQUAL(utr->GetEndpoint(TextPatternRangeEndpoint_End), boundaries.end);
        };

        for (auto textUnit : supportedUnits)
        {
            const auto boundaries = textUnitBoundaries.at(textUnit);

            // Test 1
            Log::Comment(NoThrowString().Format(L"%s - Test 1", toString(textUnit)));
            verifyExpansion(textUnit, boundaries.start, boundaries.start);

            // Test 2 (impossible for TextUnit_Character)
            if (textUnit != TextUnit_Character)
            {
                Log::Comment(NoThrowString().Format(L"%s - Test 2", toString(textUnit)));
                const COORD end = { boundaries.start.X + 1, boundaries.start.Y };
                verifyExpansion(textUnit, boundaries.start, end);
            }

            // Test 3
            Log::Comment(NoThrowString().Format(L"%s - Test 3", toString(textUnit)));
            verifyExpansion(textUnit, boundaries.start, boundaries.end);

            // Test 4 (impossible for TextUnit_Character and TextUnit_Document)
            if (textUnit != TextUnit_Character && textUnit != TextUnit_Document)
            {
                Log::Comment(NoThrowString().Format(L"%s - Test 4", toString(textUnit)));
                const COORD end = { boundaries.end.X + 1, boundaries.end.Y };
                verifyExpansion(textUnit, boundaries.start, end);
            }

            // Test 5 (impossible for TextUnit_Character)
            if (textUnit != TextUnit_Character)
            {
                Log::Comment(NoThrowString().Format(L"%s - Test 5", toString(textUnit)));
                const COORD start = { boundaries.start.X + 1, boundaries.start.Y };
                verifyExpansion(textUnit, start, start);
            }

            // Test 6 (impossible for TextUnit_Character)
            if (textUnit != TextUnit_Character)
            {
                Log::Comment(NoThrowString().Format(L"%s - Test 6", toString(textUnit)));
                const COORD start = { boundaries.start.X + 1, boundaries.start.Y };
                const COORD end = { start.X + 1, start.Y };
                verifyExpansion(textUnit, start, end);
            }

            // Test 7 (impossible for TextUnit_Character)
            if (textUnit != TextUnit_Character)
            {
                Log::Comment(NoThrowString().Format(L"%s - Test 7", toString(textUnit)));
                const COORD start = { boundaries.start.X + 1, boundaries.start.Y };
                verifyExpansion(textUnit, start, boundaries.end);
            }

            // Test 8 (impossible for TextUnit_Character and TextUnit_Document)
            if (textUnit != TextUnit_Character && textUnit != TextUnit_Document)
            {
                Log::Comment(NoThrowString().Format(L"%s - Test 8", toString(textUnit)));
                const COORD start = { boundaries.start.X + 1, boundaries.start.Y };
                const COORD end = { boundaries.end.X + 1, boundaries.end.Y };
                verifyExpansion(textUnit, start, end);
            }
        }
    }

    TEST_METHOD(MoveEndpointByRange)
    {
        const COORD start{ 0, 1 };
        const COORD end{ 1, 2 };
        Microsoft::WRL::ComPtr<UiaTextRange> utr;
        THROW_IF_FAILED(Microsoft::WRL::MakeAndInitialize<UiaTextRange>(&utr,
                                                                        _pUiaData,
                                                                        &_dummyProvider,
                                                                        start,
                                                                        end));

        const auto bufferSize = _pTextBuffer->GetSize();
        const auto origin = bufferSize.Origin();
        Microsoft::WRL::ComPtr<UiaTextRange> target;

        auto resetTargetUTR = [&]() {
            THROW_IF_FAILED(Microsoft::WRL::MakeAndInitialize<UiaTextRange>(&target,
                                                                            _pUiaData,
                                                                            &_dummyProvider,
                                                                            origin,
                                                                            origin));
        };

        Log::Comment(L"Move target's end to utr1's start");
        {
            resetTargetUTR();
            THROW_IF_FAILED(target->MoveEndpointByRange(TextPatternRangeEndpoint_End,
                                                        utr.Get(),
                                                        TextPatternRangeEndpoint_Start));
            VERIFY_ARE_EQUAL(target->GetEndpoint(TextPatternRangeEndpoint_Start), origin);
            VERIFY_ARE_EQUAL(target->GetEndpoint(TextPatternRangeEndpoint_End), utr->GetEndpoint(TextPatternRangeEndpoint_Start));
        }

        Log::Comment(L"Move target's start/end to utr1's start/end respectively");
        {
            resetTargetUTR();
            THROW_IF_FAILED(target->MoveEndpointByRange(TextPatternRangeEndpoint_End,
                                                        utr.Get(),
                                                        TextPatternRangeEndpoint_End));
            VERIFY_ARE_EQUAL(target->GetEndpoint(TextPatternRangeEndpoint_Start), origin);
            VERIFY_ARE_EQUAL(target->GetEndpoint(TextPatternRangeEndpoint_End), utr->GetEndpoint(TextPatternRangeEndpoint_End));

            THROW_IF_FAILED(target->MoveEndpointByRange(TextPatternRangeEndpoint_Start,
                                                        utr.Get(),
                                                        TextPatternRangeEndpoint_Start));
            VERIFY_ARE_EQUAL(target->GetEndpoint(TextPatternRangeEndpoint_Start), utr->GetEndpoint(TextPatternRangeEndpoint_Start));
            VERIFY_ARE_EQUAL(target->GetEndpoint(TextPatternRangeEndpoint_End), utr->GetEndpoint(TextPatternRangeEndpoint_End));
        }

        Log::Comment(L"(Clone utr1) Collapse onto itself");
        {
            // Move start to end
            ComPtr<ITextRangeProvider> temp;
            THROW_IF_FAILED(utr->Clone(&temp));
            target = static_cast<UiaTextRange*>(temp.Get());
            THROW_IF_FAILED(target->MoveEndpointByRange(TextPatternRangeEndpoint_Start,
                                                        target.Get(),
                                                        TextPatternRangeEndpoint_End));
            VERIFY_ARE_EQUAL(target->GetEndpoint(TextPatternRangeEndpoint_Start), utr->GetEndpoint(TextPatternRangeEndpoint_End));
            VERIFY_ARE_EQUAL(target->GetEndpoint(TextPatternRangeEndpoint_End), utr->GetEndpoint(TextPatternRangeEndpoint_End));

            // Move end to start
            THROW_IF_FAILED(utr->Clone(&temp));
            target = static_cast<UiaTextRange*>(temp.Get());
            THROW_IF_FAILED(target->MoveEndpointByRange(TextPatternRangeEndpoint_End,
                                                        target.Get(),
                                                        TextPatternRangeEndpoint_Start));
            VERIFY_ARE_EQUAL(target->GetEndpoint(TextPatternRangeEndpoint_Start), utr->GetEndpoint(TextPatternRangeEndpoint_Start));
            VERIFY_ARE_EQUAL(target->GetEndpoint(TextPatternRangeEndpoint_End), utr->GetEndpoint(TextPatternRangeEndpoint_Start));
        }

        Log::Comment(L"Cross endpoints (force degenerate range)");
        {
            // move start past end
            resetTargetUTR();
            THROW_IF_FAILED(target->MoveEndpointByRange(TextPatternRangeEndpoint_Start,
                                                        utr.Get(),
                                                        TextPatternRangeEndpoint_End));
            VERIFY_ARE_EQUAL(target->GetEndpoint(TextPatternRangeEndpoint_Start), utr->GetEndpoint(TextPatternRangeEndpoint_End));
            VERIFY_ARE_EQUAL(target->GetEndpoint(TextPatternRangeEndpoint_End), utr->GetEndpoint(TextPatternRangeEndpoint_End));
            VERIFY_IS_TRUE(target->IsDegenerate());

            // move end past start
            THROW_IF_FAILED(target->MoveEndpointByRange(TextPatternRangeEndpoint_End,
                                                        utr.Get(),
                                                        TextPatternRangeEndpoint_Start));
            VERIFY_ARE_EQUAL(target->GetEndpoint(TextPatternRangeEndpoint_Start), utr->GetEndpoint(TextPatternRangeEndpoint_Start));
            VERIFY_ARE_EQUAL(target->GetEndpoint(TextPatternRangeEndpoint_End), utr->GetEndpoint(TextPatternRangeEndpoint_Start));
            VERIFY_IS_TRUE(target->IsDegenerate());
        }
    }

    TEST_METHOD(CanMoveByCharacter)
    {
        const SHORT lastColumnIndex = _pScreenInfo->GetBufferSize().Width() - 1;
        const SHORT bottomRow = gsl::narrow<SHORT>(_pTextBuffer->TotalRowCount() - 1);

        // clang-format off
        const std::vector<MoveTest> testData
        {
            MoveTest{
                L"can't move backward from (0, 0)",
                { 0, 0 },
                { 2, 0 },
                -1,
                {
                    0,
                    {0,0},
                    {2,0}
                }
            },

            MoveTest{
                L"can move backward within a row",
                { 1, 0 },
                { 2, 0 },
                -1,
                {
                    -1,
                    {0, 0},
                    {1, 0}
                }
            },

            MoveTest{
                L"can move forward in a row",
                { 1, 2 },
                { 5, 4 },
                5,
                {
                    5,
                    {6,2},
                    {7,2}
                }
            },

            MoveTest{
                L"can't move past the last column in the last row",
                { lastColumnIndex, bottomRow },
                { lastColumnIndex, bottomRow },
                5,
                {
                    0,
                    { lastColumnIndex, bottomRow },
                    { lastColumnIndex, bottomRow },
                }
            },

            MoveTest{
                L"can move to a new row when necessary when moving forward",
                { lastColumnIndex, 0 },
                { lastColumnIndex, 0 },
                5,
                {
                    5,
                    {4 , 0 + 1},
                    {4 , 0 + 1}
                }
            },

            MoveTest{
                L"can move to a new row when necessary when moving backward",
                { 0, 0 + 1 },
                { lastColumnIndex, 0 + 1 },
                -5,
                {
                    -5,
                    {lastColumnIndex - 4, 0},
                    {lastColumnIndex - 3, 0}
                }
            }
        };
        // clang-format on

        Microsoft::WRL::ComPtr<UiaTextRange> utr;
        for (const auto& test : testData)
        {
            Log::Comment(test.comment.data());
            int amountMoved;

            THROW_IF_FAILED(Microsoft::WRL::MakeAndInitialize<UiaTextRange>(&utr, _pUiaData, &_dummyProvider, test.start, test.end));
            utr->Move(TextUnit::TextUnit_Character, test.moveAmt, &amountMoved);

            VERIFY_ARE_EQUAL(test.expected.moveAmt, amountMoved);
            VERIFY_ARE_EQUAL(test.expected.start, utr->_start);
            VERIFY_ARE_EQUAL(test.expected.end, utr->_end);
        }
    }

    TEST_METHOD(CanMoveByLine)
    {
        const SHORT lastColumnIndex = _pScreenInfo->GetBufferSize().Width() - 1;
        const SHORT bottomRow = gsl::narrow<SHORT>(_pTextBuffer->TotalRowCount() - 1);

        // clang-format off
        const std::vector<MoveTest> testData
        {
            MoveTest{
                L"can't move backward from top row",
                {0, 0},
                {0, lastColumnIndex},
                -4,
                {
                    0,
                    {0, 0},
                    {0, lastColumnIndex}
                }
            },

            MoveTest{
                L"can move forward from top row",
                {0, 0},
                {0, lastColumnIndex},
                4,
                {
                    4,
                    {0, 4},
                    {0, 5}
                }
            },

            MoveTest{
                L"can't move forward from bottom row",
                {0, bottomRow},
                {lastColumnIndex, bottomRow},
                3,
                {
                    0,
                    {0, bottomRow},
                    {lastColumnIndex, bottomRow},
                }
            },

            MoveTest{
                L"can move backward from bottom row",
                {0, bottomRow},
                {lastColumnIndex, bottomRow},
                -3,
                {
                    -3,
                    {0, bottomRow - 3},
                    {0, bottomRow - 2}
                }
            },

            MoveTest{
                L"can't move backward when part of the top row is in the range",
                {5, 0},
                {lastColumnIndex, 0},
                -1,
                {
                    0,
                    {5, 0},
                    {lastColumnIndex, 0},
                }
            },

            MoveTest{
                L"can't move forward when part of the bottom row is in the range",
                {0, bottomRow},
                {0, bottomRow},
                1,
                {
                    0,
                    {0, bottomRow},
                    {0, bottomRow}
                }
            },

            MoveTest{
                L"can move to a new row when necessary when moving forward",
                { lastColumnIndex, 0 },
                { lastColumnIndex, 0 },
                5,
                {
                    5,
                    {0, 0 + 5},
                    {0, 0 + 5}
                }
            },

            MoveTest{
                L"can move to a new row when necessary when moving backward",
                { 0, 7 },
                { 0, 7 },
                -5,
                {
                    -5,
                    {0, 7 - 5},
                    {0, 7 - 5}
                }
            }
        };
        // clang-format on

        Microsoft::WRL::ComPtr<UiaTextRange> utr;
        for (const auto& test : testData)
        {
            Log::Comment(test.comment.data());
            int amountMoved;

            THROW_IF_FAILED(Microsoft::WRL::MakeAndInitialize<UiaTextRange>(&utr, _pUiaData, &_dummyProvider, test.start, test.end));
            THROW_IF_FAILED(utr->Move(TextUnit::TextUnit_Line, test.moveAmt, &amountMoved));

            VERIFY_ARE_EQUAL(test.expected.moveAmt, amountMoved);
            VERIFY_ARE_EQUAL(test.expected.start, utr->_start);
            VERIFY_ARE_EQUAL(test.expected.end, utr->_end);
        }
    }

    TEST_METHOD(CanMoveEndpointByUnitCharacter)
    {
        const SHORT lastColumnIndex = _pScreenInfo->GetBufferSize().Width() - 1;
        const SHORT bottomRow = static_cast<SHORT>(_pTextBuffer->TotalRowCount() - 1);

        // clang-format off
        const std::vector<MoveEndpointTest> testData
        {
            MoveEndpointTest{
                L"can't move _start past the beginning of the document when _start is positioned at the beginning",
                {0, 0},
                {lastColumnIndex, 0},
                -1,
                TextPatternRangeEndpoint_Start,
                {
                    0,
                    {0, 0},
                    {lastColumnIndex, 0}
                }
            },

            MoveEndpointTest{
                L"can partially move _start to the beginning of the document when it is closer than the move count requested",
                {3, 0},
                {lastColumnIndex, 0},
                -5,
                TextPatternRangeEndpoint_Start,
                {
                    -3,
                    {0, 0},
                    {lastColumnIndex, 0}
                }
            },

            MoveEndpointTest{
                L"can't move _end past the beginning of the document",
                {0, 0},
                {4, 0},
                -5,
                TextPatternRangeEndpoint_End,
                {
                    -4,
                    {0, 0},
                    {0, 0}
                }
            },

            MoveEndpointTest{
                L"_start follows _end when passed during movement",
                {5, 0},
                {10, 0},
                -7,
                TextPatternRangeEndpoint_End,
                {
                    -7,
                    {3, 0},
                    {3, 0}
                }
            },

            MoveEndpointTest{
                L"can't move _end past the beginning of the document when _end is positioned at the end",
                {0, bottomRow},
                {0, bottomRow+1},
                1,
                TextPatternRangeEndpoint_End,
                {
                    0,
                    {0, bottomRow},
                    {0, bottomRow+1},
                }
            },

            MoveEndpointTest{
                L"can partially move _end to the end of the document when it is closer than the move count requested",
                {0, 0},
                {lastColumnIndex - 3, bottomRow},
                5,
                TextPatternRangeEndpoint_End,
                {
                    4,
                    {0, 0},
                    {0, bottomRow+1},
                }
            },

            MoveEndpointTest{
                L"can't move _start past the end of the document",
                {lastColumnIndex - 4, bottomRow},
                {0, bottomRow+1},
                5,
                TextPatternRangeEndpoint_Start,
                {
                    5,
                    {0, bottomRow+1},
                    {0, bottomRow+1},
                }
            },

            MoveEndpointTest{
                L"_end follows _start when passed during movement",
                {5, 0},
                {10, 0},
                7,
                TextPatternRangeEndpoint_Start,
                {
                    7,
                    {12, 0},
                    {12, 0}
                }
            },
        };
        // clang-format on

        Microsoft::WRL::ComPtr<UiaTextRange> utr;
        for (const auto& test : testData)
        {
            Log::Comment(test.comment.data());
            int amountMoved;

            THROW_IF_FAILED(Microsoft::WRL::MakeAndInitialize<UiaTextRange>(&utr, _pUiaData, &_dummyProvider, test.start, test.end));
            THROW_IF_FAILED(utr->MoveEndpointByUnit(test.endpoint, TextUnit::TextUnit_Character, test.moveAmt, &amountMoved));

            VERIFY_ARE_EQUAL(test.expected.moveAmt, amountMoved);
            VERIFY_ARE_EQUAL(test.expected.start, utr->_start);
            VERIFY_ARE_EQUAL(test.expected.end, utr->_end);
        }
    }

    TEST_METHOD(CanMoveEndpointByUnitLine)
    {
        const SHORT lastColumnIndex = _pScreenInfo->GetBufferSize().Width() - 1;
        const SHORT bottomRow = gsl::narrow<SHORT>(_pTextBuffer->TotalRowCount() - 1);

        // clang-format off
        const std::vector<MoveEndpointTest> testData
        {
            MoveEndpointTest{
                L"can move _end forward without affecting _start",
                {0, 0},
                {lastColumnIndex, 0},
                1,
                TextPatternRangeEndpoint_End,
                1,
                {0, 0},
                {0, 1}
            },

            MoveEndpointTest{
                L"can move _end backward without affecting _start",
                {0, 1},
                {lastColumnIndex, 5},
                -2,
                TextPatternRangeEndpoint_End,
                -2,
                {0, 1},
                {0, 4}
            },

            MoveEndpointTest{
                L"can move _start forward without affecting _end",
                {0, 1},
                {lastColumnIndex, 5},
                2,
                TextPatternRangeEndpoint_Start,
                2,
                {0, 3},
                {lastColumnIndex, 5}
            },

            MoveEndpointTest{
                L"can move _start backward without affecting _end",
                {0, 2},
                {lastColumnIndex, 5},
                -1,
                TextPatternRangeEndpoint_Start,
                -1,
                {0, 1},
                {lastColumnIndex, 5}
            },

            MoveEndpointTest{
                L"can move _start backwards when it's already on the top row",
                {lastColumnIndex, 0},
                {lastColumnIndex, 0},
                -1,
                TextPatternRangeEndpoint_Start,
                -1,
                {0, 0},
                {lastColumnIndex, 0},
            },

            MoveEndpointTest{
                L"can't move _start backwards when it's at the start of the document already",
                {0, 0},
                {lastColumnIndex, 0},
                -1,
                TextPatternRangeEndpoint_Start,
                0,
                {0, 0},
                {lastColumnIndex, 0}
            },

            MoveEndpointTest{
                L"can move _end forwards when it's on the bottom row",
                {0, 0},
                {lastColumnIndex - 3, bottomRow},
                1,
                TextPatternRangeEndpoint_End,
                1,
                {0, 0},
                {0, bottomRow+1}
            },

            MoveEndpointTest{
                L"can't move _end forwards when it's at the end of the document already",
                {0, 0},
                {0, bottomRow+1},
                1,
                TextPatternRangeEndpoint_End,
                0,
                {0, 0},
                {0, bottomRow+1}
            },

            MoveEndpointTest{
                L"moving _start forward when it's already on the bottom row creates a degenerate range at the document end",
                {0, bottomRow},
                {lastColumnIndex, bottomRow},
                1,
                TextPatternRangeEndpoint_Start,
                1,
                {0, bottomRow+1},
                {0, bottomRow+1}
            },

            MoveEndpointTest{
                L"moving _end backward when it's already on the top row creates a degenerate range at the document start",
                {4, 0},
                {lastColumnIndex - 5, 0},
                -1,
                TextPatternRangeEndpoint_End,
                -1,
                {0, 0},
                {0, 0}
            }
        };
        // clang-format on

        Microsoft::WRL::ComPtr<UiaTextRange> utr;
        for (const auto& test : testData)
        {
            Log::Comment(test.comment.data());
            int amountMoved;

            THROW_IF_FAILED(Microsoft::WRL::MakeAndInitialize<UiaTextRange>(&utr, _pUiaData, &_dummyProvider, test.start, test.end));
            THROW_IF_FAILED(utr->MoveEndpointByUnit(test.endpoint, TextUnit::TextUnit_Line, test.moveAmt, &amountMoved));

            VERIFY_ARE_EQUAL(test.expected.moveAmt, amountMoved);
            VERIFY_ARE_EQUAL(test.expected.start, utr->_start);
            VERIFY_ARE_EQUAL(test.expected.end, utr->_end);
        }
    }

    TEST_METHOD(CanMoveEndpointByUnitDocument)
    {
        const SHORT lastColumnIndex = _pScreenInfo->GetBufferSize().Width() - 1;
        const SHORT bottomRow = gsl::narrow<SHORT>(_pTextBuffer->TotalRowCount() - 1);

        // clang-format off
        const std::vector<MoveEndpointTest> testData =
        {
            MoveEndpointTest{
                L"can move _end forward to end of document without affecting _start",
                {0, 4},
                {0, 4},
                1,
                TextPatternRangeEndpoint_End,
                {
                    1,
                    {0, 4},
                    {0, bottomRow+1}
                }
            },

            MoveEndpointTest{
                L"can move _start backward to end of document without affect _end",
                {0, 4},
                {0, 4},
                -1,
                TextPatternRangeEndpoint_Start,
                {
                    -1,
                    {0, 0},
                    {0, 4}
                }
            },

            MoveEndpointTest{
                L"can't move _end forward when it's already at the end of the document",
                {3, 2},
                {0, bottomRow+1},
                1,
                TextPatternRangeEndpoint_End,
                {
                    0,
                    {3, 2},
                    {0, bottomRow+1}
                }
            },

            MoveEndpointTest{
                L"can't move _start backward when it's already at the start of the document",
                {0, 0},
                {5, 6},
                -1,
                TextPatternRangeEndpoint_Start,
                {
                    0,
                    {0, 0},
                    {5, 6}
                }
            },

            MoveEndpointTest{
                L"moving _end backward creates degenerate range at start of document",
                {5, 2},
                {5, 6},
                -1,
                TextPatternRangeEndpoint_End,
                {
                    -1,
                    {0, 0},
                    {0, 0}
                }
            },

            MoveEndpointTest{
                L"moving _start forward creates degenerate range at end of document",
                {5, 2},
                {5, 6},
                1,
                TextPatternRangeEndpoint_Start,
                {
                    1,
                    {0, bottomRow+1},
                    {0, bottomRow+1}
                }
            }
        };
        // clang-format on

        Microsoft::WRL::ComPtr<UiaTextRange> utr;
        for (auto test : testData)
        {
            Log::Comment(test.comment.c_str());
            int amountMoved;

            THROW_IF_FAILED(Microsoft::WRL::MakeAndInitialize<UiaTextRange>(&utr, _pUiaData, &_dummyProvider, test.start, test.end));
            THROW_IF_FAILED(utr->MoveEndpointByUnit(test.endpoint, TextUnit::TextUnit_Document, test.moveAmt, &amountMoved));

            VERIFY_ARE_EQUAL(test.expected.moveAmt, amountMoved);
            VERIFY_ARE_EQUAL(test.expected.start, utr->_start);
            VERIFY_ARE_EQUAL(test.expected.end, utr->_end);
        }
    }

    TEST_METHOD(ExpansionAtExclusiveEnd)
    {
        // GH#7664: When attempting to expand to an enclosing unit
        // at the end exclusive, the UTR should refuse to move past
        // the end.

        const auto bufferSize{ _pTextBuffer->GetSize() };
        const til::point endInclusive{ bufferSize.RightInclusive(), bufferSize.BottomInclusive() };
        const auto endExclusive{ bufferSize.EndExclusive() };

        // Iterate over each TextUnit. If the we don't support
        // the given TextUnit, we're supposed to fallback
        // to the last one that was defined anyways.
        Microsoft::WRL::ComPtr<UiaTextRange> utr;
        for (int unit = TextUnit::TextUnit_Character; unit != TextUnit::TextUnit_Document; ++unit)
        {
            Log::Comment(NoThrowString().Format(L"%s", toString(static_cast<TextUnit>(unit))));

            // Create a degenerate UTR at EndExclusive
            THROW_IF_FAILED(Microsoft::WRL::MakeAndInitialize<UiaTextRange>(&utr, _pUiaData, &_dummyProvider, endInclusive, endExclusive));
            THROW_IF_FAILED(utr->ExpandToEnclosingUnit(static_cast<TextUnit>(unit)));

            VERIFY_ARE_EQUAL(endExclusive, utr->_end);
        }
    }

    TEST_METHOD(MovementAtExclusiveEnd)
    {
        // GH#7663: When attempting to move from end exclusive,
        // the UTR should refuse to move past the end.

        const auto bufferSize{ _pTextBuffer->GetSize() };
        const COORD origin{ bufferSize.Origin() };
        const COORD lastLineStart{ bufferSize.Left(), bufferSize.BottomInclusive() };
        const COORD secondToLastCharacterPos{ bufferSize.RightInclusive() - 1, bufferSize.BottomInclusive() };
        const COORD endInclusive{ bufferSize.RightInclusive(), bufferSize.BottomInclusive() };
        const COORD endExclusive{ bufferSize.EndExclusive() };

        // Iterate over each TextUnit. If we don't support
        // the given TextUnit, we're supposed to fallback
        // to the last one that was defined anyways.
        BEGIN_TEST_METHOD_PROPERTIES()
            TEST_METHOD_PROPERTY(L"Data:textUnit", L"{0, 1, 2, 3, 4, 5, 6}")
            TEST_METHOD_PROPERTY(L"Data:degenerate", L"{false, true}")
        END_TEST_METHOD_PROPERTIES();

        int unit;
        bool degenerate;
        VERIFY_SUCCEEDED(TestData::TryGetValue(L"textUnit", unit), L"Get TextUnit variant");
        VERIFY_SUCCEEDED(TestData::TryGetValue(L"degenerate", degenerate), L"Get degenerate variant");
        TextUnit textUnit{ static_cast<TextUnit>(unit) };

        Microsoft::WRL::ComPtr<UiaTextRange> utr;
        int moveAmt;
        Log::Comment(NoThrowString().Format(L"Forward by %s", toString(textUnit)));

        // Create an UTR at EndExclusive
        if (degenerate)
        {
            THROW_IF_FAILED(Microsoft::WRL::MakeAndInitialize<UiaTextRange>(&utr, _pUiaData, &_dummyProvider, endExclusive, endExclusive));
        }
        else
        {
            THROW_IF_FAILED(Microsoft::WRL::MakeAndInitialize<UiaTextRange>(&utr, _pUiaData, &_dummyProvider, endInclusive, endExclusive));
        }
        THROW_IF_FAILED(utr->Move(textUnit, 1, &moveAmt));

        VERIFY_ARE_EQUAL(endExclusive, utr->_end);
        VERIFY_ARE_EQUAL(0, moveAmt);

        // write "temp" at (2,2)
        const COORD writeTarget{ 2, 2 };
        _pTextBuffer->Write({ L"temp" }, writeTarget);

        // Verify expansion works properly
        Log::Comment(NoThrowString().Format(L"Expand by %s", toString(textUnit)));
        THROW_IF_FAILED(utr->ExpandToEnclosingUnit(textUnit));
        if (textUnit <= TextUnit::TextUnit_Character)
        {
            VERIFY_ARE_EQUAL(endInclusive, utr->_start);
            VERIFY_ARE_EQUAL(endExclusive, utr->_end);
        }
        else if (textUnit <= TextUnit::TextUnit_Word)
        {
            VERIFY_ARE_EQUAL(writeTarget, utr->_start);
            VERIFY_ARE_EQUAL(endExclusive, utr->_end);
        }
        else if (textUnit <= TextUnit::TextUnit_Line)
        {
            VERIFY_ARE_EQUAL(lastLineStart, utr->_start);
            VERIFY_ARE_EQUAL(endExclusive, utr->_end);
        }
        else // textUnit <= TextUnit::TextUnit_Document:
        {
            VERIFY_ARE_EQUAL(origin, utr->_start);
            VERIFY_ARE_EQUAL(endExclusive, utr->_end);
        }

        // reset the UTR
        if (degenerate)
        {
            THROW_IF_FAILED(Microsoft::WRL::MakeAndInitialize<UiaTextRange>(&utr, _pUiaData, &_dummyProvider, endExclusive, endExclusive));
        }
        else
        {
            THROW_IF_FAILED(Microsoft::WRL::MakeAndInitialize<UiaTextRange>(&utr, _pUiaData, &_dummyProvider, endInclusive, endExclusive));
        }

        // Verify that moving backwards still works properly
        Log::Comment(NoThrowString().Format(L"Backwards by %s", toString(textUnit)));
        THROW_IF_FAILED(utr->Move(textUnit, -1, &moveAmt));
        VERIFY_ARE_EQUAL(-1, moveAmt);

        // NOTE: If the range is degenerate, _start == _end before AND after the move.
        if (textUnit <= TextUnit::TextUnit_Character)
        {
            // Special case: _end will always be endInclusive, because...
            // -  degenerate --> it moves with _start to stay degenerate
            // - !degenerate --> it excludes the last char, to select the second to last char
            VERIFY_ARE_EQUAL(degenerate ? endInclusive : secondToLastCharacterPos, utr->_start);
            VERIFY_ARE_EQUAL(endInclusive, utr->_end);
        }
        else if (textUnit <= TextUnit::TextUnit_Word)
        {
            VERIFY_ARE_EQUAL(origin, utr->_start);
            VERIFY_ARE_EQUAL(degenerate ? origin : writeTarget, utr->_end);
        }
        else if (textUnit <= TextUnit::TextUnit_Line)
        {
            VERIFY_ARE_EQUAL(lastLineStart, utr->_start);
            VERIFY_ARE_EQUAL(degenerate ? lastLineStart : endExclusive, utr->_end);
        }
        else // textUnit <= TextUnit::TextUnit_Document:
        {
            VERIFY_ARE_EQUAL(origin, utr->_start);
            VERIFY_ARE_EQUAL(degenerate ? origin : endExclusive, utr->_end);
        }
    }

    TEST_METHOD(MoveToPreviousWord)
    {
        // See GH#7742 for more details.

        const auto bufferSize{ _pTextBuffer->GetSize() };
        const COORD origin{ bufferSize.Origin() };
        const COORD originExclusive{ origin.X, origin.Y + 1 };

        _pTextBuffer->Write({ L"My name is Carlos" }, origin);

        // Create degenerate UTR at origin
        Microsoft::WRL::ComPtr<UiaTextRange> utr;
        THROW_IF_FAILED(Microsoft::WRL::MakeAndInitialize<UiaTextRange>(&utr, _pUiaData, &_dummyProvider, origin, origin));

        // move forward by a word
        int moveAmt;
        THROW_IF_FAILED(utr->Move(TextUnit::TextUnit_Word, 1, &moveAmt));
        VERIFY_ARE_EQUAL(1, moveAmt);
        VERIFY_IS_TRUE(utr->IsDegenerate());

        // Expand by word
        BSTR text;
        THROW_IF_FAILED(utr->ExpandToEnclosingUnit(TextUnit::TextUnit_Word));
        THROW_IF_FAILED(utr->GetText(-1, &text));
        VERIFY_ARE_EQUAL(L"name ", std::wstring_view{ text });

        // Collapse utr (move end to start)
        const COORD expectedStart{ 3, 0 };
        THROW_IF_FAILED(utr->MoveEndpointByRange(TextPatternRangeEndpoint::TextPatternRangeEndpoint_End, utr.Get(), TextPatternRangeEndpoint::TextPatternRangeEndpoint_Start));
        VERIFY_ARE_EQUAL(expectedStart, utr->_start);
        VERIFY_IS_TRUE(utr->IsDegenerate());

        // Move back by a word
        THROW_IF_FAILED(utr->Move(TextUnit::TextUnit_Word, -1, &moveAmt));
        VERIFY_ARE_EQUAL(-1, moveAmt);

        // Expand by character
        THROW_IF_FAILED(utr->ExpandToEnclosingUnit(TextUnit::TextUnit_Character));
        THROW_IF_FAILED(utr->GetText(-1, &text));
        VERIFY_ARE_EQUAL(L"M", std::wstring_view{ text });
    }

    TEST_METHOD(ScrollIntoView)
    {
        const auto bufferSize{ _pTextBuffer->GetSize() };
        const auto viewportSize{ _pUiaData->GetViewport() };

        const std::vector<ScrollTest> testData{
            { L"Origin", bufferSize.Top() },
            { L"ViewportHeight From Top - 1", bufferSize.Top() + viewportSize.Height() - 1 },
            { L"ViewportHeight From Top", bufferSize.Top() + viewportSize.Height() },
            { L"ViewportHeight From Top + 1", bufferSize.Top() + viewportSize.Height() + 1 },
            { L"ViewportHeight From Bottom - 1", bufferSize.BottomInclusive() - viewportSize.Height() - 1 },
            { L"ViewportHeight From Bottom", bufferSize.BottomInclusive() - viewportSize.Height() },
            { L"ViewportHeight From Bottom + 1", bufferSize.BottomInclusive() - viewportSize.Height() + 1 },

            // GH#7839: ExclusiveEnd is a non-existent space,
            // so scrolling to it when !alignToTop used to crash
            { L"Exclusive End", bufferSize.BottomExclusive() }
        };

        BEGIN_TEST_METHOD_PROPERTIES()
            TEST_METHOD_PROPERTY(L"Data:alignToTop", L"{false, true}")
        END_TEST_METHOD_PROPERTIES();

        bool alignToTop;
        VERIFY_SUCCEEDED(TestData::TryGetValue(L"alignToTop", alignToTop), L"Get alignToTop variant");

        Microsoft::WRL::ComPtr<UiaTextRange> utr;
        for (const auto test : testData)
        {
            Log::Comment(test.comment.c_str());
            const til::point pos{ bufferSize.Left(), test.yPos };
            THROW_IF_FAILED(Microsoft::WRL::MakeAndInitialize<UiaTextRange>(&utr, _pUiaData, &_dummyProvider, pos, pos));
            VERIFY_SUCCEEDED(utr->ScrollIntoView(alignToTop));
        }
    }

<<<<<<< HEAD
    TEST_METHOD(GetAttributeValue)
    {
        Log::Comment(L"Check supported attributes");
        Microsoft::WRL::ComPtr<IUnknown> notSupportedVal;
        UiaGetReservedNotSupportedValue(&notSupportedVal);

        // Iterate over UIA's Text Attribute Identifiers
        // Validate that we know which ones are (not) supported
        // source: https://docs.microsoft.com/en-us/windows/win32/winauto/uiauto-textattribute-ids
        for (long uiaAttributeId = UIA_AnimationStyleAttributeId; uiaAttributeId <= UIA_AfterParagraphSpacingAttributeId; ++uiaAttributeId)
        {
            Microsoft::WRL::ComPtr<UiaTextRange> utr;
            THROW_IF_FAILED(Microsoft::WRL::MakeAndInitialize<UiaTextRange>(&utr, _pUiaData, &_dummyProvider));
            THROW_IF_FAILED(utr->ExpandToEnclosingUnit(TextUnit_Character));

            Log::Comment(NoThrowString().Format(L"Attribute ID: %d", uiaAttributeId));
            VARIANT result;
            VERIFY_SUCCEEDED(utr->GetAttributeValue(uiaAttributeId, &result));

            switch (uiaAttributeId)
            {
            case UIA_FontNameAttributeId:
            {
                VERIFY_ARE_EQUAL(VT_BSTR, result.vt);
                break;
            }
            case UIA_BackgroundColorAttributeId:
            case UIA_FontWeightAttributeId:
            case UIA_ForegroundColorAttributeId:
            case UIA_StrikethroughStyleAttributeId:
            case UIA_UnderlineStyleAttributeId:
            {
                VERIFY_ARE_EQUAL(VT_I4, result.vt);
                break;
            }
            case UIA_IsItalicAttributeId:
            case UIA_IsReadOnlyAttributeId:
            {
                VERIFY_ARE_EQUAL(VT_BOOL, result.vt);
                break;
            }
            default:
            {
                // Expected: not supported
                VERIFY_ARE_EQUAL(VT_UNKNOWN, result.vt);
                VERIFY_ARE_EQUAL(notSupportedVal.Get(), result.punkVal);
                break;
            }
            }
        }

        // This is the text attribute we'll use to update the text buffer.
        // We'll modify it, then test if the UiaTextRange can extract/interpret the data properly.
        // updateBuffer() will write that text attribute to the first cell in the buffer.
        TextAttribute attr;
        auto updateBuffer = [&](TextAttribute outputAttr) {
            _pTextBuffer->Write({ outputAttr }, { 0, 0 });
        };

        Microsoft::WRL::ComPtr<UiaTextRange> utr;
        THROW_IF_FAILED(Microsoft::WRL::MakeAndInitialize<UiaTextRange>(&utr, _pUiaData, &_dummyProvider));
        THROW_IF_FAILED(utr->ExpandToEnclosingUnit(TextUnit_Character));
        {
            Log::Comment(L"Test Background");
            const auto rawBackgroundColor{ RGB(255, 0, 0) };
            attr.SetBackground(rawBackgroundColor);
            updateBuffer(attr);
            VARIANT result;
            VERIFY_SUCCEEDED(utr->GetAttributeValue(UIA_BackgroundColorAttributeId, &result));

            const COLORREF realBackgroundColor{ _pUiaData->GetAttributeColors(attr).second & 0x00ffffff };
            VERIFY_ARE_EQUAL(realBackgroundColor, static_cast<COLORREF>(result.lVal));
        }
        {
            Log::Comment(L"Test Font Weight");
            attr.SetBold(true);
            updateBuffer(attr);
            VARIANT result;
            VERIFY_SUCCEEDED(utr->GetAttributeValue(UIA_FontWeightAttributeId, &result));
            VERIFY_ARE_EQUAL(FW_BOLD, result.lVal);

            attr.SetBold(false);
            updateBuffer(attr);
            VERIFY_SUCCEEDED(utr->GetAttributeValue(UIA_FontWeightAttributeId, &result));
            VERIFY_ARE_EQUAL(FW_NORMAL, result.lVal);
            ;
        }
        {
            Log::Comment(L"Test Foreground");
            const auto rawForegroundColor{ RGB(255, 0, 0) };
            attr.SetForeground(rawForegroundColor);
            updateBuffer(attr);
            VARIANT result;
            VERIFY_SUCCEEDED(utr->GetAttributeValue(UIA_ForegroundColorAttributeId, &result));

            const auto realForegroundColor{ _pUiaData->GetAttributeColors(attr).first & 0x00ffffff };
            VERIFY_ARE_EQUAL(realForegroundColor, static_cast<COLORREF>(result.lVal));
        }
        {
            Log::Comment(L"Test Italic");
            attr.SetItalic(true);
            updateBuffer(attr);
            VARIANT result;
            VERIFY_SUCCEEDED(utr->GetAttributeValue(UIA_IsItalicAttributeId, &result));
            VERIFY_IS_TRUE(result.boolVal);

            attr.SetItalic(false);
            updateBuffer(attr);
            VERIFY_SUCCEEDED(utr->GetAttributeValue(UIA_IsItalicAttributeId, &result));
            VERIFY_IS_FALSE(result.boolVal);
        }
        {
            Log::Comment(L"Test Strikethrough");
            attr.SetCrossedOut(true);
            updateBuffer(attr);
            VARIANT result;
            VERIFY_SUCCEEDED(utr->GetAttributeValue(UIA_StrikethroughStyleAttributeId, &result));
            VERIFY_ARE_EQUAL(TextDecorationLineStyle_Single, result.lVal);

            attr.SetCrossedOut(false);
            updateBuffer(attr);
            VERIFY_SUCCEEDED(utr->GetAttributeValue(UIA_StrikethroughStyleAttributeId, &result));
            VERIFY_ARE_EQUAL(TextDecorationLineStyle_None, result.lVal);
        }
        {
            Log::Comment(L"Test Underline");

            // Single underline
            attr.SetUnderlined(true);
            updateBuffer(attr);
            VARIANT result;
            VERIFY_SUCCEEDED(utr->GetAttributeValue(UIA_UnderlineStyleAttributeId, &result));
            VERIFY_ARE_EQUAL(TextDecorationLineStyle_Single, result.lVal);

            // Double underline (double supercedes single)
            attr.SetDoublyUnderlined(true);
            updateBuffer(attr);
            VERIFY_SUCCEEDED(utr->GetAttributeValue(UIA_UnderlineStyleAttributeId, &result));
            VERIFY_ARE_EQUAL(TextDecorationLineStyle_Double, result.lVal);

            // Double underline (double on its own)
            attr.SetUnderlined(false);
            updateBuffer(attr);
            VERIFY_SUCCEEDED(utr->GetAttributeValue(UIA_UnderlineStyleAttributeId, &result));
            VERIFY_ARE_EQUAL(TextDecorationLineStyle_Double, result.lVal);

            // No underline
            attr.SetDoublyUnderlined(false);
            updateBuffer(attr);
            VERIFY_SUCCEEDED(utr->GetAttributeValue(UIA_UnderlineStyleAttributeId, &result));
            VERIFY_ARE_EQUAL(TextDecorationLineStyle_None, result.lVal);
        }
        {
            Log::Comment(L"Test Font Name (special)");
            VARIANT result;
            VERIFY_SUCCEEDED(utr->GetAttributeValue(UIA_FontNameAttributeId, &result));
            const std::wstring actualFontName{ result.bstrVal };
            const auto expectedFontName{ _pUiaData->GetFontInfo().GetFaceName() };
            VERIFY_ARE_EQUAL(expectedFontName, actualFontName);
        }
        {
            Log::Comment(L"Test Read Only (special)");
            VARIANT result;
            VERIFY_SUCCEEDED(utr->GetAttributeValue(UIA_IsReadOnlyAttributeId, &result));
            VERIFY_IS_FALSE(result.boolVal);
        }
    }

    TEST_METHOD(FindAttribute)
    {
        Microsoft::WRL::ComPtr<UiaTextRange> utr;
        const COORD startPos{ 0, 0 };
        const COORD endPos{ 0, 2 };
        THROW_IF_FAILED(Microsoft::WRL::MakeAndInitialize<UiaTextRange>(&utr, _pUiaData, &_dummyProvider, startPos, endPos));
        {
            Log::Comment(L"Test Font Name (special)");

            // Populate query with font name currently in use.
            const auto fontName{ _pUiaData->GetFontInfo().GetFaceName() };
            VARIANT var{};
            var.vt = VT_BSTR;
            var.bstrVal = SysAllocString(fontName.data());

            Microsoft::WRL::ComPtr<ITextRangeProvider> result;
            VERIFY_SUCCEEDED(utr->FindAttribute(UIA_FontNameAttributeId, var, false, result.GetAddressOf()));

            // Expecting the same text range endpoints
            BOOL isEqual;
            THROW_IF_FAILED(utr->Compare(result.Get(), &isEqual));
            VERIFY_IS_TRUE(isEqual);

            // Now perform the same test, but searching backwards
            Log::Comment(L"Test Font Name (special) - Backwards");
            Microsoft::WRL::ComPtr<ITextRangeProvider> resultBackwards;
            VERIFY_SUCCEEDED(utr->FindAttribute(UIA_FontNameAttributeId, var, true, resultBackwards.GetAddressOf()));

            // Expecting the same text range endpoints
            THROW_IF_FAILED(result->Compare(resultBackwards.Get(), &isEqual));
            VERIFY_IS_TRUE(isEqual);
        }
        {
            Log::Comment(L"Test Read Only (special)");

            VARIANT var{};
            var.vt = VT_BOOL;
            var.boolVal = false;

            Microsoft::WRL::ComPtr<ITextRangeProvider> result;
            VERIFY_SUCCEEDED(utr->FindAttribute(UIA_IsReadOnlyAttributeId, var, false, result.GetAddressOf()));

            // Expecting the same text range endpoints
            BOOL isEqual;
            THROW_IF_FAILED(utr->Compare(result.Get(), &isEqual));
            VERIFY_IS_TRUE(isEqual);

            // Now perform the same test, but searching backwards
            Log::Comment(L"Test Read Only (special) - Backwards");
            Microsoft::WRL::ComPtr<ITextRangeProvider> resultBackwards;
            VERIFY_SUCCEEDED(utr->FindAttribute(UIA_IsReadOnlyAttributeId, var, true, resultBackwards.GetAddressOf()));

            // Expecting the same text range endpoints
            THROW_IF_FAILED(result->Compare(resultBackwards.Get(), &isEqual));
            VERIFY_IS_TRUE(isEqual);
        }
        {
            Log::Comment(L"Test IsItalic (standard attribute)");

            // Since all of the other attributes operate very similarly,
            //  we're just going to pick one of them and test that.
            // The "GetAttribute" tests provide code coverage for
            //  retrieving an attribute verification function.
            // This test is intended to provide code coverage for
            //  finding a text range with the desired attribute.

            // Set up the buffer's attributes.
            TextAttribute italicAttr;
            italicAttr.SetItalic(true);
            auto iter{ _pUiaData->GetTextBuffer().GetCellDataAt(startPos) };
            for (auto i = 0; i < 5; ++i)
            {
                _pTextBuffer->Write({ L"X", italicAttr }, iter.Pos());
                ++iter;
            }

            // set the expected end (exclusive)
            const auto expectedEndPos{ iter.Pos() };

            VARIANT var{};
            var.vt = VT_BOOL;
            var.boolVal = true;

            Microsoft::WRL::ComPtr<ITextRangeProvider> result;
            THROW_IF_FAILED(utr->ExpandToEnclosingUnit(TextUnit_Document));
            VERIFY_SUCCEEDED(utr->FindAttribute(UIA_IsItalicAttributeId, var, false, result.GetAddressOf()));

            Microsoft::WRL::ComPtr<UiaTextRange> resultUtr{ static_cast<UiaTextRange*>(result.Get()) };
            VERIFY_ARE_EQUAL(startPos, resultUtr->_start);
            VERIFY_ARE_EQUAL(expectedEndPos, resultUtr->_end);

            // Now perform the same test, but searching backwards
            Log::Comment(L"Test IsItalic (standard attribute) - Backwards");
            Microsoft::WRL::ComPtr<ITextRangeProvider> resultBackwards;
            VERIFY_SUCCEEDED(utr->FindAttribute(UIA_IsItalicAttributeId, var, true, resultBackwards.GetAddressOf()));

            // Expecting the same text range endpoints
            BOOL isEqual;
            THROW_IF_FAILED(result->Compare(resultBackwards.Get(), &isEqual));
            VERIFY_IS_TRUE(isEqual);
        }
=======
    TEST_METHOD(BlockRange)
    {
        // This test replicates GH#7960.
        // It was caused by _blockRange being uninitialized, resulting in it occasionally being set to true.
        // Additionally, all of the ctors _except_ the copy ctor initialized it. So this would be more apparent
        // when calling Clone.
        Microsoft::WRL::ComPtr<UiaTextRange> utr;
        THROW_IF_FAILED(Microsoft::WRL::MakeAndInitialize<UiaTextRange>(&utr, _pUiaData, &_dummyProvider));
        VERIFY_IS_FALSE(utr->_blockRange);

        Microsoft::WRL::ComPtr<ITextRangeProvider> clone1;
        THROW_IF_FAILED(utr->Clone(&clone1));

        UiaTextRange* cloneUtr1 = static_cast<UiaTextRange*>(clone1.Get());
        VERIFY_IS_FALSE(cloneUtr1->_blockRange);
        cloneUtr1->_blockRange = true;

        Microsoft::WRL::ComPtr<ITextRangeProvider> clone2;
        cloneUtr1->Clone(&clone2);
        UiaTextRange* cloneUtr2 = static_cast<UiaTextRange*>(clone2.Get());
        VERIFY_IS_TRUE(cloneUtr2->_blockRange);
>>>>>>> 83c6bce7
    }
};
<|MERGE_RESOLUTION|>--- conflicted
+++ resolved
@@ -1,1645 +1,1642 @@
-// Copyright (c) Microsoft Corporation.
-// Licensed under the MIT license.
-
-#include "precomp.h"
-#include "WexTestClass.h"
-#include "../../inc/consoletaeftemplates.hpp"
-#include "CommonState.hpp"
-
-#include "uiaTextRange.hpp"
-#include "../types/ScreenInfoUiaProviderBase.h"
-#include "../../../buffer/out/textBuffer.hpp"
-#include "../types/UiaTracing.h"
-
-using namespace WEX::Common;
-using namespace WEX::Logging;
-using namespace WEX::TestExecution;
-
-using namespace Microsoft::WRL;
-
-using namespace Microsoft::Console::Interactivity::Win32;
-
-// UiaTextRange takes an object that implements
-// IRawElementProviderSimple as a constructor argument. Making a real
-// one would involve setting up the window which we don't want to do
-// for unit tests so instead we'll use this one. We don't care about
-// it not doing anything for its implementation because it is not used
-// during the unit tests below.
-
-class DummyElementProvider final : public ScreenInfoUiaProviderBase
-{
-public:
-    IFACEMETHODIMP Navigate(_In_ NavigateDirection /*direction*/,
-                            _COM_Outptr_result_maybenull_ IRawElementProviderFragment** /*ppProvider*/) override
-    {
-        return E_NOTIMPL;
-    }
-
-    IFACEMETHODIMP get_BoundingRectangle(_Out_ UiaRect* /*pRect*/) override
-    {
-        return E_NOTIMPL;
-    }
-
-    IFACEMETHODIMP get_FragmentRoot(_COM_Outptr_result_maybenull_ IRawElementProviderFragmentRoot** /*ppProvider*/) override
-    {
-        return E_NOTIMPL;
-    }
-
-    void ChangeViewport(const SMALL_RECT /*NewWindow*/)
-    {
-        return;
-    }
-
-    HRESULT GetSelectionRange(_In_ IRawElementProviderSimple* /*pProvider*/, const std::wstring_view /*wordDelimiters*/, _COM_Outptr_result_maybenull_ Microsoft::Console::Types::UiaTextRangeBase** /*ppUtr*/) override
-    {
-        return E_NOTIMPL;
-    }
-
-    // degenerate range
-    HRESULT CreateTextRange(_In_ IRawElementProviderSimple* const /*pProvider*/, const std::wstring_view /*wordDelimiters*/, _COM_Outptr_result_maybenull_ Microsoft::Console::Types::UiaTextRangeBase** /*ppUtr*/) override
-    {
-        return E_NOTIMPL;
-    }
-
-    // degenerate range at cursor position
-    HRESULT CreateTextRange(_In_ IRawElementProviderSimple* const /*pProvider*/,
-                            const Cursor& /*cursor*/,
-                            const std::wstring_view /*wordDelimiters*/,
-                            _COM_Outptr_result_maybenull_ Microsoft::Console::Types::UiaTextRangeBase** /*ppUtr*/) override
-    {
-        return E_NOTIMPL;
-    }
-
-    // specific endpoint range
-    HRESULT CreateTextRange(_In_ IRawElementProviderSimple* const /*pProvider*/,
-                            const COORD /*start*/,
-                            const COORD /*end*/,
-                            const std::wstring_view /*wordDelimiters*/,
-                            _COM_Outptr_result_maybenull_ Microsoft::Console::Types::UiaTextRangeBase** /*ppUtr*/) override
-    {
-        return E_NOTIMPL;
-    }
-
-    // range from a UiaPoint
-    HRESULT CreateTextRange(_In_ IRawElementProviderSimple* const /*pProvider*/,
-                            const UiaPoint /*point*/,
-                            const std::wstring_view /*wordDelimiters*/,
-                            _COM_Outptr_result_maybenull_ Microsoft::Console::Types::UiaTextRangeBase** /*ppUtr*/) override
-    {
-        return E_NOTIMPL;
-    }
-};
-
-class UiaTextRangeTests
-{
-    TEST_CLASS(UiaTextRangeTests);
-
-    CommonState* _state;
-    DummyElementProvider _dummyProvider;
-    SCREEN_INFORMATION* _pScreenInfo;
-    TextBuffer* _pTextBuffer;
-    UiaTextRange* _range;
-    IUiaData* _pUiaData;
-
-    struct ExpectedResult
-    {
-        int moveAmt;
-        COORD start;
-        COORD end;
-    };
-
-    struct MoveTest
-    {
-        std::wstring comment;
-        COORD start;
-        COORD end;
-        int moveAmt;
-        ExpectedResult expected;
-    };
-
-    struct MoveEndpointTest
-    {
-        std::wstring comment;
-        COORD start;
-        COORD end;
-        int moveAmt;
-        TextPatternRangeEndpoint endpoint;
-        ExpectedResult expected;
-    };
-
-    struct ScrollTest
-    {
-        std::wstring comment;
-        short yPos;
-    };
-
-    static constexpr wchar_t* toString(TextUnit unit) noexcept
-    {
-        // if a format is not supported, it goes to the next largest text unit
-        switch (unit)
-        {
-        case TextUnit_Character:
-            return L"Character";
-        case TextUnit_Format:
-        case TextUnit_Word:
-            return L"Word";
-        case TextUnit_Line:
-            return L"Line";
-        case TextUnit_Paragraph:
-        case TextUnit_Page:
-        case TextUnit_Document:
-        default:
-            return L"Document";
-        }
-    };
-
-    TEST_METHOD_SETUP(MethodSetup)
-    {
-        CONSOLE_INFORMATION& gci = Microsoft::Console::Interactivity::ServiceLocator::LocateGlobals().getConsoleInformation();
-        // set up common state
-        _state = new CommonState();
-        _state->PrepareGlobalFont();
-        _state->PrepareGlobalScreenBuffer();
-        _state->PrepareNewTextBufferInfo();
-
-        // set up pointers
-        _pScreenInfo = &gci.GetActiveOutputBuffer();
-        _pTextBuffer = &_pScreenInfo->GetTextBuffer();
-        _pUiaData = &gci.renderData;
-
-        // fill text buffer with text
-        for (UINT i = 0; i < _pTextBuffer->TotalRowCount(); ++i)
-        {
-            ROW& row = _pTextBuffer->GetRowByOffset(i);
-            auto& charRow = row.GetCharRow();
-            for (auto& cell : charRow)
-            {
-                cell.Char() = L' ';
-            }
-        }
-
-        return true;
-    }
-
-    TEST_METHOD_CLEANUP(MethodCleanup)
-    {
-        _state->CleanupNewTextBufferInfo();
-        _state->CleanupGlobalScreenBuffer();
-        _state->CleanupGlobalFont();
-        delete _state;
-        delete _range;
-
-        _pScreenInfo = nullptr;
-        _pTextBuffer = nullptr;
-        _pUiaData = nullptr;
-        return true;
-    }
-
-    TEST_METHOD(DegenerateRangesDetected)
-    {
-        const auto bufferSize = _pTextBuffer->GetSize();
-        const auto origin = bufferSize.Origin();
-
-        // make a degenerate range and verify that it reports degenerate
-        Microsoft::WRL::ComPtr<UiaTextRange> degenerate;
-        THROW_IF_FAILED(Microsoft::WRL::MakeAndInitialize<UiaTextRange>(&degenerate,
-                                                                        _pUiaData,
-                                                                        &_dummyProvider,
-                                                                        origin,
-                                                                        origin));
-        VERIFY_IS_TRUE(degenerate->IsDegenerate());
-        VERIFY_ARE_EQUAL(degenerate->_start, degenerate->_end);
-
-        // make a non-degenerate range and verify that it reports as such
-        const COORD end = { origin.X + 1, origin.Y };
-        Microsoft::WRL::ComPtr<UiaTextRange> notDegenerate;
-        THROW_IF_FAILED(Microsoft::WRL::MakeAndInitialize<UiaTextRange>(&notDegenerate,
-                                                                        _pUiaData,
-                                                                        &_dummyProvider,
-                                                                        origin,
-                                                                        end));
-        VERIFY_IS_FALSE(notDegenerate->IsDegenerate());
-        VERIFY_ARE_NOT_EQUAL(notDegenerate->_start, notDegenerate->_end);
-    }
-
-    TEST_METHOD(CompareRange)
-    {
-        const auto bufferSize = _pTextBuffer->GetSize();
-        const auto origin = bufferSize.Origin();
-
-        Microsoft::WRL::ComPtr<UiaTextRange> utr1;
-        THROW_IF_FAILED(Microsoft::WRL::MakeAndInitialize<UiaTextRange>(&utr1,
-                                                                        _pUiaData,
-                                                                        &_dummyProvider,
-                                                                        origin,
-                                                                        origin));
-
-        // utr2 initialized to have the same start/end as utr1
-        Microsoft::WRL::ComPtr<ITextRangeProvider> utr2;
-        THROW_IF_FAILED(utr1->Clone(&utr2));
-
-        BOOL comparison;
-        Log::Comment(L"_start and _end should match");
-        THROW_IF_FAILED(utr1->Compare(utr2.Get(), &comparison));
-        VERIFY_IS_TRUE(comparison);
-
-        // utr2 redefined to have different end from utr1
-        const COORD end = { origin.X + 2, origin.Y };
-        THROW_IF_FAILED(Microsoft::WRL::MakeAndInitialize<UiaTextRange>(&utr2,
-                                                                        _pUiaData,
-                                                                        &_dummyProvider,
-                                                                        origin,
-                                                                        end));
-
-        Log::Comment(L"_end is different");
-        THROW_IF_FAILED(utr1->Compare(utr2.Get(), &comparison));
-        VERIFY_IS_FALSE(comparison);
-    }
-
-    TEST_METHOD(CompareEndpoints)
-    {
-        const auto bufferSize = _pTextBuffer->GetSize();
-        const auto origin = bufferSize.Origin();
-
-        Microsoft::WRL::ComPtr<UiaTextRange> utr1;
-        THROW_IF_FAILED(Microsoft::WRL::MakeAndInitialize<UiaTextRange>(&utr1,
-                                                                        _pUiaData,
-                                                                        &_dummyProvider,
-                                                                        origin,
-                                                                        origin));
-
-        Microsoft::WRL::ComPtr<ITextRangeProvider> utr2;
-        THROW_IF_FAILED(utr1->Clone(&utr2));
-
-        int comparison;
-        Log::Comment(L"For a degenerate range, comparing _start and _end should return 0");
-        VERIFY_IS_TRUE(utr1->IsDegenerate());
-        THROW_IF_FAILED(utr1->CompareEndpoints(TextPatternRangeEndpoint_Start, utr1.Get(), TextPatternRangeEndpoint_End, &comparison));
-
-        Log::Comment(L"_start and _end should match");
-        THROW_IF_FAILED(utr1->CompareEndpoints(TextPatternRangeEndpoint_Start, utr2.Get(), TextPatternRangeEndpoint_Start, &comparison));
-        VERIFY_IS_TRUE(comparison == 0);
-        THROW_IF_FAILED(utr1->CompareEndpoints(TextPatternRangeEndpoint_End, utr2.Get(), TextPatternRangeEndpoint_End, &comparison));
-        VERIFY_IS_TRUE(comparison == 0);
-
-        // utr2 redefined to have different end from utr1
-        const COORD end = { origin.X + 2, origin.Y };
-        THROW_IF_FAILED(Microsoft::WRL::MakeAndInitialize<UiaTextRange>(&utr2,
-                                                                        _pUiaData,
-                                                                        &_dummyProvider,
-                                                                        origin,
-                                                                        end));
-
-        Log::Comment(L"_start should match");
-        THROW_IF_FAILED(utr1->CompareEndpoints(TextPatternRangeEndpoint_Start, utr2.Get(), TextPatternRangeEndpoint_Start, &comparison));
-        VERIFY_IS_TRUE(comparison == 0);
-
-        Log::Comment(L"_start and end should be 2 units apart. Sign depends on order of comparison.");
-        THROW_IF_FAILED(utr1->CompareEndpoints(TextPatternRangeEndpoint_End, utr2.Get(), TextPatternRangeEndpoint_End, &comparison));
-        VERIFY_IS_TRUE(comparison == -2);
-        THROW_IF_FAILED(utr2->CompareEndpoints(TextPatternRangeEndpoint_End, utr1.Get(), TextPatternRangeEndpoint_End, &comparison));
-        VERIFY_IS_TRUE(comparison == 2);
-    }
-
-    TEST_METHOD(ExpandToEnclosingUnit)
-    {
-        // Let's start by filling the text buffer with something useful:
-        for (UINT i = 0; i < _pTextBuffer->TotalRowCount(); ++i)
-        {
-            ROW& row = _pTextBuffer->GetRowByOffset(i);
-            auto& charRow = row.GetCharRow();
-            for (size_t j = 0; j < charRow.size(); ++j)
-            {
-                // every 5th cell is a space, otherwise a letter
-                // this is used to simulate words
-                CharRowCellReference cell = charRow.GlyphAt(j);
-                if (j % 5 == 0)
-                {
-                    cell = L" ";
-                }
-                else
-                {
-                    cell = L"x";
-                }
-            }
-        }
-
-        // According to https://docs.microsoft.com/en-us/windows/win32/winauto/uiauto-implementingtextandtextrange#manipulating-a-text-range-by-text-unit
-        // there are 9 examples of how ExpandToEnclosingUnit should behave. See the diagram there for reference.
-        // Some of the relevant text has been copied below...
-        // 1-2) If the text range starts at the beginning of a text unit
-        //      and ends at the beginning of, or before, the next text unit
-        //      boundary, the ending endpoint is moved to the next text unit boundary
-        // 3-4) If the text range starts at the beginning of a text unit
-        //      and ends at, or after, the next unit boundary,
-        //      the ending endpoint stays or is moved backward to
-        //      the next unit boundary after the starting endpoint
-        // NOTE: If there is more than one text unit boundary between
-        //       the starting and ending endpoints, the ending endpoint
-        //       is moved backward to the next unit boundary after
-        //       the starting endpoint, resulting in a text range that is
-        //       one text unit in length.
-        // 5-8) If the text range starts in a middle of the text unit,
-        //      the starting endpoint is moved backward to the beginning
-        //      of the text unit, and the ending endpoint is moved forward
-        //      or backward, as necessary, to the next unit boundary
-        //      after the starting endpoint
-        // 9) (same as 1) If the text range starts and ends at the beginning of
-        //     a text unit boundary, the ending endpoint is moved to the next text unit boundary
-
-        // We will abstract these tests so that we can define the beginning and end of a text unit boundary,
-        // based on the text unit we are testing
-        constexpr TextUnit supportedUnits[] = { TextUnit_Character, TextUnit_Word, TextUnit_Line, TextUnit_Document };
-
-        struct TextUnitBoundaries
-        {
-            COORD start;
-            COORD end;
-        };
-
-        const std::map<TextUnit, TextUnitBoundaries> textUnitBoundaries = {
-            { TextUnit_Character,
-              TextUnitBoundaries{
-                  { 0, 0 },
-                  { 1, 0 } } },
-            { TextUnit_Word,
-              TextUnitBoundaries{
-                  { 1, 0 },
-                  { 6, 0 } } },
-            { TextUnit_Line,
-              TextUnitBoundaries{
-                  { 0, 0 },
-                  { 0, 1 } } },
-            { TextUnit_Document,
-              TextUnitBoundaries{
-                  { 0, 0 },
-                  _pTextBuffer->GetSize().EndExclusive() } }
-        };
-
-        Microsoft::WRL::ComPtr<UiaTextRange> utr;
-        auto verifyExpansion = [&](TextUnit textUnit, COORD utrStart, COORD utrEnd) {
-            THROW_IF_FAILED(Microsoft::WRL::MakeAndInitialize<UiaTextRange>(&utr,
-                                                                            _pUiaData,
-                                                                            &_dummyProvider,
-                                                                            utrStart,
-                                                                            utrEnd));
-            THROW_IF_FAILED(utr->ExpandToEnclosingUnit(textUnit));
-
-            const auto boundaries = textUnitBoundaries.at(textUnit);
-            VERIFY_ARE_EQUAL(utr->GetEndpoint(TextPatternRangeEndpoint_Start), boundaries.start);
-            VERIFY_ARE_EQUAL(utr->GetEndpoint(TextPatternRangeEndpoint_End), boundaries.end);
-        };
-
-        for (auto textUnit : supportedUnits)
-        {
-            const auto boundaries = textUnitBoundaries.at(textUnit);
-
-            // Test 1
-            Log::Comment(NoThrowString().Format(L"%s - Test 1", toString(textUnit)));
-            verifyExpansion(textUnit, boundaries.start, boundaries.start);
-
-            // Test 2 (impossible for TextUnit_Character)
-            if (textUnit != TextUnit_Character)
-            {
-                Log::Comment(NoThrowString().Format(L"%s - Test 2", toString(textUnit)));
-                const COORD end = { boundaries.start.X + 1, boundaries.start.Y };
-                verifyExpansion(textUnit, boundaries.start, end);
-            }
-
-            // Test 3
-            Log::Comment(NoThrowString().Format(L"%s - Test 3", toString(textUnit)));
-            verifyExpansion(textUnit, boundaries.start, boundaries.end);
-
-            // Test 4 (impossible for TextUnit_Character and TextUnit_Document)
-            if (textUnit != TextUnit_Character && textUnit != TextUnit_Document)
-            {
-                Log::Comment(NoThrowString().Format(L"%s - Test 4", toString(textUnit)));
-                const COORD end = { boundaries.end.X + 1, boundaries.end.Y };
-                verifyExpansion(textUnit, boundaries.start, end);
-            }
-
-            // Test 5 (impossible for TextUnit_Character)
-            if (textUnit != TextUnit_Character)
-            {
-                Log::Comment(NoThrowString().Format(L"%s - Test 5", toString(textUnit)));
-                const COORD start = { boundaries.start.X + 1, boundaries.start.Y };
-                verifyExpansion(textUnit, start, start);
-            }
-
-            // Test 6 (impossible for TextUnit_Character)
-            if (textUnit != TextUnit_Character)
-            {
-                Log::Comment(NoThrowString().Format(L"%s - Test 6", toString(textUnit)));
-                const COORD start = { boundaries.start.X + 1, boundaries.start.Y };
-                const COORD end = { start.X + 1, start.Y };
-                verifyExpansion(textUnit, start, end);
-            }
-
-            // Test 7 (impossible for TextUnit_Character)
-            if (textUnit != TextUnit_Character)
-            {
-                Log::Comment(NoThrowString().Format(L"%s - Test 7", toString(textUnit)));
-                const COORD start = { boundaries.start.X + 1, boundaries.start.Y };
-                verifyExpansion(textUnit, start, boundaries.end);
-            }
-
-            // Test 8 (impossible for TextUnit_Character and TextUnit_Document)
-            if (textUnit != TextUnit_Character && textUnit != TextUnit_Document)
-            {
-                Log::Comment(NoThrowString().Format(L"%s - Test 8", toString(textUnit)));
-                const COORD start = { boundaries.start.X + 1, boundaries.start.Y };
-                const COORD end = { boundaries.end.X + 1, boundaries.end.Y };
-                verifyExpansion(textUnit, start, end);
-            }
-        }
-    }
-
-    TEST_METHOD(MoveEndpointByRange)
-    {
-        const COORD start{ 0, 1 };
-        const COORD end{ 1, 2 };
-        Microsoft::WRL::ComPtr<UiaTextRange> utr;
-        THROW_IF_FAILED(Microsoft::WRL::MakeAndInitialize<UiaTextRange>(&utr,
-                                                                        _pUiaData,
-                                                                        &_dummyProvider,
-                                                                        start,
-                                                                        end));
-
-        const auto bufferSize = _pTextBuffer->GetSize();
-        const auto origin = bufferSize.Origin();
-        Microsoft::WRL::ComPtr<UiaTextRange> target;
-
-        auto resetTargetUTR = [&]() {
-            THROW_IF_FAILED(Microsoft::WRL::MakeAndInitialize<UiaTextRange>(&target,
-                                                                            _pUiaData,
-                                                                            &_dummyProvider,
-                                                                            origin,
-                                                                            origin));
-        };
-
-        Log::Comment(L"Move target's end to utr1's start");
-        {
-            resetTargetUTR();
-            THROW_IF_FAILED(target->MoveEndpointByRange(TextPatternRangeEndpoint_End,
-                                                        utr.Get(),
-                                                        TextPatternRangeEndpoint_Start));
-            VERIFY_ARE_EQUAL(target->GetEndpoint(TextPatternRangeEndpoint_Start), origin);
-            VERIFY_ARE_EQUAL(target->GetEndpoint(TextPatternRangeEndpoint_End), utr->GetEndpoint(TextPatternRangeEndpoint_Start));
-        }
-
-        Log::Comment(L"Move target's start/end to utr1's start/end respectively");
-        {
-            resetTargetUTR();
-            THROW_IF_FAILED(target->MoveEndpointByRange(TextPatternRangeEndpoint_End,
-                                                        utr.Get(),
-                                                        TextPatternRangeEndpoint_End));
-            VERIFY_ARE_EQUAL(target->GetEndpoint(TextPatternRangeEndpoint_Start), origin);
-            VERIFY_ARE_EQUAL(target->GetEndpoint(TextPatternRangeEndpoint_End), utr->GetEndpoint(TextPatternRangeEndpoint_End));
-
-            THROW_IF_FAILED(target->MoveEndpointByRange(TextPatternRangeEndpoint_Start,
-                                                        utr.Get(),
-                                                        TextPatternRangeEndpoint_Start));
-            VERIFY_ARE_EQUAL(target->GetEndpoint(TextPatternRangeEndpoint_Start), utr->GetEndpoint(TextPatternRangeEndpoint_Start));
-            VERIFY_ARE_EQUAL(target->GetEndpoint(TextPatternRangeEndpoint_End), utr->GetEndpoint(TextPatternRangeEndpoint_End));
-        }
-
-        Log::Comment(L"(Clone utr1) Collapse onto itself");
-        {
-            // Move start to end
-            ComPtr<ITextRangeProvider> temp;
-            THROW_IF_FAILED(utr->Clone(&temp));
-            target = static_cast<UiaTextRange*>(temp.Get());
-            THROW_IF_FAILED(target->MoveEndpointByRange(TextPatternRangeEndpoint_Start,
-                                                        target.Get(),
-                                                        TextPatternRangeEndpoint_End));
-            VERIFY_ARE_EQUAL(target->GetEndpoint(TextPatternRangeEndpoint_Start), utr->GetEndpoint(TextPatternRangeEndpoint_End));
-            VERIFY_ARE_EQUAL(target->GetEndpoint(TextPatternRangeEndpoint_End), utr->GetEndpoint(TextPatternRangeEndpoint_End));
-
-            // Move end to start
-            THROW_IF_FAILED(utr->Clone(&temp));
-            target = static_cast<UiaTextRange*>(temp.Get());
-            THROW_IF_FAILED(target->MoveEndpointByRange(TextPatternRangeEndpoint_End,
-                                                        target.Get(),
-                                                        TextPatternRangeEndpoint_Start));
-            VERIFY_ARE_EQUAL(target->GetEndpoint(TextPatternRangeEndpoint_Start), utr->GetEndpoint(TextPatternRangeEndpoint_Start));
-            VERIFY_ARE_EQUAL(target->GetEndpoint(TextPatternRangeEndpoint_End), utr->GetEndpoint(TextPatternRangeEndpoint_Start));
-        }
-
-        Log::Comment(L"Cross endpoints (force degenerate range)");
-        {
-            // move start past end
-            resetTargetUTR();
-            THROW_IF_FAILED(target->MoveEndpointByRange(TextPatternRangeEndpoint_Start,
-                                                        utr.Get(),
-                                                        TextPatternRangeEndpoint_End));
-            VERIFY_ARE_EQUAL(target->GetEndpoint(TextPatternRangeEndpoint_Start), utr->GetEndpoint(TextPatternRangeEndpoint_End));
-            VERIFY_ARE_EQUAL(target->GetEndpoint(TextPatternRangeEndpoint_End), utr->GetEndpoint(TextPatternRangeEndpoint_End));
-            VERIFY_IS_TRUE(target->IsDegenerate());
-
-            // move end past start
-            THROW_IF_FAILED(target->MoveEndpointByRange(TextPatternRangeEndpoint_End,
-                                                        utr.Get(),
-                                                        TextPatternRangeEndpoint_Start));
-            VERIFY_ARE_EQUAL(target->GetEndpoint(TextPatternRangeEndpoint_Start), utr->GetEndpoint(TextPatternRangeEndpoint_Start));
-            VERIFY_ARE_EQUAL(target->GetEndpoint(TextPatternRangeEndpoint_End), utr->GetEndpoint(TextPatternRangeEndpoint_Start));
-            VERIFY_IS_TRUE(target->IsDegenerate());
-        }
-    }
-
-    TEST_METHOD(CanMoveByCharacter)
-    {
-        const SHORT lastColumnIndex = _pScreenInfo->GetBufferSize().Width() - 1;
-        const SHORT bottomRow = gsl::narrow<SHORT>(_pTextBuffer->TotalRowCount() - 1);
-
-        // clang-format off
-        const std::vector<MoveTest> testData
-        {
-            MoveTest{
-                L"can't move backward from (0, 0)",
-                { 0, 0 },
-                { 2, 0 },
-                -1,
-                {
-                    0,
-                    {0,0},
-                    {2,0}
-                }
-            },
-
-            MoveTest{
-                L"can move backward within a row",
-                { 1, 0 },
-                { 2, 0 },
-                -1,
-                {
-                    -1,
-                    {0, 0},
-                    {1, 0}
-                }
-            },
-
-            MoveTest{
-                L"can move forward in a row",
-                { 1, 2 },
-                { 5, 4 },
-                5,
-                {
-                    5,
-                    {6,2},
-                    {7,2}
-                }
-            },
-
-            MoveTest{
-                L"can't move past the last column in the last row",
-                { lastColumnIndex, bottomRow },
-                { lastColumnIndex, bottomRow },
-                5,
-                {
-                    0,
-                    { lastColumnIndex, bottomRow },
-                    { lastColumnIndex, bottomRow },
-                }
-            },
-
-            MoveTest{
-                L"can move to a new row when necessary when moving forward",
-                { lastColumnIndex, 0 },
-                { lastColumnIndex, 0 },
-                5,
-                {
-                    5,
-                    {4 , 0 + 1},
-                    {4 , 0 + 1}
-                }
-            },
-
-            MoveTest{
-                L"can move to a new row when necessary when moving backward",
-                { 0, 0 + 1 },
-                { lastColumnIndex, 0 + 1 },
-                -5,
-                {
-                    -5,
-                    {lastColumnIndex - 4, 0},
-                    {lastColumnIndex - 3, 0}
-                }
-            }
-        };
-        // clang-format on
-
-        Microsoft::WRL::ComPtr<UiaTextRange> utr;
-        for (const auto& test : testData)
-        {
-            Log::Comment(test.comment.data());
-            int amountMoved;
-
-            THROW_IF_FAILED(Microsoft::WRL::MakeAndInitialize<UiaTextRange>(&utr, _pUiaData, &_dummyProvider, test.start, test.end));
-            utr->Move(TextUnit::TextUnit_Character, test.moveAmt, &amountMoved);
-
-            VERIFY_ARE_EQUAL(test.expected.moveAmt, amountMoved);
-            VERIFY_ARE_EQUAL(test.expected.start, utr->_start);
-            VERIFY_ARE_EQUAL(test.expected.end, utr->_end);
-        }
-    }
-
-    TEST_METHOD(CanMoveByLine)
-    {
-        const SHORT lastColumnIndex = _pScreenInfo->GetBufferSize().Width() - 1;
-        const SHORT bottomRow = gsl::narrow<SHORT>(_pTextBuffer->TotalRowCount() - 1);
-
-        // clang-format off
-        const std::vector<MoveTest> testData
-        {
-            MoveTest{
-                L"can't move backward from top row",
-                {0, 0},
-                {0, lastColumnIndex},
-                -4,
-                {
-                    0,
-                    {0, 0},
-                    {0, lastColumnIndex}
-                }
-            },
-
-            MoveTest{
-                L"can move forward from top row",
-                {0, 0},
-                {0, lastColumnIndex},
-                4,
-                {
-                    4,
-                    {0, 4},
-                    {0, 5}
-                }
-            },
-
-            MoveTest{
-                L"can't move forward from bottom row",
-                {0, bottomRow},
-                {lastColumnIndex, bottomRow},
-                3,
-                {
-                    0,
-                    {0, bottomRow},
-                    {lastColumnIndex, bottomRow},
-                }
-            },
-
-            MoveTest{
-                L"can move backward from bottom row",
-                {0, bottomRow},
-                {lastColumnIndex, bottomRow},
-                -3,
-                {
-                    -3,
-                    {0, bottomRow - 3},
-                    {0, bottomRow - 2}
-                }
-            },
-
-            MoveTest{
-                L"can't move backward when part of the top row is in the range",
-                {5, 0},
-                {lastColumnIndex, 0},
-                -1,
-                {
-                    0,
-                    {5, 0},
-                    {lastColumnIndex, 0},
-                }
-            },
-
-            MoveTest{
-                L"can't move forward when part of the bottom row is in the range",
-                {0, bottomRow},
-                {0, bottomRow},
-                1,
-                {
-                    0,
-                    {0, bottomRow},
-                    {0, bottomRow}
-                }
-            },
-
-            MoveTest{
-                L"can move to a new row when necessary when moving forward",
-                { lastColumnIndex, 0 },
-                { lastColumnIndex, 0 },
-                5,
-                {
-                    5,
-                    {0, 0 + 5},
-                    {0, 0 + 5}
-                }
-            },
-
-            MoveTest{
-                L"can move to a new row when necessary when moving backward",
-                { 0, 7 },
-                { 0, 7 },
-                -5,
-                {
-                    -5,
-                    {0, 7 - 5},
-                    {0, 7 - 5}
-                }
-            }
-        };
-        // clang-format on
-
-        Microsoft::WRL::ComPtr<UiaTextRange> utr;
-        for (const auto& test : testData)
-        {
-            Log::Comment(test.comment.data());
-            int amountMoved;
-
-            THROW_IF_FAILED(Microsoft::WRL::MakeAndInitialize<UiaTextRange>(&utr, _pUiaData, &_dummyProvider, test.start, test.end));
-            THROW_IF_FAILED(utr->Move(TextUnit::TextUnit_Line, test.moveAmt, &amountMoved));
-
-            VERIFY_ARE_EQUAL(test.expected.moveAmt, amountMoved);
-            VERIFY_ARE_EQUAL(test.expected.start, utr->_start);
-            VERIFY_ARE_EQUAL(test.expected.end, utr->_end);
-        }
-    }
-
-    TEST_METHOD(CanMoveEndpointByUnitCharacter)
-    {
-        const SHORT lastColumnIndex = _pScreenInfo->GetBufferSize().Width() - 1;
-        const SHORT bottomRow = static_cast<SHORT>(_pTextBuffer->TotalRowCount() - 1);
-
-        // clang-format off
-        const std::vector<MoveEndpointTest> testData
-        {
-            MoveEndpointTest{
-                L"can't move _start past the beginning of the document when _start is positioned at the beginning",
-                {0, 0},
-                {lastColumnIndex, 0},
-                -1,
-                TextPatternRangeEndpoint_Start,
-                {
-                    0,
-                    {0, 0},
-                    {lastColumnIndex, 0}
-                }
-            },
-
-            MoveEndpointTest{
-                L"can partially move _start to the beginning of the document when it is closer than the move count requested",
-                {3, 0},
-                {lastColumnIndex, 0},
-                -5,
-                TextPatternRangeEndpoint_Start,
-                {
-                    -3,
-                    {0, 0},
-                    {lastColumnIndex, 0}
-                }
-            },
-
-            MoveEndpointTest{
-                L"can't move _end past the beginning of the document",
-                {0, 0},
-                {4, 0},
-                -5,
-                TextPatternRangeEndpoint_End,
-                {
-                    -4,
-                    {0, 0},
-                    {0, 0}
-                }
-            },
-
-            MoveEndpointTest{
-                L"_start follows _end when passed during movement",
-                {5, 0},
-                {10, 0},
-                -7,
-                TextPatternRangeEndpoint_End,
-                {
-                    -7,
-                    {3, 0},
-                    {3, 0}
-                }
-            },
-
-            MoveEndpointTest{
-                L"can't move _end past the beginning of the document when _end is positioned at the end",
-                {0, bottomRow},
-                {0, bottomRow+1},
-                1,
-                TextPatternRangeEndpoint_End,
-                {
-                    0,
-                    {0, bottomRow},
-                    {0, bottomRow+1},
-                }
-            },
-
-            MoveEndpointTest{
-                L"can partially move _end to the end of the document when it is closer than the move count requested",
-                {0, 0},
-                {lastColumnIndex - 3, bottomRow},
-                5,
-                TextPatternRangeEndpoint_End,
-                {
-                    4,
-                    {0, 0},
-                    {0, bottomRow+1},
-                }
-            },
-
-            MoveEndpointTest{
-                L"can't move _start past the end of the document",
-                {lastColumnIndex - 4, bottomRow},
-                {0, bottomRow+1},
-                5,
-                TextPatternRangeEndpoint_Start,
-                {
-                    5,
-                    {0, bottomRow+1},
-                    {0, bottomRow+1},
-                }
-            },
-
-            MoveEndpointTest{
-                L"_end follows _start when passed during movement",
-                {5, 0},
-                {10, 0},
-                7,
-                TextPatternRangeEndpoint_Start,
-                {
-                    7,
-                    {12, 0},
-                    {12, 0}
-                }
-            },
-        };
-        // clang-format on
-
-        Microsoft::WRL::ComPtr<UiaTextRange> utr;
-        for (const auto& test : testData)
-        {
-            Log::Comment(test.comment.data());
-            int amountMoved;
-
-            THROW_IF_FAILED(Microsoft::WRL::MakeAndInitialize<UiaTextRange>(&utr, _pUiaData, &_dummyProvider, test.start, test.end));
-            THROW_IF_FAILED(utr->MoveEndpointByUnit(test.endpoint, TextUnit::TextUnit_Character, test.moveAmt, &amountMoved));
-
-            VERIFY_ARE_EQUAL(test.expected.moveAmt, amountMoved);
-            VERIFY_ARE_EQUAL(test.expected.start, utr->_start);
-            VERIFY_ARE_EQUAL(test.expected.end, utr->_end);
-        }
-    }
-
-    TEST_METHOD(CanMoveEndpointByUnitLine)
-    {
-        const SHORT lastColumnIndex = _pScreenInfo->GetBufferSize().Width() - 1;
-        const SHORT bottomRow = gsl::narrow<SHORT>(_pTextBuffer->TotalRowCount() - 1);
-
-        // clang-format off
-        const std::vector<MoveEndpointTest> testData
-        {
-            MoveEndpointTest{
-                L"can move _end forward without affecting _start",
-                {0, 0},
-                {lastColumnIndex, 0},
-                1,
-                TextPatternRangeEndpoint_End,
-                1,
-                {0, 0},
-                {0, 1}
-            },
-
-            MoveEndpointTest{
-                L"can move _end backward without affecting _start",
-                {0, 1},
-                {lastColumnIndex, 5},
-                -2,
-                TextPatternRangeEndpoint_End,
-                -2,
-                {0, 1},
-                {0, 4}
-            },
-
-            MoveEndpointTest{
-                L"can move _start forward without affecting _end",
-                {0, 1},
-                {lastColumnIndex, 5},
-                2,
-                TextPatternRangeEndpoint_Start,
-                2,
-                {0, 3},
-                {lastColumnIndex, 5}
-            },
-
-            MoveEndpointTest{
-                L"can move _start backward without affecting _end",
-                {0, 2},
-                {lastColumnIndex, 5},
-                -1,
-                TextPatternRangeEndpoint_Start,
-                -1,
-                {0, 1},
-                {lastColumnIndex, 5}
-            },
-
-            MoveEndpointTest{
-                L"can move _start backwards when it's already on the top row",
-                {lastColumnIndex, 0},
-                {lastColumnIndex, 0},
-                -1,
-                TextPatternRangeEndpoint_Start,
-                -1,
-                {0, 0},
-                {lastColumnIndex, 0},
-            },
-
-            MoveEndpointTest{
-                L"can't move _start backwards when it's at the start of the document already",
-                {0, 0},
-                {lastColumnIndex, 0},
-                -1,
-                TextPatternRangeEndpoint_Start,
-                0,
-                {0, 0},
-                {lastColumnIndex, 0}
-            },
-
-            MoveEndpointTest{
-                L"can move _end forwards when it's on the bottom row",
-                {0, 0},
-                {lastColumnIndex - 3, bottomRow},
-                1,
-                TextPatternRangeEndpoint_End,
-                1,
-                {0, 0},
-                {0, bottomRow+1}
-            },
-
-            MoveEndpointTest{
-                L"can't move _end forwards when it's at the end of the document already",
-                {0, 0},
-                {0, bottomRow+1},
-                1,
-                TextPatternRangeEndpoint_End,
-                0,
-                {0, 0},
-                {0, bottomRow+1}
-            },
-
-            MoveEndpointTest{
-                L"moving _start forward when it's already on the bottom row creates a degenerate range at the document end",
-                {0, bottomRow},
-                {lastColumnIndex, bottomRow},
-                1,
-                TextPatternRangeEndpoint_Start,
-                1,
-                {0, bottomRow+1},
-                {0, bottomRow+1}
-            },
-
-            MoveEndpointTest{
-                L"moving _end backward when it's already on the top row creates a degenerate range at the document start",
-                {4, 0},
-                {lastColumnIndex - 5, 0},
-                -1,
-                TextPatternRangeEndpoint_End,
-                -1,
-                {0, 0},
-                {0, 0}
-            }
-        };
-        // clang-format on
-
-        Microsoft::WRL::ComPtr<UiaTextRange> utr;
-        for (const auto& test : testData)
-        {
-            Log::Comment(test.comment.data());
-            int amountMoved;
-
-            THROW_IF_FAILED(Microsoft::WRL::MakeAndInitialize<UiaTextRange>(&utr, _pUiaData, &_dummyProvider, test.start, test.end));
-            THROW_IF_FAILED(utr->MoveEndpointByUnit(test.endpoint, TextUnit::TextUnit_Line, test.moveAmt, &amountMoved));
-
-            VERIFY_ARE_EQUAL(test.expected.moveAmt, amountMoved);
-            VERIFY_ARE_EQUAL(test.expected.start, utr->_start);
-            VERIFY_ARE_EQUAL(test.expected.end, utr->_end);
-        }
-    }
-
-    TEST_METHOD(CanMoveEndpointByUnitDocument)
-    {
-        const SHORT lastColumnIndex = _pScreenInfo->GetBufferSize().Width() - 1;
-        const SHORT bottomRow = gsl::narrow<SHORT>(_pTextBuffer->TotalRowCount() - 1);
-
-        // clang-format off
-        const std::vector<MoveEndpointTest> testData =
-        {
-            MoveEndpointTest{
-                L"can move _end forward to end of document without affecting _start",
-                {0, 4},
-                {0, 4},
-                1,
-                TextPatternRangeEndpoint_End,
-                {
-                    1,
-                    {0, 4},
-                    {0, bottomRow+1}
-                }
-            },
-
-            MoveEndpointTest{
-                L"can move _start backward to end of document without affect _end",
-                {0, 4},
-                {0, 4},
-                -1,
-                TextPatternRangeEndpoint_Start,
-                {
-                    -1,
-                    {0, 0},
-                    {0, 4}
-                }
-            },
-
-            MoveEndpointTest{
-                L"can't move _end forward when it's already at the end of the document",
-                {3, 2},
-                {0, bottomRow+1},
-                1,
-                TextPatternRangeEndpoint_End,
-                {
-                    0,
-                    {3, 2},
-                    {0, bottomRow+1}
-                }
-            },
-
-            MoveEndpointTest{
-                L"can't move _start backward when it's already at the start of the document",
-                {0, 0},
-                {5, 6},
-                -1,
-                TextPatternRangeEndpoint_Start,
-                {
-                    0,
-                    {0, 0},
-                    {5, 6}
-                }
-            },
-
-            MoveEndpointTest{
-                L"moving _end backward creates degenerate range at start of document",
-                {5, 2},
-                {5, 6},
-                -1,
-                TextPatternRangeEndpoint_End,
-                {
-                    -1,
-                    {0, 0},
-                    {0, 0}
-                }
-            },
-
-            MoveEndpointTest{
-                L"moving _start forward creates degenerate range at end of document",
-                {5, 2},
-                {5, 6},
-                1,
-                TextPatternRangeEndpoint_Start,
-                {
-                    1,
-                    {0, bottomRow+1},
-                    {0, bottomRow+1}
-                }
-            }
-        };
-        // clang-format on
-
-        Microsoft::WRL::ComPtr<UiaTextRange> utr;
-        for (auto test : testData)
-        {
-            Log::Comment(test.comment.c_str());
-            int amountMoved;
-
-            THROW_IF_FAILED(Microsoft::WRL::MakeAndInitialize<UiaTextRange>(&utr, _pUiaData, &_dummyProvider, test.start, test.end));
-            THROW_IF_FAILED(utr->MoveEndpointByUnit(test.endpoint, TextUnit::TextUnit_Document, test.moveAmt, &amountMoved));
-
-            VERIFY_ARE_EQUAL(test.expected.moveAmt, amountMoved);
-            VERIFY_ARE_EQUAL(test.expected.start, utr->_start);
-            VERIFY_ARE_EQUAL(test.expected.end, utr->_end);
-        }
-    }
-
-    TEST_METHOD(ExpansionAtExclusiveEnd)
-    {
-        // GH#7664: When attempting to expand to an enclosing unit
-        // at the end exclusive, the UTR should refuse to move past
-        // the end.
-
-        const auto bufferSize{ _pTextBuffer->GetSize() };
-        const til::point endInclusive{ bufferSize.RightInclusive(), bufferSize.BottomInclusive() };
-        const auto endExclusive{ bufferSize.EndExclusive() };
-
-        // Iterate over each TextUnit. If the we don't support
-        // the given TextUnit, we're supposed to fallback
-        // to the last one that was defined anyways.
-        Microsoft::WRL::ComPtr<UiaTextRange> utr;
-        for (int unit = TextUnit::TextUnit_Character; unit != TextUnit::TextUnit_Document; ++unit)
-        {
-            Log::Comment(NoThrowString().Format(L"%s", toString(static_cast<TextUnit>(unit))));
-
-            // Create a degenerate UTR at EndExclusive
-            THROW_IF_FAILED(Microsoft::WRL::MakeAndInitialize<UiaTextRange>(&utr, _pUiaData, &_dummyProvider, endInclusive, endExclusive));
-            THROW_IF_FAILED(utr->ExpandToEnclosingUnit(static_cast<TextUnit>(unit)));
-
-            VERIFY_ARE_EQUAL(endExclusive, utr->_end);
-        }
-    }
-
-    TEST_METHOD(MovementAtExclusiveEnd)
-    {
-        // GH#7663: When attempting to move from end exclusive,
-        // the UTR should refuse to move past the end.
-
-        const auto bufferSize{ _pTextBuffer->GetSize() };
-        const COORD origin{ bufferSize.Origin() };
-        const COORD lastLineStart{ bufferSize.Left(), bufferSize.BottomInclusive() };
-        const COORD secondToLastCharacterPos{ bufferSize.RightInclusive() - 1, bufferSize.BottomInclusive() };
-        const COORD endInclusive{ bufferSize.RightInclusive(), bufferSize.BottomInclusive() };
-        const COORD endExclusive{ bufferSize.EndExclusive() };
-
-        // Iterate over each TextUnit. If we don't support
-        // the given TextUnit, we're supposed to fallback
-        // to the last one that was defined anyways.
-        BEGIN_TEST_METHOD_PROPERTIES()
-            TEST_METHOD_PROPERTY(L"Data:textUnit", L"{0, 1, 2, 3, 4, 5, 6}")
-            TEST_METHOD_PROPERTY(L"Data:degenerate", L"{false, true}")
-        END_TEST_METHOD_PROPERTIES();
-
-        int unit;
-        bool degenerate;
-        VERIFY_SUCCEEDED(TestData::TryGetValue(L"textUnit", unit), L"Get TextUnit variant");
-        VERIFY_SUCCEEDED(TestData::TryGetValue(L"degenerate", degenerate), L"Get degenerate variant");
-        TextUnit textUnit{ static_cast<TextUnit>(unit) };
-
-        Microsoft::WRL::ComPtr<UiaTextRange> utr;
-        int moveAmt;
-        Log::Comment(NoThrowString().Format(L"Forward by %s", toString(textUnit)));
-
-        // Create an UTR at EndExclusive
-        if (degenerate)
-        {
-            THROW_IF_FAILED(Microsoft::WRL::MakeAndInitialize<UiaTextRange>(&utr, _pUiaData, &_dummyProvider, endExclusive, endExclusive));
-        }
-        else
-        {
-            THROW_IF_FAILED(Microsoft::WRL::MakeAndInitialize<UiaTextRange>(&utr, _pUiaData, &_dummyProvider, endInclusive, endExclusive));
-        }
-        THROW_IF_FAILED(utr->Move(textUnit, 1, &moveAmt));
-
-        VERIFY_ARE_EQUAL(endExclusive, utr->_end);
-        VERIFY_ARE_EQUAL(0, moveAmt);
-
-        // write "temp" at (2,2)
-        const COORD writeTarget{ 2, 2 };
-        _pTextBuffer->Write({ L"temp" }, writeTarget);
-
-        // Verify expansion works properly
-        Log::Comment(NoThrowString().Format(L"Expand by %s", toString(textUnit)));
-        THROW_IF_FAILED(utr->ExpandToEnclosingUnit(textUnit));
-        if (textUnit <= TextUnit::TextUnit_Character)
-        {
-            VERIFY_ARE_EQUAL(endInclusive, utr->_start);
-            VERIFY_ARE_EQUAL(endExclusive, utr->_end);
-        }
-        else if (textUnit <= TextUnit::TextUnit_Word)
-        {
-            VERIFY_ARE_EQUAL(writeTarget, utr->_start);
-            VERIFY_ARE_EQUAL(endExclusive, utr->_end);
-        }
-        else if (textUnit <= TextUnit::TextUnit_Line)
-        {
-            VERIFY_ARE_EQUAL(lastLineStart, utr->_start);
-            VERIFY_ARE_EQUAL(endExclusive, utr->_end);
-        }
-        else // textUnit <= TextUnit::TextUnit_Document:
-        {
-            VERIFY_ARE_EQUAL(origin, utr->_start);
-            VERIFY_ARE_EQUAL(endExclusive, utr->_end);
-        }
-
-        // reset the UTR
-        if (degenerate)
-        {
-            THROW_IF_FAILED(Microsoft::WRL::MakeAndInitialize<UiaTextRange>(&utr, _pUiaData, &_dummyProvider, endExclusive, endExclusive));
-        }
-        else
-        {
-            THROW_IF_FAILED(Microsoft::WRL::MakeAndInitialize<UiaTextRange>(&utr, _pUiaData, &_dummyProvider, endInclusive, endExclusive));
-        }
-
-        // Verify that moving backwards still works properly
-        Log::Comment(NoThrowString().Format(L"Backwards by %s", toString(textUnit)));
-        THROW_IF_FAILED(utr->Move(textUnit, -1, &moveAmt));
-        VERIFY_ARE_EQUAL(-1, moveAmt);
-
-        // NOTE: If the range is degenerate, _start == _end before AND after the move.
-        if (textUnit <= TextUnit::TextUnit_Character)
-        {
-            // Special case: _end will always be endInclusive, because...
-            // -  degenerate --> it moves with _start to stay degenerate
-            // - !degenerate --> it excludes the last char, to select the second to last char
-            VERIFY_ARE_EQUAL(degenerate ? endInclusive : secondToLastCharacterPos, utr->_start);
-            VERIFY_ARE_EQUAL(endInclusive, utr->_end);
-        }
-        else if (textUnit <= TextUnit::TextUnit_Word)
-        {
-            VERIFY_ARE_EQUAL(origin, utr->_start);
-            VERIFY_ARE_EQUAL(degenerate ? origin : writeTarget, utr->_end);
-        }
-        else if (textUnit <= TextUnit::TextUnit_Line)
-        {
-            VERIFY_ARE_EQUAL(lastLineStart, utr->_start);
-            VERIFY_ARE_EQUAL(degenerate ? lastLineStart : endExclusive, utr->_end);
-        }
-        else // textUnit <= TextUnit::TextUnit_Document:
-        {
-            VERIFY_ARE_EQUAL(origin, utr->_start);
-            VERIFY_ARE_EQUAL(degenerate ? origin : endExclusive, utr->_end);
-        }
-    }
-
-    TEST_METHOD(MoveToPreviousWord)
-    {
-        // See GH#7742 for more details.
-
-        const auto bufferSize{ _pTextBuffer->GetSize() };
-        const COORD origin{ bufferSize.Origin() };
-        const COORD originExclusive{ origin.X, origin.Y + 1 };
-
-        _pTextBuffer->Write({ L"My name is Carlos" }, origin);
-
-        // Create degenerate UTR at origin
-        Microsoft::WRL::ComPtr<UiaTextRange> utr;
-        THROW_IF_FAILED(Microsoft::WRL::MakeAndInitialize<UiaTextRange>(&utr, _pUiaData, &_dummyProvider, origin, origin));
-
-        // move forward by a word
-        int moveAmt;
-        THROW_IF_FAILED(utr->Move(TextUnit::TextUnit_Word, 1, &moveAmt));
-        VERIFY_ARE_EQUAL(1, moveAmt);
-        VERIFY_IS_TRUE(utr->IsDegenerate());
-
-        // Expand by word
-        BSTR text;
-        THROW_IF_FAILED(utr->ExpandToEnclosingUnit(TextUnit::TextUnit_Word));
-        THROW_IF_FAILED(utr->GetText(-1, &text));
-        VERIFY_ARE_EQUAL(L"name ", std::wstring_view{ text });
-
-        // Collapse utr (move end to start)
-        const COORD expectedStart{ 3, 0 };
-        THROW_IF_FAILED(utr->MoveEndpointByRange(TextPatternRangeEndpoint::TextPatternRangeEndpoint_End, utr.Get(), TextPatternRangeEndpoint::TextPatternRangeEndpoint_Start));
-        VERIFY_ARE_EQUAL(expectedStart, utr->_start);
-        VERIFY_IS_TRUE(utr->IsDegenerate());
-
-        // Move back by a word
-        THROW_IF_FAILED(utr->Move(TextUnit::TextUnit_Word, -1, &moveAmt));
-        VERIFY_ARE_EQUAL(-1, moveAmt);
-
-        // Expand by character
-        THROW_IF_FAILED(utr->ExpandToEnclosingUnit(TextUnit::TextUnit_Character));
-        THROW_IF_FAILED(utr->GetText(-1, &text));
-        VERIFY_ARE_EQUAL(L"M", std::wstring_view{ text });
-    }
-
-    TEST_METHOD(ScrollIntoView)
-    {
-        const auto bufferSize{ _pTextBuffer->GetSize() };
-        const auto viewportSize{ _pUiaData->GetViewport() };
-
-        const std::vector<ScrollTest> testData{
-            { L"Origin", bufferSize.Top() },
-            { L"ViewportHeight From Top - 1", bufferSize.Top() + viewportSize.Height() - 1 },
-            { L"ViewportHeight From Top", bufferSize.Top() + viewportSize.Height() },
-            { L"ViewportHeight From Top + 1", bufferSize.Top() + viewportSize.Height() + 1 },
-            { L"ViewportHeight From Bottom - 1", bufferSize.BottomInclusive() - viewportSize.Height() - 1 },
-            { L"ViewportHeight From Bottom", bufferSize.BottomInclusive() - viewportSize.Height() },
-            { L"ViewportHeight From Bottom + 1", bufferSize.BottomInclusive() - viewportSize.Height() + 1 },
-
-            // GH#7839: ExclusiveEnd is a non-existent space,
-            // so scrolling to it when !alignToTop used to crash
-            { L"Exclusive End", bufferSize.BottomExclusive() }
-        };
-
-        BEGIN_TEST_METHOD_PROPERTIES()
-            TEST_METHOD_PROPERTY(L"Data:alignToTop", L"{false, true}")
-        END_TEST_METHOD_PROPERTIES();
-
-        bool alignToTop;
-        VERIFY_SUCCEEDED(TestData::TryGetValue(L"alignToTop", alignToTop), L"Get alignToTop variant");
-
-        Microsoft::WRL::ComPtr<UiaTextRange> utr;
-        for (const auto test : testData)
-        {
-            Log::Comment(test.comment.c_str());
-            const til::point pos{ bufferSize.Left(), test.yPos };
-            THROW_IF_FAILED(Microsoft::WRL::MakeAndInitialize<UiaTextRange>(&utr, _pUiaData, &_dummyProvider, pos, pos));
-            VERIFY_SUCCEEDED(utr->ScrollIntoView(alignToTop));
-        }
-    }
-
-<<<<<<< HEAD
-    TEST_METHOD(GetAttributeValue)
-    {
-        Log::Comment(L"Check supported attributes");
-        Microsoft::WRL::ComPtr<IUnknown> notSupportedVal;
-        UiaGetReservedNotSupportedValue(&notSupportedVal);
-
-        // Iterate over UIA's Text Attribute Identifiers
-        // Validate that we know which ones are (not) supported
-        // source: https://docs.microsoft.com/en-us/windows/win32/winauto/uiauto-textattribute-ids
-        for (long uiaAttributeId = UIA_AnimationStyleAttributeId; uiaAttributeId <= UIA_AfterParagraphSpacingAttributeId; ++uiaAttributeId)
-        {
-            Microsoft::WRL::ComPtr<UiaTextRange> utr;
-            THROW_IF_FAILED(Microsoft::WRL::MakeAndInitialize<UiaTextRange>(&utr, _pUiaData, &_dummyProvider));
-            THROW_IF_FAILED(utr->ExpandToEnclosingUnit(TextUnit_Character));
-
-            Log::Comment(NoThrowString().Format(L"Attribute ID: %d", uiaAttributeId));
-            VARIANT result;
-            VERIFY_SUCCEEDED(utr->GetAttributeValue(uiaAttributeId, &result));
-
-            switch (uiaAttributeId)
-            {
-            case UIA_FontNameAttributeId:
-            {
-                VERIFY_ARE_EQUAL(VT_BSTR, result.vt);
-                break;
-            }
-            case UIA_BackgroundColorAttributeId:
-            case UIA_FontWeightAttributeId:
-            case UIA_ForegroundColorAttributeId:
-            case UIA_StrikethroughStyleAttributeId:
-            case UIA_UnderlineStyleAttributeId:
-            {
-                VERIFY_ARE_EQUAL(VT_I4, result.vt);
-                break;
-            }
-            case UIA_IsItalicAttributeId:
-            case UIA_IsReadOnlyAttributeId:
-            {
-                VERIFY_ARE_EQUAL(VT_BOOL, result.vt);
-                break;
-            }
-            default:
-            {
-                // Expected: not supported
-                VERIFY_ARE_EQUAL(VT_UNKNOWN, result.vt);
-                VERIFY_ARE_EQUAL(notSupportedVal.Get(), result.punkVal);
-                break;
-            }
-            }
-        }
-
-        // This is the text attribute we'll use to update the text buffer.
-        // We'll modify it, then test if the UiaTextRange can extract/interpret the data properly.
-        // updateBuffer() will write that text attribute to the first cell in the buffer.
-        TextAttribute attr;
-        auto updateBuffer = [&](TextAttribute outputAttr) {
-            _pTextBuffer->Write({ outputAttr }, { 0, 0 });
-        };
-
-        Microsoft::WRL::ComPtr<UiaTextRange> utr;
-        THROW_IF_FAILED(Microsoft::WRL::MakeAndInitialize<UiaTextRange>(&utr, _pUiaData, &_dummyProvider));
-        THROW_IF_FAILED(utr->ExpandToEnclosingUnit(TextUnit_Character));
-        {
-            Log::Comment(L"Test Background");
-            const auto rawBackgroundColor{ RGB(255, 0, 0) };
-            attr.SetBackground(rawBackgroundColor);
-            updateBuffer(attr);
-            VARIANT result;
-            VERIFY_SUCCEEDED(utr->GetAttributeValue(UIA_BackgroundColorAttributeId, &result));
-
-            const COLORREF realBackgroundColor{ _pUiaData->GetAttributeColors(attr).second & 0x00ffffff };
-            VERIFY_ARE_EQUAL(realBackgroundColor, static_cast<COLORREF>(result.lVal));
-        }
-        {
-            Log::Comment(L"Test Font Weight");
-            attr.SetBold(true);
-            updateBuffer(attr);
-            VARIANT result;
-            VERIFY_SUCCEEDED(utr->GetAttributeValue(UIA_FontWeightAttributeId, &result));
-            VERIFY_ARE_EQUAL(FW_BOLD, result.lVal);
-
-            attr.SetBold(false);
-            updateBuffer(attr);
-            VERIFY_SUCCEEDED(utr->GetAttributeValue(UIA_FontWeightAttributeId, &result));
-            VERIFY_ARE_EQUAL(FW_NORMAL, result.lVal);
-            ;
-        }
-        {
-            Log::Comment(L"Test Foreground");
-            const auto rawForegroundColor{ RGB(255, 0, 0) };
-            attr.SetForeground(rawForegroundColor);
-            updateBuffer(attr);
-            VARIANT result;
-            VERIFY_SUCCEEDED(utr->GetAttributeValue(UIA_ForegroundColorAttributeId, &result));
-
-            const auto realForegroundColor{ _pUiaData->GetAttributeColors(attr).first & 0x00ffffff };
-            VERIFY_ARE_EQUAL(realForegroundColor, static_cast<COLORREF>(result.lVal));
-        }
-        {
-            Log::Comment(L"Test Italic");
-            attr.SetItalic(true);
-            updateBuffer(attr);
-            VARIANT result;
-            VERIFY_SUCCEEDED(utr->GetAttributeValue(UIA_IsItalicAttributeId, &result));
-            VERIFY_IS_TRUE(result.boolVal);
-
-            attr.SetItalic(false);
-            updateBuffer(attr);
-            VERIFY_SUCCEEDED(utr->GetAttributeValue(UIA_IsItalicAttributeId, &result));
-            VERIFY_IS_FALSE(result.boolVal);
-        }
-        {
-            Log::Comment(L"Test Strikethrough");
-            attr.SetCrossedOut(true);
-            updateBuffer(attr);
-            VARIANT result;
-            VERIFY_SUCCEEDED(utr->GetAttributeValue(UIA_StrikethroughStyleAttributeId, &result));
-            VERIFY_ARE_EQUAL(TextDecorationLineStyle_Single, result.lVal);
-
-            attr.SetCrossedOut(false);
-            updateBuffer(attr);
-            VERIFY_SUCCEEDED(utr->GetAttributeValue(UIA_StrikethroughStyleAttributeId, &result));
-            VERIFY_ARE_EQUAL(TextDecorationLineStyle_None, result.lVal);
-        }
-        {
-            Log::Comment(L"Test Underline");
-
-            // Single underline
-            attr.SetUnderlined(true);
-            updateBuffer(attr);
-            VARIANT result;
-            VERIFY_SUCCEEDED(utr->GetAttributeValue(UIA_UnderlineStyleAttributeId, &result));
-            VERIFY_ARE_EQUAL(TextDecorationLineStyle_Single, result.lVal);
-
-            // Double underline (double supercedes single)
-            attr.SetDoublyUnderlined(true);
-            updateBuffer(attr);
-            VERIFY_SUCCEEDED(utr->GetAttributeValue(UIA_UnderlineStyleAttributeId, &result));
-            VERIFY_ARE_EQUAL(TextDecorationLineStyle_Double, result.lVal);
-
-            // Double underline (double on its own)
-            attr.SetUnderlined(false);
-            updateBuffer(attr);
-            VERIFY_SUCCEEDED(utr->GetAttributeValue(UIA_UnderlineStyleAttributeId, &result));
-            VERIFY_ARE_EQUAL(TextDecorationLineStyle_Double, result.lVal);
-
-            // No underline
-            attr.SetDoublyUnderlined(false);
-            updateBuffer(attr);
-            VERIFY_SUCCEEDED(utr->GetAttributeValue(UIA_UnderlineStyleAttributeId, &result));
-            VERIFY_ARE_EQUAL(TextDecorationLineStyle_None, result.lVal);
-        }
-        {
-            Log::Comment(L"Test Font Name (special)");
-            VARIANT result;
-            VERIFY_SUCCEEDED(utr->GetAttributeValue(UIA_FontNameAttributeId, &result));
-            const std::wstring actualFontName{ result.bstrVal };
-            const auto expectedFontName{ _pUiaData->GetFontInfo().GetFaceName() };
-            VERIFY_ARE_EQUAL(expectedFontName, actualFontName);
-        }
-        {
-            Log::Comment(L"Test Read Only (special)");
-            VARIANT result;
-            VERIFY_SUCCEEDED(utr->GetAttributeValue(UIA_IsReadOnlyAttributeId, &result));
-            VERIFY_IS_FALSE(result.boolVal);
-        }
-    }
-
-    TEST_METHOD(FindAttribute)
-    {
-        Microsoft::WRL::ComPtr<UiaTextRange> utr;
-        const COORD startPos{ 0, 0 };
-        const COORD endPos{ 0, 2 };
-        THROW_IF_FAILED(Microsoft::WRL::MakeAndInitialize<UiaTextRange>(&utr, _pUiaData, &_dummyProvider, startPos, endPos));
-        {
-            Log::Comment(L"Test Font Name (special)");
-
-            // Populate query with font name currently in use.
-            const auto fontName{ _pUiaData->GetFontInfo().GetFaceName() };
-            VARIANT var{};
-            var.vt = VT_BSTR;
-            var.bstrVal = SysAllocString(fontName.data());
-
-            Microsoft::WRL::ComPtr<ITextRangeProvider> result;
-            VERIFY_SUCCEEDED(utr->FindAttribute(UIA_FontNameAttributeId, var, false, result.GetAddressOf()));
-
-            // Expecting the same text range endpoints
-            BOOL isEqual;
-            THROW_IF_FAILED(utr->Compare(result.Get(), &isEqual));
-            VERIFY_IS_TRUE(isEqual);
-
-            // Now perform the same test, but searching backwards
-            Log::Comment(L"Test Font Name (special) - Backwards");
-            Microsoft::WRL::ComPtr<ITextRangeProvider> resultBackwards;
-            VERIFY_SUCCEEDED(utr->FindAttribute(UIA_FontNameAttributeId, var, true, resultBackwards.GetAddressOf()));
-
-            // Expecting the same text range endpoints
-            THROW_IF_FAILED(result->Compare(resultBackwards.Get(), &isEqual));
-            VERIFY_IS_TRUE(isEqual);
-        }
-        {
-            Log::Comment(L"Test Read Only (special)");
-
-            VARIANT var{};
-            var.vt = VT_BOOL;
-            var.boolVal = false;
-
-            Microsoft::WRL::ComPtr<ITextRangeProvider> result;
-            VERIFY_SUCCEEDED(utr->FindAttribute(UIA_IsReadOnlyAttributeId, var, false, result.GetAddressOf()));
-
-            // Expecting the same text range endpoints
-            BOOL isEqual;
-            THROW_IF_FAILED(utr->Compare(result.Get(), &isEqual));
-            VERIFY_IS_TRUE(isEqual);
-
-            // Now perform the same test, but searching backwards
-            Log::Comment(L"Test Read Only (special) - Backwards");
-            Microsoft::WRL::ComPtr<ITextRangeProvider> resultBackwards;
-            VERIFY_SUCCEEDED(utr->FindAttribute(UIA_IsReadOnlyAttributeId, var, true, resultBackwards.GetAddressOf()));
-
-            // Expecting the same text range endpoints
-            THROW_IF_FAILED(result->Compare(resultBackwards.Get(), &isEqual));
-            VERIFY_IS_TRUE(isEqual);
-        }
-        {
-            Log::Comment(L"Test IsItalic (standard attribute)");
-
-            // Since all of the other attributes operate very similarly,
-            //  we're just going to pick one of them and test that.
-            // The "GetAttribute" tests provide code coverage for
-            //  retrieving an attribute verification function.
-            // This test is intended to provide code coverage for
-            //  finding a text range with the desired attribute.
-
-            // Set up the buffer's attributes.
-            TextAttribute italicAttr;
-            italicAttr.SetItalic(true);
-            auto iter{ _pUiaData->GetTextBuffer().GetCellDataAt(startPos) };
-            for (auto i = 0; i < 5; ++i)
-            {
-                _pTextBuffer->Write({ L"X", italicAttr }, iter.Pos());
-                ++iter;
-            }
-
-            // set the expected end (exclusive)
-            const auto expectedEndPos{ iter.Pos() };
-
-            VARIANT var{};
-            var.vt = VT_BOOL;
-            var.boolVal = true;
-
-            Microsoft::WRL::ComPtr<ITextRangeProvider> result;
-            THROW_IF_FAILED(utr->ExpandToEnclosingUnit(TextUnit_Document));
-            VERIFY_SUCCEEDED(utr->FindAttribute(UIA_IsItalicAttributeId, var, false, result.GetAddressOf()));
-
-            Microsoft::WRL::ComPtr<UiaTextRange> resultUtr{ static_cast<UiaTextRange*>(result.Get()) };
-            VERIFY_ARE_EQUAL(startPos, resultUtr->_start);
-            VERIFY_ARE_EQUAL(expectedEndPos, resultUtr->_end);
-
-            // Now perform the same test, but searching backwards
-            Log::Comment(L"Test IsItalic (standard attribute) - Backwards");
-            Microsoft::WRL::ComPtr<ITextRangeProvider> resultBackwards;
-            VERIFY_SUCCEEDED(utr->FindAttribute(UIA_IsItalicAttributeId, var, true, resultBackwards.GetAddressOf()));
-
-            // Expecting the same text range endpoints
-            BOOL isEqual;
-            THROW_IF_FAILED(result->Compare(resultBackwards.Get(), &isEqual));
-            VERIFY_IS_TRUE(isEqual);
-        }
-=======
-    TEST_METHOD(BlockRange)
-    {
-        // This test replicates GH#7960.
-        // It was caused by _blockRange being uninitialized, resulting in it occasionally being set to true.
-        // Additionally, all of the ctors _except_ the copy ctor initialized it. So this would be more apparent
-        // when calling Clone.
-        Microsoft::WRL::ComPtr<UiaTextRange> utr;
-        THROW_IF_FAILED(Microsoft::WRL::MakeAndInitialize<UiaTextRange>(&utr, _pUiaData, &_dummyProvider));
-        VERIFY_IS_FALSE(utr->_blockRange);
-
-        Microsoft::WRL::ComPtr<ITextRangeProvider> clone1;
-        THROW_IF_FAILED(utr->Clone(&clone1));
-
-        UiaTextRange* cloneUtr1 = static_cast<UiaTextRange*>(clone1.Get());
-        VERIFY_IS_FALSE(cloneUtr1->_blockRange);
-        cloneUtr1->_blockRange = true;
-
-        Microsoft::WRL::ComPtr<ITextRangeProvider> clone2;
-        cloneUtr1->Clone(&clone2);
-        UiaTextRange* cloneUtr2 = static_cast<UiaTextRange*>(clone2.Get());
-        VERIFY_IS_TRUE(cloneUtr2->_blockRange);
->>>>>>> 83c6bce7
-    }
-};
+// Copyright (c) Microsoft Corporation.
+// Licensed under the MIT license.
+
+#include "precomp.h"
+#include "WexTestClass.h"
+#include "../../inc/consoletaeftemplates.hpp"
+#include "CommonState.hpp"
+
+#include "uiaTextRange.hpp"
+#include "../types/ScreenInfoUiaProviderBase.h"
+#include "../../../buffer/out/textBuffer.hpp"
+#include "../types/UiaTracing.h"
+
+using namespace WEX::Common;
+using namespace WEX::Logging;
+using namespace WEX::TestExecution;
+
+using namespace Microsoft::WRL;
+
+using namespace Microsoft::Console::Interactivity::Win32;
+
+// UiaTextRange takes an object that implements
+// IRawElementProviderSimple as a constructor argument. Making a real
+// one would involve setting up the window which we don't want to do
+// for unit tests so instead we'll use this one. We don't care about
+// it not doing anything for its implementation because it is not used
+// during the unit tests below.
+
+class DummyElementProvider final : public ScreenInfoUiaProviderBase
+{
+public:
+    IFACEMETHODIMP Navigate(_In_ NavigateDirection /*direction*/,
+                            _COM_Outptr_result_maybenull_ IRawElementProviderFragment** /*ppProvider*/) override
+    {
+        return E_NOTIMPL;
+    }
+
+    IFACEMETHODIMP get_BoundingRectangle(_Out_ UiaRect* /*pRect*/) override
+    {
+        return E_NOTIMPL;
+    }
+
+    IFACEMETHODIMP get_FragmentRoot(_COM_Outptr_result_maybenull_ IRawElementProviderFragmentRoot** /*ppProvider*/) override
+    {
+        return E_NOTIMPL;
+    }
+
+    void ChangeViewport(const SMALL_RECT /*NewWindow*/)
+    {
+        return;
+    }
+
+    HRESULT GetSelectionRange(_In_ IRawElementProviderSimple* /*pProvider*/, const std::wstring_view /*wordDelimiters*/, _COM_Outptr_result_maybenull_ Microsoft::Console::Types::UiaTextRangeBase** /*ppUtr*/) override
+    {
+        return E_NOTIMPL;
+    }
+
+    // degenerate range
+    HRESULT CreateTextRange(_In_ IRawElementProviderSimple* const /*pProvider*/, const std::wstring_view /*wordDelimiters*/, _COM_Outptr_result_maybenull_ Microsoft::Console::Types::UiaTextRangeBase** /*ppUtr*/) override
+    {
+        return E_NOTIMPL;
+    }
+
+    // degenerate range at cursor position
+    HRESULT CreateTextRange(_In_ IRawElementProviderSimple* const /*pProvider*/,
+                            const Cursor& /*cursor*/,
+                            const std::wstring_view /*wordDelimiters*/,
+                            _COM_Outptr_result_maybenull_ Microsoft::Console::Types::UiaTextRangeBase** /*ppUtr*/) override
+    {
+        return E_NOTIMPL;
+    }
+
+    // specific endpoint range
+    HRESULT CreateTextRange(_In_ IRawElementProviderSimple* const /*pProvider*/,
+                            const COORD /*start*/,
+                            const COORD /*end*/,
+                            const std::wstring_view /*wordDelimiters*/,
+                            _COM_Outptr_result_maybenull_ Microsoft::Console::Types::UiaTextRangeBase** /*ppUtr*/) override
+    {
+        return E_NOTIMPL;
+    }
+
+    // range from a UiaPoint
+    HRESULT CreateTextRange(_In_ IRawElementProviderSimple* const /*pProvider*/,
+                            const UiaPoint /*point*/,
+                            const std::wstring_view /*wordDelimiters*/,
+                            _COM_Outptr_result_maybenull_ Microsoft::Console::Types::UiaTextRangeBase** /*ppUtr*/) override
+    {
+        return E_NOTIMPL;
+    }
+};
+
+class UiaTextRangeTests
+{
+    TEST_CLASS(UiaTextRangeTests);
+
+    CommonState* _state;
+    DummyElementProvider _dummyProvider;
+    SCREEN_INFORMATION* _pScreenInfo;
+    TextBuffer* _pTextBuffer;
+    UiaTextRange* _range;
+    IUiaData* _pUiaData;
+
+    struct ExpectedResult
+    {
+        int moveAmt;
+        COORD start;
+        COORD end;
+    };
+
+    struct MoveTest
+    {
+        std::wstring comment;
+        COORD start;
+        COORD end;
+        int moveAmt;
+        ExpectedResult expected;
+    };
+
+    struct MoveEndpointTest
+    {
+        std::wstring comment;
+        COORD start;
+        COORD end;
+        int moveAmt;
+        TextPatternRangeEndpoint endpoint;
+        ExpectedResult expected;
+    };
+
+    struct ScrollTest
+    {
+        std::wstring comment;
+        short yPos;
+    };
+
+    static constexpr wchar_t* toString(TextUnit unit) noexcept
+    {
+        // if a format is not supported, it goes to the next largest text unit
+        switch (unit)
+        {
+        case TextUnit_Character:
+            return L"Character";
+        case TextUnit_Format:
+        case TextUnit_Word:
+            return L"Word";
+        case TextUnit_Line:
+            return L"Line";
+        case TextUnit_Paragraph:
+        case TextUnit_Page:
+        case TextUnit_Document:
+        default:
+            return L"Document";
+        }
+    };
+
+    TEST_METHOD_SETUP(MethodSetup)
+    {
+        CONSOLE_INFORMATION& gci = Microsoft::Console::Interactivity::ServiceLocator::LocateGlobals().getConsoleInformation();
+        // set up common state
+        _state = new CommonState();
+        _state->PrepareGlobalFont();
+        _state->PrepareGlobalScreenBuffer();
+        _state->PrepareNewTextBufferInfo();
+
+        // set up pointers
+        _pScreenInfo = &gci.GetActiveOutputBuffer();
+        _pTextBuffer = &_pScreenInfo->GetTextBuffer();
+        _pUiaData = &gci.renderData;
+
+        // fill text buffer with text
+        for (UINT i = 0; i < _pTextBuffer->TotalRowCount(); ++i)
+        {
+            ROW& row = _pTextBuffer->GetRowByOffset(i);
+            auto& charRow = row.GetCharRow();
+            for (auto& cell : charRow)
+            {
+                cell.Char() = L' ';
+            }
+        }
+
+        return true;
+    }
+
+    TEST_METHOD_CLEANUP(MethodCleanup)
+    {
+        _state->CleanupNewTextBufferInfo();
+        _state->CleanupGlobalScreenBuffer();
+        _state->CleanupGlobalFont();
+        delete _state;
+        delete _range;
+
+        _pScreenInfo = nullptr;
+        _pTextBuffer = nullptr;
+        _pUiaData = nullptr;
+        return true;
+    }
+
+    TEST_METHOD(DegenerateRangesDetected)
+    {
+        const auto bufferSize = _pTextBuffer->GetSize();
+        const auto origin = bufferSize.Origin();
+
+        // make a degenerate range and verify that it reports degenerate
+        Microsoft::WRL::ComPtr<UiaTextRange> degenerate;
+        THROW_IF_FAILED(Microsoft::WRL::MakeAndInitialize<UiaTextRange>(&degenerate,
+                                                                        _pUiaData,
+                                                                        &_dummyProvider,
+                                                                        origin,
+                                                                        origin));
+        VERIFY_IS_TRUE(degenerate->IsDegenerate());
+        VERIFY_ARE_EQUAL(degenerate->_start, degenerate->_end);
+
+        // make a non-degenerate range and verify that it reports as such
+        const COORD end = { origin.X + 1, origin.Y };
+        Microsoft::WRL::ComPtr<UiaTextRange> notDegenerate;
+        THROW_IF_FAILED(Microsoft::WRL::MakeAndInitialize<UiaTextRange>(&notDegenerate,
+                                                                        _pUiaData,
+                                                                        &_dummyProvider,
+                                                                        origin,
+                                                                        end));
+        VERIFY_IS_FALSE(notDegenerate->IsDegenerate());
+        VERIFY_ARE_NOT_EQUAL(notDegenerate->_start, notDegenerate->_end);
+    }
+
+    TEST_METHOD(CompareRange)
+    {
+        const auto bufferSize = _pTextBuffer->GetSize();
+        const auto origin = bufferSize.Origin();
+
+        Microsoft::WRL::ComPtr<UiaTextRange> utr1;
+        THROW_IF_FAILED(Microsoft::WRL::MakeAndInitialize<UiaTextRange>(&utr1,
+                                                                        _pUiaData,
+                                                                        &_dummyProvider,
+                                                                        origin,
+                                                                        origin));
+
+        // utr2 initialized to have the same start/end as utr1
+        Microsoft::WRL::ComPtr<ITextRangeProvider> utr2;
+        THROW_IF_FAILED(utr1->Clone(&utr2));
+
+        BOOL comparison;
+        Log::Comment(L"_start and _end should match");
+        THROW_IF_FAILED(utr1->Compare(utr2.Get(), &comparison));
+        VERIFY_IS_TRUE(comparison);
+
+        // utr2 redefined to have different end from utr1
+        const COORD end = { origin.X + 2, origin.Y };
+        THROW_IF_FAILED(Microsoft::WRL::MakeAndInitialize<UiaTextRange>(&utr2,
+                                                                        _pUiaData,
+                                                                        &_dummyProvider,
+                                                                        origin,
+                                                                        end));
+
+        Log::Comment(L"_end is different");
+        THROW_IF_FAILED(utr1->Compare(utr2.Get(), &comparison));
+        VERIFY_IS_FALSE(comparison);
+    }
+
+    TEST_METHOD(CompareEndpoints)
+    {
+        const auto bufferSize = _pTextBuffer->GetSize();
+        const auto origin = bufferSize.Origin();
+
+        Microsoft::WRL::ComPtr<UiaTextRange> utr1;
+        THROW_IF_FAILED(Microsoft::WRL::MakeAndInitialize<UiaTextRange>(&utr1,
+                                                                        _pUiaData,
+                                                                        &_dummyProvider,
+                                                                        origin,
+                                                                        origin));
+
+        Microsoft::WRL::ComPtr<ITextRangeProvider> utr2;
+        THROW_IF_FAILED(utr1->Clone(&utr2));
+
+        int comparison;
+        Log::Comment(L"For a degenerate range, comparing _start and _end should return 0");
+        VERIFY_IS_TRUE(utr1->IsDegenerate());
+        THROW_IF_FAILED(utr1->CompareEndpoints(TextPatternRangeEndpoint_Start, utr1.Get(), TextPatternRangeEndpoint_End, &comparison));
+
+        Log::Comment(L"_start and _end should match");
+        THROW_IF_FAILED(utr1->CompareEndpoints(TextPatternRangeEndpoint_Start, utr2.Get(), TextPatternRangeEndpoint_Start, &comparison));
+        VERIFY_IS_TRUE(comparison == 0);
+        THROW_IF_FAILED(utr1->CompareEndpoints(TextPatternRangeEndpoint_End, utr2.Get(), TextPatternRangeEndpoint_End, &comparison));
+        VERIFY_IS_TRUE(comparison == 0);
+
+        // utr2 redefined to have different end from utr1
+        const COORD end = { origin.X + 2, origin.Y };
+        THROW_IF_FAILED(Microsoft::WRL::MakeAndInitialize<UiaTextRange>(&utr2,
+                                                                        _pUiaData,
+                                                                        &_dummyProvider,
+                                                                        origin,
+                                                                        end));
+
+        Log::Comment(L"_start should match");
+        THROW_IF_FAILED(utr1->CompareEndpoints(TextPatternRangeEndpoint_Start, utr2.Get(), TextPatternRangeEndpoint_Start, &comparison));
+        VERIFY_IS_TRUE(comparison == 0);
+
+        Log::Comment(L"_start and end should be 2 units apart. Sign depends on order of comparison.");
+        THROW_IF_FAILED(utr1->CompareEndpoints(TextPatternRangeEndpoint_End, utr2.Get(), TextPatternRangeEndpoint_End, &comparison));
+        VERIFY_IS_TRUE(comparison == -2);
+        THROW_IF_FAILED(utr2->CompareEndpoints(TextPatternRangeEndpoint_End, utr1.Get(), TextPatternRangeEndpoint_End, &comparison));
+        VERIFY_IS_TRUE(comparison == 2);
+    }
+
+    TEST_METHOD(ExpandToEnclosingUnit)
+    {
+        // Let's start by filling the text buffer with something useful:
+        for (UINT i = 0; i < _pTextBuffer->TotalRowCount(); ++i)
+        {
+            ROW& row = _pTextBuffer->GetRowByOffset(i);
+            auto& charRow = row.GetCharRow();
+            for (size_t j = 0; j < charRow.size(); ++j)
+            {
+                // every 5th cell is a space, otherwise a letter
+                // this is used to simulate words
+                CharRowCellReference cell = charRow.GlyphAt(j);
+                if (j % 5 == 0)
+                {
+                    cell = L" ";
+                }
+                else
+                {
+                    cell = L"x";
+                }
+            }
+        }
+
+        // According to https://docs.microsoft.com/en-us/windows/win32/winauto/uiauto-implementingtextandtextrange#manipulating-a-text-range-by-text-unit
+        // there are 9 examples of how ExpandToEnclosingUnit should behave. See the diagram there for reference.
+        // Some of the relevant text has been copied below...
+        // 1-2) If the text range starts at the beginning of a text unit
+        //      and ends at the beginning of, or before, the next text unit
+        //      boundary, the ending endpoint is moved to the next text unit boundary
+        // 3-4) If the text range starts at the beginning of a text unit
+        //      and ends at, or after, the next unit boundary,
+        //      the ending endpoint stays or is moved backward to
+        //      the next unit boundary after the starting endpoint
+        // NOTE: If there is more than one text unit boundary between
+        //       the starting and ending endpoints, the ending endpoint
+        //       is moved backward to the next unit boundary after
+        //       the starting endpoint, resulting in a text range that is
+        //       one text unit in length.
+        // 5-8) If the text range starts in a middle of the text unit,
+        //      the starting endpoint is moved backward to the beginning
+        //      of the text unit, and the ending endpoint is moved forward
+        //      or backward, as necessary, to the next unit boundary
+        //      after the starting endpoint
+        // 9) (same as 1) If the text range starts and ends at the beginning of
+        //     a text unit boundary, the ending endpoint is moved to the next text unit boundary
+
+        // We will abstract these tests so that we can define the beginning and end of a text unit boundary,
+        // based on the text unit we are testing
+        constexpr TextUnit supportedUnits[] = { TextUnit_Character, TextUnit_Word, TextUnit_Line, TextUnit_Document };
+
+        struct TextUnitBoundaries
+        {
+            COORD start;
+            COORD end;
+        };
+
+        const std::map<TextUnit, TextUnitBoundaries> textUnitBoundaries = {
+            { TextUnit_Character,
+              TextUnitBoundaries{
+                  { 0, 0 },
+                  { 1, 0 } } },
+            { TextUnit_Word,
+              TextUnitBoundaries{
+                  { 1, 0 },
+                  { 6, 0 } } },
+            { TextUnit_Line,
+              TextUnitBoundaries{
+                  { 0, 0 },
+                  { 0, 1 } } },
+            { TextUnit_Document,
+              TextUnitBoundaries{
+                  { 0, 0 },
+                  _pTextBuffer->GetSize().EndExclusive() } }
+        };
+
+        Microsoft::WRL::ComPtr<UiaTextRange> utr;
+        auto verifyExpansion = [&](TextUnit textUnit, COORD utrStart, COORD utrEnd) {
+            THROW_IF_FAILED(Microsoft::WRL::MakeAndInitialize<UiaTextRange>(&utr,
+                                                                            _pUiaData,
+                                                                            &_dummyProvider,
+                                                                            utrStart,
+                                                                            utrEnd));
+            THROW_IF_FAILED(utr->ExpandToEnclosingUnit(textUnit));
+
+            const auto boundaries = textUnitBoundaries.at(textUnit);
+            VERIFY_ARE_EQUAL(utr->GetEndpoint(TextPatternRangeEndpoint_Start), boundaries.start);
+            VERIFY_ARE_EQUAL(utr->GetEndpoint(TextPatternRangeEndpoint_End), boundaries.end);
+        };
+
+        for (auto textUnit : supportedUnits)
+        {
+            const auto boundaries = textUnitBoundaries.at(textUnit);
+
+            // Test 1
+            Log::Comment(NoThrowString().Format(L"%s - Test 1", toString(textUnit)));
+            verifyExpansion(textUnit, boundaries.start, boundaries.start);
+
+            // Test 2 (impossible for TextUnit_Character)
+            if (textUnit != TextUnit_Character)
+            {
+                Log::Comment(NoThrowString().Format(L"%s - Test 2", toString(textUnit)));
+                const COORD end = { boundaries.start.X + 1, boundaries.start.Y };
+                verifyExpansion(textUnit, boundaries.start, end);
+            }
+
+            // Test 3
+            Log::Comment(NoThrowString().Format(L"%s - Test 3", toString(textUnit)));
+            verifyExpansion(textUnit, boundaries.start, boundaries.end);
+
+            // Test 4 (impossible for TextUnit_Character and TextUnit_Document)
+            if (textUnit != TextUnit_Character && textUnit != TextUnit_Document)
+            {
+                Log::Comment(NoThrowString().Format(L"%s - Test 4", toString(textUnit)));
+                const COORD end = { boundaries.end.X + 1, boundaries.end.Y };
+                verifyExpansion(textUnit, boundaries.start, end);
+            }
+
+            // Test 5 (impossible for TextUnit_Character)
+            if (textUnit != TextUnit_Character)
+            {
+                Log::Comment(NoThrowString().Format(L"%s - Test 5", toString(textUnit)));
+                const COORD start = { boundaries.start.X + 1, boundaries.start.Y };
+                verifyExpansion(textUnit, start, start);
+            }
+
+            // Test 6 (impossible for TextUnit_Character)
+            if (textUnit != TextUnit_Character)
+            {
+                Log::Comment(NoThrowString().Format(L"%s - Test 6", toString(textUnit)));
+                const COORD start = { boundaries.start.X + 1, boundaries.start.Y };
+                const COORD end = { start.X + 1, start.Y };
+                verifyExpansion(textUnit, start, end);
+            }
+
+            // Test 7 (impossible for TextUnit_Character)
+            if (textUnit != TextUnit_Character)
+            {
+                Log::Comment(NoThrowString().Format(L"%s - Test 7", toString(textUnit)));
+                const COORD start = { boundaries.start.X + 1, boundaries.start.Y };
+                verifyExpansion(textUnit, start, boundaries.end);
+            }
+
+            // Test 8 (impossible for TextUnit_Character and TextUnit_Document)
+            if (textUnit != TextUnit_Character && textUnit != TextUnit_Document)
+            {
+                Log::Comment(NoThrowString().Format(L"%s - Test 8", toString(textUnit)));
+                const COORD start = { boundaries.start.X + 1, boundaries.start.Y };
+                const COORD end = { boundaries.end.X + 1, boundaries.end.Y };
+                verifyExpansion(textUnit, start, end);
+            }
+        }
+    }
+
+    TEST_METHOD(MoveEndpointByRange)
+    {
+        const COORD start{ 0, 1 };
+        const COORD end{ 1, 2 };
+        Microsoft::WRL::ComPtr<UiaTextRange> utr;
+        THROW_IF_FAILED(Microsoft::WRL::MakeAndInitialize<UiaTextRange>(&utr,
+                                                                        _pUiaData,
+                                                                        &_dummyProvider,
+                                                                        start,
+                                                                        end));
+
+        const auto bufferSize = _pTextBuffer->GetSize();
+        const auto origin = bufferSize.Origin();
+        Microsoft::WRL::ComPtr<UiaTextRange> target;
+
+        auto resetTargetUTR = [&]() {
+            THROW_IF_FAILED(Microsoft::WRL::MakeAndInitialize<UiaTextRange>(&target,
+                                                                            _pUiaData,
+                                                                            &_dummyProvider,
+                                                                            origin,
+                                                                            origin));
+        };
+
+        Log::Comment(L"Move target's end to utr1's start");
+        {
+            resetTargetUTR();
+            THROW_IF_FAILED(target->MoveEndpointByRange(TextPatternRangeEndpoint_End,
+                                                        utr.Get(),
+                                                        TextPatternRangeEndpoint_Start));
+            VERIFY_ARE_EQUAL(target->GetEndpoint(TextPatternRangeEndpoint_Start), origin);
+            VERIFY_ARE_EQUAL(target->GetEndpoint(TextPatternRangeEndpoint_End), utr->GetEndpoint(TextPatternRangeEndpoint_Start));
+        }
+
+        Log::Comment(L"Move target's start/end to utr1's start/end respectively");
+        {
+            resetTargetUTR();
+            THROW_IF_FAILED(target->MoveEndpointByRange(TextPatternRangeEndpoint_End,
+                                                        utr.Get(),
+                                                        TextPatternRangeEndpoint_End));
+            VERIFY_ARE_EQUAL(target->GetEndpoint(TextPatternRangeEndpoint_Start), origin);
+            VERIFY_ARE_EQUAL(target->GetEndpoint(TextPatternRangeEndpoint_End), utr->GetEndpoint(TextPatternRangeEndpoint_End));
+
+            THROW_IF_FAILED(target->MoveEndpointByRange(TextPatternRangeEndpoint_Start,
+                                                        utr.Get(),
+                                                        TextPatternRangeEndpoint_Start));
+            VERIFY_ARE_EQUAL(target->GetEndpoint(TextPatternRangeEndpoint_Start), utr->GetEndpoint(TextPatternRangeEndpoint_Start));
+            VERIFY_ARE_EQUAL(target->GetEndpoint(TextPatternRangeEndpoint_End), utr->GetEndpoint(TextPatternRangeEndpoint_End));
+        }
+
+        Log::Comment(L"(Clone utr1) Collapse onto itself");
+        {
+            // Move start to end
+            ComPtr<ITextRangeProvider> temp;
+            THROW_IF_FAILED(utr->Clone(&temp));
+            target = static_cast<UiaTextRange*>(temp.Get());
+            THROW_IF_FAILED(target->MoveEndpointByRange(TextPatternRangeEndpoint_Start,
+                                                        target.Get(),
+                                                        TextPatternRangeEndpoint_End));
+            VERIFY_ARE_EQUAL(target->GetEndpoint(TextPatternRangeEndpoint_Start), utr->GetEndpoint(TextPatternRangeEndpoint_End));
+            VERIFY_ARE_EQUAL(target->GetEndpoint(TextPatternRangeEndpoint_End), utr->GetEndpoint(TextPatternRangeEndpoint_End));
+
+            // Move end to start
+            THROW_IF_FAILED(utr->Clone(&temp));
+            target = static_cast<UiaTextRange*>(temp.Get());
+            THROW_IF_FAILED(target->MoveEndpointByRange(TextPatternRangeEndpoint_End,
+                                                        target.Get(),
+                                                        TextPatternRangeEndpoint_Start));
+            VERIFY_ARE_EQUAL(target->GetEndpoint(TextPatternRangeEndpoint_Start), utr->GetEndpoint(TextPatternRangeEndpoint_Start));
+            VERIFY_ARE_EQUAL(target->GetEndpoint(TextPatternRangeEndpoint_End), utr->GetEndpoint(TextPatternRangeEndpoint_Start));
+        }
+
+        Log::Comment(L"Cross endpoints (force degenerate range)");
+        {
+            // move start past end
+            resetTargetUTR();
+            THROW_IF_FAILED(target->MoveEndpointByRange(TextPatternRangeEndpoint_Start,
+                                                        utr.Get(),
+                                                        TextPatternRangeEndpoint_End));
+            VERIFY_ARE_EQUAL(target->GetEndpoint(TextPatternRangeEndpoint_Start), utr->GetEndpoint(TextPatternRangeEndpoint_End));
+            VERIFY_ARE_EQUAL(target->GetEndpoint(TextPatternRangeEndpoint_End), utr->GetEndpoint(TextPatternRangeEndpoint_End));
+            VERIFY_IS_TRUE(target->IsDegenerate());
+
+            // move end past start
+            THROW_IF_FAILED(target->MoveEndpointByRange(TextPatternRangeEndpoint_End,
+                                                        utr.Get(),
+                                                        TextPatternRangeEndpoint_Start));
+            VERIFY_ARE_EQUAL(target->GetEndpoint(TextPatternRangeEndpoint_Start), utr->GetEndpoint(TextPatternRangeEndpoint_Start));
+            VERIFY_ARE_EQUAL(target->GetEndpoint(TextPatternRangeEndpoint_End), utr->GetEndpoint(TextPatternRangeEndpoint_Start));
+            VERIFY_IS_TRUE(target->IsDegenerate());
+        }
+    }
+
+    TEST_METHOD(CanMoveByCharacter)
+    {
+        const SHORT lastColumnIndex = _pScreenInfo->GetBufferSize().Width() - 1;
+        const SHORT bottomRow = gsl::narrow<SHORT>(_pTextBuffer->TotalRowCount() - 1);
+
+        // clang-format off
+        const std::vector<MoveTest> testData
+        {
+            MoveTest{
+                L"can't move backward from (0, 0)",
+                { 0, 0 },
+                { 2, 0 },
+                -1,
+                {
+                    0,
+                    {0,0},
+                    {2,0}
+                }
+            },
+
+            MoveTest{
+                L"can move backward within a row",
+                { 1, 0 },
+                { 2, 0 },
+                -1,
+                {
+                    -1,
+                    {0, 0},
+                    {1, 0}
+                }
+            },
+
+            MoveTest{
+                L"can move forward in a row",
+                { 1, 2 },
+                { 5, 4 },
+                5,
+                {
+                    5,
+                    {6,2},
+                    {7,2}
+                }
+            },
+
+            MoveTest{
+                L"can't move past the last column in the last row",
+                { lastColumnIndex, bottomRow },
+                { lastColumnIndex, bottomRow },
+                5,
+                {
+                    0,
+                    { lastColumnIndex, bottomRow },
+                    { lastColumnIndex, bottomRow },
+                }
+            },
+
+            MoveTest{
+                L"can move to a new row when necessary when moving forward",
+                { lastColumnIndex, 0 },
+                { lastColumnIndex, 0 },
+                5,
+                {
+                    5,
+                    {4 , 0 + 1},
+                    {4 , 0 + 1}
+                }
+            },
+
+            MoveTest{
+                L"can move to a new row when necessary when moving backward",
+                { 0, 0 + 1 },
+                { lastColumnIndex, 0 + 1 },
+                -5,
+                {
+                    -5,
+                    {lastColumnIndex - 4, 0},
+                    {lastColumnIndex - 3, 0}
+                }
+            }
+        };
+        // clang-format on
+
+        Microsoft::WRL::ComPtr<UiaTextRange> utr;
+        for (const auto& test : testData)
+        {
+            Log::Comment(test.comment.data());
+            int amountMoved;
+
+            THROW_IF_FAILED(Microsoft::WRL::MakeAndInitialize<UiaTextRange>(&utr, _pUiaData, &_dummyProvider, test.start, test.end));
+            utr->Move(TextUnit::TextUnit_Character, test.moveAmt, &amountMoved);
+
+            VERIFY_ARE_EQUAL(test.expected.moveAmt, amountMoved);
+            VERIFY_ARE_EQUAL(test.expected.start, utr->_start);
+            VERIFY_ARE_EQUAL(test.expected.end, utr->_end);
+        }
+    }
+
+    TEST_METHOD(CanMoveByLine)
+    {
+        const SHORT lastColumnIndex = _pScreenInfo->GetBufferSize().Width() - 1;
+        const SHORT bottomRow = gsl::narrow<SHORT>(_pTextBuffer->TotalRowCount() - 1);
+
+        // clang-format off
+        const std::vector<MoveTest> testData
+        {
+            MoveTest{
+                L"can't move backward from top row",
+                {0, 0},
+                {0, lastColumnIndex},
+                -4,
+                {
+                    0,
+                    {0, 0},
+                    {0, lastColumnIndex}
+                }
+            },
+
+            MoveTest{
+                L"can move forward from top row",
+                {0, 0},
+                {0, lastColumnIndex},
+                4,
+                {
+                    4,
+                    {0, 4},
+                    {0, 5}
+                }
+            },
+
+            MoveTest{
+                L"can't move forward from bottom row",
+                {0, bottomRow},
+                {lastColumnIndex, bottomRow},
+                3,
+                {
+                    0,
+                    {0, bottomRow},
+                    {lastColumnIndex, bottomRow},
+                }
+            },
+
+            MoveTest{
+                L"can move backward from bottom row",
+                {0, bottomRow},
+                {lastColumnIndex, bottomRow},
+                -3,
+                {
+                    -3,
+                    {0, bottomRow - 3},
+                    {0, bottomRow - 2}
+                }
+            },
+
+            MoveTest{
+                L"can't move backward when part of the top row is in the range",
+                {5, 0},
+                {lastColumnIndex, 0},
+                -1,
+                {
+                    0,
+                    {5, 0},
+                    {lastColumnIndex, 0},
+                }
+            },
+
+            MoveTest{
+                L"can't move forward when part of the bottom row is in the range",
+                {0, bottomRow},
+                {0, bottomRow},
+                1,
+                {
+                    0,
+                    {0, bottomRow},
+                    {0, bottomRow}
+                }
+            },
+
+            MoveTest{
+                L"can move to a new row when necessary when moving forward",
+                { lastColumnIndex, 0 },
+                { lastColumnIndex, 0 },
+                5,
+                {
+                    5,
+                    {0, 0 + 5},
+                    {0, 0 + 5}
+                }
+            },
+
+            MoveTest{
+                L"can move to a new row when necessary when moving backward",
+                { 0, 7 },
+                { 0, 7 },
+                -5,
+                {
+                    -5,
+                    {0, 7 - 5},
+                    {0, 7 - 5}
+                }
+            }
+        };
+        // clang-format on
+
+        Microsoft::WRL::ComPtr<UiaTextRange> utr;
+        for (const auto& test : testData)
+        {
+            Log::Comment(test.comment.data());
+            int amountMoved;
+
+            THROW_IF_FAILED(Microsoft::WRL::MakeAndInitialize<UiaTextRange>(&utr, _pUiaData, &_dummyProvider, test.start, test.end));
+            THROW_IF_FAILED(utr->Move(TextUnit::TextUnit_Line, test.moveAmt, &amountMoved));
+
+            VERIFY_ARE_EQUAL(test.expected.moveAmt, amountMoved);
+            VERIFY_ARE_EQUAL(test.expected.start, utr->_start);
+            VERIFY_ARE_EQUAL(test.expected.end, utr->_end);
+        }
+    }
+
+    TEST_METHOD(CanMoveEndpointByUnitCharacter)
+    {
+        const SHORT lastColumnIndex = _pScreenInfo->GetBufferSize().Width() - 1;
+        const SHORT bottomRow = static_cast<SHORT>(_pTextBuffer->TotalRowCount() - 1);
+
+        // clang-format off
+        const std::vector<MoveEndpointTest> testData
+        {
+            MoveEndpointTest{
+                L"can't move _start past the beginning of the document when _start is positioned at the beginning",
+                {0, 0},
+                {lastColumnIndex, 0},
+                -1,
+                TextPatternRangeEndpoint_Start,
+                {
+                    0,
+                    {0, 0},
+                    {lastColumnIndex, 0}
+                }
+            },
+
+            MoveEndpointTest{
+                L"can partially move _start to the beginning of the document when it is closer than the move count requested",
+                {3, 0},
+                {lastColumnIndex, 0},
+                -5,
+                TextPatternRangeEndpoint_Start,
+                {
+                    -3,
+                    {0, 0},
+                    {lastColumnIndex, 0}
+                }
+            },
+
+            MoveEndpointTest{
+                L"can't move _end past the beginning of the document",
+                {0, 0},
+                {4, 0},
+                -5,
+                TextPatternRangeEndpoint_End,
+                {
+                    -4,
+                    {0, 0},
+                    {0, 0}
+                }
+            },
+
+            MoveEndpointTest{
+                L"_start follows _end when passed during movement",
+                {5, 0},
+                {10, 0},
+                -7,
+                TextPatternRangeEndpoint_End,
+                {
+                    -7,
+                    {3, 0},
+                    {3, 0}
+                }
+            },
+
+            MoveEndpointTest{
+                L"can't move _end past the beginning of the document when _end is positioned at the end",
+                {0, bottomRow},
+                {0, bottomRow+1},
+                1,
+                TextPatternRangeEndpoint_End,
+                {
+                    0,
+                    {0, bottomRow},
+                    {0, bottomRow+1},
+                }
+            },
+
+            MoveEndpointTest{
+                L"can partially move _end to the end of the document when it is closer than the move count requested",
+                {0, 0},
+                {lastColumnIndex - 3, bottomRow},
+                5,
+                TextPatternRangeEndpoint_End,
+                {
+                    4,
+                    {0, 0},
+                    {0, bottomRow+1},
+                }
+            },
+
+            MoveEndpointTest{
+                L"can't move _start past the end of the document",
+                {lastColumnIndex - 4, bottomRow},
+                {0, bottomRow+1},
+                5,
+                TextPatternRangeEndpoint_Start,
+                {
+                    5,
+                    {0, bottomRow+1},
+                    {0, bottomRow+1},
+                }
+            },
+
+            MoveEndpointTest{
+                L"_end follows _start when passed during movement",
+                {5, 0},
+                {10, 0},
+                7,
+                TextPatternRangeEndpoint_Start,
+                {
+                    7,
+                    {12, 0},
+                    {12, 0}
+                }
+            },
+        };
+        // clang-format on
+
+        Microsoft::WRL::ComPtr<UiaTextRange> utr;
+        for (const auto& test : testData)
+        {
+            Log::Comment(test.comment.data());
+            int amountMoved;
+
+            THROW_IF_FAILED(Microsoft::WRL::MakeAndInitialize<UiaTextRange>(&utr, _pUiaData, &_dummyProvider, test.start, test.end));
+            THROW_IF_FAILED(utr->MoveEndpointByUnit(test.endpoint, TextUnit::TextUnit_Character, test.moveAmt, &amountMoved));
+
+            VERIFY_ARE_EQUAL(test.expected.moveAmt, amountMoved);
+            VERIFY_ARE_EQUAL(test.expected.start, utr->_start);
+            VERIFY_ARE_EQUAL(test.expected.end, utr->_end);
+        }
+    }
+
+    TEST_METHOD(CanMoveEndpointByUnitLine)
+    {
+        const SHORT lastColumnIndex = _pScreenInfo->GetBufferSize().Width() - 1;
+        const SHORT bottomRow = gsl::narrow<SHORT>(_pTextBuffer->TotalRowCount() - 1);
+
+        // clang-format off
+        const std::vector<MoveEndpointTest> testData
+        {
+            MoveEndpointTest{
+                L"can move _end forward without affecting _start",
+                {0, 0},
+                {lastColumnIndex, 0},
+                1,
+                TextPatternRangeEndpoint_End,
+                1,
+                {0, 0},
+                {0, 1}
+            },
+
+            MoveEndpointTest{
+                L"can move _end backward without affecting _start",
+                {0, 1},
+                {lastColumnIndex, 5},
+                -2,
+                TextPatternRangeEndpoint_End,
+                -2,
+                {0, 1},
+                {0, 4}
+            },
+
+            MoveEndpointTest{
+                L"can move _start forward without affecting _end",
+                {0, 1},
+                {lastColumnIndex, 5},
+                2,
+                TextPatternRangeEndpoint_Start,
+                2,
+                {0, 3},
+                {lastColumnIndex, 5}
+            },
+
+            MoveEndpointTest{
+                L"can move _start backward without affecting _end",
+                {0, 2},
+                {lastColumnIndex, 5},
+                -1,
+                TextPatternRangeEndpoint_Start,
+                -1,
+                {0, 1},
+                {lastColumnIndex, 5}
+            },
+
+            MoveEndpointTest{
+                L"can move _start backwards when it's already on the top row",
+                {lastColumnIndex, 0},
+                {lastColumnIndex, 0},
+                -1,
+                TextPatternRangeEndpoint_Start,
+                -1,
+                {0, 0},
+                {lastColumnIndex, 0},
+            },
+
+            MoveEndpointTest{
+                L"can't move _start backwards when it's at the start of the document already",
+                {0, 0},
+                {lastColumnIndex, 0},
+                -1,
+                TextPatternRangeEndpoint_Start,
+                0,
+                {0, 0},
+                {lastColumnIndex, 0}
+            },
+
+            MoveEndpointTest{
+                L"can move _end forwards when it's on the bottom row",
+                {0, 0},
+                {lastColumnIndex - 3, bottomRow},
+                1,
+                TextPatternRangeEndpoint_End,
+                1,
+                {0, 0},
+                {0, bottomRow+1}
+            },
+
+            MoveEndpointTest{
+                L"can't move _end forwards when it's at the end of the document already",
+                {0, 0},
+                {0, bottomRow+1},
+                1,
+                TextPatternRangeEndpoint_End,
+                0,
+                {0, 0},
+                {0, bottomRow+1}
+            },
+
+            MoveEndpointTest{
+                L"moving _start forward when it's already on the bottom row creates a degenerate range at the document end",
+                {0, bottomRow},
+                {lastColumnIndex, bottomRow},
+                1,
+                TextPatternRangeEndpoint_Start,
+                1,
+                {0, bottomRow+1},
+                {0, bottomRow+1}
+            },
+
+            MoveEndpointTest{
+                L"moving _end backward when it's already on the top row creates a degenerate range at the document start",
+                {4, 0},
+                {lastColumnIndex - 5, 0},
+                -1,
+                TextPatternRangeEndpoint_End,
+                -1,
+                {0, 0},
+                {0, 0}
+            }
+        };
+        // clang-format on
+
+        Microsoft::WRL::ComPtr<UiaTextRange> utr;
+        for (const auto& test : testData)
+        {
+            Log::Comment(test.comment.data());
+            int amountMoved;
+
+            THROW_IF_FAILED(Microsoft::WRL::MakeAndInitialize<UiaTextRange>(&utr, _pUiaData, &_dummyProvider, test.start, test.end));
+            THROW_IF_FAILED(utr->MoveEndpointByUnit(test.endpoint, TextUnit::TextUnit_Line, test.moveAmt, &amountMoved));
+
+            VERIFY_ARE_EQUAL(test.expected.moveAmt, amountMoved);
+            VERIFY_ARE_EQUAL(test.expected.start, utr->_start);
+            VERIFY_ARE_EQUAL(test.expected.end, utr->_end);
+        }
+    }
+
+    TEST_METHOD(CanMoveEndpointByUnitDocument)
+    {
+        const SHORT lastColumnIndex = _pScreenInfo->GetBufferSize().Width() - 1;
+        const SHORT bottomRow = gsl::narrow<SHORT>(_pTextBuffer->TotalRowCount() - 1);
+
+        // clang-format off
+        const std::vector<MoveEndpointTest> testData =
+        {
+            MoveEndpointTest{
+                L"can move _end forward to end of document without affecting _start",
+                {0, 4},
+                {0, 4},
+                1,
+                TextPatternRangeEndpoint_End,
+                {
+                    1,
+                    {0, 4},
+                    {0, bottomRow+1}
+                }
+            },
+
+            MoveEndpointTest{
+                L"can move _start backward to end of document without affect _end",
+                {0, 4},
+                {0, 4},
+                -1,
+                TextPatternRangeEndpoint_Start,
+                {
+                    -1,
+                    {0, 0},
+                    {0, 4}
+                }
+            },
+
+            MoveEndpointTest{
+                L"can't move _end forward when it's already at the end of the document",
+                {3, 2},
+                {0, bottomRow+1},
+                1,
+                TextPatternRangeEndpoint_End,
+                {
+                    0,
+                    {3, 2},
+                    {0, bottomRow+1}
+                }
+            },
+
+            MoveEndpointTest{
+                L"can't move _start backward when it's already at the start of the document",
+                {0, 0},
+                {5, 6},
+                -1,
+                TextPatternRangeEndpoint_Start,
+                {
+                    0,
+                    {0, 0},
+                    {5, 6}
+                }
+            },
+
+            MoveEndpointTest{
+                L"moving _end backward creates degenerate range at start of document",
+                {5, 2},
+                {5, 6},
+                -1,
+                TextPatternRangeEndpoint_End,
+                {
+                    -1,
+                    {0, 0},
+                    {0, 0}
+                }
+            },
+
+            MoveEndpointTest{
+                L"moving _start forward creates degenerate range at end of document",
+                {5, 2},
+                {5, 6},
+                1,
+                TextPatternRangeEndpoint_Start,
+                {
+                    1,
+                    {0, bottomRow+1},
+                    {0, bottomRow+1}
+                }
+            }
+        };
+        // clang-format on
+
+        Microsoft::WRL::ComPtr<UiaTextRange> utr;
+        for (auto test : testData)
+        {
+            Log::Comment(test.comment.c_str());
+            int amountMoved;
+
+            THROW_IF_FAILED(Microsoft::WRL::MakeAndInitialize<UiaTextRange>(&utr, _pUiaData, &_dummyProvider, test.start, test.end));
+            THROW_IF_FAILED(utr->MoveEndpointByUnit(test.endpoint, TextUnit::TextUnit_Document, test.moveAmt, &amountMoved));
+
+            VERIFY_ARE_EQUAL(test.expected.moveAmt, amountMoved);
+            VERIFY_ARE_EQUAL(test.expected.start, utr->_start);
+            VERIFY_ARE_EQUAL(test.expected.end, utr->_end);
+        }
+    }
+
+    TEST_METHOD(ExpansionAtExclusiveEnd)
+    {
+        // GH#7664: When attempting to expand to an enclosing unit
+        // at the end exclusive, the UTR should refuse to move past
+        // the end.
+
+        const auto bufferSize{ _pTextBuffer->GetSize() };
+        const til::point endInclusive{ bufferSize.RightInclusive(), bufferSize.BottomInclusive() };
+        const auto endExclusive{ bufferSize.EndExclusive() };
+
+        // Iterate over each TextUnit. If the we don't support
+        // the given TextUnit, we're supposed to fallback
+        // to the last one that was defined anyways.
+        Microsoft::WRL::ComPtr<UiaTextRange> utr;
+        for (int unit = TextUnit::TextUnit_Character; unit != TextUnit::TextUnit_Document; ++unit)
+        {
+            Log::Comment(NoThrowString().Format(L"%s", toString(static_cast<TextUnit>(unit))));
+
+            // Create a degenerate UTR at EndExclusive
+            THROW_IF_FAILED(Microsoft::WRL::MakeAndInitialize<UiaTextRange>(&utr, _pUiaData, &_dummyProvider, endInclusive, endExclusive));
+            THROW_IF_FAILED(utr->ExpandToEnclosingUnit(static_cast<TextUnit>(unit)));
+
+            VERIFY_ARE_EQUAL(endExclusive, utr->_end);
+        }
+    }
+
+    TEST_METHOD(MovementAtExclusiveEnd)
+    {
+        // GH#7663: When attempting to move from end exclusive,
+        // the UTR should refuse to move past the end.
+
+        const auto bufferSize{ _pTextBuffer->GetSize() };
+        const COORD origin{ bufferSize.Origin() };
+        const COORD lastLineStart{ bufferSize.Left(), bufferSize.BottomInclusive() };
+        const COORD secondToLastCharacterPos{ bufferSize.RightInclusive() - 1, bufferSize.BottomInclusive() };
+        const COORD endInclusive{ bufferSize.RightInclusive(), bufferSize.BottomInclusive() };
+        const COORD endExclusive{ bufferSize.EndExclusive() };
+
+        // Iterate over each TextUnit. If we don't support
+        // the given TextUnit, we're supposed to fallback
+        // to the last one that was defined anyways.
+        BEGIN_TEST_METHOD_PROPERTIES()
+            TEST_METHOD_PROPERTY(L"Data:textUnit", L"{0, 1, 2, 3, 4, 5, 6}")
+            TEST_METHOD_PROPERTY(L"Data:degenerate", L"{false, true}")
+        END_TEST_METHOD_PROPERTIES();
+
+        int unit;
+        bool degenerate;
+        VERIFY_SUCCEEDED(TestData::TryGetValue(L"textUnit", unit), L"Get TextUnit variant");
+        VERIFY_SUCCEEDED(TestData::TryGetValue(L"degenerate", degenerate), L"Get degenerate variant");
+        TextUnit textUnit{ static_cast<TextUnit>(unit) };
+
+        Microsoft::WRL::ComPtr<UiaTextRange> utr;
+        int moveAmt;
+        Log::Comment(NoThrowString().Format(L"Forward by %s", toString(textUnit)));
+
+        // Create an UTR at EndExclusive
+        if (degenerate)
+        {
+            THROW_IF_FAILED(Microsoft::WRL::MakeAndInitialize<UiaTextRange>(&utr, _pUiaData, &_dummyProvider, endExclusive, endExclusive));
+        }
+        else
+        {
+            THROW_IF_FAILED(Microsoft::WRL::MakeAndInitialize<UiaTextRange>(&utr, _pUiaData, &_dummyProvider, endInclusive, endExclusive));
+        }
+        THROW_IF_FAILED(utr->Move(textUnit, 1, &moveAmt));
+
+        VERIFY_ARE_EQUAL(endExclusive, utr->_end);
+        VERIFY_ARE_EQUAL(0, moveAmt);
+
+        // write "temp" at (2,2)
+        const COORD writeTarget{ 2, 2 };
+        _pTextBuffer->Write({ L"temp" }, writeTarget);
+
+        // Verify expansion works properly
+        Log::Comment(NoThrowString().Format(L"Expand by %s", toString(textUnit)));
+        THROW_IF_FAILED(utr->ExpandToEnclosingUnit(textUnit));
+        if (textUnit <= TextUnit::TextUnit_Character)
+        {
+            VERIFY_ARE_EQUAL(endInclusive, utr->_start);
+            VERIFY_ARE_EQUAL(endExclusive, utr->_end);
+        }
+        else if (textUnit <= TextUnit::TextUnit_Word)
+        {
+            VERIFY_ARE_EQUAL(writeTarget, utr->_start);
+            VERIFY_ARE_EQUAL(endExclusive, utr->_end);
+        }
+        else if (textUnit <= TextUnit::TextUnit_Line)
+        {
+            VERIFY_ARE_EQUAL(lastLineStart, utr->_start);
+            VERIFY_ARE_EQUAL(endExclusive, utr->_end);
+        }
+        else // textUnit <= TextUnit::TextUnit_Document:
+        {
+            VERIFY_ARE_EQUAL(origin, utr->_start);
+            VERIFY_ARE_EQUAL(endExclusive, utr->_end);
+        }
+
+        // reset the UTR
+        if (degenerate)
+        {
+            THROW_IF_FAILED(Microsoft::WRL::MakeAndInitialize<UiaTextRange>(&utr, _pUiaData, &_dummyProvider, endExclusive, endExclusive));
+        }
+        else
+        {
+            THROW_IF_FAILED(Microsoft::WRL::MakeAndInitialize<UiaTextRange>(&utr, _pUiaData, &_dummyProvider, endInclusive, endExclusive));
+        }
+
+        // Verify that moving backwards still works properly
+        Log::Comment(NoThrowString().Format(L"Backwards by %s", toString(textUnit)));
+        THROW_IF_FAILED(utr->Move(textUnit, -1, &moveAmt));
+        VERIFY_ARE_EQUAL(-1, moveAmt);
+
+        // NOTE: If the range is degenerate, _start == _end before AND after the move.
+        if (textUnit <= TextUnit::TextUnit_Character)
+        {
+            // Special case: _end will always be endInclusive, because...
+            // -  degenerate --> it moves with _start to stay degenerate
+            // - !degenerate --> it excludes the last char, to select the second to last char
+            VERIFY_ARE_EQUAL(degenerate ? endInclusive : secondToLastCharacterPos, utr->_start);
+            VERIFY_ARE_EQUAL(endInclusive, utr->_end);
+        }
+        else if (textUnit <= TextUnit::TextUnit_Word)
+        {
+            VERIFY_ARE_EQUAL(origin, utr->_start);
+            VERIFY_ARE_EQUAL(degenerate ? origin : writeTarget, utr->_end);
+        }
+        else if (textUnit <= TextUnit::TextUnit_Line)
+        {
+            VERIFY_ARE_EQUAL(lastLineStart, utr->_start);
+            VERIFY_ARE_EQUAL(degenerate ? lastLineStart : endExclusive, utr->_end);
+        }
+        else // textUnit <= TextUnit::TextUnit_Document:
+        {
+            VERIFY_ARE_EQUAL(origin, utr->_start);
+            VERIFY_ARE_EQUAL(degenerate ? origin : endExclusive, utr->_end);
+        }
+    }
+
+    TEST_METHOD(MoveToPreviousWord)
+    {
+        // See GH#7742 for more details.
+
+        const auto bufferSize{ _pTextBuffer->GetSize() };
+        const COORD origin{ bufferSize.Origin() };
+        const COORD originExclusive{ origin.X, origin.Y + 1 };
+
+        _pTextBuffer->Write({ L"My name is Carlos" }, origin);
+
+        // Create degenerate UTR at origin
+        Microsoft::WRL::ComPtr<UiaTextRange> utr;
+        THROW_IF_FAILED(Microsoft::WRL::MakeAndInitialize<UiaTextRange>(&utr, _pUiaData, &_dummyProvider, origin, origin));
+
+        // move forward by a word
+        int moveAmt;
+        THROW_IF_FAILED(utr->Move(TextUnit::TextUnit_Word, 1, &moveAmt));
+        VERIFY_ARE_EQUAL(1, moveAmt);
+        VERIFY_IS_TRUE(utr->IsDegenerate());
+
+        // Expand by word
+        BSTR text;
+        THROW_IF_FAILED(utr->ExpandToEnclosingUnit(TextUnit::TextUnit_Word));
+        THROW_IF_FAILED(utr->GetText(-1, &text));
+        VERIFY_ARE_EQUAL(L"name ", std::wstring_view{ text });
+
+        // Collapse utr (move end to start)
+        const COORD expectedStart{ 3, 0 };
+        THROW_IF_FAILED(utr->MoveEndpointByRange(TextPatternRangeEndpoint::TextPatternRangeEndpoint_End, utr.Get(), TextPatternRangeEndpoint::TextPatternRangeEndpoint_Start));
+        VERIFY_ARE_EQUAL(expectedStart, utr->_start);
+        VERIFY_IS_TRUE(utr->IsDegenerate());
+
+        // Move back by a word
+        THROW_IF_FAILED(utr->Move(TextUnit::TextUnit_Word, -1, &moveAmt));
+        VERIFY_ARE_EQUAL(-1, moveAmt);
+
+        // Expand by character
+        THROW_IF_FAILED(utr->ExpandToEnclosingUnit(TextUnit::TextUnit_Character));
+        THROW_IF_FAILED(utr->GetText(-1, &text));
+        VERIFY_ARE_EQUAL(L"M", std::wstring_view{ text });
+    }
+
+    TEST_METHOD(ScrollIntoView)
+    {
+        const auto bufferSize{ _pTextBuffer->GetSize() };
+        const auto viewportSize{ _pUiaData->GetViewport() };
+
+        const std::vector<ScrollTest> testData{
+            { L"Origin", bufferSize.Top() },
+            { L"ViewportHeight From Top - 1", bufferSize.Top() + viewportSize.Height() - 1 },
+            { L"ViewportHeight From Top", bufferSize.Top() + viewportSize.Height() },
+            { L"ViewportHeight From Top + 1", bufferSize.Top() + viewportSize.Height() + 1 },
+            { L"ViewportHeight From Bottom - 1", bufferSize.BottomInclusive() - viewportSize.Height() - 1 },
+            { L"ViewportHeight From Bottom", bufferSize.BottomInclusive() - viewportSize.Height() },
+            { L"ViewportHeight From Bottom + 1", bufferSize.BottomInclusive() - viewportSize.Height() + 1 },
+
+            // GH#7839: ExclusiveEnd is a non-existent space,
+            // so scrolling to it when !alignToTop used to crash
+            { L"Exclusive End", bufferSize.BottomExclusive() }
+        };
+
+        BEGIN_TEST_METHOD_PROPERTIES()
+            TEST_METHOD_PROPERTY(L"Data:alignToTop", L"{false, true}")
+        END_TEST_METHOD_PROPERTIES();
+
+        bool alignToTop;
+        VERIFY_SUCCEEDED(TestData::TryGetValue(L"alignToTop", alignToTop), L"Get alignToTop variant");
+
+        Microsoft::WRL::ComPtr<UiaTextRange> utr;
+        for (const auto test : testData)
+        {
+            Log::Comment(test.comment.c_str());
+            const til::point pos{ bufferSize.Left(), test.yPos };
+            THROW_IF_FAILED(Microsoft::WRL::MakeAndInitialize<UiaTextRange>(&utr, _pUiaData, &_dummyProvider, pos, pos));
+            VERIFY_SUCCEEDED(utr->ScrollIntoView(alignToTop));
+        }
+    }
+
+    TEST_METHOD(GetAttributeValue)
+    {
+        Log::Comment(L"Check supported attributes");
+        Microsoft::WRL::ComPtr<IUnknown> notSupportedVal;
+        UiaGetReservedNotSupportedValue(&notSupportedVal);
+
+        // Iterate over UIA's Text Attribute Identifiers
+        // Validate that we know which ones are (not) supported
+        // source: https://docs.microsoft.com/en-us/windows/win32/winauto/uiauto-textattribute-ids
+        for (long uiaAttributeId = UIA_AnimationStyleAttributeId; uiaAttributeId <= UIA_AfterParagraphSpacingAttributeId; ++uiaAttributeId)
+        {
+            Microsoft::WRL::ComPtr<UiaTextRange> utr;
+            THROW_IF_FAILED(Microsoft::WRL::MakeAndInitialize<UiaTextRange>(&utr, _pUiaData, &_dummyProvider));
+            THROW_IF_FAILED(utr->ExpandToEnclosingUnit(TextUnit_Character));
+
+            Log::Comment(NoThrowString().Format(L"Attribute ID: %d", uiaAttributeId));
+            VARIANT result;
+            VERIFY_SUCCEEDED(utr->GetAttributeValue(uiaAttributeId, &result));
+
+            switch (uiaAttributeId)
+            {
+            case UIA_FontNameAttributeId:
+            {
+                VERIFY_ARE_EQUAL(VT_BSTR, result.vt);
+                break;
+            }
+            case UIA_BackgroundColorAttributeId:
+            case UIA_FontWeightAttributeId:
+            case UIA_ForegroundColorAttributeId:
+            case UIA_StrikethroughStyleAttributeId:
+            case UIA_UnderlineStyleAttributeId:
+            {
+                VERIFY_ARE_EQUAL(VT_I4, result.vt);
+                break;
+            }
+            case UIA_IsItalicAttributeId:
+            case UIA_IsReadOnlyAttributeId:
+            {
+                VERIFY_ARE_EQUAL(VT_BOOL, result.vt);
+                break;
+            }
+            default:
+            {
+                // Expected: not supported
+                VERIFY_ARE_EQUAL(VT_UNKNOWN, result.vt);
+                VERIFY_ARE_EQUAL(notSupportedVal.Get(), result.punkVal);
+                break;
+            }
+            }
+        }
+
+        // This is the text attribute we'll use to update the text buffer.
+        // We'll modify it, then test if the UiaTextRange can extract/interpret the data properly.
+        // updateBuffer() will write that text attribute to the first cell in the buffer.
+        TextAttribute attr;
+        auto updateBuffer = [&](TextAttribute outputAttr) {
+            _pTextBuffer->Write({ outputAttr }, { 0, 0 });
+        };
+
+        Microsoft::WRL::ComPtr<UiaTextRange> utr;
+        THROW_IF_FAILED(Microsoft::WRL::MakeAndInitialize<UiaTextRange>(&utr, _pUiaData, &_dummyProvider));
+        THROW_IF_FAILED(utr->ExpandToEnclosingUnit(TextUnit_Character));
+        {
+            Log::Comment(L"Test Background");
+            const auto rawBackgroundColor{ RGB(255, 0, 0) };
+            attr.SetBackground(rawBackgroundColor);
+            updateBuffer(attr);
+            VARIANT result;
+            VERIFY_SUCCEEDED(utr->GetAttributeValue(UIA_BackgroundColorAttributeId, &result));
+
+            const COLORREF realBackgroundColor{ _pUiaData->GetAttributeColors(attr).second & 0x00ffffff };
+            VERIFY_ARE_EQUAL(realBackgroundColor, static_cast<COLORREF>(result.lVal));
+        }
+        {
+            Log::Comment(L"Test Font Weight");
+            attr.SetBold(true);
+            updateBuffer(attr);
+            VARIANT result;
+            VERIFY_SUCCEEDED(utr->GetAttributeValue(UIA_FontWeightAttributeId, &result));
+            VERIFY_ARE_EQUAL(FW_BOLD, result.lVal);
+
+            attr.SetBold(false);
+            updateBuffer(attr);
+            VERIFY_SUCCEEDED(utr->GetAttributeValue(UIA_FontWeightAttributeId, &result));
+            VERIFY_ARE_EQUAL(FW_NORMAL, result.lVal);
+            ;
+        }
+        {
+            Log::Comment(L"Test Foreground");
+            const auto rawForegroundColor{ RGB(255, 0, 0) };
+            attr.SetForeground(rawForegroundColor);
+            updateBuffer(attr);
+            VARIANT result;
+            VERIFY_SUCCEEDED(utr->GetAttributeValue(UIA_ForegroundColorAttributeId, &result));
+
+            const auto realForegroundColor{ _pUiaData->GetAttributeColors(attr).first & 0x00ffffff };
+            VERIFY_ARE_EQUAL(realForegroundColor, static_cast<COLORREF>(result.lVal));
+        }
+        {
+            Log::Comment(L"Test Italic");
+            attr.SetItalic(true);
+            updateBuffer(attr);
+            VARIANT result;
+            VERIFY_SUCCEEDED(utr->GetAttributeValue(UIA_IsItalicAttributeId, &result));
+            VERIFY_IS_TRUE(result.boolVal);
+
+            attr.SetItalic(false);
+            updateBuffer(attr);
+            VERIFY_SUCCEEDED(utr->GetAttributeValue(UIA_IsItalicAttributeId, &result));
+            VERIFY_IS_FALSE(result.boolVal);
+        }
+        {
+            Log::Comment(L"Test Strikethrough");
+            attr.SetCrossedOut(true);
+            updateBuffer(attr);
+            VARIANT result;
+            VERIFY_SUCCEEDED(utr->GetAttributeValue(UIA_StrikethroughStyleAttributeId, &result));
+            VERIFY_ARE_EQUAL(TextDecorationLineStyle_Single, result.lVal);
+
+            attr.SetCrossedOut(false);
+            updateBuffer(attr);
+            VERIFY_SUCCEEDED(utr->GetAttributeValue(UIA_StrikethroughStyleAttributeId, &result));
+            VERIFY_ARE_EQUAL(TextDecorationLineStyle_None, result.lVal);
+        }
+        {
+            Log::Comment(L"Test Underline");
+
+            // Single underline
+            attr.SetUnderlined(true);
+            updateBuffer(attr);
+            VARIANT result;
+            VERIFY_SUCCEEDED(utr->GetAttributeValue(UIA_UnderlineStyleAttributeId, &result));
+            VERIFY_ARE_EQUAL(TextDecorationLineStyle_Single, result.lVal);
+
+            // Double underline (double supercedes single)
+            attr.SetDoublyUnderlined(true);
+            updateBuffer(attr);
+            VERIFY_SUCCEEDED(utr->GetAttributeValue(UIA_UnderlineStyleAttributeId, &result));
+            VERIFY_ARE_EQUAL(TextDecorationLineStyle_Double, result.lVal);
+
+            // Double underline (double on its own)
+            attr.SetUnderlined(false);
+            updateBuffer(attr);
+            VERIFY_SUCCEEDED(utr->GetAttributeValue(UIA_UnderlineStyleAttributeId, &result));
+            VERIFY_ARE_EQUAL(TextDecorationLineStyle_Double, result.lVal);
+
+            // No underline
+            attr.SetDoublyUnderlined(false);
+            updateBuffer(attr);
+            VERIFY_SUCCEEDED(utr->GetAttributeValue(UIA_UnderlineStyleAttributeId, &result));
+            VERIFY_ARE_EQUAL(TextDecorationLineStyle_None, result.lVal);
+        }
+        {
+            Log::Comment(L"Test Font Name (special)");
+            VARIANT result;
+            VERIFY_SUCCEEDED(utr->GetAttributeValue(UIA_FontNameAttributeId, &result));
+            const std::wstring actualFontName{ result.bstrVal };
+            const auto expectedFontName{ _pUiaData->GetFontInfo().GetFaceName() };
+            VERIFY_ARE_EQUAL(expectedFontName, actualFontName);
+        }
+        {
+            Log::Comment(L"Test Read Only (special)");
+            VARIANT result;
+            VERIFY_SUCCEEDED(utr->GetAttributeValue(UIA_IsReadOnlyAttributeId, &result));
+            VERIFY_IS_FALSE(result.boolVal);
+        }
+    }
+
+    TEST_METHOD(FindAttribute)
+    {
+        Microsoft::WRL::ComPtr<UiaTextRange> utr;
+        const COORD startPos{ 0, 0 };
+        const COORD endPos{ 0, 2 };
+        THROW_IF_FAILED(Microsoft::WRL::MakeAndInitialize<UiaTextRange>(&utr, _pUiaData, &_dummyProvider, startPos, endPos));
+        {
+            Log::Comment(L"Test Font Name (special)");
+
+            // Populate query with font name currently in use.
+            const auto fontName{ _pUiaData->GetFontInfo().GetFaceName() };
+            VARIANT var{};
+            var.vt = VT_BSTR;
+            var.bstrVal = SysAllocString(fontName.data());
+
+            Microsoft::WRL::ComPtr<ITextRangeProvider> result;
+            VERIFY_SUCCEEDED(utr->FindAttribute(UIA_FontNameAttributeId, var, false, result.GetAddressOf()));
+
+            // Expecting the same text range endpoints
+            BOOL isEqual;
+            THROW_IF_FAILED(utr->Compare(result.Get(), &isEqual));
+            VERIFY_IS_TRUE(isEqual);
+
+            // Now perform the same test, but searching backwards
+            Log::Comment(L"Test Font Name (special) - Backwards");
+            Microsoft::WRL::ComPtr<ITextRangeProvider> resultBackwards;
+            VERIFY_SUCCEEDED(utr->FindAttribute(UIA_FontNameAttributeId, var, true, resultBackwards.GetAddressOf()));
+
+            // Expecting the same text range endpoints
+            THROW_IF_FAILED(result->Compare(resultBackwards.Get(), &isEqual));
+            VERIFY_IS_TRUE(isEqual);
+        }
+        {
+            Log::Comment(L"Test Read Only (special)");
+
+            VARIANT var{};
+            var.vt = VT_BOOL;
+            var.boolVal = false;
+
+            Microsoft::WRL::ComPtr<ITextRangeProvider> result;
+            VERIFY_SUCCEEDED(utr->FindAttribute(UIA_IsReadOnlyAttributeId, var, false, result.GetAddressOf()));
+
+            // Expecting the same text range endpoints
+            BOOL isEqual;
+            THROW_IF_FAILED(utr->Compare(result.Get(), &isEqual));
+            VERIFY_IS_TRUE(isEqual);
+
+            // Now perform the same test, but searching backwards
+            Log::Comment(L"Test Read Only (special) - Backwards");
+            Microsoft::WRL::ComPtr<ITextRangeProvider> resultBackwards;
+            VERIFY_SUCCEEDED(utr->FindAttribute(UIA_IsReadOnlyAttributeId, var, true, resultBackwards.GetAddressOf()));
+
+            // Expecting the same text range endpoints
+            THROW_IF_FAILED(result->Compare(resultBackwards.Get(), &isEqual));
+            VERIFY_IS_TRUE(isEqual);
+        }
+        {
+            Log::Comment(L"Test IsItalic (standard attribute)");
+
+            // Since all of the other attributes operate very similarly,
+            //  we're just going to pick one of them and test that.
+            // The "GetAttribute" tests provide code coverage for
+            //  retrieving an attribute verification function.
+            // This test is intended to provide code coverage for
+            //  finding a text range with the desired attribute.
+
+            // Set up the buffer's attributes.
+            TextAttribute italicAttr;
+            italicAttr.SetItalic(true);
+            auto iter{ _pUiaData->GetTextBuffer().GetCellDataAt(startPos) };
+            for (auto i = 0; i < 5; ++i)
+            {
+                _pTextBuffer->Write({ L"X", italicAttr }, iter.Pos());
+                ++iter;
+            }
+
+            // set the expected end (exclusive)
+            const auto expectedEndPos{ iter.Pos() };
+
+            VARIANT var{};
+            var.vt = VT_BOOL;
+            var.boolVal = true;
+
+            Microsoft::WRL::ComPtr<ITextRangeProvider> result;
+            THROW_IF_FAILED(utr->ExpandToEnclosingUnit(TextUnit_Document));
+            VERIFY_SUCCEEDED(utr->FindAttribute(UIA_IsItalicAttributeId, var, false, result.GetAddressOf()));
+
+            Microsoft::WRL::ComPtr<UiaTextRange> resultUtr{ static_cast<UiaTextRange*>(result.Get()) };
+            VERIFY_ARE_EQUAL(startPos, resultUtr->_start);
+            VERIFY_ARE_EQUAL(expectedEndPos, resultUtr->_end);
+
+            // Now perform the same test, but searching backwards
+            Log::Comment(L"Test IsItalic (standard attribute) - Backwards");
+            Microsoft::WRL::ComPtr<ITextRangeProvider> resultBackwards;
+            VERIFY_SUCCEEDED(utr->FindAttribute(UIA_IsItalicAttributeId, var, true, resultBackwards.GetAddressOf()));
+
+            // Expecting the same text range endpoints
+            BOOL isEqual;
+            THROW_IF_FAILED(result->Compare(resultBackwards.Get(), &isEqual));
+            VERIFY_IS_TRUE(isEqual);
+        }
+    TEST_METHOD(BlockRange)
+    {
+        // This test replicates GH#7960.
+        // It was caused by _blockRange being uninitialized, resulting in it occasionally being set to true.
+        // Additionally, all of the ctors _except_ the copy ctor initialized it. So this would be more apparent
+        // when calling Clone.
+        Microsoft::WRL::ComPtr<UiaTextRange> utr;
+        THROW_IF_FAILED(Microsoft::WRL::MakeAndInitialize<UiaTextRange>(&utr, _pUiaData, &_dummyProvider));
+        VERIFY_IS_FALSE(utr->_blockRange);
+
+        Microsoft::WRL::ComPtr<ITextRangeProvider> clone1;
+        THROW_IF_FAILED(utr->Clone(&clone1));
+
+        UiaTextRange* cloneUtr1 = static_cast<UiaTextRange*>(clone1.Get());
+        VERIFY_IS_FALSE(cloneUtr1->_blockRange);
+        cloneUtr1->_blockRange = true;
+
+        Microsoft::WRL::ComPtr<ITextRangeProvider> clone2;
+        cloneUtr1->Clone(&clone2);
+        UiaTextRange* cloneUtr2 = static_cast<UiaTextRange*>(clone2.Get());
+        VERIFY_IS_TRUE(cloneUtr2->_blockRange);
+    }
+};