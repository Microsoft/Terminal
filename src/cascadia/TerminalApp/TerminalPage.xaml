<!-- Copyright (c) Microsoft Corporation. All rights reserved. Licensed under
the MIT License. See LICENSE in the project root for license information. -->
<Page
    x:Class="TerminalApp.TerminalPage"
    xmlns="http://schemas.microsoft.com/winfx/2006/xaml/presentation"
    xmlns:x="http://schemas.microsoft.com/winfx/2006/xaml"
    xmlns:local="using:TerminalApp"
    xmlns:mux="using:Microsoft.UI.Xaml.Controls"
    xmlns:d="http://schemas.microsoft.com/expression/blend/2008"
    xmlns:mc="http://schemas.openxmlformats.org/markup-compatibility/2006"
    mc:Ignorable="d">

    <Grid x:Name="Root" Background="{ThemeResource ApplicationPageBackgroundThemeBrush}">
        <Grid.RowDefinitions>
            <RowDefinition Height="Auto" />
            <RowDefinition Height="*" />
        </Grid.RowDefinitions>

        <local:TabRowControl x:Name="TabRow" Grid.Row="0" />

        <Grid x:Name="TabContent" Grid.Row="1" VerticalAlignment="Stretch" HorizontalAlignment="Stretch" />

        <ContentDialog
            x:Load="False"
            x:Name="AboutDialog"
            x:Uid="AboutDialog"
            DefaultButton="Close">
            <StackPanel Orientation="Vertical">
                <TextBlock IsTextSelectionEnabled="True">
                    <Run Text="{x:Bind ApplicationDisplayName}" /> <LineBreak />
                    <Run x:Uid="AboutDialog_VersionLabel" />
                    <Run Text="{x:Bind ApplicationVersion}" />
                </TextBlock>
                <HyperlinkButton
                    x:Uid="AboutDialog_DocumentationLink"
                    NavigateUri="https://go.microsoft.com/fwlink/?linkid=2125416" />
                <HyperlinkButton
                    x:Uid="AboutDialog_ReleaseNotesLink"
                    NavigateUri="https://go.microsoft.com/fwlink/?linkid=2125417" />
                <HyperlinkButton
                    x:Uid="AboutDialog_PrivacyPolicyLink"
                    NavigateUri="https://go.microsoft.com/fwlink/?linkid=2125418" />
                <HyperlinkButton
                    x:Uid="AboutDialog_ThirdPartyNoticesLink"
                    Click="_ThirdPartyNoticesOnClick" />
            </StackPanel>
        </ContentDialog>

        <ContentDialog
            x:Load="False"
            x:Name="CloseAllDialog"
            x:Uid="CloseAllDialog"
            DefaultButton="Primary"
            PrimaryButtonClick="_CloseWarningPrimaryButtonOnClick">
        </ContentDialog>

<<<<<<< HEAD
        <ContentDialog
            x:Load="False"
            x:Name="MultiLinePasteDialog"
            x:Uid="MultiLinePasteDialog"
            DefaultButton="Primary">
        </ContentDialog>

        <ContentDialog
            x:Load="False"
            x:Name="LargePasteDialog"
            x:Uid="LargePasteDialog"
            DefaultButton="Primary">
        </ContentDialog>
=======
        <local:CommandPalette
            x:Name="CommandPalette"
            Grid.Row="1"
            Visibility="Collapsed"
            VerticalAlignment="Stretch" />
>>>>>>> aa1ed0a1
    </Grid>
</Page><|MERGE_RESOLUTION|>--- conflicted
+++ resolved
@@ -54,7 +54,6 @@
             PrimaryButtonClick="_CloseWarningPrimaryButtonOnClick">
         </ContentDialog>
 
-<<<<<<< HEAD
         <ContentDialog
             x:Load="False"
             x:Name="MultiLinePasteDialog"
@@ -68,12 +67,11 @@
             x:Uid="LargePasteDialog"
             DefaultButton="Primary">
         </ContentDialog>
-=======
+
         <local:CommandPalette
             x:Name="CommandPalette"
             Grid.Row="1"
             Visibility="Collapsed"
             VerticalAlignment="Stretch" />
->>>>>>> aa1ed0a1
     </Grid>
 </Page>