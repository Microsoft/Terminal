/*++
Copyright (c) Microsoft Corporation
Licensed under the MIT license.

Module Name:
- InputStateMachineEngine.hpp

Abstract:
- This is the implementation of the client VT input state machine engine.
    This generates InputEvents from a stream of VT sequences emitted by a
    client "terminal" application.

Author(s):
- Mike Griese (migrie) 18 Aug 2017
--*/
#pragma once

#include "telemetry.hpp"
#include "IStateMachineEngine.hpp"
#include <functional>
#include "../../types/inc/IInputEvent.hpp"
#include "../adapter/IInteractDispatch.hpp"

namespace Microsoft::Console::VirtualTerminal
{
    class InputStateMachineEngine : public IStateMachineEngine
    {
    public:
        InputStateMachineEngine(std::unique_ptr<IInteractDispatch> pDispatch);
        InputStateMachineEngine(std::unique_ptr<IInteractDispatch> pDispatch,
                                const bool lookingForDSR);

        bool ActionExecute(const wchar_t wch) override;
        bool ActionExecuteFromEscape(const wchar_t wch) override;

        bool ActionPrint(const wchar_t wch) override;

        bool ActionPrintString(const std::wstring_view string) override;

        bool ActionPassThroughString(const std::wstring_view string) override;

        bool ActionEscDispatch(const wchar_t wch,
<<<<<<< HEAD
                               const std::optional<wchar_t> intermediate) override;

        bool ActionCsiDispatch(const wchar_t wch,
                               const std::optional<wchar_t> intermediate,
=======
                               const std::basic_string_view<wchar_t> intermediates) override;

        bool ActionCsiDispatch(const wchar_t wch,
                               const std::basic_string_view<wchar_t> intermediates,
>>>>>>> f6774a73
                               const std::basic_string_view<size_t> parameters) override;

        bool ActionClear() noexcept override;

        bool ActionIgnore() noexcept override;

        bool ActionOscDispatch(const wchar_t wch,
                               const size_t parameter,
<<<<<<< HEAD
                               const std::wstring_view string) noexcept override;
=======
                               const std::wstring_view string) override;
>>>>>>> f6774a73

        bool ActionSs3Dispatch(const wchar_t wch,
                               const std::basic_string_view<size_t> parameters) override;

        bool FlushAtEndOfString() const noexcept override;
        bool DispatchControlCharsFromEscape() const noexcept override;
        bool DispatchIntermediatesFromEscape() const noexcept override;

    private:
        const std::unique_ptr<IInteractDispatch> _pDispatch;
        bool _lookingForDSR;

<<<<<<< HEAD
        DWORD _GetCursorKeysModifierState(const std::basic_string_view<size_t> parameters) noexcept;
        DWORD _GetGenericKeysModifierState(const std::basic_string_view<size_t> parameters) noexcept;
        bool _GenerateKeyFromChar(const wchar_t wch, short& vkey, DWORD& modifierState) noexcept;

        bool _IsModified(const size_t paramCount) noexcept;
        DWORD _GetModifier(const size_t parameter) noexcept;
=======
        DWORD _GetCursorKeysModifierState(const std::basic_string_view<size_t> parameters);
        DWORD _GetGenericKeysModifierState(const std::basic_string_view<size_t> parameters);
        bool _GenerateKeyFromChar(const wchar_t wch, short& vkey, DWORD& modifierState);

        bool _IsModified(const size_t paramCount);
        DWORD _GetModifier(const size_t parameter);
>>>>>>> f6774a73

        bool _GetGenericVkey(const std::basic_string_view<size_t> parameters,
                             short& vkey) const;
        bool _GetCursorKeysVkey(const wchar_t wch, short& vkey) const;
        bool _GetSs3KeysVkey(const wchar_t wch, short& vkey) const;

        bool _WriteSingleKey(const short vkey, const DWORD modifierState);
        bool _WriteSingleKey(const wchar_t wch, const short vkey, const DWORD modifierState);

        void _GenerateWrappedSequence(const wchar_t wch,
                                      const short vkey,
                                      const DWORD modifierState,
                                      std::vector<INPUT_RECORD>& input);

        void _GetSingleKeypress(const wchar_t wch,
                                const short vkey,
                                const DWORD modifierState,
                                std::vector<INPUT_RECORD>& input);

        bool _GetWindowManipulationType(const std::basic_string_view<size_t> parameters,
<<<<<<< HEAD
                                        unsigned int& function) const noexcept;
=======
                                        unsigned int& function) const;
>>>>>>> f6774a73

        static constexpr size_t DefaultLine = 1;
        static constexpr size_t DefaultColumn = 1;
        bool _GetXYPosition(const std::basic_string_view<size_t> parameters,
                            size_t& line,
<<<<<<< HEAD
                            size_t& column) const noexcept;
=======
                            size_t& column) const;
>>>>>>> f6774a73

        bool _DoControlCharacter(const wchar_t wch, const bool writeAlt);
    };
}
<|MERGE_RESOLUTION|>--- conflicted
+++ resolved
@@ -1,132 +1,104 @@
-/*++
-Copyright (c) Microsoft Corporation
-Licensed under the MIT license.
-
-Module Name:
-- InputStateMachineEngine.hpp
-
-Abstract:
-- This is the implementation of the client VT input state machine engine.
-    This generates InputEvents from a stream of VT sequences emitted by a
-    client "terminal" application.
-
-Author(s):
-- Mike Griese (migrie) 18 Aug 2017
---*/
-#pragma once
-
-#include "telemetry.hpp"
-#include "IStateMachineEngine.hpp"
-#include <functional>
-#include "../../types/inc/IInputEvent.hpp"
-#include "../adapter/IInteractDispatch.hpp"
-
-namespace Microsoft::Console::VirtualTerminal
-{
-    class InputStateMachineEngine : public IStateMachineEngine
-    {
-    public:
-        InputStateMachineEngine(std::unique_ptr<IInteractDispatch> pDispatch);
-        InputStateMachineEngine(std::unique_ptr<IInteractDispatch> pDispatch,
-                                const bool lookingForDSR);
-
-        bool ActionExecute(const wchar_t wch) override;
-        bool ActionExecuteFromEscape(const wchar_t wch) override;
-
-        bool ActionPrint(const wchar_t wch) override;
-
-        bool ActionPrintString(const std::wstring_view string) override;
-
-        bool ActionPassThroughString(const std::wstring_view string) override;
-
-        bool ActionEscDispatch(const wchar_t wch,
-<<<<<<< HEAD
-                               const std::optional<wchar_t> intermediate) override;
-
-        bool ActionCsiDispatch(const wchar_t wch,
-                               const std::optional<wchar_t> intermediate,
-=======
-                               const std::basic_string_view<wchar_t> intermediates) override;
-
-        bool ActionCsiDispatch(const wchar_t wch,
-                               const std::basic_string_view<wchar_t> intermediates,
->>>>>>> f6774a73
-                               const std::basic_string_view<size_t> parameters) override;
-
-        bool ActionClear() noexcept override;
-
-        bool ActionIgnore() noexcept override;
-
-        bool ActionOscDispatch(const wchar_t wch,
-                               const size_t parameter,
-<<<<<<< HEAD
-                               const std::wstring_view string) noexcept override;
-=======
-                               const std::wstring_view string) override;
->>>>>>> f6774a73
-
-        bool ActionSs3Dispatch(const wchar_t wch,
-                               const std::basic_string_view<size_t> parameters) override;
-
-        bool FlushAtEndOfString() const noexcept override;
-        bool DispatchControlCharsFromEscape() const noexcept override;
-        bool DispatchIntermediatesFromEscape() const noexcept override;
-
-    private:
-        const std::unique_ptr<IInteractDispatch> _pDispatch;
-        bool _lookingForDSR;
-
-<<<<<<< HEAD
-        DWORD _GetCursorKeysModifierState(const std::basic_string_view<size_t> parameters) noexcept;
-        DWORD _GetGenericKeysModifierState(const std::basic_string_view<size_t> parameters) noexcept;
-        bool _GenerateKeyFromChar(const wchar_t wch, short& vkey, DWORD& modifierState) noexcept;
-
-        bool _IsModified(const size_t paramCount) noexcept;
-        DWORD _GetModifier(const size_t parameter) noexcept;
-=======
-        DWORD _GetCursorKeysModifierState(const std::basic_string_view<size_t> parameters);
-        DWORD _GetGenericKeysModifierState(const std::basic_string_view<size_t> parameters);
-        bool _GenerateKeyFromChar(const wchar_t wch, short& vkey, DWORD& modifierState);
-
-        bool _IsModified(const size_t paramCount);
-        DWORD _GetModifier(const size_t parameter);
->>>>>>> f6774a73
-
-        bool _GetGenericVkey(const std::basic_string_view<size_t> parameters,
-                             short& vkey) const;
-        bool _GetCursorKeysVkey(const wchar_t wch, short& vkey) const;
-        bool _GetSs3KeysVkey(const wchar_t wch, short& vkey) const;
-
-        bool _WriteSingleKey(const short vkey, const DWORD modifierState);
-        bool _WriteSingleKey(const wchar_t wch, const short vkey, const DWORD modifierState);
-
-        void _GenerateWrappedSequence(const wchar_t wch,
-                                      const short vkey,
-                                      const DWORD modifierState,
-                                      std::vector<INPUT_RECORD>& input);
-
-        void _GetSingleKeypress(const wchar_t wch,
-                                const short vkey,
-                                const DWORD modifierState,
-                                std::vector<INPUT_RECORD>& input);
-
-        bool _GetWindowManipulationType(const std::basic_string_view<size_t> parameters,
-<<<<<<< HEAD
-                                        unsigned int& function) const noexcept;
-=======
-                                        unsigned int& function) const;
->>>>>>> f6774a73
-
-        static constexpr size_t DefaultLine = 1;
-        static constexpr size_t DefaultColumn = 1;
-        bool _GetXYPosition(const std::basic_string_view<size_t> parameters,
-                            size_t& line,
-<<<<<<< HEAD
-                            size_t& column) const noexcept;
-=======
-                            size_t& column) const;
->>>>>>> f6774a73
-
-        bool _DoControlCharacter(const wchar_t wch, const bool writeAlt);
-    };
-}
+/*++
+Copyright (c) Microsoft Corporation
+Licensed under the MIT license.
+
+Module Name:
+- InputStateMachineEngine.hpp
+
+Abstract:
+- This is the implementation of the client VT input state machine engine.
+    This generates InputEvents from a stream of VT sequences emitted by a
+    client "terminal" application.
+
+Author(s):
+- Mike Griese (migrie) 18 Aug 2017
+--*/
+#pragma once
+
+#include "telemetry.hpp"
+#include "IStateMachineEngine.hpp"
+#include <functional>
+#include "../../types/inc/IInputEvent.hpp"
+#include "../adapter/IInteractDispatch.hpp"
+
+namespace Microsoft::Console::VirtualTerminal
+{
+    class InputStateMachineEngine : public IStateMachineEngine
+    {
+    public:
+        InputStateMachineEngine(std::unique_ptr<IInteractDispatch> pDispatch);
+        InputStateMachineEngine(std::unique_ptr<IInteractDispatch> pDispatch,
+                                const bool lookingForDSR);
+
+        bool ActionExecute(const wchar_t wch) override;
+        bool ActionExecuteFromEscape(const wchar_t wch) override;
+
+        bool ActionPrint(const wchar_t wch) override;
+
+        bool ActionPrintString(const std::wstring_view string) override;
+
+        bool ActionPassThroughString(const std::wstring_view string) override;
+
+        bool ActionEscDispatch(const wchar_t wch,
+                               const std::basic_string_view<wchar_t> intermediates) override;
+
+        bool ActionCsiDispatch(const wchar_t wch,
+                               const std::basic_string_view<wchar_t> intermediates,
+                               const std::basic_string_view<size_t> parameters) override;
+
+        bool ActionClear() noexcept override;
+
+        bool ActionIgnore() noexcept override;
+
+        bool ActionOscDispatch(const wchar_t wch,
+                               const size_t parameter,
+                               const std::wstring_view string) noexcept override;
+
+        bool ActionSs3Dispatch(const wchar_t wch,
+                               const std::basic_string_view<size_t> parameters) override;
+
+        bool FlushAtEndOfString() const noexcept override;
+        bool DispatchControlCharsFromEscape() const noexcept override;
+        bool DispatchIntermediatesFromEscape() const noexcept override;
+
+    private:
+        const std::unique_ptr<IInteractDispatch> _pDispatch;
+        bool _lookingForDSR;
+
+        DWORD _GetCursorKeysModifierState(const std::basic_string_view<size_t> parameters) noexcept;
+        DWORD _GetGenericKeysModifierState(const std::basic_string_view<size_t> parameters) noexcept;
+        bool _GenerateKeyFromChar(const wchar_t wch, short& vkey, DWORD& modifierState) noexcept;
+
+        bool _IsModified(const size_t paramCount) noexcept;
+        DWORD _GetModifier(const size_t parameter) noexcept;
+
+        bool _GetGenericVkey(const std::basic_string_view<size_t> parameters,
+                             short& vkey) const;
+        bool _GetCursorKeysVkey(const wchar_t wch, short& vkey) const;
+        bool _GetSs3KeysVkey(const wchar_t wch, short& vkey) const;
+
+        bool _WriteSingleKey(const short vkey, const DWORD modifierState);
+        bool _WriteSingleKey(const wchar_t wch, const short vkey, const DWORD modifierState);
+
+        void _GenerateWrappedSequence(const wchar_t wch,
+                                      const short vkey,
+                                      const DWORD modifierState,
+                                      std::vector<INPUT_RECORD>& input);
+
+        void _GetSingleKeypress(const wchar_t wch,
+                                const short vkey,
+                                const DWORD modifierState,
+                                std::vector<INPUT_RECORD>& input);
+
+        bool _GetWindowManipulationType(const std::basic_string_view<size_t> parameters,
+                                        unsigned int& function) const noexcept;
+
+        static constexpr size_t DefaultLine = 1;
+        static constexpr size_t DefaultColumn = 1;
+        bool _GetXYPosition(const std::basic_string_view<size_t> parameters,
+                            size_t& line,
+                            size_t& column) const noexcept;
+
+        bool _DoControlCharacter(const wchar_t wch, const bool writeAlt);
+    };
+}