// Copyright (c) Microsoft Corporation.
// Licensed under the MIT license.

#include "precomp.h"

#include "adaptDispatch.hpp"
#include "conGetSet.hpp"
#include "../../types/inc/Viewport.hpp"
#include "../../types/inc/utils.hpp"
#include "../../inc/unicode.hpp"
<<<<<<< HEAD

#include <safeint.h>
=======
>>>>>>> 322989d0

using namespace Microsoft::Console::Types;
using namespace Microsoft::Console::VirtualTerminal;

// Routine Description:
// - No Operation helper. It's just here to make sure they're always all the same.
// Arguments:
// - <none>
// Return Value:
// - Always false to signify we didn't handle it.
bool NoOp() noexcept
{
    return false;
}

// Note: AdaptDispatch will take ownership of pConApi and pDefaults
AdaptDispatch::AdaptDispatch(std::unique_ptr<ConGetSet> pConApi,
                             std::unique_ptr<AdaptDefaults> pDefaults) :
    _pConApi{ std::move(pConApi) },
    _pDefaults{ std::move(pDefaults) },
    _usingAltBuffer(false),
    _isOriginModeRelative(false), // by default, the DECOM origin mode is absolute.
    _isDECCOLMAllowed(false), // by default, DECCOLM is not allowed.
    _changedBackground(false),
    _changedForeground(false),
    _changedMetaAttrs(false),
    _termOutput()
{
    THROW_IF_NULL_ALLOC(_pConApi.get());
    THROW_IF_NULL_ALLOC(_pDefaults.get());
    _scrollMargins = { 0 }; // initially, there are no scroll margins.
}

// Routine Description:
// - Translates and displays a single character
// Arguments:
// - wchPrintable - Printable character
// Return Value:
// - <none>
void AdaptDispatch::Print(const wchar_t wchPrintable)
{
    _pDefaults->Print(_termOutput.TranslateKey(wchPrintable));
}

// Routine Description
// - Forward an entire string through. May translate, if necessary, to key input sequences
//   based on the locale
// Arguments:
// - string - Text to display
// Return Value:
// - <none>
void AdaptDispatch::PrintString(const std::wstring_view string)
{
    try
    {
        if (_termOutput.NeedToTranslate())
        {
            std::wstring buffer;
            buffer.reserve(string.size());
            for (auto& wch : string)
            {
                buffer.push_back(_termOutput.TranslateKey(wch));
            }
            _pDefaults->PrintString(buffer);
        }
        else
        {
            _pDefaults->PrintString(string);
        }
    }
    CATCH_LOG();
}

// Routine Description:
// - Generalizes cursor movement for up/down/left/right and next/previous line.
// Arguments:
// - dir - Specific direction to move
// - distance - Magnitude of the move
// Return Value:
// - True if handled successfully. False otherwise.
bool AdaptDispatch::_CursorMovement(const CursorDirection dir, const size_t distance) const
{
    // First retrieve some information about the buffer
    CONSOLE_SCREEN_BUFFER_INFOEX csbiex = { 0 };
    csbiex.cbSize = sizeof(CONSOLE_SCREEN_BUFFER_INFOEX);
    // Make sure to reset the viewport (with MoveToBottom )to where it was
    //      before the user scrolled the console output
    bool success = (_pConApi->MoveToBottom() && _pConApi->GetConsoleScreenBufferInfoEx(csbiex));

    if (success)
    {
        COORD cursor = csbiex.dwCursorPosition;

        // For next/previous line, we unconditionally need to move the X position to the left edge of the viewport.
        switch (dir)
        {
        case CursorDirection::NextLine:
        case CursorDirection::PrevLine:
            cursor.X = csbiex.srWindow.Left;
            break;
        }

        // Safely convert the UINT magnitude of the move we were given into a short (which is the size the console deals with)
        SHORT delta = 0;
        success = SUCCEEDED(SizeTToShort(distance, &delta));

        if (success)
        {
            // Prepare our variables for math. All operations are some variation on these two parameters
<<<<<<< HEAD
            SHORT& modify = cursor.X; // The coordinate X or Y gets modified
=======
            SHORT* pModify = nullptr; // The coordinate X or Y gets modified
>>>>>>> 322989d0
            SHORT boundary = 0; // There is a particular edge of the viewport that is our boundary condition as we approach it.

            // Up and Down modify the Y coordinate. Left and Right modify the X.
            switch (dir)
            {
            case CursorDirection::Up:
            case CursorDirection::Down:
            case CursorDirection::NextLine:
            case CursorDirection::PrevLine:
<<<<<<< HEAD
                modify = cursor.Y;
                break;
            case CursorDirection::Left:
            case CursorDirection::Right:
                modify = cursor.X;
=======
                pModify = &cursor.Y;
                break;
            case CursorDirection::Left:
            case CursorDirection::Right:
                pModify = &cursor.X;
>>>>>>> 322989d0
                break;
            default:
                success = false;
                break;
            }

            // Moving upward is bounded by top, etc.
            switch (dir)
            {
            case CursorDirection::Up:
            case CursorDirection::PrevLine:
                boundary = csbiex.srWindow.Top;
                break;
            case CursorDirection::Down:
            case CursorDirection::NextLine:
                boundary = csbiex.srWindow.Bottom;
                break;
            case CursorDirection::Left:
                boundary = csbiex.srWindow.Left;
                break;
            case CursorDirection::Right:
                boundary = csbiex.srWindow.Right;
                break;
            default:
                success = false;
                break;
            }

<<<<<<< HEAD
            if (success)
=======
            if (success && pModify)
>>>>>>> 322989d0
            {
                // For up and left, we need to subtract the magnitude of the vector to get the new spot. Right/down = add.
                // Use safe short subtraction to prevent under/overflow.
                switch (dir)
                {
                case CursorDirection::Up:
                case CursorDirection::Left:
                case CursorDirection::PrevLine:
<<<<<<< HEAD
                    success = SUCCEEDED(ShortSub(modify, delta, &modify));
=======
                    success = SUCCEEDED(ShortSub(*pModify, delta, pModify));
>>>>>>> 322989d0
                    break;
                case CursorDirection::Down:
                case CursorDirection::Right:
                case CursorDirection::NextLine:
<<<<<<< HEAD
                    success = SUCCEEDED(ShortAdd(modify, delta, &modify));
=======
                    success = SUCCEEDED(ShortAdd(*pModify, delta, pModify));
>>>>>>> 322989d0
                    break;
                }

                if (success)
                {
                    // Now apply the boundary condition. Up, Left can't be smaller than their boundary. Top, Right can't be larger.
                    switch (dir)
                    {
                    case CursorDirection::Up:
                    case CursorDirection::Left:
                    case CursorDirection::PrevLine:
<<<<<<< HEAD
                        modify = std::max(modify, boundary);
=======
                        *pModify = std::max(*pModify, boundary);
>>>>>>> 322989d0
                        break;
                    case CursorDirection::Down:
                    case CursorDirection::Right:
                    case CursorDirection::NextLine:
                        // For the bottom and right edges, the viewport value is stated to be one outside the rectangle.
<<<<<<< HEAD
                        modify = std::min(modify, gsl::narrow<SHORT>(boundary - 1));
=======
                        *pModify = std::min(*pModify, gsl::narrow<SHORT>(boundary - 1));
>>>>>>> 322989d0
                        break;
                    default:
                        success = false;
                        break;
                    }

                    if (success)
                    {
                        // Finally, attempt to set the adjusted cursor position back into the console.
                        success = _pConApi->SetConsoleCursorPosition(cursor);
                    }
                }
            }
        }
    }

    return success;
}

// Routine Description:
// - CUU - Handles cursor upward movement by given distance.
// CUU and CUD are handled seperately from other CUP sequences, because they are
//      constrained by the margins.
// See: https://vt100.net/docs/vt510-rm/CUU.html
//  "The cursor stops at the top margin. If the cursor is already above the top
//   margin, then the cursor stops at the top line."
// Arguments:
// - distance - Distance to move
// Return Value:
// - True if handled successfully. False otherwise.
bool AdaptDispatch::CursorUp(const size_t distance)
{
    SHORT sDelta = 0;
    if (SUCCEEDED(SizeTToShort(distance, &sDelta)))
    {
        return _pConApi->MoveCursorVertically(-sDelta);
    }
    return false;
}

// Routine Description:
// - CUD - Handles cursor downward movement by given distance
// CUU and CUD are handled seperately from other CUP sequences, because they are
//      constrained by the margins.
// See: https://vt100.net/docs/vt510-rm/CUD.html
//  "The cursor stops at the bottom margin. If the cursor is already above the
//   bottom margin, then the cursor stops at the bottom line."
// Arguments:
// - distance - Distance to move
// Return Value:
// - True if handled successfully. False otherwise.
bool AdaptDispatch::CursorDown(const size_t distance)
{
    SHORT sDelta = 0;
    if (SUCCEEDED(SizeTToShort(distance, &sDelta)))
    {
        return _pConApi->MoveCursorVertically(sDelta);
    }
    return false;
}

// Routine Description:
// - CUF - Handles cursor forward movement by given distance
// Arguments:
// - distance - Distance to move
// Return Value:
// - True if handled successfully. False otherwise.
bool AdaptDispatch::CursorForward(const size_t distance)
{
    return _CursorMovement(CursorDirection::Right, distance);
}

// Routine Description:
// - CUB - Handles cursor backward movement by given distance
// Arguments:
// - distance - Distance to move
// Return Value:
// - True if handled successfully. False otherwise.
bool AdaptDispatch::CursorBackward(const size_t distance)
{
    return _CursorMovement(CursorDirection::Left, distance);
}

// Routine Description:
// - CNL - Handles cursor movement to the following line (or N lines down)
// - Moves to the beginning X/Column position of the line.
// Arguments:
// - distance - Distance to move
// Return Value:
// - True if handled successfully. False otherwise.
bool AdaptDispatch::CursorNextLine(const size_t distance)
{
    return _CursorMovement(CursorDirection::NextLine, distance);
}

// Routine Description:
// - CPL - Handles cursor movement to the previous line (or N lines up)
// - Moves to the beginning X/Column position of the line.
// Arguments:
// - distance - Distance to move
// Return Value:
// - True if handled successfully. False otherwise.
bool AdaptDispatch::CursorPrevLine(const size_t distance)
{
    return _CursorMovement(CursorDirection::PrevLine, distance);
}

// Routine Description:
// - Generalizes cursor movement to a specific coordinate position
// - If a parameter is left blank, we will maintain the existing position in that dimension.
// Arguments:
// - row - Optional row to move to
// - column - Optional column to move to
// Return Value:
// - True if handled successfully. False otherwise.
bool AdaptDispatch::_CursorMovePosition(const std::optional<size_t> row, const std::optional<size_t> column) const
{
    bool success = true;

    // First retrieve some information about the buffer
    CONSOLE_SCREEN_BUFFER_INFOEX csbiex = { 0 };
    csbiex.cbSize = sizeof(CONSOLE_SCREEN_BUFFER_INFOEX);
    // Make sure to reset the viewport (with MoveToBottom )to where it was
    //      before the user scrolled the console output
    success = (_pConApi->MoveToBottom() && _pConApi->GetConsoleScreenBufferInfoEx(csbiex));

    if (success)
    {
        // handle optional parameters. If not specified, keep same cursor position from what we just loaded.
        size_t rowActual = 0;
        size_t columnActual = 0;

        if (row)
        {
            if (row.value() != 0)
            {
                rowActual = row.value() - 1; // In VT, the origin is 1,1. For our array, it's 0,0. So subtract 1.

                // If the origin mode is relative, and the scrolling region is set (the bottom is non-zero),
                // line numbers start at the top margin of the scrolling region, and cannot move below the bottom.
                if (_isOriginModeRelative && _scrollMargins.Bottom != 0)
                {
                    rowActual += _scrollMargins.Top;
                    rowActual = std::min<decltype(rowActual)>(rowActual, _scrollMargins.Bottom);
                }
            }
            else
            {
                success = false; // The parser should never return 0 (0 maps to 1), so this is a failure condition.
            }
        }
        else
        {
            // remember, in VT speak, this is relative to the viewport. not absolute.
<<<<<<< HEAD
            SHORT diff;
            success = SUCCEEDED(ShortSub(csbiex.dwCursorPosition.Y, csbiex.srWindow.Top, &diff));
            if (success)
            {
                success = SUCCEEDED(ShortToSizeT(diff, &rowActual));
            }
        }

        if (column)
        {
            if (column.value() != 0)
            {
                columnActual = column.value() - 1; // In VT, the origin is 1,1. For our array, it's 0,0. So subtract 1.
            }
            else
            {
                success = false; // The parser should never return 0 (0 maps to 1), so this is a failure condition.
            }
        }
        else
        {
            // remember, in VT speak, this is relative to the viewport. not absolute.
            SHORT diff;
            success = SUCCEEDED(ShortSub(csbiex.dwCursorPosition.X, csbiex.srWindow.Left, &diff));
            if (success)
            {
                success = SUCCEEDED(ShortToSizeT(diff, &columnActual));
            }
        }
=======
            SHORT diff = 0;
            success = SUCCEEDED(ShortSub(csbiex.dwCursorPosition.Y, csbiex.srWindow.Top, &diff)) && SUCCEEDED(ShortToSizeT(diff, &rowActual));
        }

        if (success)
        {
            if (column)
            {
                if (column.value() != 0)
                {
                    columnActual = column.value() - 1; // In VT, the origin is 1,1. For our array, it's 0,0. So subtract 1.
                }
                else
                {
                    success = false; // The parser should never return 0 (0 maps to 1), so this is a failure condition.
                }
            }
            else
            {
                // remember, in VT speak, this is relative to the viewport. not absolute.
                SHORT diff = 0;
                success = SUCCEEDED(ShortSub(csbiex.dwCursorPosition.X, csbiex.srWindow.Left, &diff)) && SUCCEEDED(ShortToSizeT(diff, &columnActual));
            }
        }
>>>>>>> 322989d0

        if (success)
        {
            COORD cursor = csbiex.dwCursorPosition;

            // Safely convert the size_t positions we were given into shorts (which is the size the console deals with)
            success = SUCCEEDED(SizeTToShort(rowActual, &cursor.Y)) && SUCCEEDED(SizeTToShort(columnActual, &cursor.X));

            if (success)
            {
                // Set the line and column values as offsets from the viewport edge. Use safe math to prevent overflow.
                success = SUCCEEDED(ShortAdd(cursor.Y, csbiex.srWindow.Top, &cursor.Y)) &&
                          SUCCEEDED(ShortAdd(cursor.X, csbiex.srWindow.Left, &cursor.X));

                if (success)
                {
                    // Apply boundary tests to ensure the cursor isn't outside the viewport rectangle.
                    cursor.Y = std::clamp(cursor.Y, csbiex.srWindow.Top, gsl::narrow<SHORT>(csbiex.srWindow.Bottom - 1));
                    cursor.X = std::clamp(cursor.X, csbiex.srWindow.Left, gsl::narrow<SHORT>(csbiex.srWindow.Right - 1));

                    // Finally, attempt to set the adjusted cursor position back into the console.
                    success = _pConApi->SetConsoleCursorPosition(cursor);
                }
            }
        }
    }

    return success;
}

// Routine Description:
// - CHA - Moves the cursor to an exact X/Column position on the current line.
// Arguments:
// - column - Specific X/Column position to move to
// Return Value:
// - True if handled successfully. False otherwise.
bool AdaptDispatch::CursorHorizontalPositionAbsolute(const size_t column)
{
    return _CursorMovePosition(std::nullopt, column);
}

// Routine Description:
// - VPA - Moves the cursor to an exact Y/row position on the current column.
// Arguments:
// - line - Specific Y/Row position to move to
// Return Value:
// - True if handled successfully. False otherwise.
bool AdaptDispatch::VerticalLinePositionAbsolute(const size_t line)
{
    return _CursorMovePosition(line, std::nullopt);
}

// Routine Description:
// - CUP - Moves the cursor to an exact X/Column and Y/Row/Line coordinate position.
// Arguments:
// - line - Specific Y/Row/Line position to move to
// - column - Specific X/Column position to move to
// Return Value:
// - True if handled successfully. False otherwise.
bool AdaptDispatch::CursorPosition(const size_t line, const size_t column)
{
    return _CursorMovePosition(line, column);
}

// Routine Description:
// - DECSC - Saves the current "cursor state" into a memory buffer. This
//   includes the cursor position, origin mode, graphic rendition, and
//   active character set.
// Arguments:
// - <none>
// Return Value:
// - True if handled successfully. False otherwise.
bool AdaptDispatch::CursorSaveState()
{
    // First retrieve some information about the buffer
    CONSOLE_SCREEN_BUFFER_INFOEX csbiex = { 0 };
    csbiex.cbSize = sizeof(CONSOLE_SCREEN_BUFFER_INFOEX);
    // Make sure to reset the viewport (with MoveToBottom )to where it was
    //      before the user scrolled the console output
    bool success = (_pConApi->MoveToBottom() && _pConApi->GetConsoleScreenBufferInfoEx(csbiex));

    TextAttribute attributes;
    success = success && (_pConApi->PrivateGetTextAttributes(attributes));

    if (success)
    {
        // The cursor is given to us by the API as relative to the whole buffer.
        // But in VT speak, the cursor should be relative to the current viewport. Adjust.
        COORD const coordCursor = csbiex.dwCursorPosition;

        SMALL_RECT const srViewport = csbiex.srWindow;

        // VT is also 1 based, not 0 based, so correct by 1.
        auto& savedCursorState = _savedCursorState.at(_usingAltBuffer);
        savedCursorState.Column = coordCursor.X - srViewport.Left + 1;
        savedCursorState.Row = coordCursor.Y - srViewport.Top + 1;
        savedCursorState.IsOriginModeRelative = _isOriginModeRelative;
        savedCursorState.Attributes = attributes;
        savedCursorState.TermOutput = _termOutput;
    }

    return success;
}

// Routine Description:
// - DECRC - Restores a saved "cursor state" from the DECSC command back into
//   the console state. This includes the cursor position, origin mode, graphic
//   rendition, and active character set.
// Arguments:
// - <none>
// Return Value:
// - True if handled successfully. False otherwise.
bool AdaptDispatch::CursorRestoreState()
{
    auto& savedCursorState = _savedCursorState.at(_usingAltBuffer);

    auto row = savedCursorState.Row;
    auto col = savedCursorState.Column;

    // If the origin mode is relative, and the scrolling region is set (the bottom is non-zero),
    // we need to make sure the restored position is clamped within the margins.
    if (savedCursorState.IsOriginModeRelative && _scrollMargins.Bottom != 0)
    {
        // VT origin is at 1,1 so we need to add 1 to these margins.
        row = std::clamp(row, _scrollMargins.Top + 1u, _scrollMargins.Bottom + 1u);
    }

    // The saved coordinates are always absolute, so we need reset the origin mode temporarily.
    _isOriginModeRelative = false;
    bool success = _CursorMovePosition(row, col);

    // Once the cursor position is restored, we can then restore the actual origin mode.
    _isOriginModeRelative = savedCursorState.IsOriginModeRelative;

    // Restore text attributes.
    success = (_pConApi->PrivateSetTextAttributes(savedCursorState.Attributes)) && success;

    // Restore designated character set.
    _termOutput = savedCursorState.TermOutput;

    return success;
}

// Routine Description:
// - DECTCEM - Sets the show/hide visibility status of the cursor.
// Arguments:
// - fIsVisible - Turns the cursor rendering on (TRUE) or off (FALSE).
// Return Value:
// - True if handled successfully. False otherwise.
bool AdaptDispatch::CursorVisibility(const bool fIsVisible)
{
    // This uses a private API instead of the public one, because the public API
    //      will set the cursor shape back to legacy.
    return _pConApi->PrivateShowCursor(fIsVisible);
}

// Routine Description:
// - This helper will do the work of performing an insert or delete character operation
// - Both operations are similar in that they cut text and move it left or right in the buffer, padding the leftover area with spaces.
// Arguments:
// - count - The number of characters to insert
// - isInsert - TRUE if insert mode (cut and paste to the right, away from the cursor). FALSE if delete mode (cut and paste to the left, toward the cursor)
// Return Value:
// - True if handled successfully. False otherwise.
bool AdaptDispatch::_InsertDeleteHelper(const size_t count, const bool isInsert) const
{
    // We'll be doing short math on the distance since all console APIs use shorts. So check that we can successfully convert the uint into a short first.
    SHORT distance;
<<<<<<< HEAD
    if (FAILED(SizeTToShort(count, &distance)))
    {
        return false;
    }
=======
    RETURN_BOOL_IF_FALSE(SUCCEEDED(SizeTToShort(count, &distance)));
>>>>>>> 322989d0

    // get current cursor, attributes
    CONSOLE_SCREEN_BUFFER_INFOEX csbiex = { 0 };
    csbiex.cbSize = sizeof(CONSOLE_SCREEN_BUFFER_INFOEX);
    // Make sure to reset the viewport (with MoveToBottom )to where it was
    //      before the user scrolled the console output
<<<<<<< HEAD
    if (!_pConApi->MoveToBottom())
    {
        return false;
    }
    if (!_pConApi->GetConsoleScreenBufferInfoEx(csbiex))
    {
        return false;
    }
=======
    RETURN_BOOL_IF_FALSE(_pConApi->MoveToBottom());
    RETURN_BOOL_IF_FALSE(_pConApi->GetConsoleScreenBufferInfoEx(csbiex));
>>>>>>> 322989d0

    const auto cursor = csbiex.dwCursorPosition;
    // Rectangle to cut out of the existing buffer. This is inclusive.
    // It will be clipped to the buffer boundaries so SHORT_MAX gives us the full buffer width.
    SMALL_RECT srScroll;
    srScroll.Left = cursor.X;
    srScroll.Right = SHORT_MAX;
    srScroll.Top = cursor.Y;
    srScroll.Bottom = srScroll.Top;

    // Paste coordinate for cut text above
    COORD coordDestination;
    coordDestination.Y = cursor.Y;
    coordDestination.X = cursor.X;

    bool success = false;
    if (isInsert)
    {
        // Insert makes space by moving characters out to the right. So move the destination of the cut/paste region.
        success = SUCCEEDED(ShortAdd(coordDestination.X, distance, &coordDestination.X));
    }
    else
    {
        // Delete scrolls the affected region to the left, relying on the clipping rect to actually delete the characters.
        success = SUCCEEDED(ShortSub(coordDestination.X, distance, &coordDestination.X));
    }

    if (success)
    {
        // Note the revealed characters are filled with the standard erase attributes.
        success = _pConApi->PrivateScrollRegion(srScroll, srScroll, coordDestination, true);
    }

    return success;
}

// Routine Description:
// ICH - Insert Character - Blank/default attribute characters will be inserted at the current cursor position.
//     - Each inserted character will push all text in the row to the right.
// Arguments:
// - count - The number of characters to insert
// Return Value:
// - True if handled successfully. False otherwise.
bool AdaptDispatch::InsertCharacter(const size_t count)
{
    return _InsertDeleteHelper(count, true);
}

// Routine Description:
// DCH - Delete Character - The character at the cursor position will be deleted. Blank/attribute characters will
//       be inserted from the right edge of the current line.
// Arguments:
// - count - The number of characters to delete
// Return Value:
// - True if handled successfuly. False otherwise.
bool AdaptDispatch::DeleteCharacter(const size_t count)
{
    return _InsertDeleteHelper(count, false);
}

// Routine Description:
// - Internal helper to erase one particular line of the buffer. Either from beginning to the cursor, from the cursor to the end, or the entire line.
// - Used by both erase line (used just once) and by erase screen (used in a loop) to erase a portion of the buffer.
// Arguments:
// - csbiex - Pointer to the console screen buffer that we will be erasing (and getting cursor data from within)
// - eraseType - Enumeration mode of which kind of erase to perform: beginning to cursor, cursor to end, or entire line.
// - lineId - The line number (array index value, starts at 0) of the line to operate on within the buffer.
//           - This is not aware of circular buffer. Line 0 is always the top visible line if you scrolled the whole way up the window.
// Return Value:
// - True if handled successfully. False otherwise.
bool AdaptDispatch::_EraseSingleLineHelper(const CONSOLE_SCREEN_BUFFER_INFOEX& csbiex,
                                           const DispatchTypes::EraseType eraseType,
                                           const size_t lineId) const
{
    COORD coordStartPosition = { 0 };
    if (FAILED(SizeTToShort(lineId, &coordStartPosition.Y)))
    {
        return false;
    }

    // determine start position from the erase type
    // remember that erases are inclusive of the current cursor position.
    switch (eraseType)
    {
    case DispatchTypes::EraseType::FromBeginning:
    case DispatchTypes::EraseType::All:
        coordStartPosition.X = 0; // from beginning and the whole line start from the left most edge of the buffer.
        break;
    case DispatchTypes::EraseType::ToEnd:
        coordStartPosition.X = csbiex.dwCursorPosition.X; // from the current cursor position (including it)
        break;
    }

    DWORD nLength = 0;

    // determine length of erase from erase type
    switch (eraseType)
    {
    case DispatchTypes::EraseType::FromBeginning:
        // +1 because if cursor were at the left edge, the length would be 0 and we want to paint at least the 1 character the cursor is on.
        nLength = csbiex.dwCursorPosition.X + 1;
        break;
    case DispatchTypes::EraseType::ToEnd:
    case DispatchTypes::EraseType::All:
        // Remember the .X value is 1 farther than the right most column in the buffer. Therefore no +1.
        nLength = csbiex.dwSize.X - coordStartPosition.X;
        break;
    }

    // Note that the region is filled with the standard erase attributes.
    return _pConApi->PrivateFillRegion(coordStartPosition, nLength, L' ', true);
}

// Routine Description:
// - ECH - Erase Characters from the current cursor position, by replacing
//     them with a space. This will only erase characters in the current line,
//     and won't wrap to the next. The attributes of any erased positions
//     recieve the currently selected attributes.
// Arguments:
// - numChars - The number of characters to erase.
// Return Value:
// - True if handled successfully. False otherwise.
bool AdaptDispatch::EraseCharacters(const size_t numChars)
{
    CONSOLE_SCREEN_BUFFER_INFOEX csbiex = { 0 };
    csbiex.cbSize = sizeof(CONSOLE_SCREEN_BUFFER_INFOEX);
    bool success = _pConApi->GetConsoleScreenBufferInfoEx(csbiex);

    if (success)
    {
        const COORD startPosition = csbiex.dwCursorPosition;

<<<<<<< HEAD
        SHORT result{ 0 };
        success = SUCCEEDED(ShortSub(csbiex.dwSize.X, startPosition.X, &result));
        if (success)
        {
            size_t remainingSpaces{ 0 };
            success = SUCCEEDED(ShortToSizeT(result, &remainingSpaces));
            if (success)
            {
                const auto actualRemaining = (remainingSpaces < 0) ? 0 : remainingSpaces;
                // erase at max the number of characters remaining in the line from the current position.
                const auto eraseLength = (numChars <= actualRemaining) ? numChars : actualRemaining;

                // Note that the region is filled with the standard erase attributes.
                success = _pConApi->PrivateFillRegion(startPosition, eraseLength, UNICODE_SPACE, true);
            }
        }
=======
        const SHORT remainingSpaces = csbiex.dwSize.X - startPosition.X;
        const size_t actualRemaining = gsl::narrow_cast<size_t>((remainingSpaces < 0) ? 0 : remainingSpaces);
        // erase at max the number of characters remaining in the line from the current position.
        const auto eraseLength = (numChars <= actualRemaining) ? numChars : actualRemaining;

        // Note that the region is filled with the standard erase attributes.
        success = _pConApi->PrivateFillRegion(startPosition, eraseLength, L' ', true);
>>>>>>> 322989d0
    }
    return success;
}

// Routine Description:
// - ED - Erases a portion of the current viewable area (viewport) of the console.
// Arguments:
// - eraseType - Determines whether to erase:
//      From beginning (top-left corner) to the cursor
//      From cursor to end (bottom-right corner)
//      The entire viewport area
//      The scrollback (outside the viewport area)
// Return Value:
// - True if handled successfully. False otherwise.
bool AdaptDispatch::EraseInDisplay(const DispatchTypes::EraseType eraseType)
{
    // First things first. If this is a "Scrollback" clear, then just do that.
    // Scrollback clears erase everything in the "scrollback" of a *nix terminal
    //      Everything that's scrolled off the screen so far.
    // Or if it's an Erase All, then we also need to handle that specially
    //      by moving the current contents of the viewport into the scrollback.
    if (eraseType == DispatchTypes::EraseType::Scrollback)
    {
        return _EraseScrollback();
    }
    else if (eraseType == DispatchTypes::EraseType::All)
    {
        return _EraseAll();
    }

    CONSOLE_SCREEN_BUFFER_INFOEX csbiex = { 0 };
    csbiex.cbSize = sizeof(CONSOLE_SCREEN_BUFFER_INFOEX);
    // Make sure to reset the viewport (with MoveToBottom )to where it was
    //      before the user scrolled the console output
    bool success = (_pConApi->MoveToBottom() && _pConApi->GetConsoleScreenBufferInfoEx(csbiex));

    if (success)
    {
        // What we need to erase is grouped into 3 types:
        // 1. Lines before cursor
        // 2. Cursor Line
        // 3. Lines after cursor
        // We erase one or more of these based on the erase type:
        // A. FromBeginning - Erase 1 and Some of 2.
        // B. ToEnd - Erase some of 2 and 3.
        // C. All - Erase 1, 2, and 3.

        // 1. Lines before cursor line
        if (eraseType == DispatchTypes::EraseType::FromBeginning)
        {
            // For beginning and all, erase all complete lines before (above vertically) from the cursor position.
            for (SHORT startLine = csbiex.srWindow.Top; startLine < csbiex.dwCursorPosition.Y; startLine++)
            {
                success = _EraseSingleLineHelper(csbiex, DispatchTypes::EraseType::All, startLine);

                if (!success)
                {
                    break;
                }
            }
        }

        if (success)
        {
            // 2. Cursor Line
            success = _EraseSingleLineHelper(csbiex, eraseType, csbiex.dwCursorPosition.Y);
        }

        if (success)
        {
            // 3. Lines after cursor line
            if (eraseType == DispatchTypes::EraseType::ToEnd)
            {
                // For beginning and all, erase all complete lines after (below vertically) the cursor position.
                // Remember that the viewport bottom value is 1 beyond the viewable area of the viewport.
                for (SHORT startLine = csbiex.dwCursorPosition.Y + 1; startLine < csbiex.srWindow.Bottom; startLine++)
                {
                    success = _EraseSingleLineHelper(csbiex, DispatchTypes::EraseType::All, startLine);

                    if (!success)
                    {
                        break;
                    }
                }
            }
        }
    }

    return success;
}

// Routine Description:
// - EL - Erases the line that the cursor is currently on.
// Arguments:
// - eraseType - Determines whether to erase: From beginning (left edge) to the cursor, from cursor to end (right edge), or the entire line.
// Return Value:
// - True if handled successfully. False otherwise.
bool AdaptDispatch::EraseInLine(const DispatchTypes::EraseType eraseType)
{
    CONSOLE_SCREEN_BUFFER_INFOEX csbiex = { 0 };
    csbiex.cbSize = sizeof(CONSOLE_SCREEN_BUFFER_INFOEX);
    bool success = _pConApi->GetConsoleScreenBufferInfoEx(csbiex);

    if (success)
    {
        success = _EraseSingleLineHelper(csbiex, eraseType, csbiex.dwCursorPosition.Y);
    }

    return success;
}

// Routine Description:
// - DSR - Reports status of a console property back to the STDIN based on the type of status requested.
//       - This particular routine responds to ANSI status patterns only (CSI # n), not the DEC format (CSI ? # n)
// Arguments:
// - statusType - ANSI status type indicating what property we should report back
// Return Value:
// - True if handled successfully. False otherwise.
bool AdaptDispatch::DeviceStatusReport(const DispatchTypes::AnsiStatusType statusType)
{
    bool success = false;

    switch (statusType)
    {
    case DispatchTypes::AnsiStatusType::CPR_CursorPositionReport:
        success = _CursorPositionReport();
        break;
    }

    return success;
}

// Routine Description:
// - DA - Reports the identity of this Virtual Terminal machine to the caller.
//      - In our case, we'll report back to acknowledge we understand, but reveal no "hardware" upgrades like physical terminals of old.
// Arguments:
// - <none>
// Return Value:
// - True if handled successfully. False otherwise.
bool AdaptDispatch::DeviceAttributes()
{
    // See: http://vt100.net/docs/vt100-ug/chapter3.html#DA
    return _WriteResponse(L"\x1b[?1;0c");
}

// Routine Description:
// - DSR-CPR - Reports the current cursor position within the viewport back to the input channel
// Arguments:
// - <none>
// Return Value:
// - True if handled successfully. False otherwise.
bool AdaptDispatch::_CursorPositionReport() const
{
    CONSOLE_SCREEN_BUFFER_INFOEX csbiex = { 0 };
    csbiex.cbSize = sizeof(CONSOLE_SCREEN_BUFFER_INFOEX);
    // Make sure to reset the viewport (with MoveToBottom )to where it was
    //      before the user scrolled the console output
    bool success = (_pConApi->MoveToBottom() && _pConApi->GetConsoleScreenBufferInfoEx(csbiex));

    if (success)
    {
        // First pull the cursor position relative to the entire buffer out of the console.
        COORD coordCursorPos = csbiex.dwCursorPosition;

        // Now adjust it for its position in respect to the current viewport.
        coordCursorPos.X -= csbiex.srWindow.Left;
        coordCursorPos.Y -= csbiex.srWindow.Top;

        // NOTE: 1,1 is the top-left corner of the viewport in VT-speak, so add 1.
        coordCursorPos.X++;
        coordCursorPos.Y++;

        // If the origin mode is relative, line numbers start at top margin of the scrolling region.
        if (_isOriginModeRelative)
        {
            coordCursorPos.Y -= _scrollMargins.Top;
        }

        // Now send it back into the input channel of the console.
        // First format the response string.
        const auto response = wil::str_printf<std::wstring>(L"\x1b[%d;%dR", coordCursorPos.Y, coordCursorPos.X);
        success = _WriteResponse(response);
    }

    return success;
}

// Routine Description:
// - Helper to send a string reply to the input stream of the console.
// - Used by various commands where the program attached would like a reply to one of the commands issued.
// - This will generate two "key presses" (one down, one up) for every character in the string and place them into the head of the console's input stream.
// Arguments:
// - reply - The reply string to transmit back to the input stream
// Return Value:
// - True if the string was converted to input events and placed into the console input buffer successfuly. False otherwise.
bool AdaptDispatch::_WriteResponse(const std::wstring_view reply) const
{
    bool success = false;
    std::deque<std::unique_ptr<IInputEvent>> inEvents;
    try
    {
        // generate a paired key down and key up event for every
        // character to be sent into the console's input buffer
        for (const auto& wch : reply)
        {
            // This wasn't from a real keyboard, so we're leaving key/scan codes blank.
            KeyEvent keyEvent{ TRUE, 1, 0, 0, wch, 0 };

            inEvents.push_back(std::make_unique<KeyEvent>(keyEvent));
            keyEvent.SetKeyDown(false);
            inEvents.push_back(std::make_unique<KeyEvent>(keyEvent));
        }
    }
    catch (...)
    {
        LOG_HR(wil::ResultFromCaughtException());
        return false;
    }

    size_t eventsWritten;
    success = _pConApi->PrivatePrependConsoleInput(inEvents, eventsWritten);

    return success;
}

// Routine Description:
// - Generalizes scrolling movement for up/down
// Arguments:
// - scrollDirection - Specific direction to move
// - distance - Magnitude of the move
// Return Value:
// - True if handled successfully. False otherwise.
bool AdaptDispatch::_ScrollMovement(const ScrollDirection scrollDirection, const size_t distance) const
{
    // We'll be doing short math on the distance since all console APIs use shorts. So check that we can successfully convert the size_t into a short first.
    SHORT dist;
    bool success = SUCCEEDED(SizeTToShort(distance, &dist));

    if (success)
    {
        // get current cursor
        CONSOLE_SCREEN_BUFFER_INFOEX csbiex = { 0 };
        csbiex.cbSize = sizeof(CONSOLE_SCREEN_BUFFER_INFOEX);
        // Make sure to reset the viewport (with MoveToBottom )to where it was
        //      before the user scrolled the console output
        success = (_pConApi->MoveToBottom() && _pConApi->GetConsoleScreenBufferInfoEx(csbiex));

        if (success)
        {
            // Rectangle to cut out of the existing buffer. This is inclusive.
            // It will be clipped to the buffer boundaries so SHORT_MAX gives us the full buffer width.
            SMALL_RECT srScreen;
            srScreen.Left = 0;
            srScreen.Right = SHORT_MAX;
            srScreen.Top = csbiex.srWindow.Top;
            srScreen.Bottom = csbiex.srWindow.Bottom - 1; // srWindow is exclusive, hence the - 1
            // Clip to the DECSTBM margin boundaries
            if (_scrollMargins.Top < _scrollMargins.Bottom)
            {
                srScreen.Top = csbiex.srWindow.Top + _scrollMargins.Top;
                srScreen.Bottom = csbiex.srWindow.Top + _scrollMargins.Bottom;
            }

            // Paste coordinate for cut text above
            COORD coordDestination;
            coordDestination.X = srScreen.Left;
            coordDestination.Y = srScreen.Top + dist * (scrollDirection == ScrollDirection::Up ? -1 : 1);

            // Note the revealed lines are filled with the standard erase attributes.
            success = _pConApi->PrivateScrollRegion(srScreen, srScreen, coordDestination, true);
        }
    }

    return success;
}

// Routine Description:
// - SU - Pans the window DOWN by given distance (distance new lines appear at the bottom of the screen)
// Arguments:
// - distance - Distance to move
// Return Value:
// - True if handled successfully. False otherwise.
bool AdaptDispatch::ScrollUp(const size_t uiDistance)
{
    return _ScrollMovement(ScrollDirection::Up, uiDistance);
}

// Routine Description:
// - SD - Pans the window UP by given distance (distance new lines appear at the top of the screen)
// Arguments:
// - distance - Distance to move
// Return Value:
// - True if handled successfully. False otherwise.
bool AdaptDispatch::ScrollDown(const size_t uiDistance)
{
    return _ScrollMovement(ScrollDirection::Down, uiDistance);
}

// Routine Description:
// - DECSCPP / DECCOLM Sets the number of columns "per page" AKA sets the console width.
// DECCOLM also clear the screen (like a CSI 2 J sequence), while DECSCPP just sets the width.
// (DECCOLM will do this seperately of this function)
// Arguments:
// - columns - Number of columns
// Return Value:
// - True if handled successfully. False otherwise.
bool AdaptDispatch::SetColumns(const size_t columns)
{
    SHORT col;
    bool success = SUCCEEDED(SizeTToShort(columns, &col));
    if (success)
    {
        CONSOLE_SCREEN_BUFFER_INFOEX csbiex = { 0 };
        csbiex.cbSize = sizeof(CONSOLE_SCREEN_BUFFER_INFOEX);
        success = _pConApi->GetConsoleScreenBufferInfoEx(csbiex);

        if (success)
        {
            csbiex.dwSize.X = col;
            success = _pConApi->SetConsoleScreenBufferInfoEx(csbiex);
        }
    }
    return success;
}

// Routine Description:
// - DECCOLM not only sets the number of columns, but also clears the screen buffer,
//    resets the page margins and origin mode, and places the cursor at 1,1
// Arguments:
// - columns - Number of columns
// Return Value:
// - True if handled successfully. False otherwise.
bool AdaptDispatch::_DoDECCOLMHelper(const size_t columns)
{
    if (!_isDECCOLMAllowed)
    {
        // Only proceed if DECCOLM is allowed. Return true, as this is technically a successful handling.
        return true;
    }

    bool success = SetColumns(columns);
    if (success)
    {
        success = SetOriginMode(false);
        if (success)
        {
            success = CursorPosition(1, 1);
            if (success)
            {
                success = EraseInDisplay(DispatchTypes::EraseType::All);
                if (success)
                {
                    success = _DoSetTopBottomScrollingMargins(0, 0);
                }
            }
        }
    }
    return success;
}

// Routine Description:
// - Support routine for routing private mode parameters to be set/reset as flags
// Arguments:
// - params - array of params to set/reset
// - enable - True for set, false for unset.
// Return Value:
// - True if handled successfully. False otherwise.
bool AdaptDispatch::_PrivateModeParamsHelper(const DispatchTypes::PrivateModeParams param, const bool enable)
{
    bool success = false;
    switch (param)
    {
    case DispatchTypes::PrivateModeParams::DECCKM_CursorKeysMode:
        // set - Enable Application Mode, reset - Normal mode
        success = SetCursorKeysMode(enable);
        break;
    case DispatchTypes::PrivateModeParams::DECCOLM_SetNumberOfColumns:
        success = _DoDECCOLMHelper(enable ? DispatchTypes::s_sDECCOLMSetColumns : DispatchTypes::s_sDECCOLMResetColumns);
        break;
    case DispatchTypes::PrivateModeParams::DECOM_OriginMode:
        // The cursor is also moved to the new home position when the origin mode is set or reset.
        success = SetOriginMode(enable) && CursorPosition(1, 1);
        break;
    case DispatchTypes::PrivateModeParams::ATT610_StartCursorBlink:
        success = EnableCursorBlinking(enable);
        break;
    case DispatchTypes::PrivateModeParams::DECTCEM_TextCursorEnableMode:
        success = CursorVisibility(enable);
        break;
    case DispatchTypes::PrivateModeParams::XTERM_EnableDECCOLMSupport:
        success = EnableDECCOLMSupport(enable);
        break;
    case DispatchTypes::PrivateModeParams::VT200_MOUSE_MODE:
        success = EnableVT200MouseMode(enable);
        break;
    case DispatchTypes::PrivateModeParams::BUTTTON_EVENT_MOUSE_MODE:
        success = EnableButtonEventMouseMode(enable);
        break;
    case DispatchTypes::PrivateModeParams::ANY_EVENT_MOUSE_MODE:
        success = EnableAnyEventMouseMode(enable);
        break;
    case DispatchTypes::PrivateModeParams::UTF8_EXTENDED_MODE:
        success = EnableUTF8ExtendedMouseMode(enable);
        break;
    case DispatchTypes::PrivateModeParams::SGR_EXTENDED_MODE:
        success = EnableSGRExtendedMouseMode(enable);
        break;
    case DispatchTypes::PrivateModeParams::ALTERNATE_SCROLL:
        success = EnableAlternateScroll(enable);
        break;
    case DispatchTypes::PrivateModeParams::ASB_AlternateScreenBuffer:
        success = enable ? UseAlternateScreenBuffer() : UseMainScreenBuffer();
        break;
    default:
        // If no functions to call, overall dispatch was a failure.
        success = false;
        break;
    }
    return success;
}

// Routine Description:
// - Generalized handler for the setting/resetting of DECSET/DECRST parameters.
//     All params in the rgParams will attempt to be executed, even if one
//     fails, to allow us to successfully re/set params that are chained with
//     params we don't yet support.
// Arguments:
// - params - array of params to set/reset
// - enable - True for set, false for unset.
// Return Value:
// - True if ALL params were handled successfully. False otherwise.
bool AdaptDispatch::_SetResetPrivateModes(const std::basic_string_view<DispatchTypes::PrivateModeParams> params, const bool enable)
{
    // because the user might chain together params we don't support with params we DO support, execute all
    // params in the sequence, and only return failure if we failed at least one of them
    size_t failures = 0;
    for (const auto& p : params)
    {
        failures += _PrivateModeParamsHelper(p, enable) ? 0 : 1; // increment the number of failures if we fail.
    }
    return failures == 0;
}

// Routine Description:
// - DECSET - Enables the given DEC private mode params.
// Arguments:
// - params - array of params to set
// Return Value:
// - True if handled successfully. False otherwise.
bool AdaptDispatch::SetPrivateModes(const std::basic_string_view<DispatchTypes::PrivateModeParams> params)
{
    return _SetResetPrivateModes(params, true);
}

// Routine Description:
// - DECRST - Disables the given DEC private mode params.
// Arguments:
// - params - array of params to reset
// Return Value:
// - True if handled successfully. False otherwise.
bool AdaptDispatch::ResetPrivateModes(const std::basic_string_view<DispatchTypes::PrivateModeParams> params)
{
    return _SetResetPrivateModes(params, false);
}

// - DECKPAM, DECKPNM - Sets the keypad input mode to either Application mode or Numeric mode (true, false respectively)
// Arguments:
// - applicationMode - set to true to enable Application Mode Input, false for Numeric Mode Input.
// Return Value:
// - True if handled successfully. False otherwise.
bool AdaptDispatch::SetKeypadMode(const bool fApplicationMode)
{
    return _pConApi->PrivateSetKeypadMode(fApplicationMode);
}

// - DECCKM - Sets the cursor keys input mode to either Application mode or Normal mode (true, false respectively)
// Arguments:
// - applicationMode - set to true to enable Application Mode Input, false for Normal Mode Input.
// Return Value:
// - True if handled successfully. False otherwise.
bool AdaptDispatch::SetCursorKeysMode(const bool applicationMode)
{
    return _pConApi->PrivateSetCursorKeysMode(applicationMode);
}

// - att610 - Enables or disables the cursor blinking.
// Arguments:
// - enable - set to true to enable blinking, false to disable
// Return Value:
// - True if handled successfully. False otherwise.
bool AdaptDispatch::EnableCursorBlinking(const bool enable)
{
    return _pConApi->PrivateAllowCursorBlinking(enable);
}

// Routine Description:
// - IL - This control function inserts one or more blank lines, starting at the cursor.
//    As lines are inserted, lines below the cursor and in the scrolling region move down.
//    Lines scrolled off the page are lost. IL has no effect outside the page margins.
// Arguments:
// - distance - number of lines to insert
// Return Value:
// - True if handled successfully. False otherwise.
bool AdaptDispatch::InsertLine(const size_t distance)
{
    return _pConApi->InsertLines(distance);
}

// Routine Description:
// - DL - This control function deletes one or more lines in the scrolling
//    region, starting with the line that has the cursor.
//    As lines are deleted, lines below the cursor and in the scrolling region
//    move up. The terminal adds blank lines with no visual character
//    attributes at the bottom of the scrolling region. If distance is greater than
//    the number of lines remaining on the page, DL deletes only the remaining
//    lines. DL has no effect outside the scrolling margins.
// Arguments:
// - distance - number of lines to delete
// Return Value:
// - True if handled successfully. False otherwise.
bool AdaptDispatch::DeleteLine(const size_t distance)
{
    return _pConApi->DeleteLines(distance);
}

// Routine Description:
// - DECOM - Sets the cursor addressing origin mode to relative or absolute.
//    When relative, line numbers start at top margin of the user-defined scrolling region.
//    When absolute, line numbers are independent of the scrolling region.
// Arguments:
// - relativeMode - set to true to use relative addressing, false for absolute addressing.
// Return Value:
// - True if handled successfully. False otherwise.
bool AdaptDispatch::SetOriginMode(const bool relativeMode) noexcept
{
    _isOriginModeRelative = relativeMode;
    return true;
}

// Routine Description:
// - DECSTBM - Set Scrolling Region
// This control function sets the top and bottom margins for the current page.
//  You cannot perform scrolling outside the margins.
//  Default: Margins are at the page limits.
// Arguments:
// - topMargin - the line number for the top margin.
// - bottomMargin - the line number for the bottom margin.
// Return Value:
// - True if handled successfully. False otherwise.
bool AdaptDispatch::_DoSetTopBottomScrollingMargins(const size_t topMargin,
                                                    const size_t bottomMargin)
{
    CONSOLE_SCREEN_BUFFER_INFOEX csbiex = { 0 };
    csbiex.cbSize = sizeof(CONSOLE_SCREEN_BUFFER_INFOEX);
    // Make sure to reset the viewport (with MoveToBottom )to where it was
    //      before the user scrolled the console output
    bool success = (_pConApi->MoveToBottom() && _pConApi->GetConsoleScreenBufferInfoEx(csbiex));

    // so notes time: (input -> state machine out -> adapter out -> conhost internal)
    // having only a top param is legal         ([3;r   -> 3,0   -> 3,h  -> 3,h,true)
    // having only a bottom param is legal      ([;3r   -> 0,3   -> 1,3  -> 1,3,true)
    // having neither uses the defaults         ([;r [r -> 0,0   -> 0,0  -> 0,0,false)
    // an illegal combo (eg, 3;2r) is ignored
    if (success)
    {
        SHORT actualTop = 0;
        SHORT actualBottom = 0;
        success = SUCCEEDED(SizeTToShort(topMargin, &actualTop)) && SUCCEEDED(SizeTToShort(bottomMargin, &actualBottom));
        if (success)
        {
            const SHORT screenHeight = csbiex.srWindow.Bottom - csbiex.srWindow.Top;
            // The default top margin is line 1
            if (actualTop == 0)
            {
                actualTop = 1;
            }
            // The default bottom margin is the screen height
            if (actualBottom == 0)
            {
                actualBottom = screenHeight;
            }
            // The top margin must be less than the bottom margin, and the
            // bottom margin must be less than or equal to the screen height
            success = (actualTop < actualBottom && actualBottom <= screenHeight);
            if (success)
            {
                if (actualTop == 1 && actualBottom == screenHeight)
                {
                    // Client requests setting margins to the entire screen
                    //    - clear them instead of setting them.
                    // This is for apps like `apt` (NOT `apt-get` which set scroll
                    //      margins, but don't use the alt buffer.)
                    actualTop = 0;
                    actualBottom = 0;
                }
                else
                {
                    // In VT, the origin is 1,1. For our array, it's 0,0. So subtract 1.
                    actualTop -= 1;
                    actualBottom -= 1;
                }
                _scrollMargins.Top = actualTop;
                _scrollMargins.Bottom = actualBottom;
                success = _pConApi->PrivateSetScrollingRegion(_scrollMargins);
            }
        }
    }
    return success;
}

// Routine Description:
// - DECSTBM - Set Scrolling Region
// This control function sets the top and bottom margins for the current page.
//  You cannot perform scrolling outside the margins.
//  Default: Margins are at the page limits.
// Arguments:
// - topMargin - the line number for the top margin.
// - bottomMargin - the line number for the bottom margin.
// Return Value:
// - True if handled successfully. False otherwise.
bool AdaptDispatch::SetTopBottomScrollingMargins(const size_t topMargin,
                                                 const size_t bottomMargin)
{
    // When this is called, the cursor should also be moved to home.
    // Other functions that only need to set/reset the margins should call _DoSetTopBottomScrollingMargins
    return _DoSetTopBottomScrollingMargins(topMargin, bottomMargin) && CursorPosition(1, 1);
}

// Routine Description:
// - RI - Performs a "Reverse line feed", essentially, the opposite of '\n'.
//    Moves the cursor up one line, and tries to keep its position in the line
// Arguments:
// - None
// Return Value:
// - True if handled successfully. False otherwise.
bool AdaptDispatch::ReverseLineFeed()
{
    return _pConApi->PrivateReverseLineFeed();
}

// Routine Description:
// - OSC Set Window Title - Sets the title of the window
// Arguments:
// - title - The string to set the title to. Must be null terminated.
// Return Value:
// - True if handled successfully. False otherwise.
bool AdaptDispatch::SetWindowTitle(std::wstring_view title)
{
    return _pConApi->SetConsoleTitleW(title);
}

// - ASBSET - Creates and swaps to the alternate screen buffer. In virtual terminals, there exists both a "main"
//     screen buffer and an alternate. ASBSET creates a new alternate, and switches to it. If there is an already
//     existing alternate, it is discarded.
// Arguments:
// - None
// Return Value:
// - True if handled successfully. False otherwise.
bool AdaptDispatch::UseAlternateScreenBuffer()
{
    bool success = CursorSaveState();
    if (success)
    {
        success = _pConApi->PrivateUseAlternateScreenBuffer();
        if (success)
        {
            _usingAltBuffer = true;
        }
    }
    return success;
}

// Routine Description:
// - ASBRST - From the alternate buffer, returns to the main screen buffer.
//     From the main screen buffer, does nothing. The alternate is discarded.
// Arguments:
// - None
// Return Value:
// - True if handled successfully. False otherwise.
bool AdaptDispatch::UseMainScreenBuffer()
{
    bool success = _pConApi->PrivateUseMainScreenBuffer();
    if (success)
    {
        _usingAltBuffer = false;
        if (success)
        {
            success = CursorRestoreState();
        }
    }
    return success;
}

//Routine Description:
// HTS - sets a VT tab stop in the cursor's current column.
//Arguments:
// - None
// Return value:
// True if handled successfully. False otherwise.
bool AdaptDispatch::HorizontalTabSet()
{
    return _pConApi->PrivateHorizontalTabSet();
}

//Routine Description:
// CHT - performing a forwards tab. This will take the
//     cursor to the tab stop following its current location. If there are no
//     more tabs in this row, it will take it to the right side of the window.
//     If it's already in the last column of the row, it will move it to the next line.
//Arguments:
// - numTabs - the number of tabs to perform
// Return value:
// True if handled successfully. False otherwise.
bool AdaptDispatch::ForwardTab(const size_t numTabs)
{
    return _pConApi->PrivateForwardTab(numTabs);
}

//Routine Description:
// CBT - performing a backwards tab. This will take the cursor to the tab stop
//     previous to its current location. It will not reverse line feed.
//Arguments:
// - numTabs - the number of tabs to perform
// Return value:
// True if handled successfully. False otherwise.
bool AdaptDispatch::BackwardsTab(const size_t numTabs)
{
    return _pConApi->PrivateBackwardsTab(numTabs);
}

//Routine Description:
// TBC - Used to clear set tab stops. ClearType ClearCurrentColumn (0) results
//     in clearing only the tab stop in the cursor's current column, if there
//     is one. ClearAllColumns (3) results in resetting all set tab stops.
//Arguments:
// - clearType - Whether to clear the current column, or all columns, defined in DispatchTypes::TabClearType
// Return value:
// True if handled successfully. False otherwise.
bool AdaptDispatch::TabClear(const size_t clearType)
{
    bool success = false;
    switch (clearType)
    {
    case DispatchTypes::TabClearType::ClearCurrentColumn:
        success = _pConApi->PrivateTabClear(false);
        break;
    case DispatchTypes::TabClearType::ClearAllColumns:
        success = _pConApi->PrivateTabClear(true);
        break;
    }
    return success;
}

//Routine Description:
// Designate Charset - Sets the active charset to be the one mapped to wch.
//     See DispatchTypes::VTCharacterSets for a list of supported charsets.
//     Also http://invisible-island.net/xterm/ctlseqs/ctlseqs.html#h2-Controls-beginning-with-ESC
//       For a list of all charsets and their codes.
//     If the specified charset is unsupported, we do nothing (remain on the current one)
//Arguments:
// - wchCharset - The character indicating the charset we should switch to.
// Return value:
// True if handled successfully. False otherwise.
bool AdaptDispatch::DesignateCharset(const wchar_t wchCharset) noexcept
{
    return _termOutput.DesignateCharset(wchCharset);
}

//Routine Description:
// Soft Reset - Perform a soft reset. See http://www.vt100.net/docs/vt510-rm/DECSTR.html
// The following table lists everything that should be done, 'X's indicate the ones that
//   we actually perform. As the appropriate functionality is added to our ANSI support,
//   we should update this.
//  X Text cursor enable          DECTCEM     Cursor enabled.
//    Insert/replace              IRM         Replace mode.
//  X Origin                      DECOM       Absolute (cursor origin at upper-left of screen.)
//    Autowrap                    DECAWM      No autowrap.
//    National replacement        DECNRCM     Multinational set.
//        character set
//    Keyboard action             KAM         Unlocked.
//  X Numeric keypad              DECNKM      Numeric characters.
//  X Cursor keys                 DECCKM      Normal (arrow keys).
//  X Set top and bottom margins  DECSTBM     Top margin = 1; bottom margin = page length.
//  X All character sets          G0, G1, G2, Default settings.
//                                G3, GL, GR
//  X Select graphic rendition    SGR         Normal rendition.
//    Select character attribute  DECSCA      Normal (erasable by DECSEL and DECSED).
//  X Save cursor state           DECSC       Home position.
//    Assign user preference      DECAUPSS    Set selected in Set-Up.
//        supplemental set
//    Select active               DECSASD     Main display.
//        status display
//    Keyboard position mode      DECKPM      Character codes.
//    Cursor direction            DECRLM      Reset (Left-to-right), regardless of NVR setting.
//    PC Term mode                DECPCTERM   Always reset.
//Arguments:
// <none>
// Return value:
// True if handled successfully. False otherwise.
bool AdaptDispatch::SoftReset()
{
    bool success = CursorVisibility(true); // Cursor enabled.
    if (success)
    {
        success = SetOriginMode(false); // Absolute cursor addressing.
    }
    if (success)
    {
        success = SetCursorKeysMode(false); // Normal characters.
    }
    if (success)
    {
        success = SetKeypadMode(false); // Numeric characters.
    }
    if (success)
    {
        // Top margin = 1; bottom margin = page length.
        success = _DoSetTopBottomScrollingMargins(0, 0);
    }
    if (success)
    {
        success = DesignateCharset(DispatchTypes::VTCharacterSets::USASCII); // Default Charset
    }
    if (success)
    {
        const auto opt = DispatchTypes::GraphicsOptions::Off;
        success = SetGraphicsRendition({ &opt, 1 }); // Normal rendition.
    }
    if (success)
    {
        // Reset the saved cursor state.
        // Note that XTerm only resets the main buffer state, but that
        // seems likely to be a bug. Most other terminals reset both.
        _savedCursorState.at(0) = {}; // Main buffer
        _savedCursorState.at(1) = {}; // Alt buffer
    }

    return success;
}

//Routine Description:
// Full Reset - Perform a hard reset of the terminal. http://vt100.net/docs/vt220-rm/chapter4.html
//  RIS performs the following actions: (Items with sub-bullets are supported)
//   - Performs a communications line disconnect.
//   - Clears UDKs.
//   - Clears a down-line-loaded character set.
//   - Clears the screen.
//      * This is like Erase in Display (3), also clearing scrollback, as well as ED(2)
//   - Returns the cursor to the upper-left corner of the screen.
//      * CUP(1;1)
//   - Sets the SGR state to normal.
//      * SGR(Off)
//   - Sets the selective erase attribute write state to "not erasable".
//   - Sets all character sets to the default.
//      * G0(USASCII)
//Arguments:
// <none>
// Return value:
// True if handled successfully. False otherwise.
bool AdaptDispatch::HardReset()
{
    // Sets the SGR state to normal - this must be done before EraseInDisplay
    //      to ensure that it clears with the default background color.
    bool success = SoftReset();

    // Clears the screen - Needs to be done in two operations.
    if (success)
    {
        success = EraseInDisplay(DispatchTypes::EraseType::All);
    }
    if (success)
    {
        success = _EraseScrollback();
    }

    // Cursor to 1,1 - the Soft Reset guarantees this is absolute
    if (success)
    {
        success = CursorPosition(1, 1);
    }

    // delete all current tab stops and reapply
    _pConApi->PrivateSetDefaultTabStops();

    return success;
}

// Routine Description:
// - DECALN - Fills the entire screen with a test pattern of uppercase Es,
//    resets the margins and rendition attributes, and moves the cursor to
//    the home position.
// Arguments:
// - None
// Return Value:
// - True if handled successfully. False otherwise.
bool AdaptDispatch::ScreenAlignmentPattern()
{
    CONSOLE_SCREEN_BUFFER_INFOEX csbiex = { 0 };
    csbiex.cbSize = sizeof(CONSOLE_SCREEN_BUFFER_INFOEX);
    // Make sure to reset the viewport (with MoveToBottom )to where it was
    //      before the user scrolled the console output
    bool success = _pConApi->MoveToBottom() && _pConApi->GetConsoleScreenBufferInfoEx(csbiex);

    if (success)
    {
        // Fill the screen with the letter E using the default attributes.
        auto fillPosition = COORD{ 0, csbiex.srWindow.Top };
        const auto fillLength = (csbiex.srWindow.Bottom - csbiex.srWindow.Top) * csbiex.dwSize.X;
        success = _pConApi->PrivateFillRegion(fillPosition, fillLength, L'E', false);
        // Reset the meta/extended attributes (but leave the colors unchanged).
        success = success && _pConApi->PrivateSetLegacyAttributes(0, false, false, true);
        success = success && _pConApi->PrivateSetExtendedTextAttributes(ExtendedAttributes::Normal);
        // Reset the origin mode to absolute.
        success = success && SetOriginMode(false);
        // Clear the scrolling margins.
        success = success && _DoSetTopBottomScrollingMargins(0, 0);
        // Set the cursor position to home.
        success = success && CursorPosition(1, 1);
    }

    return success;
}

//Routine Description:
//  - Erase Scrollback (^[[3J - ED extension by xterm)
//    Because conhost doesn't exactly have a scrollback, We have to be tricky here.
//    We need to move the entire viewport to 0,0, and clear everything outside
//      (0, 0, viewportWidth, viewportHeight) To give the appearance that
//      everything above the viewport was cleared.
//    We don't want to save the text BELOW the viewport, because in *nix, there isn't anything there
//      (There isn't a scroll-forward, only a scrollback)
// Arguments:
// - <none>
// Return value:
// - True if handled successfully. False otherwise.
bool AdaptDispatch::_EraseScrollback()
{
    CONSOLE_SCREEN_BUFFER_INFOEX csbiex = { 0 };
    csbiex.cbSize = sizeof(csbiex);
    // Make sure to reset the viewport (with MoveToBottom )to where it was
    //      before the user scrolled the console output
    bool success = (_pConApi->GetConsoleScreenBufferInfoEx(csbiex) && _pConApi->MoveToBottom());
    if (success)
    {
        const SMALL_RECT screen = csbiex.srWindow;
        const SHORT height = screen.Bottom - screen.Top;
        FAIL_FAST_IF(!(height > 0));
        const COORD cursor = csbiex.dwCursorPosition;

        // Rectangle to cut out of the existing buffer
        // It will be clipped to the buffer boundaries so SHORT_MAX gives us the full buffer width.
        SMALL_RECT scroll = screen;
        scroll.Left = 0;
        scroll.Right = SHORT_MAX;
        // Paste coordinate for cut text above
        COORD destination;
        destination.X = 0;
        destination.Y = 0;

        // Typically a scroll operation should fill with standard erase attributes, but in
        // this case we need to use the default attributes, hence standardFillAttrs is false.
        success = _pConApi->PrivateScrollRegion(scroll, std::nullopt, destination, false);
        if (success)
        {
            // Clear everything after the viewport.
            const DWORD totalAreaBelow = csbiex.dwSize.X * (csbiex.dwSize.Y - height);
            const COORD coordBelowStartPosition = { 0, height };
            // Again we need to use the default attributes, hence standardFillAttrs is false.
            success = _pConApi->PrivateFillRegion(coordBelowStartPosition, totalAreaBelow, L' ', false);

            if (success)
            {
                // Move the viewport (CAN'T be done in one call with SetConsolescreenBufferInfoEx, because legacy)
                SMALL_RECT newViewport;
                newViewport.Left = screen.Left;
                newViewport.Top = 0;
                // SetConsoleWindowInfo uses an inclusive rect, while GetConsolescreenBufferInfo is exclusive
                newViewport.Right = screen.Right - 1;
                newViewport.Bottom = height - 1;
                success = _pConApi->SetConsoleWindowInfo(true, newViewport);

                if (success)
                {
                    // Move the cursor to the same relative location.
                    const COORD newcursor = { cursor.X, cursor.Y - screen.Top };
                    success = _pConApi->SetConsoleCursorPosition(newcursor);
                }
            }
        }
    }
    return success;
}

//Routine Description:
// Erase All (^[[2J - ED)
//  Erase the current contents of the viewport. In most terminals, because they
//      only have a scrollback (and not a buffer per-se), they implement this
//      by scrolling the current contents of the buffer off of the screen.
//  We can't properly replicate this behavior with only the public API, because
//      we need to know where the last character in the buffer is. (it may be below the viewport)
//Arguments:
// <none>
// Return value:
// True if handled successfully. False otherwise.
bool AdaptDispatch::_EraseAll()
{
    return _pConApi->PrivateEraseAll();
}

// Routine Description:
// - Enables or disables support for the DECCOLM escape sequence.
// Arguments:
// - enabled - set to true to allow DECCOLM to be used, false to disallow.
// Return Value:
// - True if handled successfully. False otherwise.
<<<<<<< HEAD
bool AdaptDispatch::EnableDECCOLMSupport(const bool fEnabled) noexcept
{
    _isDECCOLMAllowed = fEnabled;
=======
bool AdaptDispatch::EnableDECCOLMSupport(const bool enabled) noexcept
{
    _isDECCOLMAllowed = enabled;
>>>>>>> 322989d0
    return true;
}

//Routine Description:
// Enable VT200 Mouse Mode - Enables/disables the mouse input handler in default tracking mode.
//Arguments:
// - enabled - true to enable, false to disable.
// Return value:
// True if handled successfully. False otherwise.
bool AdaptDispatch::EnableVT200MouseMode(const bool enabled)
{
<<<<<<< HEAD
    return _pConApi->PrivateEnableVT200MouseMode(fEnabled);
=======
    return _pConApi->PrivateEnableVT200MouseMode(enabled);
>>>>>>> 322989d0
}

//Routine Description:
// Enable UTF-8 Extended Encoding - this changes the encoding scheme for sequences
//      emitted by the mouse input handler. Does not enable/disable mouse mode on its own.
//Arguments:
// - enabled - true to enable, false to disable.
// Return value:
// True if handled successfully. False otherwise.
bool AdaptDispatch::EnableUTF8ExtendedMouseMode(const bool enabled)
{
<<<<<<< HEAD
    return _pConApi->PrivateEnableUTF8ExtendedMouseMode(fEnabled);
=======
    return _pConApi->PrivateEnableUTF8ExtendedMouseMode(enabled);
>>>>>>> 322989d0
}

//Routine Description:
// Enable SGR Extended Encoding - this changes the encoding scheme for sequences
//      emitted by the mouse input handler. Does not enable/disable mouse mode on its own.
//Arguments:
// - enabled - true to enable, false to disable.
// Return value:
// True if handled successfully. False otherwise.
bool AdaptDispatch::EnableSGRExtendedMouseMode(const bool enabled)
{
<<<<<<< HEAD
    return _pConApi->PrivateEnableSGRExtendedMouseMode(fEnabled);
=======
    return _pConApi->PrivateEnableSGRExtendedMouseMode(enabled);
>>>>>>> 322989d0
}

//Routine Description:
// Enable Button Event mode - send mouse move events WITH A BUTTON PRESSED to the input.
//Arguments:
// - enabled - true to enable, false to disable.
// Return value:
// True if handled successfully. False otherwise.
bool AdaptDispatch::EnableButtonEventMouseMode(const bool enabled)
{
<<<<<<< HEAD
    return _pConApi->PrivateEnableButtonEventMouseMode(fEnabled);
=======
    return _pConApi->PrivateEnableButtonEventMouseMode(enabled);
>>>>>>> 322989d0
}

//Routine Description:
// Enable Any Event mode - send all mouse events to the input.

//Arguments:
// - enabled - true to enable, false to disable.
// Return value:
// True if handled successfully. False otherwise.
bool AdaptDispatch::EnableAnyEventMouseMode(const bool enabled)
{
<<<<<<< HEAD
    return _pConApi->PrivateEnableAnyEventMouseMode(fEnabled);
=======
    return _pConApi->PrivateEnableAnyEventMouseMode(enabled);
>>>>>>> 322989d0
}

//Routine Description:
// Enable Alternate Scroll Mode - When in the Alt Buffer, send CUP and CUD on
//      scroll up/down events instead of the usual sequences
//Arguments:
// - enabled - true to enable, false to disable.
// Return value:
// True if handled successfully. False otherwise.
bool AdaptDispatch::EnableAlternateScroll(const bool enabled)
{
<<<<<<< HEAD
    return _pConApi->PrivateEnableAlternateScroll(fEnabled);
=======
    return _pConApi->PrivateEnableAlternateScroll(enabled);
>>>>>>> 322989d0
}

//Routine Description:
// Set Cursor Style - Changes the cursor's style to match the given Dispatch
//      cursor style. Unix styles are a combination of the shape and the blinking state.
//Arguments:
// - cursorStyle - The unix-like cursor style to apply to the cursor
// Return value:
// True if handled successfully. False otherwise.
bool AdaptDispatch::SetCursorStyle(const DispatchTypes::CursorStyle cursorStyle)
{
    bool isPty = false;
    _pConApi->IsConsolePty(isPty);
    if (isPty)
    {
        return false;
    }

    CursorType actualType = CursorType::Legacy;
    bool fEnableBlinking = false;

    switch (cursorStyle)
    {
    case DispatchTypes::CursorStyle::BlinkingBlock:
    case DispatchTypes::CursorStyle::BlinkingBlockDefault:
        fEnableBlinking = true;
        actualType = CursorType::FullBox;
        break;
    case DispatchTypes::CursorStyle::SteadyBlock:
        fEnableBlinking = false;
        actualType = CursorType::FullBox;
        break;

    case DispatchTypes::CursorStyle::BlinkingUnderline:
        fEnableBlinking = true;
        actualType = CursorType::Underscore;
        break;
    case DispatchTypes::CursorStyle::SteadyUnderline:
        fEnableBlinking = false;
        actualType = CursorType::Underscore;
        break;

    case DispatchTypes::CursorStyle::BlinkingBar:
        fEnableBlinking = true;
        actualType = CursorType::VerticalBar;
        break;
    case DispatchTypes::CursorStyle::SteadyBar:
        fEnableBlinking = false;
        actualType = CursorType::VerticalBar;
        break;
    }

    bool success = _pConApi->SetCursorStyle(actualType);
    if (success)
    {
        success = _pConApi->PrivateAllowCursorBlinking(fEnableBlinking);
    }

    return success;
}

// Method Description:
// - Sets a single entry of the colortable to a new value
// Arguments:
// - tableIndex: The VT color table index
// - dwColor: The new RGB color value to use.
// Return Value:
// True if handled successfully. False otherwise.
bool AdaptDispatch::SetCursorColor(const COLORREF cursorColor)
{
    bool isPty = false;
    _pConApi->IsConsolePty(isPty);
    if (isPty)
    {
        return false;
    }

    return _pConApi->SetCursorColor(cursorColor);
}

// Method Description:
// - Sets a single entry of the colortable to a new value
// Arguments:
// - tableIndex: The VT color table index
// - dwColor: The new RGB color value to use.
// Return Value:
// True if handled successfully. False otherwise.
bool AdaptDispatch::SetColorTableEntry(const size_t tableIndex, const DWORD dwColor)
{
    bool success = tableIndex < 256;
    if (success)
    {
        const auto realIndex = ::Xterm256ToWindowsIndex(tableIndex);
        success = _pConApi->PrivateSetColorTableEntry(realIndex, dwColor);
    }

    // If we're a conpty, always return false, so that we send the updated color
    //      value to the terminal. Still handle the sequence so apps that use
    //      the API or VT to query the values of the color table still read the
    //      correct color.
    bool isPty = false;
    _pConApi->IsConsolePty(isPty);
    if (isPty)
    {
        return false;
    }

    return success;
}

// Method Description:
// - Sets the default foreground color to a new value
// Arguments:
// - dwColor: The new RGB color value to use, as a COLORREF, format 0x00BBGGRR.
// Return Value:
// True if handled successfully. False otherwise.
bool Microsoft::Console::VirtualTerminal::AdaptDispatch::SetDefaultForeground(const DWORD dwColor)
{
    bool success = true;
    success = _pConApi->PrivateSetDefaultForeground(dwColor);

    // If we're a conpty, always return false, so that we send the updated color
    //      value to the terminal. Still handle the sequence so apps that use
    //      the API or VT to query the values of the color table still read the
    //      correct color.
    bool isPty = false;
    _pConApi->IsConsolePty(isPty);
    if (isPty)
    {
        return false;
    }

    return success;
}

// Method Description:
// - Sets the default background color to a new value
// Arguments:
// - dwColor: The new RGB color value to use, as a COLORREF, format 0x00BBGGRR.
// Return Value:
// True if handled successfully. False otherwise.
bool Microsoft::Console::VirtualTerminal::AdaptDispatch::SetDefaultBackground(const DWORD dwColor)
{
    bool success = true;
    success = _pConApi->PrivateSetDefaultBackground(dwColor);

    // If we're a conpty, always return false, so that we send the updated color
    //      value to the terminal. Still handle the sequence so apps that use
    //      the API or VT to query the values of the color table still read the
    //      correct color.
    bool isPty = false;
    _pConApi->IsConsolePty(isPty);
    if (isPty)
    {
        return false;
    }

    return success;
}

//Routine Description:
// Window Manipulation - Performs a variety of actions relating to the window,
//      such as moving the window position, resizing the window, querying
//      window state, forcing the window to repaint, etc.
//  This is kept seperate from the input version, as there may be
//      codes that are supported in one direction but not the other.
//Arguments:
// - function - An identifier of the WindowManipulation function to perform
// - parameters - Additional parameters to pass to the function
// Return value:
// True if handled successfully. False otherwise.
bool AdaptDispatch::WindowManipulation(const DispatchTypes::WindowManipulationType function,
                                       const std::basic_string_view<size_t> parameters)
{
    bool success = false;
    // Other Window Manipulation functions:
    //  MSFT:13271098 - QueryViewport
    //  MSFT:13271146 - QueryScreenSize
    switch (function)
    {
    case DispatchTypes::WindowManipulationType::RefreshWindow:
        if (parameters.empty())
        {
            success = DispatchCommon::s_RefreshWindow(*_pConApi);
        }
        break;
    case DispatchTypes::WindowManipulationType::ResizeWindowInCharacters:
        if (parameters.size() == 2)
        {
<<<<<<< HEAD
            success = DispatchCommon::s_ResizeWindow(*_pConApi, parameters.back(), parameters.front());
=======
            success = DispatchCommon::s_ResizeWindow(*_pConApi, til::at(parameters, 1), til::at(parameters, 0));
>>>>>>> 322989d0
        }
        break;
    default:
        success = false;
    }

    return success;
}<|MERGE_RESOLUTION|>--- conflicted
+++ resolved
@@ -8,11 +8,6 @@
 #include "../../types/inc/Viewport.hpp"
 #include "../../types/inc/utils.hpp"
 #include "../../inc/unicode.hpp"
-<<<<<<< HEAD
-
-#include <safeint.h>
-=======
->>>>>>> 322989d0
 
 using namespace Microsoft::Console::Types;
 using namespace Microsoft::Console::VirtualTerminal;
@@ -122,11 +117,7 @@
         if (success)
         {
             // Prepare our variables for math. All operations are some variation on these two parameters
-<<<<<<< HEAD
-            SHORT& modify = cursor.X; // The coordinate X or Y gets modified
-=======
             SHORT* pModify = nullptr; // The coordinate X or Y gets modified
->>>>>>> 322989d0
             SHORT boundary = 0; // There is a particular edge of the viewport that is our boundary condition as we approach it.
 
             // Up and Down modify the Y coordinate. Left and Right modify the X.
@@ -136,19 +127,11 @@
             case CursorDirection::Down:
             case CursorDirection::NextLine:
             case CursorDirection::PrevLine:
-<<<<<<< HEAD
-                modify = cursor.Y;
-                break;
-            case CursorDirection::Left:
-            case CursorDirection::Right:
-                modify = cursor.X;
-=======
                 pModify = &cursor.Y;
                 break;
             case CursorDirection::Left:
             case CursorDirection::Right:
                 pModify = &cursor.X;
->>>>>>> 322989d0
                 break;
             default:
                 success = false;
@@ -177,11 +160,7 @@
                 break;
             }
 
-<<<<<<< HEAD
-            if (success)
-=======
             if (success && pModify)
->>>>>>> 322989d0
             {
                 // For up and left, we need to subtract the magnitude of the vector to get the new spot. Right/down = add.
                 // Use safe short subtraction to prevent under/overflow.
@@ -190,20 +169,12 @@
                 case CursorDirection::Up:
                 case CursorDirection::Left:
                 case CursorDirection::PrevLine:
-<<<<<<< HEAD
-                    success = SUCCEEDED(ShortSub(modify, delta, &modify));
-=======
                     success = SUCCEEDED(ShortSub(*pModify, delta, pModify));
->>>>>>> 322989d0
                     break;
                 case CursorDirection::Down:
                 case CursorDirection::Right:
                 case CursorDirection::NextLine:
-<<<<<<< HEAD
-                    success = SUCCEEDED(ShortAdd(modify, delta, &modify));
-=======
                     success = SUCCEEDED(ShortAdd(*pModify, delta, pModify));
->>>>>>> 322989d0
                     break;
                 }
 
@@ -215,21 +186,13 @@
                     case CursorDirection::Up:
                     case CursorDirection::Left:
                     case CursorDirection::PrevLine:
-<<<<<<< HEAD
-                        modify = std::max(modify, boundary);
-=======
                         *pModify = std::max(*pModify, boundary);
->>>>>>> 322989d0
                         break;
                     case CursorDirection::Down:
                     case CursorDirection::Right:
                     case CursorDirection::NextLine:
                         // For the bottom and right edges, the viewport value is stated to be one outside the rectangle.
-<<<<<<< HEAD
-                        modify = std::min(modify, gsl::narrow<SHORT>(boundary - 1));
-=======
                         *pModify = std::min(*pModify, gsl::narrow<SHORT>(boundary - 1));
->>>>>>> 322989d0
                         break;
                     default:
                         success = false;
@@ -384,37 +347,6 @@
         else
         {
             // remember, in VT speak, this is relative to the viewport. not absolute.
-<<<<<<< HEAD
-            SHORT diff;
-            success = SUCCEEDED(ShortSub(csbiex.dwCursorPosition.Y, csbiex.srWindow.Top, &diff));
-            if (success)
-            {
-                success = SUCCEEDED(ShortToSizeT(diff, &rowActual));
-            }
-        }
-
-        if (column)
-        {
-            if (column.value() != 0)
-            {
-                columnActual = column.value() - 1; // In VT, the origin is 1,1. For our array, it's 0,0. So subtract 1.
-            }
-            else
-            {
-                success = false; // The parser should never return 0 (0 maps to 1), so this is a failure condition.
-            }
-        }
-        else
-        {
-            // remember, in VT speak, this is relative to the viewport. not absolute.
-            SHORT diff;
-            success = SUCCEEDED(ShortSub(csbiex.dwCursorPosition.X, csbiex.srWindow.Left, &diff));
-            if (success)
-            {
-                success = SUCCEEDED(ShortToSizeT(diff, &columnActual));
-            }
-        }
-=======
             SHORT diff = 0;
             success = SUCCEEDED(ShortSub(csbiex.dwCursorPosition.Y, csbiex.srWindow.Top, &diff)) && SUCCEEDED(ShortToSizeT(diff, &rowActual));
         }
@@ -439,7 +371,6 @@
                 success = SUCCEEDED(ShortSub(csbiex.dwCursorPosition.X, csbiex.srWindow.Left, &diff)) && SUCCEEDED(ShortToSizeT(diff, &columnActual));
             }
         }
->>>>>>> 322989d0
 
         if (success)
         {
@@ -608,33 +539,15 @@
 {
     // We'll be doing short math on the distance since all console APIs use shorts. So check that we can successfully convert the uint into a short first.
     SHORT distance;
-<<<<<<< HEAD
-    if (FAILED(SizeTToShort(count, &distance)))
-    {
-        return false;
-    }
-=======
     RETURN_BOOL_IF_FALSE(SUCCEEDED(SizeTToShort(count, &distance)));
->>>>>>> 322989d0
 
     // get current cursor, attributes
     CONSOLE_SCREEN_BUFFER_INFOEX csbiex = { 0 };
     csbiex.cbSize = sizeof(CONSOLE_SCREEN_BUFFER_INFOEX);
     // Make sure to reset the viewport (with MoveToBottom )to where it was
     //      before the user scrolled the console output
-<<<<<<< HEAD
-    if (!_pConApi->MoveToBottom())
-    {
-        return false;
-    }
-    if (!_pConApi->GetConsoleScreenBufferInfoEx(csbiex))
-    {
-        return false;
-    }
-=======
     RETURN_BOOL_IF_FALSE(_pConApi->MoveToBottom());
     RETURN_BOOL_IF_FALSE(_pConApi->GetConsoleScreenBufferInfoEx(csbiex));
->>>>>>> 322989d0
 
     const auto cursor = csbiex.dwCursorPosition;
     // Rectangle to cut out of the existing buffer. This is inclusive.
@@ -767,24 +680,6 @@
     {
         const COORD startPosition = csbiex.dwCursorPosition;
 
-<<<<<<< HEAD
-        SHORT result{ 0 };
-        success = SUCCEEDED(ShortSub(csbiex.dwSize.X, startPosition.X, &result));
-        if (success)
-        {
-            size_t remainingSpaces{ 0 };
-            success = SUCCEEDED(ShortToSizeT(result, &remainingSpaces));
-            if (success)
-            {
-                const auto actualRemaining = (remainingSpaces < 0) ? 0 : remainingSpaces;
-                // erase at max the number of characters remaining in the line from the current position.
-                const auto eraseLength = (numChars <= actualRemaining) ? numChars : actualRemaining;
-
-                // Note that the region is filled with the standard erase attributes.
-                success = _pConApi->PrivateFillRegion(startPosition, eraseLength, UNICODE_SPACE, true);
-            }
-        }
-=======
         const SHORT remainingSpaces = csbiex.dwSize.X - startPosition.X;
         const size_t actualRemaining = gsl::narrow_cast<size_t>((remainingSpaces < 0) ? 0 : remainingSpaces);
         // erase at max the number of characters remaining in the line from the current position.
@@ -792,7 +687,6 @@
 
         // Note that the region is filled with the standard erase attributes.
         success = _pConApi->PrivateFillRegion(startPosition, eraseLength, L' ', true);
->>>>>>> 322989d0
     }
     return success;
 }
@@ -1808,15 +1702,9 @@
 // - enabled - set to true to allow DECCOLM to be used, false to disallow.
 // Return Value:
 // - True if handled successfully. False otherwise.
-<<<<<<< HEAD
-bool AdaptDispatch::EnableDECCOLMSupport(const bool fEnabled) noexcept
-{
-    _isDECCOLMAllowed = fEnabled;
-=======
 bool AdaptDispatch::EnableDECCOLMSupport(const bool enabled) noexcept
 {
     _isDECCOLMAllowed = enabled;
->>>>>>> 322989d0
     return true;
 }
 
@@ -1828,11 +1716,7 @@
 // True if handled successfully. False otherwise.
 bool AdaptDispatch::EnableVT200MouseMode(const bool enabled)
 {
-<<<<<<< HEAD
-    return _pConApi->PrivateEnableVT200MouseMode(fEnabled);
-=======
     return _pConApi->PrivateEnableVT200MouseMode(enabled);
->>>>>>> 322989d0
 }
 
 //Routine Description:
@@ -1844,11 +1728,7 @@
 // True if handled successfully. False otherwise.
 bool AdaptDispatch::EnableUTF8ExtendedMouseMode(const bool enabled)
 {
-<<<<<<< HEAD
-    return _pConApi->PrivateEnableUTF8ExtendedMouseMode(fEnabled);
-=======
     return _pConApi->PrivateEnableUTF8ExtendedMouseMode(enabled);
->>>>>>> 322989d0
 }
 
 //Routine Description:
@@ -1860,11 +1740,7 @@
 // True if handled successfully. False otherwise.
 bool AdaptDispatch::EnableSGRExtendedMouseMode(const bool enabled)
 {
-<<<<<<< HEAD
-    return _pConApi->PrivateEnableSGRExtendedMouseMode(fEnabled);
-=======
     return _pConApi->PrivateEnableSGRExtendedMouseMode(enabled);
->>>>>>> 322989d0
 }
 
 //Routine Description:
@@ -1875,11 +1751,7 @@
 // True if handled successfully. False otherwise.
 bool AdaptDispatch::EnableButtonEventMouseMode(const bool enabled)
 {
-<<<<<<< HEAD
-    return _pConApi->PrivateEnableButtonEventMouseMode(fEnabled);
-=======
     return _pConApi->PrivateEnableButtonEventMouseMode(enabled);
->>>>>>> 322989d0
 }
 
 //Routine Description:
@@ -1891,11 +1763,7 @@
 // True if handled successfully. False otherwise.
 bool AdaptDispatch::EnableAnyEventMouseMode(const bool enabled)
 {
-<<<<<<< HEAD
-    return _pConApi->PrivateEnableAnyEventMouseMode(fEnabled);
-=======
     return _pConApi->PrivateEnableAnyEventMouseMode(enabled);
->>>>>>> 322989d0
 }
 
 //Routine Description:
@@ -1907,11 +1775,7 @@
 // True if handled successfully. False otherwise.
 bool AdaptDispatch::EnableAlternateScroll(const bool enabled)
 {
-<<<<<<< HEAD
-    return _pConApi->PrivateEnableAlternateScroll(fEnabled);
-=======
     return _pConApi->PrivateEnableAlternateScroll(enabled);
->>>>>>> 322989d0
 }
 
 //Routine Description:
@@ -2101,11 +1965,7 @@
     case DispatchTypes::WindowManipulationType::ResizeWindowInCharacters:
         if (parameters.size() == 2)
         {
-<<<<<<< HEAD
-            success = DispatchCommon::s_ResizeWindow(*_pConApi, parameters.back(), parameters.front());
-=======
             success = DispatchCommon::s_ResizeWindow(*_pConApi, til::at(parameters, 1), til::at(parameters, 0));
->>>>>>> 322989d0
         }
         break;
     default:
