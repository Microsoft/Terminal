{
  "$id": "https://github.com/microsoft/terminal/blob/master/doc/cascadia/profiles.schema.json",
  "$schema": "http://json-schema.org/draft-07/schema#",
  "title": "Microsoft's Windows Terminal Settings Profile Schema'",
  "definitions": {
    "Color": {
      "default": "#",
      "pattern": "^#([A-Fa-f0-9]{6}|[A-Fa-f0-9]{3})$",
      "type": "string",
      "format": "color"
    },
    "ProfileGuid": {
      "default": "{}",
      "pattern": "^\\{[a-fA-F0-9]{8}-[a-fA-F0-9]{4}-[a-fA-F0-9]{4}-[a-fA-F0-9]{4}-[a-fA-F0-9]{12}\\}$",
      "type": "string"
    },
    "ShortcutActionName": {
      "enum": [
        "closePane",
        "closeTab",
        "closeWindow",
        "copy",
        "copyTextWithoutNewlines",
        "decreaseFontSize",
        "duplicateTab",
        "increaseFontSize",
        "moveFocus",
        "moveFocusDown",
        "moveFocusLeft",
        "moveFocusRight",
        "moveFocusUp",
        "newTab",
        "newTabProfile0",
        "newTabProfile1",
        "newTabProfile2",
        "newTabProfile3",
        "newTabProfile4",
        "newTabProfile5",
        "newTabProfile6",
        "newTabProfile7",
        "newTabProfile8",
        "nextTab",
        "openNewTabDropdown",
        "openSettings",
        "paste",
        "prevTab",
        "resetFontSize",
        "resizePane",
        "resizePaneDown",
        "resizePaneLeft",
        "resizePaneRight",
        "resizePaneUp",
        "scrollDown",
        "scrollDownPage",
        "scrollUp",
        "scrollUpPage",
        "splitHorizontal",
        "splitVertical",
        "splitPane",
        "switchToTab",
        "switchToTab0",
        "switchToTab1",
        "switchToTab2",
        "switchToTab3",
        "switchToTab4",
        "switchToTab5",
        "switchToTab6",
        "switchToTab7",
        "switchToTab8",
        "toggleFullscreen"
      ],
      "type": "string"
    },
    "Direction": {
      "enum": [
        "left",
        "right",
        "up",
        "down"
      ],
      "type": "string"
    },
    "SplitState": {
      "enum": [
        "vertical",
        "horizontal"
      ],
      "type": "string"
    },
    "ShortcutAction": {
      "properties": {
        "action": {
          "description": "The action to execute",
          "$ref": "#/definitions/ShortcutActionName"
        }
      },
      "required": [
        "action"
      ],
      "type": "object"
    },
    "CopyAction": {
      "description": "Arguments corresponding to a Copy Text Action",
      "allOf": [
        { "$ref": "#/definitions/ShortcutAction" },
        {
          "properties": {
            "action": { "type": "string", "pattern": "copy" },
            "trimWhitespace": {
              "type": "boolean",
              "default": false,
              "description": "If true, will trim whitespace from the end of the line on copy."
            }
          }
        }
      ]
    },
    "NewTabAction": {
      "description": "Arguments corresponding to a New Tab Action",
      "allOf": [
        { "$ref": "#/definitions/ShortcutAction" },
        {
          "properties": {
            "action": { "type":"string", "pattern": "newTab" },
            "index": {
              "type": "integer",
              "description": "The index in the new tab dropdown to open in a new tab"
            }
          }
        }
      ]
    },
    "SwitchToTabAction": {
      "description": "Arguments corresponding to a Switch To Tab Action",
      "allOf": [
        { "$ref": "#/definitions/ShortcutAction" },
        {
          "properties": {
            "action": { "type": "string", "pattern": "switchToTab" },
            "index": {
              "type": "integer",
              "default": 0,
              "description": "Which tab to switch to, with the first being 0"
            }
          }
        }
      ],
      "required": [ "index" ]
    },
    "MoveFocusAction": {
      "description": "Arguments corresponding to a Move Focus Action",
      "allOf": [
        { "$ref": "#/definitions/ShortcutAction" },
        {
          "properties": {
            "action": { "type": "string", "pattern": "moveFocus" },
            "direction": {
              "$ref": "#/definitions/Direction",
              "default": "left",
              "description": "The direction to move focus in, between panes"
            }
          }
        }
      ],
      "required": [ "direction" ]
    },
    "ResizePaneAction": {
      "description": "Arguments corresponding to a Resize Pane Action",
      "allOf": [
        { "$ref": "#/definitions/ShortcutAction" },
        {
          "properties": {
            "action": { "type": "string", "pattern": "resizePane" },
            "direction": {
              "$ref": "#/definitions/Direction",
              "default": "left",
              "description": "The direction to move the pane separator in"
            }
          }
        }
      ],
      "required": [ "direction" ]
    },
    "SplitPaneAction": {
      "description": "Arguments corresponding to a Split Pane Action",
      "allOf": [
        { "$ref": "#/definitions/ShortcutAction" },
        {
          "properties": {
            "action": { "type": "string", "pattern": "splitPane" },
            "split": {
              "$ref": "#/definitions/SplitState",
              "default": "vertical",
              "description": "The orientation to split the pane in, either vertical (think [|]) or horizontal (think [-])"
            }
          }
        }
      ],
      "required": [ "split" ]
    },
    "Keybinding": {
      "additionalProperties": false,
      "properties": {
        "command": {
          "description": "The action executed when the associated key bindings are pressed.",
            "oneOf": [
              { "$ref": "#/definitions/CopyAction" },
              { "$ref": "#/definitions/ShortcutActionName" },
              { "$ref": "#/definitions/NewTabAction" },
              { "$ref": "#/definitions/SwitchToTabAction" },
              { "$ref": "#/definitions/MoveFocusAction" },
<<<<<<< HEAD
              { "$ref": "#/definitions/ResizePaneAction" }
=======
              { "$ref": "#/definitions/ResizePaneAction" },
>>>>>>> b17038b9
              { "$ref": "#/definitions/SplitPaneAction" }
            ]
        },
        "keys": {
          "description": "Defines the key combinations used to call the command.",
          "items": {
            "pattern": "^(?<modifier>(ctrl|alt|shift)\\+?((ctrl|alt|shift)(?<!\\2)\\+?)?((ctrl|alt|shift)(?<!\\2|\\4))?\\+?)?(?<key>[^+\\s]+?)?(?<=[^+\\s])$",
            "type": "string"
          },
          "minItems": 1,
          "type": "array"
        }
      },
      "required": [
        "command",
        "keys"
      ],
      "type": "object"
    },
    "Globals": {
      "additionalProperties": true,
      "description": "Properties that affect the entire window, regardless of the profile settings.",
      "properties": {
        "alwaysShowTabs": {
          "default": true,
          "description": "When set to true, tabs are always displayed. When set to false and showTabsInTitlebar is set to false, tabs only appear after opening a new tab.",
          "type": "boolean"
        },
        "copyOnSelect": {
          "default": false,
          "description": "When set to true, a selection is immediately copied to your clipboard upon creation. When set to false, the selection persists and awaits further action.",
          "type": "boolean"
        },
        "defaultProfile": {
          "$ref": "#/definitions/ProfileGuid",
          "description": "Sets the default profile. Opens by clicking the '+' icon or typing the key binding assigned to 'newTab'. The guid of the desired default profile is used as the value."
        },
        "initialCols": {
          "default": 120,
          "description": "The number of columns displayed in the window upon first load.",
          "maximum": 999,
          "minimum": 1,
          "type": "integer"
        },
        "initialRows": {
          "default": 30,
          "description": "The number of rows displayed in the window upon first load.",
          "maximum": 999,
          "minimum": 1,
          "type": "integer"
        },
        "keybindings": {
          "description": "Properties are specific to each custom key binding.",
          "items": {
            "$ref": "#/definitions/Keybinding"
          },
          "type": "array"
        },
        "requestedTheme": {
          "default": "system",
          "description": "Sets the theme of the application.",
          "enum": [
            "light",
            "dark",
            "system"
          ],
          "type": "string"
        },
        "showTabsInTitlebar": {
          "default": true,
          "description": "When set to true, the tabs are moved into the titlebar and the titlebar disappears. When set to false, the titlebar sits above the tabs.",
          "type": "boolean"
        },
        "showTerminalTitleInTitlebar": {
          "default": true,
          "description": "When set to true, titlebar displays the title of the selected tab. When set to false, titlebar displays 'Windows Terminal'.",
          "type": "boolean"
        },
        "wordDelimiters": {
          "default": " ./\\()\"'-:,.;<>~!@#$%^&*|+=[]{}~?│",
          "description": "Determines the delimiters used in a double click selection.",
          "type": "string"
        }
      },
      "required": [
        "defaultProfile"
      ],
      "type": "object"
    },
    "ProfileList": {
      "description": "Properties are specific to each unique profile.",
      "items": {
        "additionalProperties": false,
        "properties": {
          "acrylicOpacity": {
            "default": 0.5,
            "description": "When useAcrylic is set to true, it sets the transparency of the window for the profile. Accepts floating point values from 0-1 (default 0.5).",
            "maximum": 1,
            "minimum": 0,
            "type": "number"
          },
          "background": {
            "$ref": "#/definitions/Color",
            "description": "Sets the background color of the profile. Overrides background set in color scheme if colorscheme is set. Uses hex color format: \"#rrggbb\". Default \"#000000\" (black).",
            "type": ["string", "null"]
          },
          "backgroundImage": {
            "description": "Sets the file location of the Image to draw over the window background.",
            "type": "string"
          },
          "backgroundImageAlignment": {
            "default": "center",
            "enum": [
              "bottom",
              "bottomLeft",
              "bottomRight",
              "center",
              "left",
              "right",
              "top",
              "topLeft",
              "topRight"
            ],
            "type": "string"
          },
          "backgroundImageOpacity": {
            "description": "(Not in SettingsSchema.md)",
            "maximum": 1,
            "minimum": 0,
            "type": "number"
          },
          "backgroundImageStretchMode": {
            "default": "uniformToFill",
            "description": "Sets how the background image is resized to fill the window.",
            "enum": [
              "fill",
              "none",
              "uniform",
              "uniformToFill"
            ],
            "type": "string"
          },
          "closeOnExit": {
            "default": "graceful",
            "description": "Sets how the profile reacts to termination or failure to launch. Possible values: \"graceful\" (close when exit is typed or the process exits normally), \"always\" (always close) and \"never\" (never close). true and false are accepted as synonyms for \"graceful\" and \"never\" respectively.",
            "oneOf": [
              {
                "enum": [
                  "never",
                  "graceful",
                  "always"
                ],
                "type": "string"
              },
              {
                "type": "boolean"
              }
            ]
          },
          "colorScheme": {
            "default": "Campbell",
            "description": "Name of the terminal color scheme to use. Color schemes are defined under \"schemes\".",
            "type": "string"
          },
          "colorTable": {
            "description": "Array of colors used in the profile if colorscheme is not set. Colors use hex color format: \"#rrggbb\". Ordering is as follows: [black, red, green, yellow, blue, magenta, cyan, white, bright black, bright red, bright green, bright yellow, bright blue, bright magenta, bright cyan, bright white]",
            "items": {
              "additionalProperties": false,
              "properties": {
                "background": {
                  "$ref": "#/definitions/Color",
                  "description": "Sets the background color of the color table."
                },
                "black": {
                  "$ref": "#/definitions/Color",
                  "description": "Sets the color used as ANSI black."
                },
                "blue": {
                  "$ref": "#/definitions/Color",
                  "description": "Sets the color used as ANSI blue."
                },
                "brightBlack": {
                  "$ref": "#/definitions/Color",
                  "description": "Sets the color used as ANSI bright black."
                },
                "brightBlue": {
                  "$ref": "#/definitions/Color",
                  "description": "Sets the color used as ANSI bright blue."
                },
                "brightCyan": {
                  "$ref": "#/definitions/Color",
                  "description": "Sets the color used as ANSI bright cyan."
                },
                "brightGreen": {
                  "$ref": "#/definitions/Color",
                  "description": "Sets the color used as ANSI bright green."
                },
                "brightPurple": {
                  "$ref": "#/definitions/Color",
                  "description": "Sets the color used as ANSI bright purple."
                },
                "brightRed": {
                  "$ref": "#/definitions/Color",
                  "description": "Sets the color used as ANSI bright red."
                },
                "brightWhite": {
                  "$ref": "#/definitions/Color",
                  "description": "Sets the color used as ANSI bright white."
                },
                "brightYellow": {
                  "$ref": "#/definitions/Color",
                  "description": "Sets the color used as ANSI bright yellow."
                },
                "cyan": {
                  "$ref": "#/definitions/Color",
                  "description": "Sets the color used as ANSI cyan."
                },
                "foreground": {
                  "$ref": "#/definitions/Color",
                  "description": "Sets the foreground color of the color table."
                },
                "green": {
                  "$ref": "#/definitions/Color",
                  "description": "Sets the color used as ANSI green."
                },
                "purple": {
                  "$ref": "#/definitions/Color",
                  "description": "Sets the color used as ANSI purple."
                },
                "red": {
                  "$ref": "#/definitions/Color",
                  "description": "Sets the color used as ANSI red."
                },
                "white": {
                  "$ref": "#/definitions/Color",
                  "description": "Sets the color used as ANSI white."
                },
                "yellow": {
                  "$ref": "#/definitions/Color",
                  "description": "Sets the color used as ANSI yellow."
                }
              },
              "type": "object"
            },
            "type": "array"
          },
          "commandline": {
            "description": "Executable used in the profile.",
            "type": "string"
          },
          "connectionType": {
            "$ref": "#/definitions/ProfileGuid",
            "description": "A GUID reference to a connection type. Currently undocumented as of 0.3, this is used for Azure Cloud Shell"
          },
          "cursorColor": {
            "$ref": "#/definitions/Color",
            "default": "#FFFFFF",
            "description": "Sets the cursor color for the profile. Uses hex color format: \"#rrggbb\"."
          },
          "cursorHeight": {
            "description": "Sets the percentage height of the cursor starting from the bottom. Only works when cursorShape is set to \"vintage\". Accepts values from 25-100.",
            "maximum": 100,
            "minimum": 25,
            "type": "integer"
          },
          "cursorShape": {
            "default": "bar",
            "description": "Sets the cursor shape for the profile. Possible values: \"vintage\" ( ▃ ), \"bar\" ( ┃, default ), \"underscore\" ( ▁ ), \"filledBox\" ( █ ), \"emptyBox\" ( ▯ )",
            "enum": [
              "bar",
              "emptyBox",
              "filledBox",
              "underscore",
              "vintage"
            ],
            "type": "string"
          },
          "fontFace": {
            "default": "Consolas",
            "description": "Name of the font face used in the profile.",
            "type": "string"
          },
          "fontSize": {
            "default": 12,
            "description": "Sets the font size.",
            "minimum": 1,
            "type": "integer"
          },
          "foreground": {
            "$ref": "#/definitions/Color",
            "description": "Sets the foreground color of the profile. Overrides foreground set in color scheme if colorscheme is set. Uses hex color format: \"#rrggbb\". Default \"#ffffff\" (white).",
            "type": ["string", "null"]
          },
          "guid": {
            "$ref": "#/definitions/ProfileGuid",
            "description": "Unique identifier of the profile. Written in registry format: \"{00000000-0000-0000-0000-000000000000}\"."
          },
          "hidden": {
            "default": false,
            "description": "If set to true, the profile will not appear in the list of profiles. This can be used to hide default profiles and dynamicially generated profiles, while leaving them in your settings file.",
            "type": "boolean"
          },
          "historySize": {
            "default": 9001,
            "description": "The number of lines above the ones displayed in the window you can scroll back to.",
            "minimum": -1,
            "type": "integer"
          },
          "icon": {
            "description": "Image file location of the icon used in the profile. Displays within the tab and the dropdown menu.",
            "type": "string"
          },
          "name": {
            "description": "Name of the profile. Displays in the dropdown menu.",
            "minLength": 1,
            "type": "string"
          },
          "padding": {
            "default": "8, 8, 8, 8",
            "description": "Sets the padding around the text within the window. Can have three different formats: \"#\" sets the same padding for all sides, \"#, #\" sets the same padding for left-right and top-bottom, and \"#, #, #, #\" sets the padding individually for left, top, right, and bottom.",
            "pattern": "^-?[0-9]+(\\.[0-9]+)?( *, *-?[0-9]+(\\.[0-9]+)?|( *, *-?[0-9]+(\\.[0-9]+)?){3})?$",
            "type": "string"
          },
          "scrollbarState": {
            "default": "visible",
            "description": "Defines the visibility of the scrollbar.",
            "enum": [
              "visible",
              "hidden"
            ],
            "type": "string"
          },
          "selectionBackground": {
            "$ref": "#/definitions/Color",
            "description": "Sets the selection background color of the profile. Overrides selection background set in color scheme if colorscheme is set. Uses hex color format: \"#rrggbb\"."
          },
          "snapOnInput": {
            "default": true,
            "description": "When set to true, the window will scroll to the command input line when typing. When set to false, the window will not scroll when you start typing.",
            "type": "boolean"
          },
          "source": {
            "description": "Stores the name of the profile generator that originated this profile.",
            "type": "string"
          },
          "startingDirectory": {
            "description": "The directory the shell starts in when it is loaded.",
            "type": "string"
          },
          "suppressApplicationTitle": {
            "description": "When set to `true`, `tabTitle` overrides the default title of the tab and any title change messages from the application will be suppressed. When set to `false`, `tabTitle` behaves as normal.",
            "type": "boolean"
          },
          "tabTitle": {
            "description": "If set, will replace the name as the title to pass to the shell on startup. Some shells (like bash) may choose to ignore this initial value, while others (cmd, powershell) may use this value over the lifetime of the application.",
            "type": "string"
          },
          "useAcrylic": {
            "default": false,
            "description": "When set to true, the window will have an acrylic background. When set to false, the window will have a plain, untextured background.",
            "type": "boolean"
          }
        },
        "required": [
          "guid",
          "name"
        ],
        "type": "object"
      },
      "type": "array"
    },
    "SchemeList": {
      "description": "Properties are specific to each color scheme. ColorTool is a great tool you can use to create and explore new color schemes. All colors use hex color format.",
      "items": {
        "additionalProperties": false,
        "properties": {
          "name": {
            "description": "Name of the color scheme.",
            "minLength": 1,
            "type": "string"
          },
          "background": {
            "$ref": "#/definitions/Color",
            "description": "Sets the background color of the color scheme."
          },
          "black": {
            "$ref": "#/definitions/Color",
            "description": "Sets the color used as ANSI black."
          },
          "blue": {
            "$ref": "#/definitions/Color",
            "description": "Sets the color used as ANSI blue."
          },
          "brightBlack": {
            "$ref": "#/definitions/Color",
            "description": "Sets the color used as ANSI bright black."
          },
          "brightBlue": {
            "$ref": "#/definitions/Color",
            "description": "Sets the color used as ANSI bright blue."
          },
          "brightCyan": {
            "$ref": "#/definitions/Color",
            "description": "Sets the color used as ANSI bright cyan."
          },
          "brightGreen": {
            "$ref": "#/definitions/Color",
            "description": "Sets the color used as ANSI bright green."
          },
          "brightPurple": {
            "$ref": "#/definitions/Color",
            "description": "Sets the color used as ANSI bright purple."
          },
          "brightRed": {
            "$ref": "#/definitions/Color",
            "description": "Sets the color used as ANSI bright red."
          },
          "brightWhite": {
            "$ref": "#/definitions/Color",
            "description": "Sets the color used as ANSI bright white."
          },
          "brightYellow": {
            "$ref": "#/definitions/Color",
            "description": "Sets the color used as ANSI bright yellow."
          },
          "cyan": {
            "$ref": "#/definitions/Color",
            "description": "Sets the color used as ANSI cyan."
          },
          "foreground": {
            "$ref": "#/definitions/Color",
            "description": "Sets the foreground color of the color scheme."
          },
          "green": {
            "$ref": "#/definitions/Color",
            "description": "Sets the color used as ANSI green."
          },
          "purple": {
            "$ref": "#/definitions/Color",
            "description": "Sets the color used as ANSI purple."
          },
          "red": {
            "$ref": "#/definitions/Color",
            "description": "Sets the color used as ANSI red."
          },
          "selectionBackground": {
            "$ref": "#/definitions/Color",
            "description": "Sets the selection background color of the color scheme."
          },
          "white": {
            "$ref": "#/definitions/Color",
            "description": "Sets the color used as ANSI white."
          },
          "yellow": {
            "$ref": "#/definitions/Color",
            "description": "Sets the color used as ANSI yellow."
          }
        },
        "type": "object"
      },
      "type": "array"
    }
  },
  "oneOf": [
    {
      "allOf": [
        { "$ref": "#/definitions/Globals" },
        {
          "additionalItems": true,
          "properties": {
            "profiles": { "$ref": "#/definitions/ProfileList" },
            "schemes": { "$ref": "#/definitions/SchemeList" }
          },
          "required": [
            "profiles",
            "schemes",
            "defaultProfile"
          ]
        }
      ]
    },
    {
      "additionalItems": false,
      "properties": {
        "globals": { "$ref": "#/definitions/Globals" },
        "profiles": { "$ref": "#/definitions/ProfileList" },
        "schemes": { "$ref": "#/definitions/SchemeList" }
      },
      "required": [
        "profiles",
        "schemes",
        "globals"
      ]
    }
  ]
}<|MERGE_RESOLUTION|>--- conflicted
+++ resolved
@@ -209,11 +209,7 @@
               { "$ref": "#/definitions/NewTabAction" },
               { "$ref": "#/definitions/SwitchToTabAction" },
               { "$ref": "#/definitions/MoveFocusAction" },
-<<<<<<< HEAD
-              { "$ref": "#/definitions/ResizePaneAction" }
-=======
               { "$ref": "#/definitions/ResizePaneAction" },
->>>>>>> b17038b9
               { "$ref": "#/definitions/SplitPaneAction" }
             ]
         },
