--- conflicted
+++ resolved
@@ -36,16 +36,13 @@
 
         void OnNavigatedTo(const winrt::Windows::UI::Xaml::Navigation::NavigationEventArgs& e);
 
-<<<<<<< HEAD
-        void Delete_Click(winrt::Windows::Foundation::IInspectable const& sender, winrt::Windows::UI::Xaml::RoutedEventArgs const& e);
-=======
         Model::ColorScheme CurrentColorScheme();
         void CurrentColorScheme(const Model::ColorScheme& val);
->>>>>>> 540fbb32
 
         fire_and_forget BackgroundImage_Click(winrt::Windows::Foundation::IInspectable const& sender, winrt::Windows::UI::Xaml::RoutedEventArgs const& e);
         fire_and_forget Commandline_Click(winrt::Windows::Foundation::IInspectable const& sender, winrt::Windows::UI::Xaml::RoutedEventArgs const& e);
         fire_and_forget StartingDirectory_Click(winrt::Windows::Foundation::IInspectable const& sender, winrt::Windows::UI::Xaml::RoutedEventArgs const& e);
+        void Delete_Click(winrt::Windows::Foundation::IInspectable const& sender, winrt::Windows::UI::Xaml::RoutedEventArgs const& e);
 
         // manually bind FontWeight
         winrt::Windows::Foundation::IInspectable CurrentFontWeight() const;
