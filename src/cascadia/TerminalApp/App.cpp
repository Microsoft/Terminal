--- conflicted
+++ resolved
@@ -1,340 +1,63 @@
-// Copyright (c) Microsoft Corporation.
-// Licensed under the MIT license.
-
-#include "pch.h"
-#include "App.h"
-#include "App.g.cpp"
-
-using namespace winrt;
-using namespace winrt::Windows::ApplicationModel;
-using namespace winrt::Windows::ApplicationModel::Activation;
-using namespace winrt::Windows::Foundation;
-using namespace winrt::Windows::UI::Xaml;
-using namespace winrt::Windows::UI::Xaml::Controls;
-using namespace winrt::Windows::UI::Xaml::Navigation;
-
-namespace winrt::TerminalApp::implementation
-{
-    App::App()
-    {
-        // This is the same trick that Initialize() is about to use to figure out whether we're coming
-        // from a UWP context or from a Win32 context
-        // See https://github.com/windows-toolkit/Microsoft.Toolkit.Win32/blob/52611c57d89554f357f281d0c79036426a7d9257/Microsoft.Toolkit.Win32.UI.XamlApplication/XamlApplication.cpp#L42
-        const auto dispatcherQueue = ::winrt::Windows::System::DispatcherQueue::GetForCurrentThread();
-        if (dispatcherQueue)
-        {
-            _isUwp = true;
-        }
-
-        Initialize();
-    }
-
-    AppLogic App::Logic()
-    {
-        static AppLogic logic;
-        return logic;
-    }
-
-    /// <summary>
-    /// Invoked when the application is launched normally by the end user.  Other entry points
-    /// will be used such as when the application is launched to open a specific file.
-    /// </summary>
-    /// <param name="e">Details about the launch request and process.</param>
-    void App::OnLaunched(LaunchActivatedEventArgs const& /*e*/)
-    {
-        // if this is a UWP... it means its our problem to hook up the content to the window here.
-        if (_isUwp)
-        {
-            auto content = Window::Current().Content();
-            if (content == nullptr)
-            {
-                auto logic = Logic();
-                logic.LoadSettings();
-                logic.RunAsUwp();
-                logic.Create();
-
-                auto page = logic.GetRoot().as<TerminalPage>();
-
-<<<<<<< HEAD
-        return point;
-    }
-
-    // Method Description:
-    // - See Pane::SnapDimension
-    float App::SnapDimension(const bool widthOrHeight, const float dimension) const
-    {
-        return _root->SnapDimension(widthOrHeight, dimension);
-    }
-
-    winrt::Windows::UI::Xaml::ElementTheme App::GetRequestedTheme()
-    {
-        if (!_loadedInitialSettings)
-        {
-            // Load settings if we haven't already
-            LoadSettings();
-        }
-
-        return _settings->GlobalSettings().GetRequestedTheme();
-    }
-
-    bool App::GetShowTabsInTitlebar()
-    {
-        if (!_loadedInitialSettings)
-        {
-            // Load settings if we haven't already
-            LoadSettings();
-        }
-
-        return _settings->GlobalSettings().GetShowTabsInTitlebar();
-    }
-
-    // Method Description:
-    // - Attempt to load the settings. If we fail for any reason, returns an error.
-    // Return Value:
-    // - S_OK if we successfully parsed the settings, otherwise an appropriate HRESULT.
-    [[nodiscard]] HRESULT App::_TryLoadSettings() noexcept
-    {
-        HRESULT hr = E_FAIL;
-
-        try
-        {
-            auto newSettings = CascadiaSettings::LoadAll();
-            _settings = std::move(newSettings);
-            const auto& warnings = _settings->GetWarnings();
-            hr = warnings.size() == 0 ? S_OK : S_FALSE;
-        }
-        catch (const winrt::hresult_error& e)
-        {
-            hr = e.code();
-            _settingsLoadExceptionText = e.message();
-            LOG_HR(hr);
-        }
-        catch (const ::TerminalApp::SettingsException& ex)
-        {
-            hr = E_INVALIDARG;
-            _settingsLoadExceptionText = _GetErrorText(ex.Error());
-        }
-        catch (...)
-        {
-            hr = wil::ResultFromCaughtException();
-            LOG_HR(hr);
-        }
-        return hr;
-    }
-
-    // Method Description:
-    // - Initialized our settings. See CascadiaSettings for more details.
-    //      Additionally hooks up our callbacks for keybinding events to the
-    //      keybindings object.
-    // NOTE: This must be called from a MTA if we're running as a packaged
-    //      application. The Windows.Storage APIs require a MTA. If this isn't
-    //      happening during startup, it'll need to happen on a background thread.
-    void App::LoadSettings()
-    {
-        auto start = std::chrono::high_resolution_clock::now();
-
-        TraceLoggingWrite(
-            g_hTerminalAppProvider,
-            "SettingsLoadStarted",
-            TraceLoggingDescription("Event emitted before loading the settings"),
-            TraceLoggingKeyword(MICROSOFT_KEYWORD_MEASURES),
-            TelemetryPrivacyDataTag(PDT_ProductAndServicePerformance));
-
-        // Attempt to load the settings.
-        // If it fails,
-        //  - use Default settings,
-        //  - don't persist them (LoadAll won't save them in this case).
-        //  - _settingsLoadedResult will be set to an error, indicating that
-        //    we should display the loading error.
-        //    * We can't display the error now, because we might not have a
-        //      UI yet. We'll display the error in _OnLoaded.
-        _settingsLoadedResult = _TryLoadSettings();
-
-        if (FAILED(_settingsLoadedResult))
-        {
-            _settings = CascadiaSettings::LoadDefaults();
-        }
-
-        auto end = std::chrono::high_resolution_clock::now();
-        std::chrono::duration<double> delta = end - start;
-
-        TraceLoggingWrite(
-            g_hTerminalAppProvider,
-            "SettingsLoadComplete",
-            TraceLoggingDescription("Event emitted when loading the settings is finished"),
-            TraceLoggingFloat64(delta.count(), "Duration"),
-            TraceLoggingKeyword(MICROSOFT_KEYWORD_MEASURES),
-            TelemetryPrivacyDataTag(PDT_ProductAndServicePerformance));
-
-        _loadedInitialSettings = true;
-
-        // Register for directory change notification.
-        _RegisterSettingsChange();
-    }
-
-    // Method Description:
-    // - Registers for changes to the settings folder and upon a updated settings
-    //      profile calls _ReloadSettings().
-    // Arguments:
-    // - <none>
-    // Return Value:
-    // - <none>
-    void App::_RegisterSettingsChange()
-    {
-        // Get the containing folder.
-        std::filesystem::path settingsPath{ CascadiaSettings::GetSettingsPath() };
-        const auto folder = settingsPath.parent_path();
-
-        _reader.create(folder.c_str(),
-                       false,
-                       wil::FolderChangeEvents::All,
-                       [this, settingsPath](wil::FolderChangeEvent event, PCWSTR fileModified) {
-                           // We want file modifications, AND when files are renamed to be
-                           // profiles.json. This second case will oftentimes happen with text
-                           // editors, who will write a temp file, then rename it to be the
-                           // actual file you wrote. So listen for that too.
-                           if (!(event == wil::FolderChangeEvent::Modified ||
-                                 event == wil::FolderChangeEvent::RenameNewName))
-                           {
-                               return;
-                           }
-
-                           std::filesystem::path modifiedFilePath = fileModified;
-
-                           // Getting basename (filename.ext)
-                           const auto settingsBasename = settingsPath.filename();
-                           const auto modifiedBasename = modifiedFilePath.filename();
-
-                           if (settingsBasename == modifiedBasename)
-                           {
-                               this->_DispatchReloadSettings();
-                           }
-                       });
-    }
-
-    // Method Description:
-    // - Dispatches a settings reload with debounce.
-    //   Text editors implement Save in a bunch of different ways, so
-    //   this stops us from reloading too many times or too quickly.
-    fire_and_forget App::_DispatchReloadSettings()
-    {
-        static constexpr auto FileActivityQuiesceTime{ std::chrono::milliseconds(50) };
-        if (!_settingsReloadQueued.exchange(true))
-        {
-            co_await winrt::resume_after(FileActivityQuiesceTime);
-            _ReloadSettings();
-            _settingsReloadQueued.store(false);
-        }
-    }
-
-    // Method Description:
-    // - Reloads the settings from the profile.json.
-    void App::_ReloadSettings()
-    {
-        // Attempt to load our settings.
-        // If it fails,
-        //  - don't change the settings (and don't actually apply the new settings)
-        //  - don't persist them.
-        //  - display a loading error
-        _settingsLoadedResult = _TryLoadSettings();
-
-        if (FAILED(_settingsLoadedResult))
-        {
-            _root->Dispatcher().RunAsync(CoreDispatcherPriority::Normal, [this]() {
-                const winrt::hstring titleKey = USES_RESOURCE(L"ReloadJsonParseErrorTitle");
-                const winrt::hstring textKey = USES_RESOURCE(L"ReloadJsonParseErrorText");
-                _ShowLoadErrorsDialog(titleKey, textKey, _settingsLoadedResult);
-            });
-
-            return;
-        }
-        else if (_settingsLoadedResult == S_FALSE)
-        {
-            _root->Dispatcher().RunAsync(CoreDispatcherPriority::Normal, [this]() {
-                _ShowLoadWarningsDialog();
-            });
-        }
-
-        // Here, we successfully reloaded the settings, and created a new
-        // TerminalSettings object.
-
-        // Update the settings in TerminalPage
-        _root->SetSettings(_settings, true);
-
-        _root->Dispatcher().RunAsync(CoreDispatcherPriority::Normal, [this]() {
-            // Refresh the UI theme
-            _ApplyTheme(_settings->GlobalSettings().GetRequestedTheme());
-        });
-    }
-
-    // Method Description:
-    // - Update the current theme of the application. This will trigger our
-    //   RequestedThemeChanged event, to have our host change the theme of the
-    //   root of the application.
-    // Arguments:
-    // - newTheme: The ElementTheme to apply to our elements.
-    void App::_ApplyTheme(const Windows::UI::Xaml::ElementTheme& newTheme)
-    {
-        // Propagate the event to the host layer, so it can update its own UI
-        _requestedThemeChangedHandlers(*this, newTheme);
-    }
-
-    UIElement App::GetRoot() noexcept
-    {
-        return _root.as<winrt::Windows::UI::Xaml::Controls::Control>();
-    }
-
-    // Method Description:
-    // - Gets the title of the currently focused terminal control. If there
-    //   isn't a control selected for any reason, returns "Windows Terminal"
-    // Arguments:
-    // - <none>
-    // Return Value:
-    // - the title of the focused control if there is one, else "Windows Terminal"
-    hstring App::Title()
-    {
-        if (_root)
-        {
-            return _root->Title();
-        }
-        return { L"Windows Terminal" };
-    }
-
-    // Method Description:
-    // - Used to tell the app that the titlebar has been clicked. The App won't
-    //   actually recieve any clicks in the titlebar area, so this is a helper
-    //   to clue the app in that a click has happened. The App will use this as
-    //   a indicator that it needs to dismiss any open flyouts.
-    // Arguments:
-    // - <none>
-    // Return Value:
-    // - <none>
-    void App::TitlebarClicked()
-    {
-        if (_root)
-        {
-            _root->TitlebarClicked();
-        }
-    }
-
-    // Method Description:
-    // - Used to tell the app that the 'X' button has been clicked and
-    //   the user wants to close the app. We kick off the close warning
-    //   experience.
-    // Arguments:
-    // - <none>
-    // Return Value:
-    // - <none>
-    void App::WindowCloseButtonClicked()
-    {
-        if (_root)
-        {
-            _root->CloseWindow();
-=======
-                Window::Current().Content(page);
-                Window::Current().Activate();
-            }
->>>>>>> 2e9e4a59
-        }
-    }
-}
+// Copyright (c) Microsoft Corporation.
+// Licensed under the MIT license.
+
+#include "pch.h"
+#include "App.h"
+#include "App.g.cpp"
+
+using namespace winrt;
+using namespace winrt::Windows::ApplicationModel;
+using namespace winrt::Windows::ApplicationModel::Activation;
+using namespace winrt::Windows::Foundation;
+using namespace winrt::Windows::UI::Xaml;
+using namespace winrt::Windows::UI::Xaml::Controls;
+using namespace winrt::Windows::UI::Xaml::Navigation;
+
+namespace winrt::TerminalApp::implementation
+{
+    App::App()
+    {
+        // This is the same trick that Initialize() is about to use to figure out whether we're coming
+        // from a UWP context or from a Win32 context
+        // See https://github.com/windows-toolkit/Microsoft.Toolkit.Win32/blob/52611c57d89554f357f281d0c79036426a7d9257/Microsoft.Toolkit.Win32.UI.XamlApplication/XamlApplication.cpp#L42
+        const auto dispatcherQueue = ::winrt::Windows::System::DispatcherQueue::GetForCurrentThread();
+        if (dispatcherQueue)
+        {
+            _isUwp = true;
+        }
+
+        Initialize();
+    }
+
+    AppLogic App::Logic()
+    {
+        static AppLogic logic;
+        return logic;
+    }
+
+    /// <summary>
+    /// Invoked when the application is launched normally by the end user.  Other entry points
+    /// will be used such as when the application is launched to open a specific file.
+    /// </summary>
+    /// <param name="e">Details about the launch request and process.</param>
+    void App::OnLaunched(LaunchActivatedEventArgs const& /*e*/)
+    {
+        // if this is a UWP... it means its our problem to hook up the content to the window here.
+        if (_isUwp)
+        {
+            auto content = Window::Current().Content();
+            if (content == nullptr)
+            {
+                auto logic = Logic();
+                logic.LoadSettings();
+                logic.RunAsUwp();
+                logic.Create();
+
+                auto page = logic.GetRoot().as<TerminalPage>();
+
+                Window::Current().Content(page);
+                Window::Current().Activate();
+            }
+        }
+    }
+}