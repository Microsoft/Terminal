--- conflicted
+++ resolved
@@ -135,11 +135,8 @@
         { ShortcutAction::SwitchToTab, SwitchToTabArgs::FromJson },
         { ShortcutAction::ScrollUp, ScrollUpArgs::FromJson },
         { ShortcutAction::ScrollDown, ScrollDownArgs::FromJson },
-<<<<<<< HEAD
+        { ShortcutAction::MoveTab, MoveTabArgs::FromJson },
         { ShortcutAction::ToggleCommandPalette, ToggleCommandPaletteArgs::FromJson },
-=======
-        { ShortcutAction::MoveTab, MoveTabArgs::FromJson },
->>>>>>> b7bebc76
 
         { ShortcutAction::Invalid, nullptr },
     };
