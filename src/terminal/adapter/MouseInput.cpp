--- conflicted
+++ resolved
@@ -1,778 +1,661 @@
-// Copyright (c) Microsoft Corporation.
-// Licensed under the MIT license.
-
-#include "precomp.h"
-#include <windows.h>
-#include "MouseInput.hpp"
-
-using namespace Microsoft::Console::VirtualTerminal;
-
-#ifdef BUILD_ONECORE_INTERACTIVITY
-#include "..\..\interactivity\inc\VtApiRedirection.hpp"
-#endif
-
-// This magic flag is "documented" at https://msdn.microsoft.com/en-us/library/windows/desktop/ms646301(v=vs.85).aspx
-// "If the high-order bit is 1, the key is down; otherwise, it is up."
-static constexpr short KeyPressed{ gsl::narrow_cast<short>(0x8000) };
-
-// Alternate scroll sequences
-static constexpr std::wstring_view CursorUpSequence{ L"\x1b[A" };
-static constexpr std::wstring_view CursorDownSequence{ L"\x1b[B" };
-
-MouseInput::MouseInput(const WriteInputEvents pfnWriteEvents) noexcept :
-    _pfnWriteEvents(pfnWriteEvents),
-    _lastPos{ -1, -1 },
-    _lastButton{ 0 }
-{
-}
-
-<<<<<<< HEAD
-#pragma warning(push)
-#pragma warning(disable : 26497) // we do not want constexpr compilation of these test functions
-
-=======
->>>>>>> 322989d0
-// Routine Description:
-// - Determines if the input windows message code describes a button event
-//     (left, middle, right button and any of up, down or double click)
-//     Also returns true for wheel events, which are buttons in *nix terminals
-// Parameters:
-// - button - the message to decode.
-// Return value:
-// - true iff button is a button message to translate
-<<<<<<< HEAD
-bool MouseInput::s_IsButtonMsg(const unsigned int button) noexcept
-=======
-static constexpr bool _isButtonMsg(const unsigned int button) noexcept
->>>>>>> 322989d0
-{
-    bool isButton = false;
-    switch (button)
-    {
-    case WM_LBUTTONDBLCLK:
-    case WM_LBUTTONDOWN:
-    case WM_LBUTTONUP:
-    case WM_MBUTTONUP:
-    case WM_RBUTTONUP:
-    case WM_RBUTTONDOWN:
-    case WM_RBUTTONDBLCLK:
-    case WM_MBUTTONDOWN:
-    case WM_MBUTTONDBLCLK:
-    case WM_MOUSEWHEEL:
-    case WM_MOUSEHWHEEL:
-        isButton = true;
-        break;
-    }
-    return isButton;
-}
-
-// Routine Description:
-// - Determines if the input windows message code describes a hover event
-// Parameters:
-// - buttonCode - the message to decode.
-// Return value:
-// - true iff buttonCode is a hover enent to translate
-<<<<<<< HEAD
-bool MouseInput::s_IsHoverMsg(const unsigned int buttonCode) noexcept
-=======
-static constexpr bool _isHoverMsg(const unsigned int buttonCode) noexcept
->>>>>>> 322989d0
-{
-    return buttonCode == WM_MOUSEMOVE;
-}
-
-// Routine Description:
-// - Determines if the input windows message code describes a button press
-//     (either down or doubleclick)
-// Parameters:
-// - button - the message to decode.
-// Return value:
-// - true iff button is a button down event
-<<<<<<< HEAD
-bool MouseInput::s_IsButtonDown(const unsigned int button) noexcept
-=======
-static constexpr bool _isButtonDown(const unsigned int button) noexcept
->>>>>>> 322989d0
-{
-    bool isButtonDown = false;
-    switch (button)
-    {
-    case WM_LBUTTONDBLCLK:
-    case WM_LBUTTONDOWN:
-    case WM_RBUTTONDOWN:
-    case WM_RBUTTONDBLCLK:
-    case WM_MBUTTONDOWN:
-    case WM_MBUTTONDBLCLK:
-    case WM_MOUSEWHEEL:
-    case WM_MOUSEHWHEEL:
-        isButtonDown = true;
-        break;
-    }
-    return isButtonDown;
-}
-
-// Routine Description:
-// - translates the input windows mouse message into its equivalent X11 encoding.
-// X Button Encoding:
-// |7|6|5|4|3|2|1|0|
-// | |W|H|M|C|S|B|B|
-//  bits 0 and 1 are used for button:
-//      00 - MB1 pressed (left)
-//      01 - MB2 pressed (middle)
-//      10 - MB3 pressed (right)
-//      11 - released (none)
-//  Next three bits indicate modifier keys:
-//      0x04 - shift (This never makes it through, as our emulator is skipped when shift is pressed.)
-//      0x08 - ctrl
-//      0x10 - meta
-//  32 (x20) is added for "hover" events:
-//     "For example, motion into cell x,y with button 1 down is reported as `CSI M @ CxCy`.
-//          ( @  = 32 + 0 (button 1) + 32 (motion indicator) ).
-//      Similarly, motion with button 3 down is reported as `CSI M B CxCy`.
-//          ( B  = 32 + 2 (button 3) + 32 (motion indicator) ).
-//  64 (x40) is added for wheel events.
-//      so wheel up? is 64, and wheel down? is 65.
-//
-// Parameters:
-// - button - the message to decode.
-// - isHover - whether or not this is a hover event
-// - modifierKeyState - alt/ctrl/shift key hold state
-// - delta - scroll wheel delta
-// Return value:
-// - the int representing the equivalent X button encoding.
-<<<<<<< HEAD
-int MouseInput::s_WindowsButtonToXEncoding(const unsigned int button,
-                                           const bool isHover,
-                                           const short modifierKeyState,
-                                           const short delta) noexcept
-=======
-static constexpr int _windowsButtonToXEncoding(const unsigned int button,
-                                               const bool isHover,
-                                               const short modifierKeyState,
-                                               const short delta) noexcept
->>>>>>> 322989d0
-{
-    int xvalue = 0;
-    switch (button)
-    {
-    case WM_LBUTTONDBLCLK:
-    case WM_LBUTTONDOWN:
-        xvalue = 0;
-        break;
-    case WM_LBUTTONUP:
-    case WM_MBUTTONUP:
-    case WM_RBUTTONUP:
-        xvalue = 3;
-        break;
-    case WM_RBUTTONDOWN:
-    case WM_RBUTTONDBLCLK:
-        xvalue = 2;
-        break;
-    case WM_MBUTTONDOWN:
-    case WM_MBUTTONDBLCLK:
-        xvalue = 1;
-        break;
-    case WM_MOUSEWHEEL:
-    case WM_MOUSEHWHEEL:
-        xvalue = delta > 0 ? 0x40 : 0x41;
-    }
-    if (isHover)
-    {
-        xvalue += 0x20;
-    }
-
-    // Shift will never pass through to us, because shift is used by the host to skip VT mouse and use the default handler.
-    // TODO: MSFT:8804719 Add an option to disable/remap shift as a bypass for VT mousemode handling
-    // xvalue += (modifierKeyState & MK_SHIFT) ? 0x04 : 0x00;
-    xvalue += (modifierKeyState & MK_CONTROL) ? 0x08 : 0x00;
-    // Unfortunately, we don't get meta/alt as a part of mouse events. Only Ctrl and Shift.
-    // xvalue += (modifierKeyState & MK_META) ? 0x10 : 0x00;
-
-    return xvalue;
-}
-
-// Routine Description:
-// - translates the input windows mouse message into its equivalent SGR encoding.
-// This is nearly identical to the X encoding, with an important difference.
-//      The button is always encoded as 0, 1, 2.
-//      3 is reserved for mouse hovers with _no_ buttons pressed.
-//  See MSFT:19461988 and https://github.com/Microsoft/console/issues/296
-// Parameters:
-// - button - the message to decode.
-// Return value:
-// - the int representing the equivalent X button encoding.
-<<<<<<< HEAD
-int MouseInput::s_WindowsButtonToSGREncoding(const unsigned int button,
-                                             const bool isHover,
-                                             const short modifierKeyState,
-                                             const short delta) noexcept
-=======
-static constexpr int _windowsButtonToSGREncoding(const unsigned int button,
-                                                 const bool isHover,
-                                                 const short modifierKeyState,
-                                                 const short delta) noexcept
->>>>>>> 322989d0
-{
-    int xvalue = 0;
-    switch (button)
-    {
-    case WM_LBUTTONDBLCLK:
-    case WM_LBUTTONDOWN:
-    case WM_LBUTTONUP:
-        xvalue = 0;
-        break;
-    case WM_RBUTTONUP:
-    case WM_RBUTTONDOWN:
-    case WM_RBUTTONDBLCLK:
-        xvalue = 2;
-        break;
-    case WM_MBUTTONUP:
-    case WM_MBUTTONDOWN:
-    case WM_MBUTTONDBLCLK:
-        xvalue = 1;
-        break;
-    case WM_MOUSEMOVE:
-        xvalue = 3;
-        break;
-    case WM_MOUSEWHEEL:
-    case WM_MOUSEHWHEEL:
-        xvalue = delta > 0 ? 0x40 : 0x41;
-    }
-    if (isHover)
-    {
-        xvalue += 0x20;
-    }
-
-    // Shift will never pass through to us, because shift is used by the host to skip VT mouse and use the default handler.
-    // TODO: MSFT:8804719 Add an option to disable/remap shift as a bypass for VT mousemode handling
-    // xvalue += (modifierKeyState & MK_SHIFT) ? 0x04 : 0x00;
-    xvalue += (modifierKeyState & MK_CONTROL) ? 0x08 : 0x00;
-    // Unfortunately, we don't get meta/alt as a part of mouse events. Only Ctrl and Shift.
-    // xvalue += (modifierKeyState & MK_META) ? 0x10 : 0x00;
-<<<<<<< HEAD
-
-    return xvalue;
-=======
-
-    return xvalue;
-}
-
-// Routine Description:
-// - Translates the given coord from windows coordinate space (origin=0,0) to VT space (origin=1,1)
-// Parameters:
-// - coordWinCoordinate - the coordinate to translate
-// Return value:
-// - the translated coordinate.
-static constexpr COORD _winToVTCoord(const COORD coordWinCoordinate) noexcept
-{
-    return { coordWinCoordinate.X + 1, coordWinCoordinate.Y + 1 };
-}
-
-// Routine Description:
-// - Encodes the given value as a default (or utf-8) encoding value.
-//     32 is added so that the value 0 can be emitted as the printable characher ' '.
-// Parameters:
-// - sCoordinateValue - the value to encode.
-// Return value:
-// - the encoded value.
-static constexpr short _encodeDefaultCoordinate(const short sCoordinateValue) noexcept
-{
-    return sCoordinateValue + 32;
->>>>>>> 322989d0
-}
-
-// Routine Description:
-// - Translates the given coord from windows coordinate space (origin=0,0) to VT space (origin=1,1)
-// Parameters:
-// - coordWinCoordinate - the coordinate to translate
-// Return value:
-// - the translated coordinate.
-COORD MouseInput::s_WinToVTCoord(const COORD coordWinCoordinate) noexcept
-{
-    return { coordWinCoordinate.X + 1, coordWinCoordinate.Y + 1 };
-}
-
-// Routine Description:
-// - Encodes the given value as a default (or utf-8) encoding value.
-//     32 is added so that the value 0 can be emitted as the printable characher ' '.
-// Parameters:
-// - sCoordinateValue - the value to encode.
-// Return value:
-// - the encoded value.
-short MouseInput::s_EncodeDefaultCoordinate(const short sCoordinateValue) noexcept
-{
-    return sCoordinateValue + 32;
-}
-
-#pragma warning(pop)
-
-// Routine Description:
-// - Attempt to handle the given mouse coordinates and windows button as a VT-style mouse event.
-//     If the event should be transmitted in the selected mouse mode, then we'll try and
-//     encode the event according to the rules of the selected ExtendedMode, and insert those characters into the input buffer.
-// Parameters:
-// - position - The windows coordinates (top,left = 0,0) of the mouse event
-// - button - the message to decode.
-// - modifierKeyState - the modifier keys pressed with this button
-// - delta - the amount that the scroll wheel changed (should be 0 unless button is a WM_MOUSE*WHEEL)
-// Return value:
-// - true if the event was handled and we should stop event propagation to the default window handler.
-bool MouseInput::HandleMouse(const COORD position,
-                             const unsigned int button,
-                             const short modifierKeyState,
-                             const short delta)
-{
-    bool success = false;
-    if (_ShouldSendAlternateScroll(button, delta))
-    {
-        success = _SendAlternateScroll(delta);
-    }
-    else
-    {
-        success = (_trackingMode != TrackingMode::None);
-        if (success)
-        {
-            // isHover is only true for WM_MOUSEMOVE events
-<<<<<<< HEAD
-            const bool isHover = s_IsHoverMsg(button);
-            const bool isButton = s_IsButtonMsg(button);
-=======
-            const bool isHover = _isHoverMsg(button);
-            const bool isButton = _isButtonMsg(button);
->>>>>>> 322989d0
-
-            const bool sameCoord = (position.X == _lastPos.X) &&
-                                   (position.Y == _lastPos.Y) &&
-                                   (_lastButton == button);
-
-            // If we have a WM_MOUSEMOVE, we need to know if any of the mouse
-            //      buttons are actually pressed. If they are,
-            //      s_GetPressedButton will return the first pressed mouse button.
-            // If it returns WM_LBUTTONUP, then we can assume that the mouse
-            //      moved without a button being pressed.
-            const unsigned int realButton = isHover ? s_GetPressedButton() : button;
-
-            // In default mode, only button presses/releases are sent
-            // In ButtonEvent mode, changing coord hovers WITH A BUTTON PRESSED
-            //      (WM_LBUTTONUP is our sentinel that no button was pressed) are also sent.
-            // In AnyEvent, all coord change hovers are sent
-            const bool physicalButtonPressed = realButton != WM_LBUTTONUP;
-
-            success = (isButton && _trackingMode != TrackingMode::None) ||
-                      (isHover && _trackingMode == TrackingMode::ButtonEvent && ((!sameCoord) && (physicalButtonPressed))) ||
-                      (isHover && _trackingMode == TrackingMode::AnyEvent && !sameCoord);
-            if (success)
-            {
-                std::wstring sequence;
-<<<<<<< HEAD
-                switch (_ExtendedMode)
-=======
-                switch (_extendedMode)
->>>>>>> 322989d0
-                {
-                case ExtendedMode::None:
-                    sequence = _GenerateDefaultSequence(position,
-                                                        realButton,
-                                                        isHover,
-                                                        modifierKeyState,
-                                                        delta);
-                    break;
-                case ExtendedMode::Utf8:
-                    sequence = _GenerateUtf8Sequence(position,
-                                                     realButton,
-                                                     isHover,
-                                                     modifierKeyState,
-                                                     delta);
-                    break;
-                case ExtendedMode::Sgr:
-                    // For SGR encoding, if no physical buttons were pressed,
-                    // then we want to handle hovers with WM_MOUSEMOVE.
-                    // However, if we're dragging (WM_MOUSEMOVE with a button pressed),
-                    //      then use that pressed button instead.
-                    sequence = _GenerateSGRSequence(position,
-                                                    physicalButtonPressed ? realButton : button,
-<<<<<<< HEAD
-                                                    s_IsButtonDown(realButton), // Use realButton here, to properly get the up/down state
-=======
-                                                    _isButtonDown(realButton), // Use realButton here, to properly get the up/down state
->>>>>>> 322989d0
-                                                    isHover,
-                                                    modifierKeyState,
-                                                    delta);
-                    break;
-                case ExtendedMode::Urxvt:
-                default:
-                    success = false;
-                    break;
-                }
-
-                success = !sequence.empty();
-
-                if (success)
-                {
-                    _SendInputSequence(sequence);
-                    success = true;
-                }
-                if (_trackingMode == TrackingMode::ButtonEvent || _trackingMode == TrackingMode::AnyEvent)
-                {
-                    _lastPos.X = position.X;
-                    _lastPos.Y = position.Y;
-                    _lastButton = button;
-                }
-            }
-        }
-    }
-    return success;
-}
-
-// Routine Description:
-// - Generates a sequence encoding the mouse event according to the default scheme.
-//     see http://invisible-island.net/xterm/ctlseqs/ctlseqs.html#h2-Mouse-Tracking
-// Parameters:
-// - position - The windows coordinates (top,left = 0,0) of the mouse event
-// - button - the message to decode.
-// - isHover - true if the sequence is generated in response to a mouse hover
-// - modifierKeyState - the modifier keys pressed with this button
-// - delta - the amount that the scroll wheel changed (should be 0 unless button is a WM_MOUSE*WHEEL)
-// Return value:
-// - The generated sequence. Will be empty if we couldn't generate.
-std::wstring MouseInput::_GenerateDefaultSequence(const COORD position,
-                                                  const unsigned int button,
-                                                  const bool isHover,
-                                                  const short modifierKeyState,
-<<<<<<< HEAD
-                                                  const short delta) const
-=======
-                                                  const short delta)
->>>>>>> 322989d0
-{
-    // In the default, non-extended encoding scheme, coordinates above 94 shouldn't be supported,
-    //   because (95+32+1)=128, which is not an ASCII character.
-    // There are more details in _GenerateUtf8Sequence, but basically, we can't put anything above x80 into the input
-    //   stream without bash.exe trying to convert it into utf8, and generating extra bytes in the process.
-    if (position.X <= MouseInput::s_MaxDefaultCoordinate && position.Y <= MouseInput::s_MaxDefaultCoordinate)
-    {
-<<<<<<< HEAD
-        const COORD vtCoords = s_WinToVTCoord(position);
-        const short encodedX = s_EncodeDefaultCoordinate(vtCoords.X);
-        const short encodedY = s_EncodeDefaultCoordinate(vtCoords.Y);
-
-        std::wstring format{ L"\x1b[Mbxy" };
-        format.at(3) = ' ' + gsl::narrow_cast<short>(s_WindowsButtonToXEncoding(button, isHover, modifierKeyState, delta));
-=======
-        const COORD vtCoords = _winToVTCoord(position);
-        const short encodedX = _encodeDefaultCoordinate(vtCoords.X);
-        const short encodedY = _encodeDefaultCoordinate(vtCoords.Y);
-
-        std::wstring format{ L"\x1b[Mbxy" };
-        format.at(3) = ' ' + gsl::narrow_cast<short>(_windowsButtonToXEncoding(button, isHover, modifierKeyState, delta));
->>>>>>> 322989d0
-        format.at(4) = encodedX;
-        format.at(5) = encodedY;
-        return format;
-    }
-
-    return {};
-}
-
-// Routine Description:
-// - Generates a sequence encoding the mouse event according to the UTF8 Extended scheme.
-//     see http://invisible-island.net/xterm/ctlseqs/ctlseqs.html#h2-Extended-coordinates
-// Parameters:
-// - position - The windows coordinates (top,left = 0,0) of the mouse event
-// - button - the message to decode.
-// - isHover - true if the sequence is generated in response to a mouse hover
-// - modifierKeyState - the modifier keys pressed with this button
-// - delta - the amount that the scroll wheel changed (should be 0 unless button is a WM_MOUSE*WHEEL)
-// Return value:
-// - The generated sequence. Will be empty if we couldn't generate.
-std::wstring MouseInput::_GenerateUtf8Sequence(const COORD position,
-                                               const unsigned int button,
-                                               const bool isHover,
-                                               const short modifierKeyState,
-<<<<<<< HEAD
-                                               const short delta) const
-=======
-                                               const short delta)
->>>>>>> 322989d0
-{
-    // So we have some complications here.
-    // The windows input stream is typically encoded as UTF16.
-    // Bash.exe knows this, and converts the utf16 input, character by character, into utf8, to send to wsl.
-    // So, if we want to emit a char > x80 here, great. bash.exe will convert the x80 into xC280 and pass that along, which is great.
-    //   The *nix application was expecting a utf8 stream, and it got one.
-    // However, a normal windows program asks for utf8 mode, then it gets the utf16 encoded result. This is not what it wanted.
-    //   It was looking for \x1b[M#\xC280y and got \x1b[M#\x0080y
-    // Now, I'd argue that in requesting utf8 mode, the application should be enlightened enough to not want the utf16 input stream,
-    //   and convert it the same way bash.exe does.
-    // Though, the point could be made to place the utf8 bytes into the input, and read them that way.
-    //   However, if we did this, bash.exe would translate those bytes thinking they're utf16, and x80->xC280->xC382C280
-    //   So bash would also need to change, but how could it tell the difference between them? no real good way.
-    // I'm going to emit a utf16 encoded value for now. Besides, if a windows program really wants it, just use the SGR mode, which is unambiguous.
-    // TODO: Followup once the UTF-8 input stack is ready, MSFT:8509613
-    if (position.X <= (SHORT_MAX - 33) && position.Y <= (SHORT_MAX - 33))
-    {
-<<<<<<< HEAD
-        const COORD vtCoords = s_WinToVTCoord(position);
-        const short encodedX = s_EncodeDefaultCoordinate(vtCoords.X);
-        const short encodedY = s_EncodeDefaultCoordinate(vtCoords.Y);
-        std::wstring format{ L"\x1b[Mbxy" };
-        // The short cast is safe because we know s_WindowsButtonToXEncoding  never returns more than xff
-        format.at(3) = ' ' + gsl::narrow_cast<short>(s_WindowsButtonToXEncoding(button, isHover, modifierKeyState, delta));
-=======
-        const COORD vtCoords = _winToVTCoord(position);
-        const short encodedX = _encodeDefaultCoordinate(vtCoords.X);
-        const short encodedY = _encodeDefaultCoordinate(vtCoords.Y);
-        std::wstring format{ L"\x1b[Mbxy" };
-        // The short cast is safe because we know s_WindowsButtonToXEncoding  never returns more than xff
-        format.at(3) = ' ' + gsl::narrow_cast<short>(_windowsButtonToXEncoding(button, isHover, modifierKeyState, delta));
->>>>>>> 322989d0
-        format.at(4) = encodedX;
-        format.at(5) = encodedY;
-        return format;
-    }
-
-    return {};
-}
-
-// Routine Description:
-// - Generates a sequence encoding the mouse event according to the SGR Extended scheme.
-//     see http://invisible-island.net/xterm/ctlseqs/ctlseqs.html#h2-Extended-coordinates
-// Parameters:
-// - position - The windows coordinates (top,left = 0,0) of the mouse event
-// - button - the message to decode. WM_MOUSERMOVE is used for mouse hovers with no buttons pressed.
-// - isDown - true iff a mouse button was pressed.
-// - isHover - true if the sequence is generated in response to a mouse hover
-// - modifierKeyState - the modifier keys pressed with this button
-// - delta - the amount that the scroll wheel changed (should be 0 unless button is a WM_MOUSE*WHEEL)
-// - ppwchSequence - On success, where to put the pointer to the generated sequence
-// - pcchLength - On success, where to put the length of the generated sequence
-// Return value:
-// - true if we were able to successfully generate a sequence.
-// On success, caller is responsible for delete[]ing *ppwchSequence.
-std::wstring MouseInput::_GenerateSGRSequence(const COORD position,
-                                              const unsigned int button,
-                                              const bool isDown,
-                                              const bool isHover,
-                                              const short modifierKeyState,
-<<<<<<< HEAD
-                                              const short delta) const
-{
-    // Format for SGR events is:
-    // "\x1b[<%d;%d;%d;%c", xButton, x+1, y+1, fButtonDown? 'M' : 'm'
-    const int xbutton = s_WindowsButtonToSGREncoding(button, isHover, modifierKeyState, delta);
-=======
-                                              const short delta)
-{
-    // Format for SGR events is:
-    // "\x1b[<%d;%d;%d;%c", xButton, x+1, y+1, fButtonDown? 'M' : 'm'
-    const int xbutton = _windowsButtonToSGREncoding(button, isHover, modifierKeyState, delta);
->>>>>>> 322989d0
-
-    auto format = wil::str_printf<std::wstring>(L"\x1b[<%d;%d;%d%c", xbutton, position.X + 1, position.Y + 1, isDown ? L'M' : L'm');
-
-    return format;
-}
-
-// Routine Description:
-// - Either enables or disables UTF-8 extended mode encoding. This *should* cause
-//      the coordinates of a mouse event to be encoded as a UTF-8 byte stream, however, because windows' input is
-//      typically UTF-16 encoded, it emits a UTF-16 stream.
-//   Does NOT enable or disable mouse mode by itself. This matches the behavior I found in Ubuntu terminals.
-// Parameters:
-// - enable - either enable or disable.
-// Return value:
-// <none>
-void MouseInput::SetUtf8ExtendedMode(const bool enable) noexcept
-{
-<<<<<<< HEAD
-    _ExtendedMode = enable ? ExtendedMode::Utf8 : ExtendedMode::None;
-=======
-    _extendedMode = enable ? ExtendedMode::Utf8 : ExtendedMode::None;
->>>>>>> 322989d0
-}
-
-// Routine Description:
-// - Either enables or disables SGR extended mode encoding. This causes the
-//      coordinates of a mouse event to be emitted in a human readable format,
-//      eg, x,y=203,504 -> "^[[<B;203;504M". This way, applications don't need to worry about character encoding.
-//   Does NOT enable or disable mouse mode by itself. This matches the behavior I found in Ubuntu terminals.
-// Parameters:
-// - enable - either enable or disable.
-// Return value:
-// <none>
-void MouseInput::SetSGRExtendedMode(const bool enable) noexcept
-{
-<<<<<<< HEAD
-    _ExtendedMode = enable ? ExtendedMode::Sgr : ExtendedMode::None;
-=======
-    _extendedMode = enable ? ExtendedMode::Sgr : ExtendedMode::None;
->>>>>>> 322989d0
-}
-
-// Routine Description:
-// - Either enables or disables mouse mode handling. Leaves the extended mode alone,
-//      so if we disable then re-enable mouse mode without toggling an extended mode, the mode will persist.
-// Parameters:
-// - enable - either enable or disable.
-// Return value:
-// <none>
-void MouseInput::EnableDefaultTracking(const bool enable) noexcept
-{
-    _trackingMode = enable ? TrackingMode::Default : TrackingMode::None;
-    _lastPos = { -1, -1 }; // Clear out the last saved mouse position & button.
-    _lastButton = 0;
-}
-
-// Routine Description:
-// - Either enables or disables ButtonEvent mouse handling. Button Event mode
-//      sends additional sequences when a button is pressed and the mouse changes character cells.
-//   Leaves the extended mode alone, so if we disable then re-enable mouse mode
-//      without toggling an extended mode, the mode will persist.
-// Parameters:
-// - enable - either enable or disable.
-// Return value:
-// <none>
-void MouseInput::EnableButtonEventTracking(const bool enable) noexcept
-{
-    _trackingMode = enable ? TrackingMode::ButtonEvent : TrackingMode::None;
-    _lastPos = { -1, -1 }; // Clear out the last saved mouse position & button.
-    _lastButton = 0;
-}
-
-// Routine Description:
-// - Either enables or disables AnyEvent mouse handling. Any Event mode sends sequences
-//      for any and every mouse event, regardless if a button is pressed or not.
-//   Leaves the extended mode alone, so if we disable then re-enable mouse mode
-//      without toggling an extended mode, the mode will persist.
-// Parameters:
-// - enable - either enable or disable.
-// Return value:
-// <none>
-void MouseInput::EnableAnyEventTracking(const bool enable) noexcept
-{
-    _trackingMode = enable ? TrackingMode::AnyEvent : TrackingMode::None;
-    _lastPos = { -1, -1 }; // Clear out the last saved mouse position & button.
-    _lastButton = 0;
-}
-
-// Routine Description:
-// - Sends the given sequence into the input callback specified by _pfnWriteEvents.
-//      Typically, this inserts the characters into the input buffer as KeyDown KEY_EVENTs.
-// Parameters:
-// - sequence - sequence to send to _pfnWriteEvents
-// Return value:
-// <none>
-void MouseInput::_SendInputSequence(const std::wstring_view sequence) const noexcept
-{
-    if (!sequence.empty())
-    {
-        std::deque<std::unique_ptr<IInputEvent>> events;
-        try
-        {
-            for (const auto& wch : sequence)
-            {
-                events.push_back(std::make_unique<KeyEvent>(true, 1ui16, 0ui16, 0ui16, wch, 0));
-            }
-
-            _pfnWriteEvents(events);
-        }
-        catch (...)
-        {
-            LOG_HR(wil::ResultFromCaughtException());
-        }
-    }
-}
-
-// Routine Description:
-// - Retrieves which mouse button is currently pressed. This is needed because
-//      MOUSEMOVE events do not also tell us if any mouse buttons are pressed during the move.
-// Parameters:
-// <none>
-// Return value:
-// - a button corresponding to any pressed mouse buttons, else WM_LBUTTONUP if none are pressed.
-unsigned int MouseInput::s_GetPressedButton() noexcept
-{
-    unsigned int button = WM_LBUTTONUP; // Will be treated as a release, or no button pressed.
-    if (WI_IsFlagSet(GetKeyState(VK_LBUTTON), KeyPressed))
-    {
-        button = WM_LBUTTONDOWN;
-    }
-    else if (WI_IsFlagSet(GetKeyState(VK_MBUTTON), KeyPressed))
-    {
-        button = WM_MBUTTONDOWN;
-    }
-    else if (WI_IsFlagSet(GetKeyState(VK_RBUTTON), KeyPressed))
-    {
-        button = WM_RBUTTONDOWN;
-    }
-    return button;
-}
-
-// Routine Description:
-// - Enables alternate scroll mode. This sends Cursor Up/down sequences when in the alternate buffer
-// Parameters:
-// - enable - either enable or disable.
-// Return value:
-// <none>
-void MouseInput::EnableAlternateScroll(const bool enable) noexcept
-{
-    _alternateScroll = enable;
-}
-
-// Routine Description:
-// - Notify the MouseInput handler that the screen buffer has been swapped to the alternate buffer
-// Parameters:
-// <none>
-// Return value:
-// <none>
-void MouseInput::UseAlternateScreenBuffer() noexcept
-{
-    _inAlternateBuffer = true;
-}
-
-// Routine Description:
-// - Notify the MouseInput handler that the screen buffer has been swapped to the alternate buffer
-// Parameters:
-// <none>
-// Return value:
-// <none>
-void MouseInput::UseMainScreenBuffer() noexcept
-{
-    _inAlternateBuffer = false;
-}
-
-// Routine Description:
-// - Returns true if we should translate the input event (button, sScrollDelta)
-//      into an alternate scroll event instead of the default scroll event,
-//      dependiong on if alternate scroll mode is enabled and we're in the alternate buffer.
-// Parameters:
-// - button: The mouse event code of the input event
-// - delta: The scroll wheel delta of the input event
-// Return value:
-// True iff the alternate buffer is active and alternate scroll mode is enabled and the event is a mouse wheel event.
-bool MouseInput::_ShouldSendAlternateScroll(const unsigned int button, const short delta) const noexcept
-{
-    return _inAlternateBuffer &&
-           _alternateScroll &&
-           (button == WM_MOUSEWHEEL || button == WM_MOUSEHWHEEL) && delta != 0;
-}
-
-// Routine Description:
-// - Sends a sequence to the input coresponding to cursor up / down depending on the sScrollDelta.
-// Parameters:
-// - delta: The scroll wheel delta of the input event
-// Return value:
-// True iff the input sequence was sent successfully.
-bool MouseInput::_SendAlternateScroll(const short delta) const noexcept
-{
-    if (delta > 0)
-    {
-        _SendInputSequence(CursorUpSequence);
-    }
-    else
-    {
-        _SendInputSequence(CursorDownSequence);
-    }
-    return true;
-}
+// Copyright (c) Microsoft Corporation.
+// Licensed under the MIT license.
+
+#include "precomp.h"
+#include <windows.h>
+#include "MouseInput.hpp"
+
+using namespace Microsoft::Console::VirtualTerminal;
+
+#ifdef BUILD_ONECORE_INTERACTIVITY
+#include "..\..\interactivity\inc\VtApiRedirection.hpp"
+#endif
+
+// This magic flag is "documented" at https://msdn.microsoft.com/en-us/library/windows/desktop/ms646301(v=vs.85).aspx
+// "If the high-order bit is 1, the key is down; otherwise, it is up."
+static constexpr short KeyPressed{ gsl::narrow_cast<short>(0x8000) };
+
+// Alternate scroll sequences
+static constexpr std::wstring_view CursorUpSequence{ L"\x1b[A" };
+static constexpr std::wstring_view CursorDownSequence{ L"\x1b[B" };
+
+MouseInput::MouseInput(const WriteInputEvents pfnWriteEvents) noexcept :
+    _pfnWriteEvents(pfnWriteEvents),
+    _lastPos{ -1, -1 },
+    _lastButton{ 0 }
+{
+}
+
+// Routine Description:
+// - Determines if the input windows message code describes a button event
+//     (left, middle, right button and any of up, down or double click)
+//     Also returns true for wheel events, which are buttons in *nix terminals
+// Parameters:
+// - button - the message to decode.
+// Return value:
+// - true iff button is a button message to translate
+static constexpr bool _isButtonMsg(const unsigned int button) noexcept
+{
+    bool isButton = false;
+    switch (button)
+    {
+    case WM_LBUTTONDBLCLK:
+    case WM_LBUTTONDOWN:
+    case WM_LBUTTONUP:
+    case WM_MBUTTONUP:
+    case WM_RBUTTONUP:
+    case WM_RBUTTONDOWN:
+    case WM_RBUTTONDBLCLK:
+    case WM_MBUTTONDOWN:
+    case WM_MBUTTONDBLCLK:
+    case WM_MOUSEWHEEL:
+    case WM_MOUSEHWHEEL:
+        isButton = true;
+        break;
+    }
+    return isButton;
+}
+
+// Routine Description:
+// - Determines if the input windows message code describes a hover event
+// Parameters:
+// - buttonCode - the message to decode.
+// Return value:
+// - true iff buttonCode is a hover enent to translate
+static constexpr bool _isHoverMsg(const unsigned int buttonCode) noexcept
+{
+    return buttonCode == WM_MOUSEMOVE;
+}
+
+// Routine Description:
+// - Determines if the input windows message code describes a button press
+//     (either down or doubleclick)
+// Parameters:
+// - button - the message to decode.
+// Return value:
+// - true iff button is a button down event
+static constexpr bool _isButtonDown(const unsigned int button) noexcept
+{
+    bool isButtonDown = false;
+    switch (button)
+    {
+    case WM_LBUTTONDBLCLK:
+    case WM_LBUTTONDOWN:
+    case WM_RBUTTONDOWN:
+    case WM_RBUTTONDBLCLK:
+    case WM_MBUTTONDOWN:
+    case WM_MBUTTONDBLCLK:
+    case WM_MOUSEWHEEL:
+    case WM_MOUSEHWHEEL:
+        isButtonDown = true;
+        break;
+    }
+    return isButtonDown;
+}
+
+// Routine Description:
+// - translates the input windows mouse message into its equivalent X11 encoding.
+// X Button Encoding:
+// |7|6|5|4|3|2|1|0|
+// | |W|H|M|C|S|B|B|
+//  bits 0 and 1 are used for button:
+//      00 - MB1 pressed (left)
+//      01 - MB2 pressed (middle)
+//      10 - MB3 pressed (right)
+//      11 - released (none)
+//  Next three bits indicate modifier keys:
+//      0x04 - shift (This never makes it through, as our emulator is skipped when shift is pressed.)
+//      0x08 - ctrl
+//      0x10 - meta
+//  32 (x20) is added for "hover" events:
+//     "For example, motion into cell x,y with button 1 down is reported as `CSI M @ CxCy`.
+//          ( @  = 32 + 0 (button 1) + 32 (motion indicator) ).
+//      Similarly, motion with button 3 down is reported as `CSI M B CxCy`.
+//          ( B  = 32 + 2 (button 3) + 32 (motion indicator) ).
+//  64 (x40) is added for wheel events.
+//      so wheel up? is 64, and wheel down? is 65.
+//
+// Parameters:
+// - button - the message to decode.
+// - isHover - whether or not this is a hover event
+// - modifierKeyState - alt/ctrl/shift key hold state
+// - delta - scroll wheel delta
+// Return value:
+// - the int representing the equivalent X button encoding.
+static constexpr int _windowsButtonToXEncoding(const unsigned int button,
+                                               const bool isHover,
+                                               const short modifierKeyState,
+                                               const short delta) noexcept
+{
+    int xvalue = 0;
+    switch (button)
+    {
+    case WM_LBUTTONDBLCLK:
+    case WM_LBUTTONDOWN:
+        xvalue = 0;
+        break;
+    case WM_LBUTTONUP:
+    case WM_MBUTTONUP:
+    case WM_RBUTTONUP:
+        xvalue = 3;
+        break;
+    case WM_RBUTTONDOWN:
+    case WM_RBUTTONDBLCLK:
+        xvalue = 2;
+        break;
+    case WM_MBUTTONDOWN:
+    case WM_MBUTTONDBLCLK:
+        xvalue = 1;
+        break;
+    case WM_MOUSEWHEEL:
+    case WM_MOUSEHWHEEL:
+        xvalue = delta > 0 ? 0x40 : 0x41;
+    }
+    if (isHover)
+    {
+        xvalue += 0x20;
+    }
+
+    // Shift will never pass through to us, because shift is used by the host to skip VT mouse and use the default handler.
+    // TODO: MSFT:8804719 Add an option to disable/remap shift as a bypass for VT mousemode handling
+    // xvalue += (modifierKeyState & MK_SHIFT) ? 0x04 : 0x00;
+    xvalue += (modifierKeyState & MK_CONTROL) ? 0x08 : 0x00;
+    // Unfortunately, we don't get meta/alt as a part of mouse events. Only Ctrl and Shift.
+    // xvalue += (modifierKeyState & MK_META) ? 0x10 : 0x00;
+
+    return xvalue;
+}
+
+// Routine Description:
+// - translates the input windows mouse message into its equivalent SGR encoding.
+// This is nearly identical to the X encoding, with an important difference.
+//      The button is always encoded as 0, 1, 2.
+//      3 is reserved for mouse hovers with _no_ buttons pressed.
+//  See MSFT:19461988 and https://github.com/Microsoft/console/issues/296
+// Parameters:
+// - button - the message to decode.
+// Return value:
+// - the int representing the equivalent X button encoding.
+static constexpr int _windowsButtonToSGREncoding(const unsigned int button,
+                                                 const bool isHover,
+                                                 const short modifierKeyState,
+                                                 const short delta) noexcept
+{
+    int xvalue = 0;
+    switch (button)
+    {
+    case WM_LBUTTONDBLCLK:
+    case WM_LBUTTONDOWN:
+    case WM_LBUTTONUP:
+        xvalue = 0;
+        break;
+    case WM_RBUTTONUP:
+    case WM_RBUTTONDOWN:
+    case WM_RBUTTONDBLCLK:
+        xvalue = 2;
+        break;
+    case WM_MBUTTONUP:
+    case WM_MBUTTONDOWN:
+    case WM_MBUTTONDBLCLK:
+        xvalue = 1;
+        break;
+    case WM_MOUSEMOVE:
+        xvalue = 3;
+        break;
+    case WM_MOUSEWHEEL:
+    case WM_MOUSEHWHEEL:
+        xvalue = delta > 0 ? 0x40 : 0x41;
+    }
+    if (isHover)
+    {
+        xvalue += 0x20;
+    }
+
+    // Shift will never pass through to us, because shift is used by the host to skip VT mouse and use the default handler.
+    // TODO: MSFT:8804719 Add an option to disable/remap shift as a bypass for VT mousemode handling
+    // xvalue += (modifierKeyState & MK_SHIFT) ? 0x04 : 0x00;
+    xvalue += (modifierKeyState & MK_CONTROL) ? 0x08 : 0x00;
+    // Unfortunately, we don't get meta/alt as a part of mouse events. Only Ctrl and Shift.
+    // xvalue += (modifierKeyState & MK_META) ? 0x10 : 0x00;
+
+    return xvalue;
+}
+
+// Routine Description:
+// - Translates the given coord from windows coordinate space (origin=0,0) to VT space (origin=1,1)
+// Parameters:
+// - coordWinCoordinate - the coordinate to translate
+// Return value:
+// - the translated coordinate.
+static constexpr COORD _winToVTCoord(const COORD coordWinCoordinate) noexcept
+{
+    return { coordWinCoordinate.X + 1, coordWinCoordinate.Y + 1 };
+}
+
+// Routine Description:
+// - Encodes the given value as a default (or utf-8) encoding value.
+//     32 is added so that the value 0 can be emitted as the printable characher ' '.
+// Parameters:
+// - sCoordinateValue - the value to encode.
+// Return value:
+// - the encoded value.
+static constexpr short _encodeDefaultCoordinate(const short sCoordinateValue) noexcept
+{
+    return sCoordinateValue + 32;
+}
+
+// Routine Description:
+// - Attempt to handle the given mouse coordinates and windows button as a VT-style mouse event.
+//     If the event should be transmitted in the selected mouse mode, then we'll try and
+//     encode the event according to the rules of the selected ExtendedMode, and insert those characters into the input buffer.
+// Parameters:
+// - position - The windows coordinates (top,left = 0,0) of the mouse event
+// - button - the message to decode.
+// - modifierKeyState - the modifier keys pressed with this button
+// - delta - the amount that the scroll wheel changed (should be 0 unless button is a WM_MOUSE*WHEEL)
+// Return value:
+// - true if the event was handled and we should stop event propagation to the default window handler.
+bool MouseInput::HandleMouse(const COORD position,
+                             const unsigned int button,
+                             const short modifierKeyState,
+                             const short delta)
+{
+    bool success = false;
+    if (_ShouldSendAlternateScroll(button, delta))
+    {
+        success = _SendAlternateScroll(delta);
+    }
+    else
+    {
+        success = (_trackingMode != TrackingMode::None);
+        if (success)
+        {
+            // isHover is only true for WM_MOUSEMOVE events
+            const bool isHover = _isHoverMsg(button);
+            const bool isButton = _isButtonMsg(button);
+
+            const bool sameCoord = (position.X == _lastPos.X) &&
+                                   (position.Y == _lastPos.Y) &&
+                                   (_lastButton == button);
+
+            // If we have a WM_MOUSEMOVE, we need to know if any of the mouse
+            //      buttons are actually pressed. If they are,
+            //      s_GetPressedButton will return the first pressed mouse button.
+            // If it returns WM_LBUTTONUP, then we can assume that the mouse
+            //      moved without a button being pressed.
+            const unsigned int realButton = isHover ? s_GetPressedButton() : button;
+
+            // In default mode, only button presses/releases are sent
+            // In ButtonEvent mode, changing coord hovers WITH A BUTTON PRESSED
+            //      (WM_LBUTTONUP is our sentinel that no button was pressed) are also sent.
+            // In AnyEvent, all coord change hovers are sent
+            const bool physicalButtonPressed = realButton != WM_LBUTTONUP;
+
+            success = (isButton && _trackingMode != TrackingMode::None) ||
+                      (isHover && _trackingMode == TrackingMode::ButtonEvent && ((!sameCoord) && (physicalButtonPressed))) ||
+                      (isHover && _trackingMode == TrackingMode::AnyEvent && !sameCoord);
+            if (success)
+            {
+                std::wstring sequence;
+                switch (_extendedMode)
+                {
+                case ExtendedMode::None:
+                    sequence = _GenerateDefaultSequence(position,
+                                                        realButton,
+                                                        isHover,
+                                                        modifierKeyState,
+                                                        delta);
+                    break;
+                case ExtendedMode::Utf8:
+                    sequence = _GenerateUtf8Sequence(position,
+                                                     realButton,
+                                                     isHover,
+                                                     modifierKeyState,
+                                                     delta);
+                    break;
+                case ExtendedMode::Sgr:
+                    // For SGR encoding, if no physical buttons were pressed,
+                    // then we want to handle hovers with WM_MOUSEMOVE.
+                    // However, if we're dragging (WM_MOUSEMOVE with a button pressed),
+                    //      then use that pressed button instead.
+                    sequence = _GenerateSGRSequence(position,
+                                                    physicalButtonPressed ? realButton : button,
+                                                    _isButtonDown(realButton), // Use realButton here, to properly get the up/down state
+                                                    isHover,
+                                                    modifierKeyState,
+                                                    delta);
+                    break;
+                case ExtendedMode::Urxvt:
+                default:
+                    success = false;
+                    break;
+                }
+
+                success = !sequence.empty();
+
+                if (success)
+                {
+                    _SendInputSequence(sequence);
+                    success = true;
+                }
+                if (_trackingMode == TrackingMode::ButtonEvent || _trackingMode == TrackingMode::AnyEvent)
+                {
+                    _lastPos.X = position.X;
+                    _lastPos.Y = position.Y;
+                    _lastButton = button;
+                }
+            }
+        }
+    }
+    return success;
+}
+
+// Routine Description:
+// - Generates a sequence encoding the mouse event according to the default scheme.
+//     see http://invisible-island.net/xterm/ctlseqs/ctlseqs.html#h2-Mouse-Tracking
+// Parameters:
+// - position - The windows coordinates (top,left = 0,0) of the mouse event
+// - button - the message to decode.
+// - isHover - true if the sequence is generated in response to a mouse hover
+// - modifierKeyState - the modifier keys pressed with this button
+// - delta - the amount that the scroll wheel changed (should be 0 unless button is a WM_MOUSE*WHEEL)
+// Return value:
+// - The generated sequence. Will be empty if we couldn't generate.
+std::wstring MouseInput::_GenerateDefaultSequence(const COORD position,
+                                                  const unsigned int button,
+                                                  const bool isHover,
+                                                  const short modifierKeyState,
+                                                  const short delta)
+{
+    // In the default, non-extended encoding scheme, coordinates above 94 shouldn't be supported,
+    //   because (95+32+1)=128, which is not an ASCII character.
+    // There are more details in _GenerateUtf8Sequence, but basically, we can't put anything above x80 into the input
+    //   stream without bash.exe trying to convert it into utf8, and generating extra bytes in the process.
+    if (position.X <= MouseInput::s_MaxDefaultCoordinate && position.Y <= MouseInput::s_MaxDefaultCoordinate)
+    {
+        const COORD vtCoords = _winToVTCoord(position);
+        const short encodedX = _encodeDefaultCoordinate(vtCoords.X);
+        const short encodedY = _encodeDefaultCoordinate(vtCoords.Y);
+
+        std::wstring format{ L"\x1b[Mbxy" };
+        format.at(3) = ' ' + gsl::narrow_cast<short>(_windowsButtonToXEncoding(button, isHover, modifierKeyState, delta));
+        format.at(4) = encodedX;
+        format.at(5) = encodedY;
+        return format;
+    }
+
+    return {};
+}
+
+// Routine Description:
+// - Generates a sequence encoding the mouse event according to the UTF8 Extended scheme.
+//     see http://invisible-island.net/xterm/ctlseqs/ctlseqs.html#h2-Extended-coordinates
+// Parameters:
+// - position - The windows coordinates (top,left = 0,0) of the mouse event
+// - button - the message to decode.
+// - isHover - true if the sequence is generated in response to a mouse hover
+// - modifierKeyState - the modifier keys pressed with this button
+// - delta - the amount that the scroll wheel changed (should be 0 unless button is a WM_MOUSE*WHEEL)
+// Return value:
+// - The generated sequence. Will be empty if we couldn't generate.
+std::wstring MouseInput::_GenerateUtf8Sequence(const COORD position,
+                                               const unsigned int button,
+                                               const bool isHover,
+                                               const short modifierKeyState,
+                                               const short delta)
+{
+    // So we have some complications here.
+    // The windows input stream is typically encoded as UTF16.
+    // Bash.exe knows this, and converts the utf16 input, character by character, into utf8, to send to wsl.
+    // So, if we want to emit a char > x80 here, great. bash.exe will convert the x80 into xC280 and pass that along, which is great.
+    //   The *nix application was expecting a utf8 stream, and it got one.
+    // However, a normal windows program asks for utf8 mode, then it gets the utf16 encoded result. This is not what it wanted.
+    //   It was looking for \x1b[M#\xC280y and got \x1b[M#\x0080y
+    // Now, I'd argue that in requesting utf8 mode, the application should be enlightened enough to not want the utf16 input stream,
+    //   and convert it the same way bash.exe does.
+    // Though, the point could be made to place the utf8 bytes into the input, and read them that way.
+    //   However, if we did this, bash.exe would translate those bytes thinking they're utf16, and x80->xC280->xC382C280
+    //   So bash would also need to change, but how could it tell the difference between them? no real good way.
+    // I'm going to emit a utf16 encoded value for now. Besides, if a windows program really wants it, just use the SGR mode, which is unambiguous.
+    // TODO: Followup once the UTF-8 input stack is ready, MSFT:8509613
+    if (position.X <= (SHORT_MAX - 33) && position.Y <= (SHORT_MAX - 33))
+    {
+        const COORD vtCoords = _winToVTCoord(position);
+        const short encodedX = _encodeDefaultCoordinate(vtCoords.X);
+        const short encodedY = _encodeDefaultCoordinate(vtCoords.Y);
+        std::wstring format{ L"\x1b[Mbxy" };
+        // The short cast is safe because we know s_WindowsButtonToXEncoding  never returns more than xff
+        format.at(3) = ' ' + gsl::narrow_cast<short>(_windowsButtonToXEncoding(button, isHover, modifierKeyState, delta));
+        format.at(4) = encodedX;
+        format.at(5) = encodedY;
+        return format;
+    }
+
+    return {};
+}
+
+// Routine Description:
+// - Generates a sequence encoding the mouse event according to the SGR Extended scheme.
+//     see http://invisible-island.net/xterm/ctlseqs/ctlseqs.html#h2-Extended-coordinates
+// Parameters:
+// - position - The windows coordinates (top,left = 0,0) of the mouse event
+// - button - the message to decode. WM_MOUSERMOVE is used for mouse hovers with no buttons pressed.
+// - isDown - true iff a mouse button was pressed.
+// - isHover - true if the sequence is generated in response to a mouse hover
+// - modifierKeyState - the modifier keys pressed with this button
+// - delta - the amount that the scroll wheel changed (should be 0 unless button is a WM_MOUSE*WHEEL)
+// - ppwchSequence - On success, where to put the pointer to the generated sequence
+// - pcchLength - On success, where to put the length of the generated sequence
+// Return value:
+// - true if we were able to successfully generate a sequence.
+// On success, caller is responsible for delete[]ing *ppwchSequence.
+std::wstring MouseInput::_GenerateSGRSequence(const COORD position,
+                                              const unsigned int button,
+                                              const bool isDown,
+                                              const bool isHover,
+                                              const short modifierKeyState,
+                                              const short delta)
+{
+    // Format for SGR events is:
+    // "\x1b[<%d;%d;%d;%c", xButton, x+1, y+1, fButtonDown? 'M' : 'm'
+    const int xbutton = _windowsButtonToSGREncoding(button, isHover, modifierKeyState, delta);
+
+    auto format = wil::str_printf<std::wstring>(L"\x1b[<%d;%d;%d%c", xbutton, position.X + 1, position.Y + 1, isDown ? L'M' : L'm');
+
+    return format;
+}
+
+// Routine Description:
+// - Either enables or disables UTF-8 extended mode encoding. This *should* cause
+//      the coordinates of a mouse event to be encoded as a UTF-8 byte stream, however, because windows' input is
+//      typically UTF-16 encoded, it emits a UTF-16 stream.
+//   Does NOT enable or disable mouse mode by itself. This matches the behavior I found in Ubuntu terminals.
+// Parameters:
+// - enable - either enable or disable.
+// Return value:
+// <none>
+void MouseInput::SetUtf8ExtendedMode(const bool enable) noexcept
+{
+    _extendedMode = enable ? ExtendedMode::Utf8 : ExtendedMode::None;
+}
+
+// Routine Description:
+// - Either enables or disables SGR extended mode encoding. This causes the
+//      coordinates of a mouse event to be emitted in a human readable format,
+//      eg, x,y=203,504 -> "^[[<B;203;504M". This way, applications don't need to worry about character encoding.
+//   Does NOT enable or disable mouse mode by itself. This matches the behavior I found in Ubuntu terminals.
+// Parameters:
+// - enable - either enable or disable.
+// Return value:
+// <none>
+void MouseInput::SetSGRExtendedMode(const bool enable) noexcept
+{
+    _extendedMode = enable ? ExtendedMode::Sgr : ExtendedMode::None;
+}
+
+// Routine Description:
+// - Either enables or disables mouse mode handling. Leaves the extended mode alone,
+//      so if we disable then re-enable mouse mode without toggling an extended mode, the mode will persist.
+// Parameters:
+// - enable - either enable or disable.
+// Return value:
+// <none>
+void MouseInput::EnableDefaultTracking(const bool enable) noexcept
+{
+    _trackingMode = enable ? TrackingMode::Default : TrackingMode::None;
+    _lastPos = { -1, -1 }; // Clear out the last saved mouse position & button.
+    _lastButton = 0;
+}
+
+// Routine Description:
+// - Either enables or disables ButtonEvent mouse handling. Button Event mode
+//      sends additional sequences when a button is pressed and the mouse changes character cells.
+//   Leaves the extended mode alone, so if we disable then re-enable mouse mode
+//      without toggling an extended mode, the mode will persist.
+// Parameters:
+// - enable - either enable or disable.
+// Return value:
+// <none>
+void MouseInput::EnableButtonEventTracking(const bool enable) noexcept
+{
+    _trackingMode = enable ? TrackingMode::ButtonEvent : TrackingMode::None;
+    _lastPos = { -1, -1 }; // Clear out the last saved mouse position & button.
+    _lastButton = 0;
+}
+
+// Routine Description:
+// - Either enables or disables AnyEvent mouse handling. Any Event mode sends sequences
+//      for any and every mouse event, regardless if a button is pressed or not.
+//   Leaves the extended mode alone, so if we disable then re-enable mouse mode
+//      without toggling an extended mode, the mode will persist.
+// Parameters:
+// - enable - either enable or disable.
+// Return value:
+// <none>
+void MouseInput::EnableAnyEventTracking(const bool enable) noexcept
+{
+    _trackingMode = enable ? TrackingMode::AnyEvent : TrackingMode::None;
+    _lastPos = { -1, -1 }; // Clear out the last saved mouse position & button.
+    _lastButton = 0;
+}
+
+// Routine Description:
+// - Sends the given sequence into the input callback specified by _pfnWriteEvents.
+//      Typically, this inserts the characters into the input buffer as KeyDown KEY_EVENTs.
+// Parameters:
+// - sequence - sequence to send to _pfnWriteEvents
+// Return value:
+// <none>
+void MouseInput::_SendInputSequence(const std::wstring_view sequence) const noexcept
+{
+    if (!sequence.empty())
+    {
+        std::deque<std::unique_ptr<IInputEvent>> events;
+        try
+        {
+            for (const auto& wch : sequence)
+            {
+                events.push_back(std::make_unique<KeyEvent>(true, 1ui16, 0ui16, 0ui16, wch, 0));
+            }
+
+            _pfnWriteEvents(events);
+        }
+        catch (...)
+        {
+            LOG_HR(wil::ResultFromCaughtException());
+        }
+    }
+}
+
+// Routine Description:
+// - Retrieves which mouse button is currently pressed. This is needed because
+//      MOUSEMOVE events do not also tell us if any mouse buttons are pressed during the move.
+// Parameters:
+// <none>
+// Return value:
+// - a button corresponding to any pressed mouse buttons, else WM_LBUTTONUP if none are pressed.
+unsigned int MouseInput::s_GetPressedButton() noexcept
+{
+    unsigned int button = WM_LBUTTONUP; // Will be treated as a release, or no button pressed.
+    if (WI_IsFlagSet(GetKeyState(VK_LBUTTON), KeyPressed))
+    {
+        button = WM_LBUTTONDOWN;
+    }
+    else if (WI_IsFlagSet(GetKeyState(VK_MBUTTON), KeyPressed))
+    {
+        button = WM_MBUTTONDOWN;
+    }
+    else if (WI_IsFlagSet(GetKeyState(VK_RBUTTON), KeyPressed))
+    {
+        button = WM_RBUTTONDOWN;
+    }
+    return button;
+}
+
+// Routine Description:
+// - Enables alternate scroll mode. This sends Cursor Up/down sequences when in the alternate buffer
+// Parameters:
+// - enable - either enable or disable.
+// Return value:
+// <none>
+void MouseInput::EnableAlternateScroll(const bool enable) noexcept
+{
+    _alternateScroll = enable;
+}
+
+// Routine Description:
+// - Notify the MouseInput handler that the screen buffer has been swapped to the alternate buffer
+// Parameters:
+// <none>
+// Return value:
+// <none>
+void MouseInput::UseAlternateScreenBuffer() noexcept
+{
+    _inAlternateBuffer = true;
+}
+
+// Routine Description:
+// - Notify the MouseInput handler that the screen buffer has been swapped to the alternate buffer
+// Parameters:
+// <none>
+// Return value:
+// <none>
+void MouseInput::UseMainScreenBuffer() noexcept
+{
+    _inAlternateBuffer = false;
+}
+
+// Routine Description:
+// - Returns true if we should translate the input event (button, sScrollDelta)
+//      into an alternate scroll event instead of the default scroll event,
+//      dependiong on if alternate scroll mode is enabled and we're in the alternate buffer.
+// Parameters:
+// - button: The mouse event code of the input event
+// - delta: The scroll wheel delta of the input event
+// Return value:
+// True iff the alternate buffer is active and alternate scroll mode is enabled and the event is a mouse wheel event.
+bool MouseInput::_ShouldSendAlternateScroll(const unsigned int button, const short delta) const noexcept
+{
+    return _inAlternateBuffer &&
+           _alternateScroll &&
+           (button == WM_MOUSEWHEEL || button == WM_MOUSEHWHEEL) && delta != 0;
+}
+
+// Routine Description:
+// - Sends a sequence to the input coresponding to cursor up / down depending on the sScrollDelta.
+// Parameters:
+// - delta: The scroll wheel delta of the input event
+// Return value:
+// True iff the input sequence was sent successfully.
+bool MouseInput::_SendAlternateScroll(const short delta) const noexcept
+{
+    if (delta > 0)
+    {
+        _SendInputSequence(CursorUpSequence);
+    }
+    else
+    {
+        _SendInputSequence(CursorDownSequence);
+    }
+    return true;
+}