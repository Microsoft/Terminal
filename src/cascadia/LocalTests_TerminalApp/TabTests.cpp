--- conflicted
+++ resolved
@@ -1,961 +1,946 @@
-// Copyright (c) Microsoft Corporation.
-// Licensed under the MIT license.
-
-#include "pch.h"
-
-#include "../TerminalApp/TerminalPage.h"
-#include "../TerminalApp/MinMaxCloseControl.h"
-#include "../TerminalApp/TabRowControl.h"
-#include "../TerminalApp/ShortcutActionDispatch.h"
-#include "../TerminalApp/TerminalTab.h"
-#include "../TerminalApp/CommandPalette.h"
-#include "../CppWinrtTailored.h"
-
-using namespace Microsoft::Console;
-using namespace TerminalApp;
-using namespace winrt::TerminalApp;
-using namespace winrt::Microsoft::Terminal::Settings::Model;
-
-using namespace WEX::Logging;
-using namespace WEX::TestExecution;
-using namespace WEX::Common;
-
-using namespace winrt::Windows::ApplicationModel::DataTransfer;
-using namespace winrt::Windows::Foundation::Collections;
-using namespace winrt::Windows::System;
-using namespace winrt::Windows::UI::Xaml;
-using namespace winrt::Windows::UI::Xaml::Controls;
-using namespace winrt::Windows::UI::Core;
-using namespace winrt::Windows::UI::Text;
-
-namespace winrt
-{
-    namespace MUX = Microsoft::UI::Xaml;
-    namespace WUX = Windows::UI::Xaml;
-    using IInspectable = Windows::Foundation::IInspectable;
-}
-
-namespace TerminalAppLocalTests
-{
-    // TODO:microsoft/terminal#3838:
-    // Unfortunately, these tests _WILL NOT_ work in our CI. We're waiting for
-    // an updated TAEF that will let us install framework packages when the test
-    // package is deployed. Until then, these tests won't deploy in CI.
-
-    class TabTests
-    {
-        // For this set of tests, we need to activate some XAML content. For
-        // release builds, the application runs as a centennial application,
-        // which lets us run full trust, and means that we need to use XAML
-        // Islands to host our UI. However, in these tests, we don't really need
-        // to run full trust - we just need to get some UI elements created. So
-        // we can just rely on the normal UWP activation to create us.
-        //
-        // IMPORTANTLY! When tests need to make XAML objects, or do XAML things,
-        // make sure to use RunOnUIThread. This helper will dispatch a lambda to
-        // be run on the UI thread.
-
-        BEGIN_TEST_CLASS(TabTests)
-            TEST_CLASS_PROPERTY(L"RunAs", L"UAP")
-            TEST_CLASS_PROPERTY(L"UAP:AppXManifest", L"TestHostAppXManifest.xml")
-        END_TEST_CLASS()
-
-        // These four tests act as canary tests. If one of them fails, then they
-        // can help you identify if something much lower in the stack has
-        // failed.
-        TEST_METHOD(EnsureTestsActivate);
-        TEST_METHOD(TryCreateSettingsType);
-        TEST_METHOD(TryCreateConnectionType);
-        TEST_METHOD(TryCreateXamlObjects);
-
-        TEST_METHOD(TryInitializePage);
-
-        TEST_METHOD(CreateSimpleTerminalXamlType);
-        TEST_METHOD(CreateTerminalMuxXamlType);
-
-        TEST_METHOD(CreateTerminalPage);
-
-        TEST_METHOD(TryDuplicateBadTab);
-        TEST_METHOD(TryDuplicateBadPane);
-
-        TEST_METHOD(TryZoomPane);
-        TEST_METHOD(MoveFocusFromZoomedPane);
-        TEST_METHOD(CloseZoomedPane);
-
-        TEST_METHOD(NextMRUTab);
-        TEST_METHOD(VerifyCommandPaletteTabSwitcherOrder);
-
-        TEST_CLASS_SETUP(ClassSetup)
-        {
-            return true;
-        }
-
-        TEST_METHOD_CLEANUP(MethodCleanup)
-        {
-            return true;
-        }
-
-    private:
-        void _initializeTerminalPage(winrt::com_ptr<winrt::TerminalApp::implementation::TerminalPage>& page,
-                                     CascadiaSettings initialSettings);
-        winrt::com_ptr<winrt::TerminalApp::implementation::TerminalPage> _commonSetup();
-    };
-
-    template<typename TFunction>
-    void TestOnUIThread(const TFunction& function)
-    {
-        const auto result = RunOnUIThread(function);
-        VERIFY_SUCCEEDED(result);
-    }
-
-    void TabTests::EnsureTestsActivate()
-    {
-        // This test was originally used to ensure that XAML Islands was
-        // initialized correctly. Now, it's used to ensure that the tests
-        // actually deployed and activated. This test _should_ always pass.
-        VERIFY_IS_TRUE(true);
-    }
-
-    void TabTests::TryCreateSettingsType()
-    {
-        // Verify we can create a WinRT type we authored
-        // Just creating it is enough to know that everything is working.
-        TerminalSettings settings;
-        VERIFY_IS_NOT_NULL(settings);
-        auto oldFontSize = settings.FontSize();
-        settings.FontSize(oldFontSize + 5);
-        auto newFontSize = settings.FontSize();
-        VERIFY_ARE_NOT_EQUAL(oldFontSize, newFontSize);
-    }
-
-    void TabTests::TryCreateConnectionType()
-    {
-        // Verify we can create a WinRT type we authored
-        // Just creating it is enough to know that everything is working.
-        winrt::Microsoft::Terminal::TerminalConnection::EchoConnection conn{};
-        VERIFY_IS_NOT_NULL(conn);
-        // We're doing this test separately from the TryCreateSettingsType test,
-        // to ensure both dependent binaries (TerminalSettings and
-        // TerminalConnection) both work individually.
-    }
-
-    void TabTests::TryCreateXamlObjects()
-    {
-        auto result = RunOnUIThread([]() {
-            VERIFY_IS_TRUE(true, L"Congrats! We're running on the UI thread!");
-
-            auto v = winrt::Windows::ApplicationModel::Core::CoreApplication::GetCurrentView();
-            VERIFY_IS_NOT_NULL(v, L"Ensure we have a current view");
-            // Verify we can create a some XAML objects
-            // Just creating all of them is enough to know that everything is working.
-            winrt::Windows::UI::Xaml::Controls::UserControl controlRoot;
-            VERIFY_IS_NOT_NULL(controlRoot, L"Try making a UserControl");
-            winrt::Windows::UI::Xaml::Controls::Grid root;
-            VERIFY_IS_NOT_NULL(root, L"Try making a Grid");
-            winrt::Windows::UI::Xaml::Controls::SwapChainPanel swapChainPanel;
-            VERIFY_IS_NOT_NULL(swapChainPanel, L"Try making a SwapChainPanel");
-            winrt::Windows::UI::Xaml::Controls::Primitives::ScrollBar scrollBar;
-            VERIFY_IS_NOT_NULL(scrollBar, L"Try making a ScrollBar");
-        });
-
-        VERIFY_SUCCEEDED(result);
-    }
-
-    void TabTests::CreateSimpleTerminalXamlType()
-    {
-        winrt::com_ptr<winrt::TerminalApp::implementation::MinMaxCloseControl> mmcc{ nullptr };
-
-        auto result = RunOnUIThread([&mmcc]() {
-            mmcc = winrt::make_self<winrt::TerminalApp::implementation::MinMaxCloseControl>();
-            VERIFY_IS_NOT_NULL(mmcc);
-        });
-        VERIFY_SUCCEEDED(result);
-    }
-
-    void TabTests::CreateTerminalMuxXamlType()
-    {
-        winrt::com_ptr<winrt::TerminalApp::implementation::TabRowControl> tabRowControl{ nullptr };
-
-        auto result = RunOnUIThread([&tabRowControl]() {
-            tabRowControl = winrt::make_self<winrt::TerminalApp::implementation::TabRowControl>();
-            VERIFY_IS_NOT_NULL(tabRowControl);
-        });
-        VERIFY_SUCCEEDED(result);
-    }
-
-    void TabTests::CreateTerminalPage()
-    {
-        winrt::com_ptr<winrt::TerminalApp::implementation::TerminalPage> page{ nullptr };
-
-        auto result = RunOnUIThread([&page]() {
-            page = winrt::make_self<winrt::TerminalApp::implementation::TerminalPage>();
-            VERIFY_IS_NOT_NULL(page);
-        });
-        VERIFY_SUCCEEDED(result);
-    }
-
-    // Method Description:
-    // - This is a helper to set up a TerminalPage for a unittest. This method
-    //   does a couple things:
-    //   * Create()'s a TerminalPage with the given settings. Constructing a
-    //     TerminalPage so that we can get at its implementation is wacky, so
-    //     this helper will do it correctly for you, even if this doesn't make a
-    //     ton of sense on the surface. This is also why you need to pass both a
-    //     projection and a com_ptr to this method.
-    //   * It will use the provided settings object to initialize the TerminalPage
-    //   * It will add the TerminalPage to the test Application, so that we can
-    //     get actual layout events. Much of the Terminal assumes there's a
-    //     non-zero ActualSize to the Terminal window, and adding the Page to
-    //     the Application will make it behave as expected.
-    //   * It will wait for the TerminalPage to finish initialization before
-    //     returning control to the caller. It does this by creating an event and
-    //     only setting the event when the TerminalPage raises its Initialized
-    //     event, to signal that startup is complete. At this point, there will
-    //     be one tab with the default profile in the page.
-    //   * It will also ensure that the first tab is focused, since that happens
-    //     asynchronously in the application typically.
-    // Arguments:
-    // - page: a TerminalPage implementation ptr that will receive the new TerminalPage instance
-    // - initialSettings: a CascadiaSettings to initialize the TerminalPage with.
-    // Return Value:
-    // - <none>
-    void TabTests::_initializeTerminalPage(winrt::com_ptr<winrt::TerminalApp::implementation::TerminalPage>& page,
-                                           CascadiaSettings initialSettings)
-    {
-        // This is super wacky, but we can't just initialize the
-        // com_ptr<impl::TerminalPage> in the lambda and assign it back out of
-        // the lambda. We'll crash trying to get a weak_ref to the TerminalPage
-        // during TerminalPage::Create() below.
-        //
-        // Instead, create the winrt object, then get a com_ptr to the
-        // implementation _from_ the winrt object. This seems to work, even if
-        // it's weird.
-        winrt::TerminalApp::TerminalPage projectedPage{ nullptr };
-
-        Log::Comment(NoThrowString().Format(L"Construct the TerminalPage"));
-        auto result = RunOnUIThread([&projectedPage, &page, initialSettings]() {
-            projectedPage = winrt::TerminalApp::TerminalPage();
-            page.copy_from(winrt::get_self<winrt::TerminalApp::implementation::TerminalPage>(projectedPage));
-            page->_settings = initialSettings;
-        });
-        VERIFY_SUCCEEDED(result);
-
-        VERIFY_IS_NOT_NULL(page);
-        VERIFY_IS_NOT_NULL(page->_settings);
-
-        ::details::Event waitForInitEvent;
-        if (!waitForInitEvent.IsValid())
-        {
-            VERIFY_SUCCEEDED(HRESULT_FROM_WIN32(::GetLastError()));
-        }
-        page->Initialized([&waitForInitEvent](auto&&, auto&&) {
-            waitForInitEvent.Set();
-        });
-
-        Log::Comment(L"Create() the TerminalPage");
-
-        result = RunOnUIThread([&page]() {
-            VERIFY_IS_NOT_NULL(page);
-            VERIFY_IS_NOT_NULL(page->_settings);
-            page->Create();
-            Log::Comment(L"Create()'d the page successfully");
-
-            auto app = ::winrt::Windows::UI::Xaml::Application::Current();
-
-            winrt::TerminalApp::TerminalPage pp = *page;
-            winrt::Windows::UI::Xaml::Window::Current().Content(pp);
-            winrt::Windows::UI::Xaml::Window::Current().Activate();
-        });
-        VERIFY_SUCCEEDED(result);
-
-        Log::Comment(L"Wait for the page to finish initializing...");
-        VERIFY_SUCCEEDED(waitForInitEvent.Wait());
-        Log::Comment(L"...Done");
-
-        result = RunOnUIThread([&page]() {
-            // In the real app, this isn't a problem, but doesn't happen
-            // reliably in the unit tests.
-            Log::Comment(L"Ensure we set the first tab as the selected one.");
-            auto tab = page->_GetTerminalTabImpl(page->_tabs.GetAt(0));
-            page->_tabView.SelectedItem(tab->TabViewItem());
-            page->_UpdatedSelectedTab(0);
-        });
-        VERIFY_SUCCEEDED(result);
-    }
-
-    void TabTests::TryInitializePage()
-    {
-        // This is a very simple test to prove we can create settings and a
-        // TerminalPage and not only create them successfully, but also create a
-        // tab using those settings successfully.
-
-        const std::string settingsJson0{ R"(
-        {
-            "defaultProfile": "{6239a42c-1111-49a3-80bd-e8fdd045185c}",
-            "profiles": [
-                {
-                    "name" : "profile0",
-                    "guid": "{6239a42c-1111-49a3-80bd-e8fdd045185c}",
-                    "historySize": 1
-                },
-                {
-                    "name" : "profile1",
-                    "guid": "{6239a42c-2222-49a3-80bd-e8fdd045185c}",
-                    "historySize": 2
-                }
-            ]
-        })" };
-
-        CascadiaSettings settings0{ til::u8u16(settingsJson0) };
-        VERIFY_IS_NOT_NULL(settings0);
-
-        // This is super wacky, but we can't just initialize the
-        // com_ptr<impl::TerminalPage> in the lambda and assign it back out of
-        // the lambda. We'll crash trying to get a weak_ref to the TerminalPage
-        // during TerminalPage::Create() below.
-        //
-        // Instead, create the winrt object, then get a com_ptr to the
-        // implementation _from_ the winrt object. This seems to work, even if
-        // it's weird.
-        winrt::com_ptr<winrt::TerminalApp::implementation::TerminalPage> page{ nullptr };
-        _initializeTerminalPage(page, settings0);
-
-        auto result = RunOnUIThread([&page]() {
-            VERIFY_ARE_EQUAL(1u, page->_tabs.Size());
-        });
-        VERIFY_SUCCEEDED(result);
-    }
-
-    void TabTests::TryDuplicateBadTab()
-    {
-        // * Create a tab with a profile with GUID 1
-        // * Reload the settings so that GUID 1 is no longer in the list of profiles
-        // * Try calling _DuplicateTabViewItem on tab 1
-        // * No new tab should be created (and more importantly, the app should not crash)
-        //
-        // Created to test GH#2455
-
-        const std::string settingsJson0{ R"(
-        {
-            "defaultProfile": "{6239a42c-1111-49a3-80bd-e8fdd045185c}",
-            "profiles": [
-                {
-                    "name" : "profile0",
-                    "guid": "{6239a42c-1111-49a3-80bd-e8fdd045185c}",
-                    "historySize": 1
-                },
-                {
-                    "name" : "profile1",
-                    "guid": "{6239a42c-2222-49a3-80bd-e8fdd045185c}",
-                    "historySize": 2
-                }
-            ]
-        })" };
-
-        const std::string settingsJson1{ R"(
-        {
-            "defaultProfile": "{6239a42c-1111-49a3-80bd-e8fdd045185c}",
-            "profiles": [
-                {
-                    "name" : "profile1",
-                    "guid": "{6239a42c-2222-49a3-80bd-e8fdd045185c}",
-                    "historySize": 2
-                }
-            ]
-        })" };
-
-        CascadiaSettings settings0{ til::u8u16(settingsJson0) };
-        VERIFY_IS_NOT_NULL(settings0);
-
-        CascadiaSettings settings1{ til::u8u16(settingsJson1) };
-        VERIFY_IS_NOT_NULL(settings1);
-
-        const auto guid1 = Microsoft::Console::Utils::GuidFromString(L"{6239a42c-1111-49a3-80bd-e8fdd045185c}");
-        const auto guid2 = Microsoft::Console::Utils::GuidFromString(L"{6239a42c-2222-49a3-80bd-e8fdd045185c}");
-        const auto guid3 = Microsoft::Console::Utils::GuidFromString(L"{6239a42c-3333-49a3-80bd-e8fdd045185c}");
-
-        // This is super wacky, but we can't just initialize the
-        // com_ptr<impl::TerminalPage> in the lambda and assign it back out of
-        // the lambda. We'll crash trying to get a weak_ref to the TerminalPage
-        // during TerminalPage::Create() below.
-        //
-        // Instead, create the winrt object, then get a com_ptr to the
-        // implementation _from_ the winrt object. This seems to work, even if
-        // it's weird.
-        winrt::com_ptr<winrt::TerminalApp::implementation::TerminalPage> page{ nullptr };
-        _initializeTerminalPage(page, settings0);
-
-        auto result = RunOnUIThread([&page]() {
-            VERIFY_ARE_EQUAL(1u, page->_tabs.Size());
-        });
-        VERIFY_SUCCEEDED(result);
-
-        Log::Comment(L"Duplicate the first tab");
-        result = RunOnUIThread([&page]() {
-            page->_DuplicateTabViewItem();
-            VERIFY_ARE_EQUAL(2u, page->_tabs.Size());
-        });
-        VERIFY_SUCCEEDED(result);
-
-        Log::Comment(NoThrowString().Format(
-            L"Change the settings of the TerminalPage so the first profile is "
-            L"no longer in the list of profiles"));
-        result = RunOnUIThread([&page, settings1]() {
-            page->_settings = settings1;
-        });
-        VERIFY_SUCCEEDED(result);
-
-        Log::Comment(L"Duplicate the tab, and don't crash");
-        result = RunOnUIThread([&page]() {
-            page->_DuplicateTabViewItem();
-            VERIFY_ARE_EQUAL(2u, page->_tabs.Size(), L"We should gracefully do nothing here - the profile no longer exists.");
-        });
-        VERIFY_SUCCEEDED(result);
-    }
-
-    void TabTests::TryDuplicateBadPane()
-    {
-        // * Create a tab with a profile with GUID 1
-        // * Reload the settings so that GUID 1 is no longer in the list of profiles
-        // * Try calling _SplitPane(Duplicate) on tab 1
-        // * No new pane should be created (and more importantly, the app should not crash)
-        //
-        // Created to test GH#2455
-
-        const std::string settingsJson0{ R"(
-        {
-            "defaultProfile": "{6239a42c-1111-49a3-80bd-e8fdd045185c}",
-            "profiles": [
-                {
-                    "name" : "profile0",
-                    "guid": "{6239a42c-1111-49a3-80bd-e8fdd045185c}",
-                    "historySize": 1
-                },
-                {
-                    "name" : "profile1",
-                    "guid": "{6239a42c-2222-49a3-80bd-e8fdd045185c}",
-                    "historySize": 2
-                }
-            ]
-        })" };
-
-        const std::string settingsJson1{ R"(
-        {
-            "defaultProfile": "{6239a42c-1111-49a3-80bd-e8fdd045185c}",
-            "profiles": [
-                {
-                    "name" : "profile1",
-                    "guid": "{6239a42c-2222-49a3-80bd-e8fdd045185c}",
-                    "historySize": 2
-                }
-            ]
-        })" };
-
-        CascadiaSettings settings0{ til::u8u16(settingsJson0) };
-        VERIFY_IS_NOT_NULL(settings0);
-
-        CascadiaSettings settings1{ til::u8u16(settingsJson1) };
-        VERIFY_IS_NOT_NULL(settings1);
-
-        const auto guid1 = Microsoft::Console::Utils::GuidFromString(L"{6239a42c-1111-49a3-80bd-e8fdd045185c}");
-        const auto guid2 = Microsoft::Console::Utils::GuidFromString(L"{6239a42c-2222-49a3-80bd-e8fdd045185c}");
-        const auto guid3 = Microsoft::Console::Utils::GuidFromString(L"{6239a42c-3333-49a3-80bd-e8fdd045185c}");
-
-        // This is super wacky, but we can't just initialize the
-        // com_ptr<impl::TerminalPage> in the lambda and assign it back out of
-        // the lambda. We'll crash trying to get a weak_ref to the TerminalPage
-        // during TerminalPage::Create() below.
-        //
-        // Instead, create the winrt object, then get a com_ptr to the
-        // implementation _from_ the winrt object. This seems to work, even if
-        // it's weird.
-        winrt::com_ptr<winrt::TerminalApp::implementation::TerminalPage> page{ nullptr };
-        _initializeTerminalPage(page, settings0);
-
-        auto result = RunOnUIThread([&page]() {
-            VERIFY_ARE_EQUAL(1u, page->_tabs.Size());
-        });
-        VERIFY_SUCCEEDED(result);
-
-        result = RunOnUIThread([&page]() {
-            VERIFY_ARE_EQUAL(1u, page->_tabs.Size());
-            auto tab = page->_GetTerminalTabImpl(page->_tabs.GetAt(0));
-            VERIFY_ARE_EQUAL(1, tab->GetLeafPaneCount());
-        });
-        VERIFY_SUCCEEDED(result);
-
-        Log::Comment(NoThrowString().Format(L"Duplicate the first pane"));
-        result = RunOnUIThread([&page]() {
-            page->_SplitPane(SplitState::Automatic, SplitType::Duplicate, 0.5f, nullptr);
-
-            VERIFY_ARE_EQUAL(1u, page->_tabs.Size());
-            auto tab = page->_GetTerminalTabImpl(page->_tabs.GetAt(0));
-            VERIFY_ARE_EQUAL(2, tab->GetLeafPaneCount());
-        });
-        VERIFY_SUCCEEDED(result);
-
-        Log::Comment(NoThrowString().Format(
-            L"Change the settings of the TerminalPage so the first profile is "
-            L"no longer in the list of profiles"));
-        result = RunOnUIThread([&page, settings1]() {
-            page->_settings = settings1;
-        });
-        VERIFY_SUCCEEDED(result);
-
-        Log::Comment(NoThrowString().Format(L"Duplicate the pane, and don't crash"));
-        result = RunOnUIThread([&page]() {
-            page->_SplitPane(SplitState::Automatic, SplitType::Duplicate, 0.5f, nullptr);
-
-            VERIFY_ARE_EQUAL(1u, page->_tabs.Size());
-            auto tab = page->_GetTerminalTabImpl(page->_tabs.GetAt(0));
-            VERIFY_ARE_EQUAL(2,
-                             tab->GetLeafPaneCount(),
-                             L"We should gracefully do nothing here - the profile no longer exists.");
-        });
-        VERIFY_SUCCEEDED(result);
-
-        auto cleanup = wil::scope_exit([] {
-            auto result = RunOnUIThread([]() {
-                // There's something causing us to crash north of
-                // TSFInputControl::NotifyEnter, or LayoutRequested. It's very
-                // unclear what that issue is. Since these tests don't run in
-                // CI, simply log a message so that the dev running these tests
-                // knows it's expected.
-                Log::Comment(L"This test often crashes on cleanup, even when it succeeds. If it succeeded, then crashes, that's okay.");
-            });
-            VERIFY_SUCCEEDED(result);
-        });
-    }
-
-    // Method Description:
-    // - This is a helper method for setting up a TerminalPage with some common
-    //   settings, and creating the first tab.
-    // Arguments:
-    // - <none>
-    // Return Value:
-    // - The initialized TerminalPage, ready to use.
-    winrt::com_ptr<winrt::TerminalApp::implementation::TerminalPage> TabTests::_commonSetup()
-    {
-        const std::string settingsJson0{ R"(
-        {
-            "defaultProfile": "{6239a42c-1111-49a3-80bd-e8fdd045185c}",
-            "showTabsInTitlebar": false,
-            "profiles": [
-                {
-                    "name" : "profile0",
-                    "guid": "{6239a42c-1111-49a3-80bd-e8fdd045185c}",
-                    "tabTitle" : "Profile 0",
-                    "historySize": 1
-                },
-                {
-                    "name" : "profile1",
-                    "guid": "{6239a42c-2222-49a3-80bd-e8fdd045185c}",
-                    "tabTitle" : "Profile 1",
-                    "historySize": 2
-                },
-                {
-                    "name" : "profile2",
-                    "guid": "{6239a42c-3333-49a3-80bd-e8fdd045185c}",
-                    "tabTitle" : "Profile 2",
-                    "historySize": 3
-                },
-                {
-                    "name" : "profile3",
-                    "guid": "{6239a42c-4444-49a3-80bd-e8fdd045185c}",
-                    "tabTitle" : "Profile 3",
-                    "historySize": 4
-                }
-            ]
-        })" };
-
-        CascadiaSettings settings0{ til::u8u16(settingsJson0) };
-        VERIFY_IS_NOT_NULL(settings0);
-
-        const auto guid1 = Microsoft::Console::Utils::GuidFromString(L"{6239a42c-1111-49a3-80bd-e8fdd045185c}");
-        const auto guid2 = Microsoft::Console::Utils::GuidFromString(L"{6239a42c-2222-49a3-80bd-e8fdd045185c}");
-
-        // This is super wacky, but we can't just initialize the
-        // com_ptr<impl::TerminalPage> in the lambda and assign it back out of
-        // the lambda. We'll crash trying to get a weak_ref to the TerminalPage
-        // during TerminalPage::Create() below.
-        //
-        // Instead, create the winrt object, then get a com_ptr to the
-        // implementation _from_ the winrt object. This seems to work, even if
-        // it's weird.
-        winrt::com_ptr<winrt::TerminalApp::implementation::TerminalPage> page{ nullptr };
-        _initializeTerminalPage(page, settings0);
-
-        auto result = RunOnUIThread([&page]() {
-            VERIFY_ARE_EQUAL(1u, page->_tabs.Size());
-        });
-        VERIFY_SUCCEEDED(result);
-
-        return page;
-    }
-
-    void TabTests::TryZoomPane()
-    {
-        auto page = _commonSetup();
-
-        Log::Comment(L"Create a second pane");
-        auto result = RunOnUIThread([&page]() {
-            SplitPaneArgs args{ SplitType::Duplicate };
-            ActionEventArgs eventArgs{ args };
-            // eventArgs.Args(args);
-            page->_HandleSplitPane(nullptr, eventArgs);
-            auto firstTab = page->_GetTerminalTabImpl(page->_tabs.GetAt(0));
-
-            VERIFY_ARE_EQUAL(2, firstTab->GetLeafPaneCount());
-            VERIFY_IS_FALSE(firstTab->IsZoomed());
-        });
-        VERIFY_SUCCEEDED(result);
-
-        Log::Comment(L"Zoom in on the pane");
-        result = RunOnUIThread([&page]() {
-            ActionEventArgs eventArgs{};
-            page->_HandleTogglePaneZoom(nullptr, eventArgs);
-            auto firstTab = page->_GetTerminalTabImpl(page->_tabs.GetAt(0));
-            VERIFY_ARE_EQUAL(2, firstTab->GetLeafPaneCount());
-            VERIFY_IS_TRUE(firstTab->IsZoomed());
-        });
-        VERIFY_SUCCEEDED(result);
-
-        Log::Comment(L"Zoom out of the pane");
-        result = RunOnUIThread([&page]() {
-            ActionEventArgs eventArgs{};
-            page->_HandleTogglePaneZoom(nullptr, eventArgs);
-            auto firstTab = page->_GetTerminalTabImpl(page->_tabs.GetAt(0));
-            VERIFY_ARE_EQUAL(2, firstTab->GetLeafPaneCount());
-            VERIFY_IS_FALSE(firstTab->IsZoomed());
-        });
-        VERIFY_SUCCEEDED(result);
-    }
-
-    void TabTests::MoveFocusFromZoomedPane()
-    {
-        auto page = _commonSetup();
-
-        Log::Comment(L"Create a second pane");
-        auto result = RunOnUIThread([&page]() {
-            // Set up action
-            SplitPaneArgs args{ SplitType::Duplicate };
-            ActionEventArgs eventArgs{ args };
-            page->_HandleSplitPane(nullptr, eventArgs);
-            auto firstTab = page->_GetTerminalTabImpl(page->_tabs.GetAt(0));
-
-            VERIFY_ARE_EQUAL(2, firstTab->GetLeafPaneCount());
-            VERIFY_IS_FALSE(firstTab->IsZoomed());
-        });
-        VERIFY_SUCCEEDED(result);
-
-        Log::Comment(L"Zoom in on the pane");
-        result = RunOnUIThread([&page]() {
-            // Set up action
-            ActionEventArgs eventArgs{};
-
-            page->_HandleTogglePaneZoom(nullptr, eventArgs);
-
-            auto firstTab = page->_GetTerminalTabImpl(page->_tabs.GetAt(0));
-            VERIFY_ARE_EQUAL(2, firstTab->GetLeafPaneCount());
-            VERIFY_IS_TRUE(firstTab->IsZoomed());
-        });
-        VERIFY_SUCCEEDED(result);
-
-        Log::Comment(L"Move focus. This will cause us to un-zoom.");
-        result = RunOnUIThread([&page]() {
-            // Set up action
-            MoveFocusArgs args{ FocusDirection::Left };
-            ActionEventArgs eventArgs{ args };
-
-            page->_HandleMoveFocus(nullptr, eventArgs);
-
-            auto firstTab = page->_GetTerminalTabImpl(page->_tabs.GetAt(0));
-            VERIFY_ARE_EQUAL(2, firstTab->GetLeafPaneCount());
-            VERIFY_IS_FALSE(firstTab->IsZoomed());
-        });
-        VERIFY_SUCCEEDED(result);
-    }
-
-    void TabTests::CloseZoomedPane()
-    {
-        auto page = _commonSetup();
-
-        Log::Comment(L"Create a second pane");
-        auto result = RunOnUIThread([&page]() {
-            // Set up action
-            SplitPaneArgs args{ SplitType::Duplicate };
-            ActionEventArgs eventArgs{ args };
-            page->_HandleSplitPane(nullptr, eventArgs);
-            auto firstTab = page->_GetTerminalTabImpl(page->_tabs.GetAt(0));
-
-            VERIFY_ARE_EQUAL(2, firstTab->GetLeafPaneCount());
-            VERIFY_IS_FALSE(firstTab->IsZoomed());
-        });
-        VERIFY_SUCCEEDED(result);
-
-        Log::Comment(L"Zoom in on the pane");
-        result = RunOnUIThread([&page]() {
-            // Set up action
-            ActionEventArgs eventArgs{};
-
-            page->_HandleTogglePaneZoom(nullptr, eventArgs);
-
-            auto firstTab = page->_GetTerminalTabImpl(page->_tabs.GetAt(0));
-            VERIFY_ARE_EQUAL(2, firstTab->GetLeafPaneCount());
-            VERIFY_IS_TRUE(firstTab->IsZoomed());
-        });
-        VERIFY_SUCCEEDED(result);
-
-        Log::Comment(L"Close Pane. This should cause us to un-zoom, and remove the second pane from the tree");
-        result = RunOnUIThread([&page]() {
-            // Set up action
-            ActionEventArgs eventArgs{};
-
-            page->_HandleClosePane(nullptr, eventArgs);
-
-            auto firstTab = page->_GetTerminalTabImpl(page->_tabs.GetAt(0));
-            VERIFY_IS_FALSE(firstTab->IsZoomed());
-        });
-        VERIFY_SUCCEEDED(result);
-
-        // Introduce a slight delay to let the events finish propagating
-        Sleep(250);
-
-        Log::Comment(L"Check to ensure there's only one pane left.");
-
-        result = RunOnUIThread([&page]() {
-            auto firstTab = page->_GetTerminalTabImpl(page->_tabs.GetAt(0));
-            VERIFY_ARE_EQUAL(1, firstTab->GetLeafPaneCount());
-            VERIFY_IS_FALSE(firstTab->IsZoomed());
-        });
-        VERIFY_SUCCEEDED(result);
-    }
-
-    void TabTests::NextMRUTab()
-    {
-        // This is a test for GH#8025 - we want to make sure that we can do both
-        // in-order and MRU tab traversal, using the tab switcher and with the
-        // tab switcher disabled.
-
-        auto page = _commonSetup();
-
-        Log::Comment(L"Create a second tab");
-        TestOnUIThread([&page]() {
-            NewTerminalArgs newTerminalArgs{ 1 };
-            page->_OpenNewTab(newTerminalArgs);
-        });
-        VERIFY_ARE_EQUAL(2u, page->_tabs.Size());
-
-        Log::Comment(L"Create a third tab");
-        TestOnUIThread([&page]() {
-            NewTerminalArgs newTerminalArgs{ 2 };
-            page->_OpenNewTab(newTerminalArgs);
-        });
-        VERIFY_ARE_EQUAL(3u, page->_tabs.Size());
-
-        Log::Comment(L"Create a fourth tab");
-        TestOnUIThread([&page]() {
-            NewTerminalArgs newTerminalArgs{ 3 };
-            page->_OpenNewTab(newTerminalArgs);
-        });
-        VERIFY_ARE_EQUAL(4u, page->_tabs.Size());
-
-        TestOnUIThread([&page]() {
-            uint32_t focusedIndex = page->_GetFocusedTabIndex().value_or(-1);
-            VERIFY_ARE_EQUAL(3u, focusedIndex, L"Verify the fourth tab is the focused one");
-        });
-
-        Log::Comment(L"Select the second tab");
-        TestOnUIThread([&page]() {
-            page->_SelectTab(1);
-        });
-
-        TestOnUIThread([&page]() {
-            uint32_t focusedIndex = page->_GetFocusedTabIndex().value_or(-1);
-            VERIFY_ARE_EQUAL(1u, focusedIndex, L"Verify the second tab is the focused one");
-        });
-
-        Log::Comment(L"Change the tab switch order to MRU switching");
-        TestOnUIThread([&page]() {
-            page->_settings.GlobalSettings().TabSwitcherMode(TabSwitcherMode::MostRecentlyUsed);
-        });
-
-        Log::Comment(L"Switch to the next MRU tab, which is the fourth tab");
-        TestOnUIThread([&page]() {
-            ActionEventArgs eventArgs{};
-            page->_HandleNextTab(nullptr, eventArgs);
-        });
-
-        Log::Comment(L"Sleep to let events propagate");
-        Sleep(250);
-
-        TestOnUIThread([&page]() {
-            Log::Comment(L"Hide the command palette, to confirm the selection");
-            // If you don't do this, the palette will just stay open, and the
-            // next time we call _HandleNextTab, we'll continue traversing the
-            // MRU list, instead of just hoping one entry.
-            page->CommandPalette().Visibility(Visibility::Collapsed);
-        });
-
-        TestOnUIThread([&page]() {
-            uint32_t focusedIndex = page->_GetFocusedTabIndex().value_or(-1);
-            VERIFY_ARE_EQUAL(3u, focusedIndex, L"Verify the fourth tab is the focused one");
-        });
-
-        Log::Comment(L"Switch to the next MRU tab, which is the second tab");
-        TestOnUIThread([&page]() {
-            ActionEventArgs eventArgs{};
-            page->_HandleNextTab(nullptr, eventArgs);
-        });
-
-        Log::Comment(L"Sleep to let events propagate");
-        Sleep(250);
-
-        TestOnUIThread([&page]() {
-            Log::Comment(L"Hide the command palette, to confirm the selection");
-            // If you don't do this, the palette will just stay open, and the
-            // next time we call _HandleNextTab, we'll continue traversing the
-            // MRU list, instead of just hoping one entry.
-            page->CommandPalette().Visibility(Visibility::Collapsed);
-        });
-
-        TestOnUIThread([&page]() {
-            uint32_t focusedIndex = page->_GetFocusedTabIndex().value_or(-1);
-            VERIFY_ARE_EQUAL(1u, focusedIndex, L"Verify the second tab is the focused one");
-        });
-
-        Log::Comment(L"Change the tab switch order to in-order switching");
-        page->_settings.GlobalSettings().TabSwitcherMode(TabSwitcherMode::InOrder);
-
-        Log::Comment(L"Switch to the next in-order tab, which is the third tab");
-        TestOnUIThread([&page]() {
-            ActionEventArgs eventArgs{};
-            page->_HandleNextTab(nullptr, eventArgs);
-        });
-        TestOnUIThread([&page]() {
-            uint32_t focusedIndex = page->_GetFocusedTabIndex().value_or(-1);
-            VERIFY_ARE_EQUAL(2u, focusedIndex, L"Verify the third tab is the focused one");
-        });
-
-        Log::Comment(L"Change the tab switch order to not use the tab switcher (which is in-order always)");
-        page->_settings.GlobalSettings().TabSwitcherMode(TabSwitcherMode::Disabled);
-
-        Log::Comment(L"Switch to the next in-order tab, which is the fourth tab");
-        TestOnUIThread([&page]() {
-            ActionEventArgs eventArgs{};
-            page->_HandleNextTab(nullptr, eventArgs);
-        });
-        TestOnUIThread([&page]() {
-            uint32_t focusedIndex = page->_GetFocusedTabIndex().value_or(-1);
-            VERIFY_ARE_EQUAL(3u, focusedIndex, L"Verify the fourth tab is the focused one");
-        });
-    }
-
-    void TabTests::VerifyCommandPaletteTabSwitcherOrder()
-    {
-        // This is a test for GH#8188 - we want to make sure that the order of tabs
-        // is preserved in the CommandPalette's TabSwitcher
-
-        auto page = _commonSetup();
-
-        Log::Comment(L"Create 3 additional tabs");
-        RunOnUIThread([&page]() {
-            NewTerminalArgs newTerminalArgs{ 1 };
-            page->_OpenNewTab(newTerminalArgs);
-            page->_OpenNewTab(newTerminalArgs);
-            page->_OpenNewTab(newTerminalArgs);
-        });
-        VERIFY_ARE_EQUAL(4u, page->_mruTabs.Size());
-
-        Log::Comment(L"give alphabetical names to all switch tab actions");
-        TestOnUIThread([&page]() {
-            page->_GetTerminalTabImpl(page->_tabs.GetAt(0))->Title(L"a");
-        });
-        TestOnUIThread([&page]() {
-            page->_GetTerminalTabImpl(page->_tabs.GetAt(1))->Title(L"b");
-        });
-        TestOnUIThread([&page]() {
-            page->_GetTerminalTabImpl(page->_tabs.GetAt(2))->Title(L"c");
-        });
-        TestOnUIThread([&page]() {
-            page->_GetTerminalTabImpl(page->_tabs.GetAt(3))->Title(L"d");
-        });
-
-<<<<<<< HEAD
-        // Mysteriously, setting the title isn't instantaneous. If you don't
-        // sleep here, then it's very possible that the checks below to sanity
-        // check the titles _will fail_.
-        Log::Comment(L"Sleep to let events propagate");
-        Sleep(500);
-
-=======
->>>>>>> 5eff0794
-        TestOnUIThread([&page]() {
-            Log::Comment(L"Sanity check the titles of our tabs are what we set them to.");
-
-            VERIFY_ARE_EQUAL(L"a", page->_tabs.GetAt(0).Title());
-            VERIFY_ARE_EQUAL(L"b", page->_tabs.GetAt(1).Title());
-            VERIFY_ARE_EQUAL(L"c", page->_tabs.GetAt(2).Title());
-            VERIFY_ARE_EQUAL(L"d", page->_tabs.GetAt(3).Title());
-
-            VERIFY_ARE_EQUAL(L"d", page->_mruTabs.GetAt(0).Title());
-            VERIFY_ARE_EQUAL(L"c", page->_mruTabs.GetAt(1).Title());
-            VERIFY_ARE_EQUAL(L"b", page->_mruTabs.GetAt(2).Title());
-            VERIFY_ARE_EQUAL(L"a", page->_mruTabs.GetAt(3).Title());
-        });
-
-        Log::Comment(L"Change the tab switch order to MRU switching");
-        TestOnUIThread([&page]() {
-            page->_settings.GlobalSettings().TabSwitcherMode(TabSwitcherMode::MostRecentlyUsed);
-        });
-
-        Log::Comment(L"Select the tabs from 0 to 3");
-        RunOnUIThread([&page]() {
-            page->_UpdatedSelectedTab(0);
-            page->_UpdatedSelectedTab(1);
-            page->_UpdatedSelectedTab(2);
-            page->_UpdatedSelectedTab(3);
-        });
-
-        VERIFY_ARE_EQUAL(4u, page->_mruTabs.Size());
-        VERIFY_ARE_EQUAL(L"d", page->_mruTabs.GetAt(0).Title());
-        VERIFY_ARE_EQUAL(L"c", page->_mruTabs.GetAt(1).Title());
-        VERIFY_ARE_EQUAL(L"b", page->_mruTabs.GetAt(2).Title());
-        VERIFY_ARE_EQUAL(L"a", page->_mruTabs.GetAt(3).Title());
-
-        Log::Comment(L"Switch to the next MRU tab, which is the third tab");
-        RunOnUIThread([&page]() {
-            page->_SelectNextTab(true);
-            // In the course of a single tick, the Command Palette will:
-            // * open
-            // * select the proper tab from the mru's list
-            // * raise an event for _filteredActionsView().SelectionChanged to
-            //   immediately preview the new tab
-            // * raise a _SwitchToTabRequestedHandlers event
-            // * then dismiss itself, because we can't fake holing down an
-            //   anchor key in the tests
-        });
-
-<<<<<<< HEAD
-        Log::Comment(L"Sleep to let events propagate");
-        Sleep(500);
-
-=======
->>>>>>> 5eff0794
-        TestOnUIThread([&page]() {
-            VERIFY_ARE_EQUAL(L"c", page->_mruTabs.GetAt(0).Title());
-            VERIFY_ARE_EQUAL(L"d", page->_mruTabs.GetAt(1).Title());
-            VERIFY_ARE_EQUAL(L"b", page->_mruTabs.GetAt(2).Title());
-            VERIFY_ARE_EQUAL(L"a", page->_mruTabs.GetAt(3).Title());
-        });
-
-        const auto palette = winrt::get_self<winrt::TerminalApp::implementation::CommandPalette>(page->CommandPalette());
-
-        VERIFY_ARE_EQUAL(winrt::TerminalApp::implementation::CommandPaletteMode::TabSwitchMode, palette->_currentMode, L"Verify we are in the tab switcher mode");
-        // At this point, the contents of the command palette's _mruTabs list is
-        // still the _old_ ordering (d, c, b, a). The ordering is only updated
-        // in TerminalPage::_SelectNextTab, but as we saw before, the palette
-        // will also dismiss itself immediately when that's called. So we can't
-        // really inspect the contents of the list in this test, unfortunately.
-    }
-}
+// Copyright (c) Microsoft Corporation.
+// Licensed under the MIT license.
+
+#include "pch.h"
+
+#include "../TerminalApp/TerminalPage.h"
+#include "../TerminalApp/MinMaxCloseControl.h"
+#include "../TerminalApp/TabRowControl.h"
+#include "../TerminalApp/ShortcutActionDispatch.h"
+#include "../TerminalApp/TerminalTab.h"
+#include "../TerminalApp/CommandPalette.h"
+#include "../CppWinrtTailored.h"
+
+using namespace Microsoft::Console;
+using namespace TerminalApp;
+using namespace winrt::TerminalApp;
+using namespace winrt::Microsoft::Terminal::Settings::Model;
+
+using namespace WEX::Logging;
+using namespace WEX::TestExecution;
+using namespace WEX::Common;
+
+using namespace winrt::Windows::ApplicationModel::DataTransfer;
+using namespace winrt::Windows::Foundation::Collections;
+using namespace winrt::Windows::System;
+using namespace winrt::Windows::UI::Xaml;
+using namespace winrt::Windows::UI::Xaml::Controls;
+using namespace winrt::Windows::UI::Core;
+using namespace winrt::Windows::UI::Text;
+
+namespace winrt
+{
+    namespace MUX = Microsoft::UI::Xaml;
+    namespace WUX = Windows::UI::Xaml;
+    using IInspectable = Windows::Foundation::IInspectable;
+}
+
+namespace TerminalAppLocalTests
+{
+    // TODO:microsoft/terminal#3838:
+    // Unfortunately, these tests _WILL NOT_ work in our CI. We're waiting for
+    // an updated TAEF that will let us install framework packages when the test
+    // package is deployed. Until then, these tests won't deploy in CI.
+
+    class TabTests
+    {
+        // For this set of tests, we need to activate some XAML content. For
+        // release builds, the application runs as a centennial application,
+        // which lets us run full trust, and means that we need to use XAML
+        // Islands to host our UI. However, in these tests, we don't really need
+        // to run full trust - we just need to get some UI elements created. So
+        // we can just rely on the normal UWP activation to create us.
+        //
+        // IMPORTANTLY! When tests need to make XAML objects, or do XAML things,
+        // make sure to use RunOnUIThread. This helper will dispatch a lambda to
+        // be run on the UI thread.
+
+        BEGIN_TEST_CLASS(TabTests)
+            TEST_CLASS_PROPERTY(L"RunAs", L"UAP")
+            TEST_CLASS_PROPERTY(L"UAP:AppXManifest", L"TestHostAppXManifest.xml")
+        END_TEST_CLASS()
+
+        // These four tests act as canary tests. If one of them fails, then they
+        // can help you identify if something much lower in the stack has
+        // failed.
+        TEST_METHOD(EnsureTestsActivate);
+        TEST_METHOD(TryCreateSettingsType);
+        TEST_METHOD(TryCreateConnectionType);
+        TEST_METHOD(TryCreateXamlObjects);
+
+        TEST_METHOD(TryInitializePage);
+
+        TEST_METHOD(CreateSimpleTerminalXamlType);
+        TEST_METHOD(CreateTerminalMuxXamlType);
+
+        TEST_METHOD(CreateTerminalPage);
+
+        TEST_METHOD(TryDuplicateBadTab);
+        TEST_METHOD(TryDuplicateBadPane);
+
+        TEST_METHOD(TryZoomPane);
+        TEST_METHOD(MoveFocusFromZoomedPane);
+        TEST_METHOD(CloseZoomedPane);
+
+        TEST_METHOD(NextMRUTab);
+        TEST_METHOD(VerifyCommandPaletteTabSwitcherOrder);
+
+        TEST_CLASS_SETUP(ClassSetup)
+        {
+            return true;
+        }
+
+        TEST_METHOD_CLEANUP(MethodCleanup)
+        {
+            return true;
+        }
+
+    private:
+        void _initializeTerminalPage(winrt::com_ptr<winrt::TerminalApp::implementation::TerminalPage>& page,
+                                     CascadiaSettings initialSettings);
+        winrt::com_ptr<winrt::TerminalApp::implementation::TerminalPage> _commonSetup();
+    };
+
+    template<typename TFunction>
+    void TestOnUIThread(const TFunction& function)
+    {
+        const auto result = RunOnUIThread(function);
+        VERIFY_SUCCEEDED(result);
+    }
+
+    void TabTests::EnsureTestsActivate()
+    {
+        // This test was originally used to ensure that XAML Islands was
+        // initialized correctly. Now, it's used to ensure that the tests
+        // actually deployed and activated. This test _should_ always pass.
+        VERIFY_IS_TRUE(true);
+    }
+
+    void TabTests::TryCreateSettingsType()
+    {
+        // Verify we can create a WinRT type we authored
+        // Just creating it is enough to know that everything is working.
+        TerminalSettings settings;
+        VERIFY_IS_NOT_NULL(settings);
+        auto oldFontSize = settings.FontSize();
+        settings.FontSize(oldFontSize + 5);
+        auto newFontSize = settings.FontSize();
+        VERIFY_ARE_NOT_EQUAL(oldFontSize, newFontSize);
+    }
+
+    void TabTests::TryCreateConnectionType()
+    {
+        // Verify we can create a WinRT type we authored
+        // Just creating it is enough to know that everything is working.
+        winrt::Microsoft::Terminal::TerminalConnection::EchoConnection conn{};
+        VERIFY_IS_NOT_NULL(conn);
+        // We're doing this test separately from the TryCreateSettingsType test,
+        // to ensure both dependent binaries (TerminalSettings and
+        // TerminalConnection) both work individually.
+    }
+
+    void TabTests::TryCreateXamlObjects()
+    {
+        auto result = RunOnUIThread([]() {
+            VERIFY_IS_TRUE(true, L"Congrats! We're running on the UI thread!");
+
+            auto v = winrt::Windows::ApplicationModel::Core::CoreApplication::GetCurrentView();
+            VERIFY_IS_NOT_NULL(v, L"Ensure we have a current view");
+            // Verify we can create a some XAML objects
+            // Just creating all of them is enough to know that everything is working.
+            winrt::Windows::UI::Xaml::Controls::UserControl controlRoot;
+            VERIFY_IS_NOT_NULL(controlRoot, L"Try making a UserControl");
+            winrt::Windows::UI::Xaml::Controls::Grid root;
+            VERIFY_IS_NOT_NULL(root, L"Try making a Grid");
+            winrt::Windows::UI::Xaml::Controls::SwapChainPanel swapChainPanel;
+            VERIFY_IS_NOT_NULL(swapChainPanel, L"Try making a SwapChainPanel");
+            winrt::Windows::UI::Xaml::Controls::Primitives::ScrollBar scrollBar;
+            VERIFY_IS_NOT_NULL(scrollBar, L"Try making a ScrollBar");
+        });
+
+        VERIFY_SUCCEEDED(result);
+    }
+
+    void TabTests::CreateSimpleTerminalXamlType()
+    {
+        winrt::com_ptr<winrt::TerminalApp::implementation::MinMaxCloseControl> mmcc{ nullptr };
+
+        auto result = RunOnUIThread([&mmcc]() {
+            mmcc = winrt::make_self<winrt::TerminalApp::implementation::MinMaxCloseControl>();
+            VERIFY_IS_NOT_NULL(mmcc);
+        });
+        VERIFY_SUCCEEDED(result);
+    }
+
+    void TabTests::CreateTerminalMuxXamlType()
+    {
+        winrt::com_ptr<winrt::TerminalApp::implementation::TabRowControl> tabRowControl{ nullptr };
+
+        auto result = RunOnUIThread([&tabRowControl]() {
+            tabRowControl = winrt::make_self<winrt::TerminalApp::implementation::TabRowControl>();
+            VERIFY_IS_NOT_NULL(tabRowControl);
+        });
+        VERIFY_SUCCEEDED(result);
+    }
+
+    void TabTests::CreateTerminalPage()
+    {
+        winrt::com_ptr<winrt::TerminalApp::implementation::TerminalPage> page{ nullptr };
+
+        auto result = RunOnUIThread([&page]() {
+            page = winrt::make_self<winrt::TerminalApp::implementation::TerminalPage>();
+            VERIFY_IS_NOT_NULL(page);
+        });
+        VERIFY_SUCCEEDED(result);
+    }
+
+    // Method Description:
+    // - This is a helper to set up a TerminalPage for a unittest. This method
+    //   does a couple things:
+    //   * Create()'s a TerminalPage with the given settings. Constructing a
+    //     TerminalPage so that we can get at its implementation is wacky, so
+    //     this helper will do it correctly for you, even if this doesn't make a
+    //     ton of sense on the surface. This is also why you need to pass both a
+    //     projection and a com_ptr to this method.
+    //   * It will use the provided settings object to initialize the TerminalPage
+    //   * It will add the TerminalPage to the test Application, so that we can
+    //     get actual layout events. Much of the Terminal assumes there's a
+    //     non-zero ActualSize to the Terminal window, and adding the Page to
+    //     the Application will make it behave as expected.
+    //   * It will wait for the TerminalPage to finish initialization before
+    //     returning control to the caller. It does this by creating an event and
+    //     only setting the event when the TerminalPage raises its Initialized
+    //     event, to signal that startup is complete. At this point, there will
+    //     be one tab with the default profile in the page.
+    //   * It will also ensure that the first tab is focused, since that happens
+    //     asynchronously in the application typically.
+    // Arguments:
+    // - page: a TerminalPage implementation ptr that will receive the new TerminalPage instance
+    // - initialSettings: a CascadiaSettings to initialize the TerminalPage with.
+    // Return Value:
+    // - <none>
+    void TabTests::_initializeTerminalPage(winrt::com_ptr<winrt::TerminalApp::implementation::TerminalPage>& page,
+                                           CascadiaSettings initialSettings)
+    {
+        // This is super wacky, but we can't just initialize the
+        // com_ptr<impl::TerminalPage> in the lambda and assign it back out of
+        // the lambda. We'll crash trying to get a weak_ref to the TerminalPage
+        // during TerminalPage::Create() below.
+        //
+        // Instead, create the winrt object, then get a com_ptr to the
+        // implementation _from_ the winrt object. This seems to work, even if
+        // it's weird.
+        winrt::TerminalApp::TerminalPage projectedPage{ nullptr };
+
+        Log::Comment(NoThrowString().Format(L"Construct the TerminalPage"));
+        auto result = RunOnUIThread([&projectedPage, &page, initialSettings]() {
+            projectedPage = winrt::TerminalApp::TerminalPage();
+            page.copy_from(winrt::get_self<winrt::TerminalApp::implementation::TerminalPage>(projectedPage));
+            page->_settings = initialSettings;
+        });
+        VERIFY_SUCCEEDED(result);
+
+        VERIFY_IS_NOT_NULL(page);
+        VERIFY_IS_NOT_NULL(page->_settings);
+
+        ::details::Event waitForInitEvent;
+        if (!waitForInitEvent.IsValid())
+        {
+            VERIFY_SUCCEEDED(HRESULT_FROM_WIN32(::GetLastError()));
+        }
+        page->Initialized([&waitForInitEvent](auto&&, auto&&) {
+            waitForInitEvent.Set();
+        });
+
+        Log::Comment(L"Create() the TerminalPage");
+
+        result = RunOnUIThread([&page]() {
+            VERIFY_IS_NOT_NULL(page);
+            VERIFY_IS_NOT_NULL(page->_settings);
+            page->Create();
+            Log::Comment(L"Create()'d the page successfully");
+
+            auto app = ::winrt::Windows::UI::Xaml::Application::Current();
+
+            winrt::TerminalApp::TerminalPage pp = *page;
+            winrt::Windows::UI::Xaml::Window::Current().Content(pp);
+            winrt::Windows::UI::Xaml::Window::Current().Activate();
+        });
+        VERIFY_SUCCEEDED(result);
+
+        Log::Comment(L"Wait for the page to finish initializing...");
+        VERIFY_SUCCEEDED(waitForInitEvent.Wait());
+        Log::Comment(L"...Done");
+
+        result = RunOnUIThread([&page]() {
+            // In the real app, this isn't a problem, but doesn't happen
+            // reliably in the unit tests.
+            Log::Comment(L"Ensure we set the first tab as the selected one.");
+            auto tab = page->_GetTerminalTabImpl(page->_tabs.GetAt(0));
+            page->_tabView.SelectedItem(tab->TabViewItem());
+            page->_UpdatedSelectedTab(0);
+        });
+        VERIFY_SUCCEEDED(result);
+    }
+
+    void TabTests::TryInitializePage()
+    {
+        // This is a very simple test to prove we can create settings and a
+        // TerminalPage and not only create them successfully, but also create a
+        // tab using those settings successfully.
+
+        const std::string settingsJson0{ R"(
+        {
+            "defaultProfile": "{6239a42c-1111-49a3-80bd-e8fdd045185c}",
+            "profiles": [
+                {
+                    "name" : "profile0",
+                    "guid": "{6239a42c-1111-49a3-80bd-e8fdd045185c}",
+                    "historySize": 1
+                },
+                {
+                    "name" : "profile1",
+                    "guid": "{6239a42c-2222-49a3-80bd-e8fdd045185c}",
+                    "historySize": 2
+                }
+            ]
+        })" };
+
+        CascadiaSettings settings0{ til::u8u16(settingsJson0) };
+        VERIFY_IS_NOT_NULL(settings0);
+
+        // This is super wacky, but we can't just initialize the
+        // com_ptr<impl::TerminalPage> in the lambda and assign it back out of
+        // the lambda. We'll crash trying to get a weak_ref to the TerminalPage
+        // during TerminalPage::Create() below.
+        //
+        // Instead, create the winrt object, then get a com_ptr to the
+        // implementation _from_ the winrt object. This seems to work, even if
+        // it's weird.
+        winrt::com_ptr<winrt::TerminalApp::implementation::TerminalPage> page{ nullptr };
+        _initializeTerminalPage(page, settings0);
+
+        auto result = RunOnUIThread([&page]() {
+            VERIFY_ARE_EQUAL(1u, page->_tabs.Size());
+        });
+        VERIFY_SUCCEEDED(result);
+    }
+
+    void TabTests::TryDuplicateBadTab()
+    {
+        // * Create a tab with a profile with GUID 1
+        // * Reload the settings so that GUID 1 is no longer in the list of profiles
+        // * Try calling _DuplicateTabViewItem on tab 1
+        // * No new tab should be created (and more importantly, the app should not crash)
+        //
+        // Created to test GH#2455
+
+        const std::string settingsJson0{ R"(
+        {
+            "defaultProfile": "{6239a42c-1111-49a3-80bd-e8fdd045185c}",
+            "profiles": [
+                {
+                    "name" : "profile0",
+                    "guid": "{6239a42c-1111-49a3-80bd-e8fdd045185c}",
+                    "historySize": 1
+                },
+                {
+                    "name" : "profile1",
+                    "guid": "{6239a42c-2222-49a3-80bd-e8fdd045185c}",
+                    "historySize": 2
+                }
+            ]
+        })" };
+
+        const std::string settingsJson1{ R"(
+        {
+            "defaultProfile": "{6239a42c-1111-49a3-80bd-e8fdd045185c}",
+            "profiles": [
+                {
+                    "name" : "profile1",
+                    "guid": "{6239a42c-2222-49a3-80bd-e8fdd045185c}",
+                    "historySize": 2
+                }
+            ]
+        })" };
+
+        CascadiaSettings settings0{ til::u8u16(settingsJson0) };
+        VERIFY_IS_NOT_NULL(settings0);
+
+        CascadiaSettings settings1{ til::u8u16(settingsJson1) };
+        VERIFY_IS_NOT_NULL(settings1);
+
+        const auto guid1 = Microsoft::Console::Utils::GuidFromString(L"{6239a42c-1111-49a3-80bd-e8fdd045185c}");
+        const auto guid2 = Microsoft::Console::Utils::GuidFromString(L"{6239a42c-2222-49a3-80bd-e8fdd045185c}");
+        const auto guid3 = Microsoft::Console::Utils::GuidFromString(L"{6239a42c-3333-49a3-80bd-e8fdd045185c}");
+
+        // This is super wacky, but we can't just initialize the
+        // com_ptr<impl::TerminalPage> in the lambda and assign it back out of
+        // the lambda. We'll crash trying to get a weak_ref to the TerminalPage
+        // during TerminalPage::Create() below.
+        //
+        // Instead, create the winrt object, then get a com_ptr to the
+        // implementation _from_ the winrt object. This seems to work, even if
+        // it's weird.
+        winrt::com_ptr<winrt::TerminalApp::implementation::TerminalPage> page{ nullptr };
+        _initializeTerminalPage(page, settings0);
+
+        auto result = RunOnUIThread([&page]() {
+            VERIFY_ARE_EQUAL(1u, page->_tabs.Size());
+        });
+        VERIFY_SUCCEEDED(result);
+
+        Log::Comment(L"Duplicate the first tab");
+        result = RunOnUIThread([&page]() {
+            page->_DuplicateTabViewItem();
+            VERIFY_ARE_EQUAL(2u, page->_tabs.Size());
+        });
+        VERIFY_SUCCEEDED(result);
+
+        Log::Comment(NoThrowString().Format(
+            L"Change the settings of the TerminalPage so the first profile is "
+            L"no longer in the list of profiles"));
+        result = RunOnUIThread([&page, settings1]() {
+            page->_settings = settings1;
+        });
+        VERIFY_SUCCEEDED(result);
+
+        Log::Comment(L"Duplicate the tab, and don't crash");
+        result = RunOnUIThread([&page]() {
+            page->_DuplicateTabViewItem();
+            VERIFY_ARE_EQUAL(2u, page->_tabs.Size(), L"We should gracefully do nothing here - the profile no longer exists.");
+        });
+        VERIFY_SUCCEEDED(result);
+    }
+
+    void TabTests::TryDuplicateBadPane()
+    {
+        // * Create a tab with a profile with GUID 1
+        // * Reload the settings so that GUID 1 is no longer in the list of profiles
+        // * Try calling _SplitPane(Duplicate) on tab 1
+        // * No new pane should be created (and more importantly, the app should not crash)
+        //
+        // Created to test GH#2455
+
+        const std::string settingsJson0{ R"(
+        {
+            "defaultProfile": "{6239a42c-1111-49a3-80bd-e8fdd045185c}",
+            "profiles": [
+                {
+                    "name" : "profile0",
+                    "guid": "{6239a42c-1111-49a3-80bd-e8fdd045185c}",
+                    "historySize": 1
+                },
+                {
+                    "name" : "profile1",
+                    "guid": "{6239a42c-2222-49a3-80bd-e8fdd045185c}",
+                    "historySize": 2
+                }
+            ]
+        })" };
+
+        const std::string settingsJson1{ R"(
+        {
+            "defaultProfile": "{6239a42c-1111-49a3-80bd-e8fdd045185c}",
+            "profiles": [
+                {
+                    "name" : "profile1",
+                    "guid": "{6239a42c-2222-49a3-80bd-e8fdd045185c}",
+                    "historySize": 2
+                }
+            ]
+        })" };
+
+        CascadiaSettings settings0{ til::u8u16(settingsJson0) };
+        VERIFY_IS_NOT_NULL(settings0);
+
+        CascadiaSettings settings1{ til::u8u16(settingsJson1) };
+        VERIFY_IS_NOT_NULL(settings1);
+
+        const auto guid1 = Microsoft::Console::Utils::GuidFromString(L"{6239a42c-1111-49a3-80bd-e8fdd045185c}");
+        const auto guid2 = Microsoft::Console::Utils::GuidFromString(L"{6239a42c-2222-49a3-80bd-e8fdd045185c}");
+        const auto guid3 = Microsoft::Console::Utils::GuidFromString(L"{6239a42c-3333-49a3-80bd-e8fdd045185c}");
+
+        // This is super wacky, but we can't just initialize the
+        // com_ptr<impl::TerminalPage> in the lambda and assign it back out of
+        // the lambda. We'll crash trying to get a weak_ref to the TerminalPage
+        // during TerminalPage::Create() below.
+        //
+        // Instead, create the winrt object, then get a com_ptr to the
+        // implementation _from_ the winrt object. This seems to work, even if
+        // it's weird.
+        winrt::com_ptr<winrt::TerminalApp::implementation::TerminalPage> page{ nullptr };
+        _initializeTerminalPage(page, settings0);
+
+        auto result = RunOnUIThread([&page]() {
+            VERIFY_ARE_EQUAL(1u, page->_tabs.Size());
+        });
+        VERIFY_SUCCEEDED(result);
+
+        result = RunOnUIThread([&page]() {
+            VERIFY_ARE_EQUAL(1u, page->_tabs.Size());
+            auto tab = page->_GetTerminalTabImpl(page->_tabs.GetAt(0));
+            VERIFY_ARE_EQUAL(1, tab->GetLeafPaneCount());
+        });
+        VERIFY_SUCCEEDED(result);
+
+        Log::Comment(NoThrowString().Format(L"Duplicate the first pane"));
+        result = RunOnUIThread([&page]() {
+            page->_SplitPane(SplitState::Automatic, SplitType::Duplicate, 0.5f, nullptr);
+
+            VERIFY_ARE_EQUAL(1u, page->_tabs.Size());
+            auto tab = page->_GetTerminalTabImpl(page->_tabs.GetAt(0));
+            VERIFY_ARE_EQUAL(2, tab->GetLeafPaneCount());
+        });
+        VERIFY_SUCCEEDED(result);
+
+        Log::Comment(NoThrowString().Format(
+            L"Change the settings of the TerminalPage so the first profile is "
+            L"no longer in the list of profiles"));
+        result = RunOnUIThread([&page, settings1]() {
+            page->_settings = settings1;
+        });
+        VERIFY_SUCCEEDED(result);
+
+        Log::Comment(NoThrowString().Format(L"Duplicate the pane, and don't crash"));
+        result = RunOnUIThread([&page]() {
+            page->_SplitPane(SplitState::Automatic, SplitType::Duplicate, 0.5f, nullptr);
+
+            VERIFY_ARE_EQUAL(1u, page->_tabs.Size());
+            auto tab = page->_GetTerminalTabImpl(page->_tabs.GetAt(0));
+            VERIFY_ARE_EQUAL(2,
+                             tab->GetLeafPaneCount(),
+                             L"We should gracefully do nothing here - the profile no longer exists.");
+        });
+        VERIFY_SUCCEEDED(result);
+
+        auto cleanup = wil::scope_exit([] {
+            auto result = RunOnUIThread([]() {
+                // There's something causing us to crash north of
+                // TSFInputControl::NotifyEnter, or LayoutRequested. It's very
+                // unclear what that issue is. Since these tests don't run in
+                // CI, simply log a message so that the dev running these tests
+                // knows it's expected.
+                Log::Comment(L"This test often crashes on cleanup, even when it succeeds. If it succeeded, then crashes, that's okay.");
+            });
+            VERIFY_SUCCEEDED(result);
+        });
+    }
+
+    // Method Description:
+    // - This is a helper method for setting up a TerminalPage with some common
+    //   settings, and creating the first tab.
+    // Arguments:
+    // - <none>
+    // Return Value:
+    // - The initialized TerminalPage, ready to use.
+    winrt::com_ptr<winrt::TerminalApp::implementation::TerminalPage> TabTests::_commonSetup()
+    {
+        const std::string settingsJson0{ R"(
+        {
+            "defaultProfile": "{6239a42c-1111-49a3-80bd-e8fdd045185c}",
+            "showTabsInTitlebar": false,
+            "profiles": [
+                {
+                    "name" : "profile0",
+                    "guid": "{6239a42c-1111-49a3-80bd-e8fdd045185c}",
+                    "tabTitle" : "Profile 0",
+                    "historySize": 1
+                },
+                {
+                    "name" : "profile1",
+                    "guid": "{6239a42c-2222-49a3-80bd-e8fdd045185c}",
+                    "tabTitle" : "Profile 1",
+                    "historySize": 2
+                },
+                {
+                    "name" : "profile2",
+                    "guid": "{6239a42c-3333-49a3-80bd-e8fdd045185c}",
+                    "tabTitle" : "Profile 2",
+                    "historySize": 3
+                },
+                {
+                    "name" : "profile3",
+                    "guid": "{6239a42c-4444-49a3-80bd-e8fdd045185c}",
+                    "tabTitle" : "Profile 3",
+                    "historySize": 4
+                }
+            ]
+        })" };
+
+        CascadiaSettings settings0{ til::u8u16(settingsJson0) };
+        VERIFY_IS_NOT_NULL(settings0);
+
+        const auto guid1 = Microsoft::Console::Utils::GuidFromString(L"{6239a42c-1111-49a3-80bd-e8fdd045185c}");
+        const auto guid2 = Microsoft::Console::Utils::GuidFromString(L"{6239a42c-2222-49a3-80bd-e8fdd045185c}");
+
+        // This is super wacky, but we can't just initialize the
+        // com_ptr<impl::TerminalPage> in the lambda and assign it back out of
+        // the lambda. We'll crash trying to get a weak_ref to the TerminalPage
+        // during TerminalPage::Create() below.
+        //
+        // Instead, create the winrt object, then get a com_ptr to the
+        // implementation _from_ the winrt object. This seems to work, even if
+        // it's weird.
+        winrt::com_ptr<winrt::TerminalApp::implementation::TerminalPage> page{ nullptr };
+        _initializeTerminalPage(page, settings0);
+
+        auto result = RunOnUIThread([&page]() {
+            VERIFY_ARE_EQUAL(1u, page->_tabs.Size());
+        });
+        VERIFY_SUCCEEDED(result);
+
+        return page;
+    }
+
+    void TabTests::TryZoomPane()
+    {
+        auto page = _commonSetup();
+
+        Log::Comment(L"Create a second pane");
+        auto result = RunOnUIThread([&page]() {
+            SplitPaneArgs args{ SplitType::Duplicate };
+            ActionEventArgs eventArgs{ args };
+            // eventArgs.Args(args);
+            page->_HandleSplitPane(nullptr, eventArgs);
+            auto firstTab = page->_GetTerminalTabImpl(page->_tabs.GetAt(0));
+
+            VERIFY_ARE_EQUAL(2, firstTab->GetLeafPaneCount());
+            VERIFY_IS_FALSE(firstTab->IsZoomed());
+        });
+        VERIFY_SUCCEEDED(result);
+
+        Log::Comment(L"Zoom in on the pane");
+        result = RunOnUIThread([&page]() {
+            ActionEventArgs eventArgs{};
+            page->_HandleTogglePaneZoom(nullptr, eventArgs);
+            auto firstTab = page->_GetTerminalTabImpl(page->_tabs.GetAt(0));
+            VERIFY_ARE_EQUAL(2, firstTab->GetLeafPaneCount());
+            VERIFY_IS_TRUE(firstTab->IsZoomed());
+        });
+        VERIFY_SUCCEEDED(result);
+
+        Log::Comment(L"Zoom out of the pane");
+        result = RunOnUIThread([&page]() {
+            ActionEventArgs eventArgs{};
+            page->_HandleTogglePaneZoom(nullptr, eventArgs);
+            auto firstTab = page->_GetTerminalTabImpl(page->_tabs.GetAt(0));
+            VERIFY_ARE_EQUAL(2, firstTab->GetLeafPaneCount());
+            VERIFY_IS_FALSE(firstTab->IsZoomed());
+        });
+        VERIFY_SUCCEEDED(result);
+    }
+
+    void TabTests::MoveFocusFromZoomedPane()
+    {
+        auto page = _commonSetup();
+
+        Log::Comment(L"Create a second pane");
+        auto result = RunOnUIThread([&page]() {
+            // Set up action
+            SplitPaneArgs args{ SplitType::Duplicate };
+            ActionEventArgs eventArgs{ args };
+            page->_HandleSplitPane(nullptr, eventArgs);
+            auto firstTab = page->_GetTerminalTabImpl(page->_tabs.GetAt(0));
+
+            VERIFY_ARE_EQUAL(2, firstTab->GetLeafPaneCount());
+            VERIFY_IS_FALSE(firstTab->IsZoomed());
+        });
+        VERIFY_SUCCEEDED(result);
+
+        Log::Comment(L"Zoom in on the pane");
+        result = RunOnUIThread([&page]() {
+            // Set up action
+            ActionEventArgs eventArgs{};
+
+            page->_HandleTogglePaneZoom(nullptr, eventArgs);
+
+            auto firstTab = page->_GetTerminalTabImpl(page->_tabs.GetAt(0));
+            VERIFY_ARE_EQUAL(2, firstTab->GetLeafPaneCount());
+            VERIFY_IS_TRUE(firstTab->IsZoomed());
+        });
+        VERIFY_SUCCEEDED(result);
+
+        Log::Comment(L"Move focus. This will cause us to un-zoom.");
+        result = RunOnUIThread([&page]() {
+            // Set up action
+            MoveFocusArgs args{ FocusDirection::Left };
+            ActionEventArgs eventArgs{ args };
+
+            page->_HandleMoveFocus(nullptr, eventArgs);
+
+            auto firstTab = page->_GetTerminalTabImpl(page->_tabs.GetAt(0));
+            VERIFY_ARE_EQUAL(2, firstTab->GetLeafPaneCount());
+            VERIFY_IS_FALSE(firstTab->IsZoomed());
+        });
+        VERIFY_SUCCEEDED(result);
+    }
+
+    void TabTests::CloseZoomedPane()
+    {
+        auto page = _commonSetup();
+
+        Log::Comment(L"Create a second pane");
+        auto result = RunOnUIThread([&page]() {
+            // Set up action
+            SplitPaneArgs args{ SplitType::Duplicate };
+            ActionEventArgs eventArgs{ args };
+            page->_HandleSplitPane(nullptr, eventArgs);
+            auto firstTab = page->_GetTerminalTabImpl(page->_tabs.GetAt(0));
+
+            VERIFY_ARE_EQUAL(2, firstTab->GetLeafPaneCount());
+            VERIFY_IS_FALSE(firstTab->IsZoomed());
+        });
+        VERIFY_SUCCEEDED(result);
+
+        Log::Comment(L"Zoom in on the pane");
+        result = RunOnUIThread([&page]() {
+            // Set up action
+            ActionEventArgs eventArgs{};
+
+            page->_HandleTogglePaneZoom(nullptr, eventArgs);
+
+            auto firstTab = page->_GetTerminalTabImpl(page->_tabs.GetAt(0));
+            VERIFY_ARE_EQUAL(2, firstTab->GetLeafPaneCount());
+            VERIFY_IS_TRUE(firstTab->IsZoomed());
+        });
+        VERIFY_SUCCEEDED(result);
+
+        Log::Comment(L"Close Pane. This should cause us to un-zoom, and remove the second pane from the tree");
+        result = RunOnUIThread([&page]() {
+            // Set up action
+            ActionEventArgs eventArgs{};
+
+            page->_HandleClosePane(nullptr, eventArgs);
+
+            auto firstTab = page->_GetTerminalTabImpl(page->_tabs.GetAt(0));
+            VERIFY_IS_FALSE(firstTab->IsZoomed());
+        });
+        VERIFY_SUCCEEDED(result);
+
+        // Introduce a slight delay to let the events finish propagating
+        Sleep(250);
+
+        Log::Comment(L"Check to ensure there's only one pane left.");
+
+        result = RunOnUIThread([&page]() {
+            auto firstTab = page->_GetTerminalTabImpl(page->_tabs.GetAt(0));
+            VERIFY_ARE_EQUAL(1, firstTab->GetLeafPaneCount());
+            VERIFY_IS_FALSE(firstTab->IsZoomed());
+        });
+        VERIFY_SUCCEEDED(result);
+    }
+
+    void TabTests::NextMRUTab()
+    {
+        // This is a test for GH#8025 - we want to make sure that we can do both
+        // in-order and MRU tab traversal, using the tab switcher and with the
+        // tab switcher disabled.
+
+        auto page = _commonSetup();
+
+        Log::Comment(L"Create a second tab");
+        TestOnUIThread([&page]() {
+            NewTerminalArgs newTerminalArgs{ 1 };
+            page->_OpenNewTab(newTerminalArgs);
+        });
+        VERIFY_ARE_EQUAL(2u, page->_tabs.Size());
+
+        Log::Comment(L"Create a third tab");
+        TestOnUIThread([&page]() {
+            NewTerminalArgs newTerminalArgs{ 2 };
+            page->_OpenNewTab(newTerminalArgs);
+        });
+        VERIFY_ARE_EQUAL(3u, page->_tabs.Size());
+
+        Log::Comment(L"Create a fourth tab");
+        TestOnUIThread([&page]() {
+            NewTerminalArgs newTerminalArgs{ 3 };
+            page->_OpenNewTab(newTerminalArgs);
+        });
+        VERIFY_ARE_EQUAL(4u, page->_tabs.Size());
+
+        TestOnUIThread([&page]() {
+            uint32_t focusedIndex = page->_GetFocusedTabIndex().value_or(-1);
+            VERIFY_ARE_EQUAL(3u, focusedIndex, L"Verify the fourth tab is the focused one");
+        });
+
+        Log::Comment(L"Select the second tab");
+        TestOnUIThread([&page]() {
+            page->_SelectTab(1);
+        });
+
+        TestOnUIThread([&page]() {
+            uint32_t focusedIndex = page->_GetFocusedTabIndex().value_or(-1);
+            VERIFY_ARE_EQUAL(1u, focusedIndex, L"Verify the second tab is the focused one");
+        });
+
+        Log::Comment(L"Change the tab switch order to MRU switching");
+        TestOnUIThread([&page]() {
+            page->_settings.GlobalSettings().TabSwitcherMode(TabSwitcherMode::MostRecentlyUsed);
+        });
+
+        Log::Comment(L"Switch to the next MRU tab, which is the fourth tab");
+        TestOnUIThread([&page]() {
+            ActionEventArgs eventArgs{};
+            page->_HandleNextTab(nullptr, eventArgs);
+        });
+
+        Log::Comment(L"Sleep to let events propagate");
+        Sleep(250);
+
+        TestOnUIThread([&page]() {
+            Log::Comment(L"Hide the command palette, to confirm the selection");
+            // If you don't do this, the palette will just stay open, and the
+            // next time we call _HandleNextTab, we'll continue traversing the
+            // MRU list, instead of just hoping one entry.
+            page->CommandPalette().Visibility(Visibility::Collapsed);
+        });
+
+        TestOnUIThread([&page]() {
+            uint32_t focusedIndex = page->_GetFocusedTabIndex().value_or(-1);
+            VERIFY_ARE_EQUAL(3u, focusedIndex, L"Verify the fourth tab is the focused one");
+        });
+
+        Log::Comment(L"Switch to the next MRU tab, which is the second tab");
+        TestOnUIThread([&page]() {
+            ActionEventArgs eventArgs{};
+            page->_HandleNextTab(nullptr, eventArgs);
+        });
+
+        Log::Comment(L"Sleep to let events propagate");
+        Sleep(250);
+
+        TestOnUIThread([&page]() {
+            Log::Comment(L"Hide the command palette, to confirm the selection");
+            // If you don't do this, the palette will just stay open, and the
+            // next time we call _HandleNextTab, we'll continue traversing the
+            // MRU list, instead of just hoping one entry.
+            page->CommandPalette().Visibility(Visibility::Collapsed);
+        });
+
+        TestOnUIThread([&page]() {
+            uint32_t focusedIndex = page->_GetFocusedTabIndex().value_or(-1);
+            VERIFY_ARE_EQUAL(1u, focusedIndex, L"Verify the second tab is the focused one");
+        });
+
+        Log::Comment(L"Change the tab switch order to in-order switching");
+        page->_settings.GlobalSettings().TabSwitcherMode(TabSwitcherMode::InOrder);
+
+        Log::Comment(L"Switch to the next in-order tab, which is the third tab");
+        TestOnUIThread([&page]() {
+            ActionEventArgs eventArgs{};
+            page->_HandleNextTab(nullptr, eventArgs);
+        });
+        TestOnUIThread([&page]() {
+            uint32_t focusedIndex = page->_GetFocusedTabIndex().value_or(-1);
+            VERIFY_ARE_EQUAL(2u, focusedIndex, L"Verify the third tab is the focused one");
+        });
+
+        Log::Comment(L"Change the tab switch order to not use the tab switcher (which is in-order always)");
+        page->_settings.GlobalSettings().TabSwitcherMode(TabSwitcherMode::Disabled);
+
+        Log::Comment(L"Switch to the next in-order tab, which is the fourth tab");
+        TestOnUIThread([&page]() {
+            ActionEventArgs eventArgs{};
+            page->_HandleNextTab(nullptr, eventArgs);
+        });
+        TestOnUIThread([&page]() {
+            uint32_t focusedIndex = page->_GetFocusedTabIndex().value_or(-1);
+            VERIFY_ARE_EQUAL(3u, focusedIndex, L"Verify the fourth tab is the focused one");
+        });
+    }
+
+    void TabTests::VerifyCommandPaletteTabSwitcherOrder()
+    {
+        // This is a test for GH#8188 - we want to make sure that the order of tabs
+        // is preserved in the CommandPalette's TabSwitcher
+
+        auto page = _commonSetup();
+
+        Log::Comment(L"Create 3 additional tabs");
+        RunOnUIThread([&page]() {
+            NewTerminalArgs newTerminalArgs{ 1 };
+            page->_OpenNewTab(newTerminalArgs);
+            page->_OpenNewTab(newTerminalArgs);
+            page->_OpenNewTab(newTerminalArgs);
+        });
+        VERIFY_ARE_EQUAL(4u, page->_mruTabs.Size());
+
+        Log::Comment(L"give alphabetical names to all switch tab actions");
+        TestOnUIThread([&page]() {
+            page->_GetTerminalTabImpl(page->_tabs.GetAt(0))->Title(L"a");
+        });
+        TestOnUIThread([&page]() {
+            page->_GetTerminalTabImpl(page->_tabs.GetAt(1))->Title(L"b");
+        });
+        TestOnUIThread([&page]() {
+            page->_GetTerminalTabImpl(page->_tabs.GetAt(2))->Title(L"c");
+        });
+        TestOnUIThread([&page]() {
+            page->_GetTerminalTabImpl(page->_tabs.GetAt(3))->Title(L"d");
+        });
+
+        TestOnUIThread([&page]() {
+            Log::Comment(L"Sanity check the titles of our tabs are what we set them to.");
+
+            VERIFY_ARE_EQUAL(L"a", page->_tabs.GetAt(0).Title());
+            VERIFY_ARE_EQUAL(L"b", page->_tabs.GetAt(1).Title());
+            VERIFY_ARE_EQUAL(L"c", page->_tabs.GetAt(2).Title());
+            VERIFY_ARE_EQUAL(L"d", page->_tabs.GetAt(3).Title());
+
+            VERIFY_ARE_EQUAL(L"d", page->_mruTabs.GetAt(0).Title());
+            VERIFY_ARE_EQUAL(L"c", page->_mruTabs.GetAt(1).Title());
+            VERIFY_ARE_EQUAL(L"b", page->_mruTabs.GetAt(2).Title());
+            VERIFY_ARE_EQUAL(L"a", page->_mruTabs.GetAt(3).Title());
+        });
+
+        Log::Comment(L"Change the tab switch order to MRU switching");
+        TestOnUIThread([&page]() {
+            page->_settings.GlobalSettings().TabSwitcherMode(TabSwitcherMode::MostRecentlyUsed);
+        });
+
+        Log::Comment(L"Select the tabs from 0 to 3");
+        RunOnUIThread([&page]() {
+            page->_UpdatedSelectedTab(0);
+            page->_UpdatedSelectedTab(1);
+            page->_UpdatedSelectedTab(2);
+            page->_UpdatedSelectedTab(3);
+        });
+
+        VERIFY_ARE_EQUAL(4u, page->_mruTabs.Size());
+        VERIFY_ARE_EQUAL(L"d", page->_mruTabs.GetAt(0).Title());
+        VERIFY_ARE_EQUAL(L"c", page->_mruTabs.GetAt(1).Title());
+        VERIFY_ARE_EQUAL(L"b", page->_mruTabs.GetAt(2).Title());
+        VERIFY_ARE_EQUAL(L"a", page->_mruTabs.GetAt(3).Title());
+
+        Log::Comment(L"Switch to the next MRU tab, which is the third tab");
+        RunOnUIThread([&page]() {
+            page->_SelectNextTab(true);
+            // In the course of a single tick, the Command Palette will:
+            // * open
+            // * select the proper tab from the mru's list
+            // * raise an event for _filteredActionsView().SelectionChanged to
+            //   immediately preview the new tab
+            // * raise a _SwitchToTabRequestedHandlers event
+            // * then dismiss itself, because we can't fake holing down an
+            //   anchor key in the tests
+        });
+
+        TestOnUIThread([&page]() {
+            VERIFY_ARE_EQUAL(L"c", page->_mruTabs.GetAt(0).Title());
+            VERIFY_ARE_EQUAL(L"d", page->_mruTabs.GetAt(1).Title());
+            VERIFY_ARE_EQUAL(L"b", page->_mruTabs.GetAt(2).Title());
+            VERIFY_ARE_EQUAL(L"a", page->_mruTabs.GetAt(3).Title());
+        });
+
+        const auto palette = winrt::get_self<winrt::TerminalApp::implementation::CommandPalette>(page->CommandPalette());
+
+        VERIFY_ARE_EQUAL(winrt::TerminalApp::implementation::CommandPaletteMode::TabSwitchMode, palette->_currentMode, L"Verify we are in the tab switcher mode");
+        // At this point, the contents of the command palette's _mruTabs list is
+        // still the _old_ ordering (d, c, b, a). The ordering is only updated
+        // in TerminalPage::_SelectNextTab, but as we saw before, the palette
+        // will also dismiss itself immediately when that's called. So we can't
+        // really inspect the contents of the list in this test, unfortunately.
+    }
+}