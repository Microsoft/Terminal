--- conflicted
+++ resolved
@@ -54,15 +54,10 @@
         "scrollUpPage",
         "splitPane",
         "switchToTab",
-<<<<<<< HEAD
-        "toggleBorderless",
+        "toggleFocusMode",
         "toggleFullscreen",
         "toggleAlwaysOnTop",
-=======
-        "toggleFocusMode",
-        "toggleFullscreen",
         "toggleRetroEffect",
->>>>>>> 7d677c55
         "find",
         "setTabColor",
         "openTabColorPicker",
