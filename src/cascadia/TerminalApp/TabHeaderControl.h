--- conflicted
+++ resolved
@@ -23,13 +23,10 @@
         WINRT_CALLBACK(PropertyChanged, Windows::UI::Xaml::Data::PropertyChangedEventHandler);
         OBSERVABLE_GETSET_PROPERTY(winrt::hstring, Title, _PropertyChangedHandlers);
         OBSERVABLE_GETSET_PROPERTY(bool, IsPaneZoomed, _PropertyChangedHandlers);
-<<<<<<< HEAD
         OBSERVABLE_GETSET_PROPERTY(double, RenamerMaxWidth, _PropertyChangedHandlers);
-=======
         OBSERVABLE_GETSET_PROPERTY(bool, IsProgressRingActive, _PropertyChangedHandlers);
         OBSERVABLE_GETSET_PROPERTY(bool, IsProgressRingIndeterminate, _PropertyChangedHandlers);
         OBSERVABLE_GETSET_PROPERTY(uint32_t, ProgressValue, _PropertyChangedHandlers);
->>>>>>> fcca88ab
 
     private:
         bool _receivedKeyDown{ false };
