// Copyright (c) Microsoft Corporation.
// Licensed under the MIT license.

#include "pch.h"
#include "TerminalPage.h"
#include "Utils.h"
#include "../../types/inc/utils.hpp"

#include <LibraryResources.h>

#include "TerminalPage.g.cpp"
#include <winrt/Windows.Storage.h>

#include "TabRowControl.h"
#include "ColorHelper.h"
#include "DebugTapConnection.h"
#include "SettingsTab.h"
#include "RenameWindowRequestedArgs.g.cpp"

using namespace winrt;
using namespace winrt::Windows::Foundation::Collections;
using namespace winrt::Windows::UI::Xaml;
using namespace winrt::Windows::UI::Xaml::Controls;
using namespace winrt::Windows::UI::Core;
using namespace winrt::Windows::System;
using namespace winrt::Windows::ApplicationModel::DataTransfer;
using namespace winrt::Windows::UI::Text;
using namespace winrt::Microsoft::Terminal;
using namespace winrt::Microsoft::Terminal::Control;
using namespace winrt::Microsoft::Terminal::TerminalConnection;
using namespace winrt::Microsoft::Terminal::Settings::Model;
using namespace ::TerminalApp;
using namespace ::Microsoft::Console;
using namespace std::chrono_literals;

#define HOOKUP_ACTION(action) _actionDispatch->action({ this, &TerminalPage::_Handle##action });

namespace winrt
{
    namespace MUX = Microsoft::UI::Xaml;
    namespace WUX = Windows::UI::Xaml;
    using IInspectable = Windows::Foundation::IInspectable;
}

namespace winrt::TerminalApp::implementation
{
    TerminalPage::TerminalPage() :
        _tabs{ winrt::single_threaded_observable_vector<TerminalApp::TabBase>() },
        _mruTabs{ winrt::single_threaded_observable_vector<TerminalApp::TabBase>() },
        _startupActions{ winrt::single_threaded_vector<ActionAndArgs>() },
        _hostingHwnd{}
    {
        InitializeComponent();
    }

    // Method Description:
    // - implements the IInitializeWithWindow interface from shobjidl_core.
    HRESULT TerminalPage::Initialize(HWND hwnd)
    {
        _hostingHwnd = hwnd;
        return S_OK;
    }

    // Function Description:
    // - Recursively check our commands to see if there's a keybinding for
    //   exactly their action. If there is, label that command with the text
    //   corresponding to that key chord.
    // - Will recurse into nested commands as well.
    // Arguments:
    // - settings: The settings who's keybindings we should use to look up the key chords from
    // - commands: The list of commands to label.
    static void _recursiveUpdateCommandKeybindingLabels(CascadiaSettings settings,
                                                        IMapView<winrt::hstring, Command> commands)
    {
        for (const auto& nameAndCmd : commands)
        {
            const auto& command = nameAndCmd.Value();
            // If there's a keybinding that's bound to exactly this command,
            // then get the string for that keychord and display it as a
            // part of the command in the UI. Each Command's KeyChordText is
            // unset by default, so we don't need to worry about clearing it
            // if there isn't a key associated with it.
            auto keyChord{ settings.KeyMap().GetKeyBindingForActionWithArgs(command.Action()) };

            if (keyChord)
            {
                command.KeyChordText(KeyChordSerialization::ToString(keyChord));
            }
            if (command.HasNestedCommands())
            {
                _recursiveUpdateCommandKeybindingLabels(settings, command.NestedCommands());
            }
        }
    }

    winrt::fire_and_forget TerminalPage::SetSettings(CascadiaSettings settings, bool needRefreshUI)
    {
        _settings = settings;

        auto weakThis{ get_weak() };
        co_await winrt::resume_foreground(Dispatcher());
        if (auto page{ weakThis.get() })
        {
            // Make sure to _UpdateCommandsForPalette before
            // _RefreshUIForSettingsReload. _UpdateCommandsForPalette will make
            // sure the KeyChordText of Commands is updated, which needs to
            // happen before the Settings UI is reloaded and tries to re-read
            // those values.
            _UpdateCommandsForPalette();
            CommandPalette().SetKeyMap(_settings.KeyMap());

            if (needRefreshUI)
            {
                _RefreshUIForSettingsReload();
            }

            // Upon settings update we reload the system settings for scrolling as well.
            // TODO: consider reloading this value periodically.
            _systemRowsToScroll = _ReadSystemRowsToScroll();
        }
    }

    void TerminalPage::Create()
    {
        // Hookup the key bindings
        _HookupKeyBindings(_settings.KeyMap());

        _tabContent = this->TabContent();
        _tabRow = this->TabRow();
        _tabView = _tabRow.TabView();
        _rearranging = false;

        // GH#2455 - Make sure to try/catch calls to Application::Current,
        // because that _won't_ be an instance of TerminalApp::App in the
        // LocalTests
        auto isElevated = false;
        try
        {
            // GH#3581 - There's a platform limitation that causes us to crash when we rearrange tabs.
            // Xaml tries to send a drag visual (to wit: a screenshot) to the drag hosting process,
            // but that process is running at a different IL than us.
            // For now, we're disabling elevated drag.
            isElevated = ::winrt::Windows::UI::Xaml::Application::Current().as<::winrt::TerminalApp::App>().Logic().IsElevated();
        }
        CATCH_LOG();

        _tabRow.PointerMoved({ get_weak(), &TerminalPage::_RestorePointerCursorHandler });
        _tabView.CanReorderTabs(!isElevated);
        _tabView.CanDragTabs(!isElevated);
        _tabView.TabDragStarting({ get_weak(), &TerminalPage::_TabDragStarted });
        _tabView.TabDragCompleted({ get_weak(), &TerminalPage::_TabDragCompleted });

        auto tabRowImpl = winrt::get_self<implementation::TabRowControl>(_tabRow);
        _newTabButton = tabRowImpl->NewTabButton();

        if (_settings.GlobalSettings().ShowTabsInTitlebar())
        {
            // Remove the TabView from the page. We'll hang on to it, we need to
            // put it in the titlebar.
            uint32_t index = 0;
            if (this->Root().Children().IndexOf(_tabRow, index))
            {
                this->Root().Children().RemoveAt(index);
            }

            // Inform the host that our titlebar content has changed.
            _SetTitleBarContentHandlers(*this, _tabRow);
        }

        // Hookup our event handlers to the ShortcutActionDispatch
        _RegisterActionCallbacks();

        // Hook up inbound connection event handler
        TerminalConnection::ConptyConnection::NewConnection({ this, &TerminalPage::_OnNewConnection });

        //Event Bindings (Early)
        _newTabButton.Click([weakThis{ get_weak() }](auto&&, auto&&) {
            if (auto page{ weakThis.get() })
            {
                // if alt is pressed, open a pane
                const CoreWindow window = CoreWindow::GetForCurrentThread();
                const auto rAltState = window.GetKeyState(VirtualKey::RightMenu);
                const auto lAltState = window.GetKeyState(VirtualKey::LeftMenu);
                const bool altPressed = WI_IsFlagSet(lAltState, CoreVirtualKeyStates::Down) ||
                                        WI_IsFlagSet(rAltState, CoreVirtualKeyStates::Down);

                const auto shiftState{ window.GetKeyState(VirtualKey::Shift) };
                const auto rShiftState = window.GetKeyState(VirtualKey::RightShift);
                const auto lShiftState = window.GetKeyState(VirtualKey::LeftShift);
                const auto shiftPressed{ WI_IsFlagSet(shiftState, CoreVirtualKeyStates::Down) ||
                                         WI_IsFlagSet(lShiftState, CoreVirtualKeyStates::Down) ||
                                         WI_IsFlagSet(rShiftState, CoreVirtualKeyStates::Down) };

                // Check for DebugTap
                bool debugTap = page->_settings.GlobalSettings().DebugFeaturesEnabled() &&
                                WI_IsFlagSet(lAltState, CoreVirtualKeyStates::Down) &&
                                WI_IsFlagSet(rAltState, CoreVirtualKeyStates::Down);

                if (altPressed && !debugTap)
                {
                    page->_SplitPane(SplitState::Automatic,
                                     SplitType::Manual,
                                     0.5f,
                                     nullptr);
                }
                else if (shiftPressed && !debugTap)
                {
                    page->_OpenNewWindow(false, NewTerminalArgs());
                }
                else
                {
                    page->_OpenNewTab(nullptr);
                }
            }
        });
        _tabView.SelectionChanged({ this, &TerminalPage::_OnTabSelectionChanged });
        _tabView.TabCloseRequested({ this, &TerminalPage::_OnTabCloseRequested });
        _tabView.TabItemsChanged({ this, &TerminalPage::_OnTabItemsChanged });

        _CreateNewTabFlyout();

        _UpdateTabWidthMode();

        _tabContent.SizeChanged({ this, &TerminalPage::_OnContentSizeChanged });

        // When the visibility of the command palette changes to "collapsed",
        // the palette has been closed. Toss focus back to the currently active
        // control.
        CommandPalette().RegisterPropertyChangedCallback(UIElement::VisibilityProperty(), [this](auto&&, auto&&) {
            if (CommandPalette().Visibility() == Visibility::Collapsed)
            {
                _FocusActiveControl(nullptr, nullptr);
            }
        });
        CommandPalette().DispatchCommandRequested({ this, &TerminalPage::_OnDispatchCommandRequested });
        CommandPalette().CommandLineExecutionRequested({ this, &TerminalPage::_OnCommandLineExecutionRequested });
        CommandPalette().SwitchToTabRequested({ this, &TerminalPage::_OnSwitchToTabRequested });

        // Settings AllowDependentAnimations will affect whether animations are
        // enabled application-wide, so we don't need to check it each time we
        // want to create an animation.
        WUX::Media::Animation::Timeline::AllowDependentAnimations(!_settings.GlobalSettings().DisableAnimations());

        // Once the page is actually laid out on the screen, trigger all our
        // startup actions. Things like Panes need to know at least how big the
        // window will be, so they can subdivide that space.
        //
        // _OnFirstLayout will remove this handler so it doesn't get called more than once.
        _layoutUpdatedRevoker = _tabContent.LayoutUpdated(winrt::auto_revoke, { this, &TerminalPage::_OnFirstLayout });

        _isAlwaysOnTop = _settings.GlobalSettings().AlwaysOnTop();

        // DON'T set up Toasts/TeachingTips here. They should be loaded and
        // initialized the first time they're opened, in whatever method opens
        // them.
        // The WindowRenamer, however, is _not_ a Toast.
        WindowRenamer().Closed({ get_weak(), &TerminalPage::_FocusActiveControl });

        // Setup mouse vanish attributes
        SystemParametersInfoW(SPI_GETMOUSEVANISH, 0, &_shouldMouseVanish, false);

        // Store cursor, so we can restore it, e.g., after mouse vanishing
        // (we'll need to adapt this logic once we make cursor context aware)
        try
        {
            _defaultPointerCursor = CoreWindow::GetForCurrentThread().PointerCursor();
        }
        CATCH_LOG();
    }

    // Method Description:
    // - This method is called once command palette action was chosen for dispatching
    //   We'll use this event to dispatch this command.
    // Arguments:
    // - command - command to dispatch
    // Return Value:
    // - <none>
    void TerminalPage::_OnDispatchCommandRequested(const IInspectable& /*sender*/, const Microsoft::Terminal::Settings::Model::Command& command)
    {
        const auto& actionAndArgs = command.Action();
        _actionDispatch->DoAction(actionAndArgs);
    }

    // Method Description:
    // - This method is called once command palette command line was chosen for execution
    //   We'll use this event to create a command line execution command and dispatch it.
    // Arguments:
    // - command - command to dispatch
    // Return Value:
    // - <none>
    void TerminalPage::_OnCommandLineExecutionRequested(const IInspectable& /*sender*/, const winrt::hstring& commandLine)
    {
        ExecuteCommandlineArgs args{ commandLine };
        ActionAndArgs actionAndArgs{ ShortcutAction::ExecuteCommandline, args };
        _actionDispatch->DoAction(actionAndArgs);
    }

    // Method Description:
    // - This method is called once on startup, on the first LayoutUpdated event.
    //   We'll use this event to know that we have an ActualWidth and
    //   ActualHeight, so we can now attempt to process our list of startup
    //   actions.
    // - We'll remove this event handler when the event is first handled.
    // - If there are no startup actions, we'll open a single tab with the
    //   default profile.
    // Arguments:
    // - <unused>
    // Return Value:
    // - <none>
    void TerminalPage::_OnFirstLayout(const IInspectable& /*sender*/, const IInspectable& /*eventArgs*/)
    {
        // Only let this succeed once.
        _layoutUpdatedRevoker.revoke();

        // This event fires every time the layout changes, but it is always the
        // last one to fire in any layout change chain. That gives us great
        // flexibility in finding the right point at which to initialize our
        // renderer (and our terminal). Any earlier than the last layout update
        // and we may not know the terminal's starting size.
        if (_startupState == StartupState::NotInitialized)
        {
            _startupState = StartupState::InStartup;
            ProcessStartupActions(_startupActions, true);

            // If we were told that the COM server needs to be started to listen for incoming
            // default application connections, start it now.
            // This MUST be done after we've registered the event listener for the new connections
            // or the COM server might start receiving requests on another thread and dispatch
            // them to nowhere.
            if (_shouldStartInboundListener)
            {
                try
                {
                    winrt::Microsoft::Terminal::TerminalConnection::ConptyConnection::StartInboundListener();
                }
                // If we failed to start the listener, it will throw.
                // We should fail fast here or the Terminal will be in a very strange state.
                // We only start the listener if the Terminal was started with the COM server
                // `-Embedding` flag and we make no tabs as a result.
                // Therefore, if the listener cannot start itself up to make that tab with
                // the inbound connection that caused the COM activation in the first place...
                // we would be left with an empty terminal frame with no tabs.
                // Instead, crash out so COM sees the server die and things unwind
                // without a weird empty frame window.
                CATCH_FAIL_FAST()
            }
        }
    }

    // Method Description:
    // - Process all the startup actions in the provided list of startup
    //   actions. We'll do this all at once here.
    // Arguments:
    // - actions: a winrt vector of actions to process. Note that this must NOT
    //   be an IVector&, because we need the collection to be accessible on the
    //   other side of the co_await.
    // - initial: if true, we're parsing these args during startup, and we
    //   should fire an Initialized event.
    // - cwd: If not empty, we should try switching to this provided directory
    //   while processing these actions. This will allow something like `wt -w 0
    //   nt -d .` from inside another directory to work as expected.
    // Return Value:
    // - <none>
    winrt::fire_and_forget TerminalPage::ProcessStartupActions(Windows::Foundation::Collections::IVector<ActionAndArgs> actions,
                                                               const bool initial,
                                                               const winrt::hstring cwd)
    {
        auto weakThis{ get_weak() };

        // Handle it on a subsequent pass of the UI thread.
        co_await winrt::resume_foreground(Dispatcher(), CoreDispatcherPriority::Normal);

        // If the caller provided a CWD, switch to that directory, then switch
        // back once we're done. This looks weird though, because we have to set
        // up the scope_exit _first_. We'll release the scope_exit if we don't
        // actually need it.
        std::wstring originalCwd{ wil::GetCurrentDirectoryW<std::wstring>() };
        auto restoreCwd = wil::scope_exit([&originalCwd]() {
            // ignore errors, we'll just power on through. We'd rather do
            // something rather than fail silently if the directory doesn't
            // actually exist.
            LOG_IF_WIN32_BOOL_FALSE(SetCurrentDirectory(originalCwd.c_str()));
        });
        if (cwd.empty())
        {
            restoreCwd.release();
        }
        else
        {
            // ignore errors, we'll just power on through. We'd rather do
            // something rather than fail silently if the directory doesn't
            // actually exist.
            LOG_IF_WIN32_BOOL_FALSE(SetCurrentDirectory(cwd.c_str()));
        }

        if (auto page{ weakThis.get() })
        {
            for (const auto& action : actions)
            {
                if (auto page{ weakThis.get() })
                {
                    _actionDispatch->DoAction(action);
                }
                else
                {
                    co_return;
                }
            }
        }
        if (initial)
        {
            _CompleteInitialization();
        }
    }

    // Method Description:
    // - Perform and steps that need to be done once our initial state is all
    //   set up. This includes entering fullscreen mode and firing our
    //   Initialized event.
    // Arguments:
    // - <none>
    // Return Value:
    // - <none>
    void TerminalPage::_CompleteInitialization()
    {
        _startupState = StartupState::Initialized;
        _InitializedHandlers(*this, nullptr);
    }

    // Method Description:
    // - Show a dialog with "About" information. Displays the app's Display
    //   Name, version, getting started link, documentation link, release
    //   Notes link, and privacy policy link.
    void TerminalPage::_ShowAboutDialog()
    {
        if (auto presenter{ _dialogPresenter.get() })
        {
            presenter.ShowDialog(FindName(L"AboutDialog").try_as<WUX::Controls::ContentDialog>());
        }
    }

    winrt::hstring TerminalPage::ApplicationDisplayName()
    {
        return CascadiaSettings::ApplicationDisplayName();
    }

    winrt::hstring TerminalPage::ApplicationVersion()
    {
        return CascadiaSettings::ApplicationVersion();
    }

    void TerminalPage::_ThirdPartyNoticesOnClick(const IInspectable& /*sender*/, const Windows::UI::Xaml::RoutedEventArgs& /*eventArgs*/)
    {
        std::filesystem::path currentPath{ wil::GetModuleFileNameW<std::wstring>(nullptr) };
        currentPath.replace_filename(L"NOTICE.html");
        ShellExecute(nullptr, nullptr, currentPath.c_str(), nullptr, nullptr, SW_SHOW);
    }

    // Method Description:
    // - Displays a dialog for warnings found while closing the terminal app using
    //   key binding with multiple tabs opened. Display messages to warn user
    //   that more than 1 tab is opened, and once the user clicks the OK button, remove
    //   all the tabs and shut down and app. If cancel is clicked, the dialog will close
    // - Only one dialog can be visible at a time. If another dialog is visible
    //   when this is called, nothing happens. See _ShowDialog for details
    winrt::Windows::Foundation::IAsyncOperation<ContentDialogResult> TerminalPage::_ShowCloseWarningDialog()
    {
        if (auto presenter{ _dialogPresenter.get() })
        {
            co_return co_await presenter.ShowDialog(FindName(L"CloseAllDialog").try_as<WUX::Controls::ContentDialog>());
        }
        co_return ContentDialogResult::None;
    }

    // Method Description:
    // - Displays a dialog for warnings found while closing the terminal tab marked as read-only
    winrt::Windows::Foundation::IAsyncOperation<ContentDialogResult> TerminalPage::_ShowCloseReadOnlyDialog()
    {
        if (auto presenter{ _dialogPresenter.get() })
        {
            co_return co_await presenter.ShowDialog(FindName(L"CloseReadOnlyDialog").try_as<WUX::Controls::ContentDialog>());
        }
        co_return ContentDialogResult::None;
    }

    // Method Description:
    // - Displays a dialog to warn the user about the fact that the text that
    //   they are trying to paste contains the "new line" character which can
    //   have the effect of starting commands without the user's knowledge if
    //   it is pasted on a shell where the "new line" character marks the end
    //   of a command.
    // - Only one dialog can be visible at a time. If another dialog is visible
    //   when this is called, nothing happens. See _ShowDialog for details
    winrt::Windows::Foundation::IAsyncOperation<ContentDialogResult> TerminalPage::_ShowMultiLinePasteWarningDialog()
    {
        if (auto presenter{ _dialogPresenter.get() })
        {
            co_return co_await presenter.ShowDialog(FindName(L"MultiLinePasteDialog").try_as<WUX::Controls::ContentDialog>());
        }
        co_return ContentDialogResult::None;
    }

    // Method Description:
    // - Displays a dialog to warn the user about the fact that the text that
    //   they are trying to paste is very long, in case they did not mean to
    //   paste it but pressed the paste shortcut by accident.
    // - Only one dialog can be visible at a time. If another dialog is visible
    //   when this is called, nothing happens. See _ShowDialog for details
    winrt::Windows::Foundation::IAsyncOperation<ContentDialogResult> TerminalPage::_ShowLargePasteWarningDialog()
    {
        if (auto presenter{ _dialogPresenter.get() })
        {
            co_return co_await presenter.ShowDialog(FindName(L"LargePasteDialog").try_as<WUX::Controls::ContentDialog>());
        }
        co_return ContentDialogResult::None;
    }

    // Method Description:
    // - Builds the flyout (dropdown) attached to the new tab button, and
    //   attaches it to the button. Populates the flyout with one entry per
    //   Profile, displaying the profile's name. Clicking each flyout item will
    //   open a new tab with that profile.
    //   Below the profiles are the static menu items: settings, feedback
    void TerminalPage::_CreateNewTabFlyout()
    {
        auto newTabFlyout = WUX::Controls::MenuFlyout{};
        auto keyBindings = _settings.KeyMap();

        const auto defaultProfileGuid = _settings.GlobalSettings().DefaultProfile();
        // the number of profiles should not change in the loop for this to work
        auto const profileCount = gsl::narrow_cast<int>(_settings.ActiveProfiles().Size());
        for (int profileIndex = 0; profileIndex < profileCount; profileIndex++)
        {
            const auto profile = _settings.ActiveProfiles().GetAt(profileIndex);
            auto profileMenuItem = WUX::Controls::MenuFlyoutItem{};

            // Add the keyboard shortcuts based on the number of profiles defined
            // Look for a keychord that is bound to the equivalent
            // NewTab(ProfileIndex=N) action
            NewTerminalArgs newTerminalArgs{ profileIndex };
            NewTabArgs newTabArgs{ newTerminalArgs };
            ActionAndArgs actionAndArgs{ ShortcutAction::NewTab, newTabArgs };
            auto profileKeyChord{ keyBindings.GetKeyBindingForActionWithArgs(actionAndArgs) };

            // make sure we find one to display
            if (profileKeyChord)
            {
                _SetAcceleratorForMenuItem(profileMenuItem, profileKeyChord);
            }

            auto profileName = profile.Name();
            profileMenuItem.Text(profileName);

            // If there's an icon set for this profile, set it as the icon for
            // this flyout item.
            if (!profile.Icon().empty())
            {
                const auto iconSource{ IconPathConverter().IconSourceWUX(profile.Icon()) };

                WUX::Controls::IconSourceElement iconElement;
                iconElement.IconSource(iconSource);
                profileMenuItem.Icon(iconElement);
                Automation::AutomationProperties::SetAccessibilityView(iconElement, Automation::Peers::AccessibilityView::Raw);
            }

            if (profile.Guid() == defaultProfileGuid)
            {
                // Contrast the default profile with others in font weight.
                profileMenuItem.FontWeight(FontWeights::Bold());
            }

            auto newTabRun = WUX::Documents::Run();
            newTabRun.Text(RS_(L"NewTabRun/Text"));
            auto newPaneRun = WUX::Documents::Run();
            newPaneRun.Text(RS_(L"NewPaneRun/Text"));
            newPaneRun.FontStyle(FontStyle::Italic);
            auto newWindowRun = WUX::Documents::Run();
            newWindowRun.Text(RS_(L"NewWindowRun/Text"));
            newWindowRun.FontStyle(FontStyle::Italic);

            auto textBlock = WUX::Controls::TextBlock{};
            textBlock.Inlines().Append(newTabRun);
            textBlock.Inlines().Append(WUX::Documents::LineBreak{});
            textBlock.Inlines().Append(newPaneRun);
            textBlock.Inlines().Append(WUX::Documents::LineBreak{});
            textBlock.Inlines().Append(newWindowRun);

            auto toolTip = WUX::Controls::ToolTip{};
            toolTip.Content(textBlock);
            WUX::Controls::ToolTipService::SetToolTip(profileMenuItem, toolTip);

            profileMenuItem.Click([profileIndex, weakThis{ get_weak() }](auto&&, auto&&) {
                if (auto page{ weakThis.get() })
                {
                    NewTerminalArgs newTerminalArgs{ profileIndex };

                    // if alt is pressed, open a pane
                    const CoreWindow window = CoreWindow::GetForCurrentThread();
                    const auto rAltState = window.GetKeyState(VirtualKey::RightMenu);
                    const auto lAltState = window.GetKeyState(VirtualKey::LeftMenu);
                    const bool altPressed = WI_IsFlagSet(lAltState, CoreVirtualKeyStates::Down) ||
                                            WI_IsFlagSet(rAltState, CoreVirtualKeyStates::Down);

                    const auto shiftState{ window.GetKeyState(VirtualKey::Shift) };
                    const auto rShiftState = window.GetKeyState(VirtualKey::RightShift);
                    const auto lShiftState = window.GetKeyState(VirtualKey::LeftShift);
                    const auto shiftPressed{ WI_IsFlagSet(shiftState, CoreVirtualKeyStates::Down) ||
                                             WI_IsFlagSet(lShiftState, CoreVirtualKeyStates::Down) ||
                                             WI_IsFlagSet(rShiftState, CoreVirtualKeyStates::Down) };

                    // Check for DebugTap
                    bool debugTap = page->_settings.GlobalSettings().DebugFeaturesEnabled() &&
                                    WI_IsFlagSet(lAltState, CoreVirtualKeyStates::Down) &&
                                    WI_IsFlagSet(rAltState, CoreVirtualKeyStates::Down);

                    if (altPressed && !debugTap)
                    {
                        page->_SplitPane(SplitState::Automatic,
                                         SplitType::Manual,
                                         0.5f,
                                         newTerminalArgs);
                    }
                    else if (shiftPressed && !debugTap)
                    {
                        // Manually fill in the evaluated profile.
                        newTerminalArgs.Profile(::Microsoft::Console::Utils::GuidToString(page->_settings.GetProfileForArgs(newTerminalArgs)));
                        page->_OpenNewWindow(false, newTerminalArgs);
                    }
                    else
                    {
                        page->_OpenNewTab(newTerminalArgs);
                    }
                }
            });
            newTabFlyout.Items().Append(profileMenuItem);
        }

        // add menu separator
        auto separatorItem = WUX::Controls::MenuFlyoutSeparator{};
        newTabFlyout.Items().Append(separatorItem);

        // add static items
        {
            // GH#2455 - Make sure to try/catch calls to Application::Current,
            // because that _won't_ be an instance of TerminalApp::App in the
            // LocalTests
            auto isUwp = false;
            try
            {
                isUwp = ::winrt::Windows::UI::Xaml::Application::Current().as<::winrt::TerminalApp::App>().Logic().IsUwp();
            }
            CATCH_LOG();

            if (!isUwp)
            {
                // Create the settings button.
                auto settingsItem = WUX::Controls::MenuFlyoutItem{};
                settingsItem.Text(RS_(L"SettingsMenuItem"));

                WUX::Controls::SymbolIcon ico{};
                ico.Symbol(WUX::Controls::Symbol::Setting);
                settingsItem.Icon(ico);

                settingsItem.Click({ this, &TerminalPage::_SettingsButtonOnClick });
                newTabFlyout.Items().Append(settingsItem);

                Microsoft::Terminal::Settings::Model::OpenSettingsArgs args{ SettingsTarget::SettingsUI };
                Microsoft::Terminal::Settings::Model::ActionAndArgs settingsAction{ ShortcutAction::OpenSettings, args };
                const auto settingsKeyChord{ keyBindings.GetKeyBindingForActionWithArgs(settingsAction) };
                if (settingsKeyChord)
                {
                    _SetAcceleratorForMenuItem(settingsItem, settingsKeyChord);
                }

                // Create the feedback button.
                auto feedbackFlyout = WUX::Controls::MenuFlyoutItem{};
                feedbackFlyout.Text(RS_(L"FeedbackMenuItem"));

                WUX::Controls::FontIcon feedbackIcon{};
                feedbackIcon.Glyph(L"\xE939");
                feedbackIcon.FontFamily(Media::FontFamily{ L"Segoe MDL2 Assets" });
                feedbackFlyout.Icon(feedbackIcon);

                feedbackFlyout.Click({ this, &TerminalPage::_FeedbackButtonOnClick });
                newTabFlyout.Items().Append(feedbackFlyout);
            }

            // Create the about button.
            auto aboutFlyout = WUX::Controls::MenuFlyoutItem{};
            aboutFlyout.Text(RS_(L"AboutMenuItem"));

            WUX::Controls::SymbolIcon aboutIcon{};
            aboutIcon.Symbol(WUX::Controls::Symbol::Help);
            aboutFlyout.Icon(aboutIcon);

            aboutFlyout.Click({ this, &TerminalPage::_AboutButtonOnClick });
            newTabFlyout.Items().Append(aboutFlyout);
        }

        // Before opening the fly-out set focus on the current tab
        // so no matter how fly-out is closed later on the focus will return to some tab.
        // We cannot do it on closing because if the window loses focus (alt+tab)
        // the closing event is not fired.
        // It is important to set the focus on the tab
        // Since the previous focus location might be discarded in the background,
        // e.g., the command palette will be dismissed by the menu,
        // and then closing the fly-out will move the focus to wrong location.
        newTabFlyout.Opening([this](auto&&, auto&&) {
            _FocusCurrentTab(true);
        });
        _newTabButton.Flyout(newTabFlyout);
    }

    // Function Description:
    // Called when the openNewTabDropdown keybinding is used.
    // Adds the flyout show option to left-align the dropdown with the split button.
    // Shows the dropdown flyout.
    void TerminalPage::_OpenNewTabDropdown()
    {
        WUX::Controls::Primitives::FlyoutShowOptions options{};
        options.Placement(WUX::Controls::Primitives::FlyoutPlacementMode::BottomEdgeAlignedLeft);
        _newTabButton.Flyout().ShowAt(_newTabButton, options);
    }

    winrt::fire_and_forget TerminalPage::_RemoveOnCloseRoutine(Microsoft::UI::Xaml::Controls::TabViewItem tabViewItem, winrt::com_ptr<TerminalPage> page)
    {
        co_await winrt::resume_foreground(page->_tabView.Dispatcher());

        if (auto tab{ _GetTabByTabViewItem(tabViewItem) })
        {
            _RemoveTab(tab);
        }
    }

    // Method Description:
    // - Creates a new connection based on the profile settings
    // Arguments:
    // - the profile GUID we want the settings from
    // - the terminal settings
    // Return value:
    // - the desired connection
    TerminalConnection::ITerminalConnection TerminalPage::_CreateConnectionFromSettings(GUID profileGuid,
                                                                                        TerminalSettings settings)
    {
        const auto profile = _settings.FindProfile(profileGuid);

        TerminalConnection::ITerminalConnection connection{ nullptr };

        winrt::guid connectionType = profile.ConnectionType();
        winrt::guid sessionGuid{};

        if (connectionType == TerminalConnection::AzureConnection::ConnectionType() &&
            TerminalConnection::AzureConnection::IsAzureConnectionAvailable())
        {
            // TODO GH#4661: Replace this with directly using the AzCon when our VT is better
            std::filesystem::path azBridgePath{ wil::GetModuleFileNameW<std::wstring>(nullptr) };
            azBridgePath.replace_filename(L"TerminalAzBridge.exe");
            connection = TerminalConnection::ConptyConnection(azBridgePath.wstring(),
                                                              L".",
                                                              L"Azure",
                                                              nullptr,
                                                              settings.InitialRows(),
                                                              settings.InitialCols(),
                                                              winrt::guid());
        }

        else
        {
            std::wstring guidWString = Utils::GuidToString(profileGuid);

            StringMap envMap{};
            envMap.Insert(L"WT_PROFILE_ID", guidWString);
            envMap.Insert(L"WSLENV", L"WT_PROFILE_ID");

            // Update the path to be relative to whatever our CWD is.
            //
            // Refer to the examples in
            // https://en.cppreference.com/w/cpp/filesystem/path/append
            //
            // We need to do this here, to ensure we tell the ConptyConnection
            // the correct starting path. If we're being invoked from another
            // terminal instance (e.g. wt -w 0 -d .), then we have switched our
            // CWD to the provided path. We should treat the StartingDirectory
            // as relative to the current CWD.
            //
            // The connection must be informed of the current CWD on
            // construction, because the connection might not spawn the child
            // process until later, on another thread, after we've already
            // restored the CWD to it's original value.
            std::wstring cwdString{ wil::GetCurrentDirectoryW<std::wstring>() };
            std::filesystem::path cwd{ cwdString };
            cwd /= settings.StartingDirectory().c_str();

            auto conhostConn = TerminalConnection::ConptyConnection(
                settings.Commandline(),
                winrt::hstring{ cwd.c_str() },
                settings.StartingTitle(),
                envMap.GetView(),
                settings.InitialRows(),
                settings.InitialCols(),
                winrt::guid());

            sessionGuid = conhostConn.Guid();
            connection = conhostConn;
        }

        TraceLoggingWrite(
            g_hTerminalAppProvider,
            "ConnectionCreated",
            TraceLoggingDescription("Event emitted upon the creation of a connection"),
            TraceLoggingGuid(connectionType, "ConnectionTypeGuid", "The type of the connection"),
            TraceLoggingGuid(profileGuid, "ProfileGuid", "The profile's GUID"),
            TraceLoggingGuid(sessionGuid, "SessionGuid", "The WT_SESSION's GUID"),
            TraceLoggingKeyword(MICROSOFT_KEYWORD_MEASURES),
            TelemetryPrivacyDataTag(PDT_ProductAndServicePerformance));

        return connection;
    }

    // Method Description:
    // - Called when the settings button is clicked. Launches a background
    //   thread to open the settings file in the default JSON editor.
    // Arguments:
    // - <none>
    // Return Value:
    // - <none>
    void TerminalPage::_SettingsButtonOnClick(const IInspectable&,
                                              const RoutedEventArgs&)
    {
        const CoreWindow window = CoreWindow::GetForCurrentThread();

        // check alt state
        const auto rAltState{ window.GetKeyState(VirtualKey::RightMenu) };
        const auto lAltState{ window.GetKeyState(VirtualKey::LeftMenu) };
        const bool altPressed{ WI_IsFlagSet(lAltState, CoreVirtualKeyStates::Down) ||
                               WI_IsFlagSet(rAltState, CoreVirtualKeyStates::Down) };

        // check shift state
        const auto shiftState{ window.GetKeyState(VirtualKey::Shift) };
        const auto lShiftState{ window.GetKeyState(VirtualKey::LeftShift) };
        const auto rShiftState{ window.GetKeyState(VirtualKey::RightShift) };
        const auto shiftPressed{ WI_IsFlagSet(shiftState, CoreVirtualKeyStates::Down) ||
                                 WI_IsFlagSet(lShiftState, CoreVirtualKeyStates::Down) ||
                                 WI_IsFlagSet(rShiftState, CoreVirtualKeyStates::Down) };

        auto target{ SettingsTarget::SettingsUI };
        if (shiftPressed)
        {
            target = SettingsTarget::SettingsFile;
        }
        else if (altPressed)
        {
            target = SettingsTarget::DefaultsFile;
        }
        _LaunchSettings(target);
    }

    // Method Description:
    // - Called when the feedback button is clicked. Launches github in your
    //   default browser, navigated to the "issues" page of the Terminal repo.
    void TerminalPage::_FeedbackButtonOnClick(const IInspectable&,
                                              const RoutedEventArgs&)
    {
        const auto feedbackUriValue = RS_(L"FeedbackUriValue");
        winrt::Windows::Foundation::Uri feedbackUri{ feedbackUriValue };

        winrt::Windows::System::Launcher::LaunchUriAsync(feedbackUri);
    }

    // Method Description:
    // - Called when the about button is clicked. See _ShowAboutDialog for more info.
    // Arguments:
    // - <unused>
    // Return Value:
    // - <none>
    void TerminalPage::_AboutButtonOnClick(const IInspectable&,
                                           const RoutedEventArgs&)
    {
        _ShowAboutDialog();
    }

    // Method Description:
    // Called when the users pressed keyBindings while CommandPalette is open.
    // Arguments:
    // - e: the KeyRoutedEventArgs containing info about the keystroke.
    // Return Value:
    // - <none>
    void TerminalPage::_KeyDownHandler(Windows::Foundation::IInspectable const& /*sender*/, Windows::UI::Xaml::Input::KeyRoutedEventArgs const& e)
    {
        auto key = e.OriginalKey();
        auto const ctrlDown = WI_IsFlagSet(CoreWindow::GetForCurrentThread().GetKeyState(winrt::Windows::System::VirtualKey::Control), CoreVirtualKeyStates::Down);
        auto const altDown = WI_IsFlagSet(CoreWindow::GetForCurrentThread().GetKeyState(winrt::Windows::System::VirtualKey::Menu), CoreVirtualKeyStates::Down);
        auto const shiftDown = WI_IsFlagSet(CoreWindow::GetForCurrentThread().GetKeyState(winrt::Windows::System::VirtualKey::Shift), CoreVirtualKeyStates::Down);

        winrt::Microsoft::Terminal::Control::KeyChord kc{ ctrlDown, altDown, shiftDown, static_cast<int32_t>(key) };
        const auto actionAndArgs = _settings.KeyMap().TryLookup(kc);
        if (actionAndArgs)
        {
            if (CommandPalette().Visibility() == Visibility::Visible && actionAndArgs.Action() != ShortcutAction::ToggleCommandPalette)
            {
                CommandPalette().Visibility(Visibility::Collapsed);
            }
            _actionDispatch->DoAction(actionAndArgs);
            e.Handled(true);
        }
    }

    // Method Description:
    // Handles preview key on the SUI tab, by handling close tab / next tab / previous tab
    // This is a temporary solution - we need to fix all key-bindings work from SUI as long as they don't harm
    // the SUI behavior
    // Arguments:
    // - e: the KeyRoutedEventArgs containing info about the keystroke.
    // Return Value:
    // - <none>
    void TerminalPage::_SUIPreviewKeyDownHandler(Windows::Foundation::IInspectable const& /*sender*/, Windows::UI::Xaml::Input::KeyRoutedEventArgs const& e)
    {
        auto key = e.OriginalKey();
        auto const ctrlDown = WI_IsFlagSet(CoreWindow::GetForCurrentThread().GetKeyState(winrt::Windows::System::VirtualKey::Control), CoreVirtualKeyStates::Down);
        auto const altDown = WI_IsFlagSet(CoreWindow::GetForCurrentThread().GetKeyState(winrt::Windows::System::VirtualKey::Menu), CoreVirtualKeyStates::Down);
        auto const shiftDown = WI_IsFlagSet(CoreWindow::GetForCurrentThread().GetKeyState(winrt::Windows::System::VirtualKey::Shift), CoreVirtualKeyStates::Down);

        winrt::Microsoft::Terminal::Control::KeyChord kc{ ctrlDown, altDown, shiftDown, static_cast<int32_t>(key) };
        const auto actionAndArgs = _settings.KeyMap().TryLookup(kc);
        if (actionAndArgs && (actionAndArgs.Action() == ShortcutAction::CloseTab || actionAndArgs.Action() == ShortcutAction::NextTab || actionAndArgs.Action() == ShortcutAction::PrevTab || actionAndArgs.Action() == ShortcutAction::ClosePane))
        {
            _actionDispatch->DoAction(actionAndArgs);
            e.Handled(true);
        }
    }

    // Method Description:
    // - Configure the AppKeyBindings to use our ShortcutActionDispatch and the updated KeyMapping
    // as the object to handle dispatching ShortcutAction events.
    // Arguments:
    // - bindings: A AppKeyBindings object to wire up with our event handlers
    void TerminalPage::_HookupKeyBindings(const KeyMapping& keymap) noexcept
    {
        _bindings->SetDispatch(*_actionDispatch);
        _bindings->SetKeyMapping(keymap);
    }

    // Method Description:
    // - Register our event handlers with our ShortcutActionDispatch. The
    //   ShortcutActionDispatch is responsible for raising the appropriate
    //   events for an ActionAndArgs. WE'll handle each possible event in our
    //   own way.
    // Arguments:
    // - <none>
    void TerminalPage::_RegisterActionCallbacks()
    {
        // Hook up the ShortcutActionDispatch object's events to our handlers.
        // They should all be hooked up here, regardless of whether or not
        // there's an actual keychord for them.
<<<<<<< HEAD
        HOOKUP_ACTION(OpenNewTabDropdown);
        HOOKUP_ACTION(DuplicateTab);
        HOOKUP_ACTION(CloseTab);
        HOOKUP_ACTION(ClosePane);
        HOOKUP_ACTION(CloseWindow);
        HOOKUP_ACTION(ScrollUp);
        HOOKUP_ACTION(ScrollDown);
        HOOKUP_ACTION(NextTab);
        HOOKUP_ACTION(PrevTab);
        HOOKUP_ACTION(SendInput);
        HOOKUP_ACTION(SplitPane);
        HOOKUP_ACTION(TogglePaneZoom);
        HOOKUP_ACTION(ScrollUpPage);
        HOOKUP_ACTION(ScrollDownPage);
        HOOKUP_ACTION(ScrollToTop);
        HOOKUP_ACTION(ScrollToBottom);
        HOOKUP_ACTION(OpenSettings);
        HOOKUP_ACTION(PasteText);
        HOOKUP_ACTION(NewTab);
        HOOKUP_ACTION(SwitchToTab);
        HOOKUP_ACTION(ResizePane);
        HOOKUP_ACTION(MoveFocus);
        HOOKUP_ACTION(CopyText);
        HOOKUP_ACTION(AdjustFontSize);
        HOOKUP_ACTION(Find);
        HOOKUP_ACTION(ResetFontSize);
        HOOKUP_ACTION(ToggleShaderEffects);
        HOOKUP_ACTION(ToggleFocusMode);
        HOOKUP_ACTION(ToggleFullscreen);
        HOOKUP_ACTION(ToggleAlwaysOnTop);
        HOOKUP_ACTION(ToggleCommandPalette);
        HOOKUP_ACTION(SetColorScheme);
        HOOKUP_ACTION(SetTabColor);
        HOOKUP_ACTION(OpenTabColorPicker);
        HOOKUP_ACTION(RenameTab);
        HOOKUP_ACTION(OpenTabRenamer);
        HOOKUP_ACTION(ExecuteCommandline);
        HOOKUP_ACTION(CloseOtherTabs);
        HOOKUP_ACTION(CloseTabsAfter);
        HOOKUP_ACTION(TabSearch);
        HOOKUP_ACTION(MoveTab);
        HOOKUP_ACTION(BreakIntoDebugger);
        HOOKUP_ACTION(FindMatch);
        HOOKUP_ACTION(TogglePaneReadOnly);
        HOOKUP_ACTION(NewWindow);
        HOOKUP_ACTION(IdentifyWindow);
        HOOKUP_ACTION(IdentifyWindows);
        HOOKUP_ACTION(RenameWindow);
        HOOKUP_ACTION(OpenWindowRenamer);
=======
#define ON_ALL_ACTIONS(action) HOOKUP_ACTION(action);
        ALL_SHORTCUT_ACTIONS
#undef ON_ALL_ACTIONS
>>>>>>> fd99b012
    }

    // Method Description:
    // - Get the title of the currently focused terminal control. If this tab is
    //   the focused tab, then also bubble this title to any listeners of our
    //   TitleChanged event.
    // Arguments:
    // - tab: the Tab to update the title for.
    void TerminalPage::_UpdateTitle(const TerminalTab& tab)
    {
        auto newTabTitle = tab.Title();

        if (_settings.GlobalSettings().ShowTitleInTitlebar() && tab == _GetFocusedTab())
        {
            _TitleChangedHandlers(*this, newTabTitle);
        }
    }

    // Method Description:
    // - Connects event handlers to the TermControl for events that we want to
    //   handle. This includes:
    //    * the Copy and Paste events, for setting and retrieving clipboard data
    //      on the right thread
    //    * the TitleChanged event, for changing the text of the tab
    // Arguments:
    // - term: The newly created TermControl to connect the events for
    // - hostingTab: The Tab that's hosting this TermControl instance
    void TerminalPage::_RegisterTerminalEvents(TermControl term, TerminalTab& hostingTab)
    {
        term.RaiseNotice({ this, &TerminalPage::_ControlNoticeRaisedHandler });

        // Add an event handler when the terminal's selection wants to be copied.
        // When the text buffer data is retrieved, we'll copy the data into the Clipboard
        term.CopyToClipboard({ this, &TerminalPage::_CopyToClipboardHandler });

        // Add an event handler when the terminal wants to paste data from the Clipboard.
        term.PasteFromClipboard({ this, &TerminalPage::_PasteFromClipboardHandler });

        term.OpenHyperlink({ this, &TerminalPage::_OpenHyperlinkHandler });

        // Add an event handler for when the terminal wants to set a progress indicator on the taskbar
        term.SetTaskbarProgress({ this, &TerminalPage::_SetTaskbarProgressHandler });

        term.HidePointerCursor({ get_weak(), &TerminalPage::_HidePointerCursorHandler });
        term.RestorePointerCursor({ get_weak(), &TerminalPage::_RestorePointerCursorHandler });

        // Bind Tab events to the TermControl and the Tab's Pane
        hostingTab.Initialize(term);

        auto weakTab{ hostingTab.get_weak() };
        auto weakThis{ get_weak() };
        // PropertyChanged is the generic mechanism by which the Tab
        // communicates changes to any of its observable properties, including
        // the Title
        hostingTab.PropertyChanged([weakTab, weakThis](auto&&, const WUX::Data::PropertyChangedEventArgs& args) {
            auto page{ weakThis.get() };
            auto tab{ weakTab.get() };
            if (page && tab)
            {
                if (args.PropertyName() == L"Title")
                {
                    page->_UpdateTitle(*tab);
                }
                else if (args.PropertyName() == L"Content")
                {
                    if (*tab == page->_GetFocusedTab())
                    {
                        page->_tabContent.Children().Clear();
                        page->_tabContent.Children().Append(tab->Content());

                        tab->Focus(FocusState::Programmatic);
                    }
                }
            }
        });

        // react on color changed events
        hostingTab.ColorSelected([weakTab, weakThis](auto&& color) {
            auto page{ weakThis.get() };
            auto tab{ weakTab.get() };

            if (page && tab && (tab->FocusState() != FocusState::Unfocused))
            {
                page->_SetNonClientAreaColors(color);
            }
        });

        hostingTab.ColorCleared([weakTab, weakThis]() {
            auto page{ weakThis.get() };
            auto tab{ weakTab.get() };

            if (page && tab && (tab->FocusState() != FocusState::Unfocused))
            {
                page->_ClearNonClientAreaColors();
            }
        });

        // TODO GH#3327: Once we support colorizing the NewTab button based on
        // the color of the tab, we'll want to make sure to call
        // _ClearNewTabButtonColor here, to reset it to the default (for the
        // newly created tab).
        // remove any colors left by other colored tabs
        // _ClearNewTabButtonColor();
    }

    // Method Description:
    // - Helper to manually exit "zoom" when certain actions take place.
    //   Anything that modifies the state of the pane tree should probably
    //   un-zoom the focused pane first, so that the user can see the full pane
    //   tree again. These actions include:
    //   * Splitting a new pane
    //   * Closing a pane
    //   * Moving focus between panes
    //   * Resizing a pane
    // Arguments:
    // - <none>
    // Return Value:
    // - <none>
    void TerminalPage::_UnZoomIfNeeded()
    {
        if (const auto activeTab{ _GetFocusedTabImpl() })
        {
            if (activeTab->IsZoomed())
            {
                // Remove the content from the tab first, so Pane::UnZoom can
                // re-attach the content to the tree w/in the pane
                _tabContent.Children().Clear();
                // In ExitZoom, we'll change the Tab's Content(), triggering the
                // content changed event, which will re-attach the tab's new content
                // root to the tree.
                activeTab->ExitZoom();
            }
        }
    }

    // Method Description:
    // - Attempt to move focus between panes, as to focus the child on
    //   the other side of the separator. See Pane::NavigateFocus for details.
    // - Moves the focus of the currently focused tab.
    // Arguments:
    // - direction: The direction to move the focus in.
    // Return Value:
    // - <none>
    void TerminalPage::_MoveFocus(const FocusDirection& direction)
    {
        if (const auto terminalTab{ _GetFocusedTabImpl() })
        {
            _UnZoomIfNeeded();
            terminalTab->NavigateFocus(direction);
        }
    }

    TermControl TerminalPage::_GetActiveControl()
    {
        if (const auto terminalTab{ _GetFocusedTabImpl() })
        {
            return terminalTab->GetActiveTerminalControl();
        }
        return nullptr;
    }

    // Method Description:
    // - Close the terminal app. If there is more
    //   than one tab opened, show a warning dialog.
    fire_and_forget TerminalPage::CloseWindow()
    {
        if (_HasMultipleTabs() &&
            _settings.GlobalSettings().ConfirmCloseAllTabs() &&
            !_displayingCloseDialog)
        {
            _displayingCloseDialog = true;
            ContentDialogResult warningResult = co_await _ShowCloseWarningDialog();
            _displayingCloseDialog = false;

            if (warningResult != ContentDialogResult::Primary)
            {
                co_return;
            }
        }

        _RemoveAllTabs();
    }

    // Method Description:
    // - Move the viewport of the terminal of the currently focused tab up or
    //      down a number of lines.
    // Arguments:
    // - scrollDirection: ScrollUp will move the viewport up, ScrollDown will move the viewport down
    // - rowsToScroll: a number of lines to move the viewport. If not provided we will use a system default.
    void TerminalPage::_Scroll(ScrollDirection scrollDirection, const Windows::Foundation::IReference<uint32_t>& rowsToScroll)
    {
        if (const auto terminalTab{ _GetFocusedTabImpl() })
        {
            uint32_t realRowsToScroll;
            if (rowsToScroll == nullptr)
            {
                // The magic value of WHEEL_PAGESCROLL indicates that we need to scroll the entire page
                realRowsToScroll = _systemRowsToScroll == WHEEL_PAGESCROLL ?
                                       terminalTab->GetActiveTerminalControl().GetViewHeight() :
                                       _systemRowsToScroll;
            }
            else
            {
                // use the custom value specified in the command
                realRowsToScroll = rowsToScroll.Value();
            }
            auto scrollDelta = _ComputeScrollDelta(scrollDirection, realRowsToScroll);
            terminalTab->Scroll(scrollDelta);
        }
    }

    // Method Description:
    // - Split the focused pane either horizontally or vertically, and place the
    //   given TermControl into the newly created pane.
    // - If splitType == SplitState::None, this method does nothing.
    // Arguments:
    // - splitType: one value from the TerminalApp::SplitState enum, indicating how the
    //   new pane should be split from its parent.
    // - splitMode: value from TerminalApp::SplitType enum, indicating the profile to be used in the newly split pane.
    // - newTerminalArgs: An object that may contain a blob of parameters to
    //   control which profile is created and with possible other
    //   configurations. See CascadiaSettings::BuildSettings for more details.
    void TerminalPage::_SplitPane(const SplitState splitType,
                                  const SplitType splitMode,
                                  const float splitSize,
                                  const NewTerminalArgs& newTerminalArgs)
    {
        // Do nothing if we're requesting no split.
        if (splitType == SplitState::None)
        {
            return;
        }

        const auto focusedTab{ _GetFocusedTabImpl() };

        // Do nothing if no TerminalTab is focused
        if (!focusedTab)
        {
            return;
        }

        try
        {
            TerminalSettings controlSettings{ nullptr };
            GUID realGuid;
            bool profileFound = false;

            if (splitMode == SplitType::Duplicate)
            {
                std::optional<GUID> current_guid = focusedTab->GetFocusedProfile();
                if (current_guid)
                {
                    profileFound = true;
                    controlSettings = TerminalSettings::CreateWithProfileByID(_settings, current_guid.value(), *_bindings);
                    const auto workingDirectory = focusedTab->GetActiveTerminalControl().WorkingDirectory();
                    const auto validWorkingDirectory = !workingDirectory.empty();
                    if (validWorkingDirectory)
                    {
                        controlSettings.StartingDirectory(workingDirectory);
                    }
                    realGuid = current_guid.value();
                }
                // TODO: GH#5047 - In the future, we should get the Profile of
                // the focused pane, and use that to build a new instance of the
                // settings so we can duplicate this tab/pane.
                //
                // Currently, if the profile doesn't exist anymore in our
                // settings, we'll silently do nothing.
                //
                // In the future, it will be preferable to just duplicate the
                // current control's settings, but we can't do that currently,
                // because we won't be able to create a new instance of the
                // connection without keeping an instance of the original Profile
                // object around.
            }
            if (!profileFound)
            {
                realGuid = _settings.GetProfileForArgs(newTerminalArgs);
                controlSettings = TerminalSettings::CreateWithNewTerminalArgs(_settings, newTerminalArgs, *_bindings);
            }

            const auto controlConnection = _CreateConnectionFromSettings(realGuid, controlSettings);

            const float contentWidth = ::base::saturated_cast<float>(_tabContent.ActualWidth());
            const float contentHeight = ::base::saturated_cast<float>(_tabContent.ActualHeight());
            const winrt::Windows::Foundation::Size availableSpace{ contentWidth, contentHeight };

            auto realSplitType = splitType;
            if (realSplitType == SplitState::Automatic)
            {
                realSplitType = focusedTab->PreCalculateAutoSplit(availableSpace);
            }

            const auto canSplit = focusedTab->PreCalculateCanSplit(realSplitType, splitSize, availableSpace);
            if (!canSplit)
            {
                return;
            }

            auto newControl = _InitControl(controlSettings, controlConnection);

            // Hookup our event handlers to the new terminal
            _RegisterTerminalEvents(newControl, *focusedTab);

            _UnZoomIfNeeded();

            focusedTab->SplitPane(realSplitType, splitSize, realGuid, newControl);
        }
        CATCH_LOG();
    }

    // Method Description:
    // - Attempt to move a separator between panes, as to resize each child on
    //   either size of the separator. See Pane::ResizePane for details.
    // - Moves a separator on the currently focused tab.
    // Arguments:
    // - direction: The direction to move the separator in.
    // Return Value:
    // - <none>
    void TerminalPage::_ResizePane(const ResizeDirection& direction)
    {
        if (const auto terminalTab{ _GetFocusedTabImpl() })
        {
            _UnZoomIfNeeded();
            terminalTab->ResizePane(direction);
        }
    }

    // Method Description:
    // - Move the viewport of the terminal of the currently focused tab up or
    //      down a page. The page length will be dependent on the terminal view height.
    // Arguments:
    // - scrollDirection: ScrollUp will move the viewport up, ScrollDown will move the viewport down
    void TerminalPage::_ScrollPage(ScrollDirection scrollDirection)
    {
        // Do nothing if for some reason, there's no terminal tab in focus. We don't want to crash.
        if (const auto terminalTab{ _GetFocusedTabImpl() })
        {
            const auto control = _GetActiveControl();
            const auto termHeight = control.GetViewHeight();
            auto scrollDelta = _ComputeScrollDelta(scrollDirection, termHeight);
            terminalTab->Scroll(scrollDelta);
        }
    }

    void TerminalPage::_ScrollToBufferEdge(ScrollDirection scrollDirection)
    {
        if (const auto terminalTab{ _GetFocusedTabImpl() })
        {
            auto scrollDelta = _ComputeScrollDelta(scrollDirection, INT_MAX);
            terminalTab->Scroll(scrollDelta);
        }
    }

    // Method Description:
    // - Gets the title of the currently focused terminal control. If there
    //   isn't a control selected for any reason, returns "Windows Terminal"
    // Arguments:
    // - <none>
    // Return Value:
    // - the title of the focused control if there is one, else "Windows Terminal"
    hstring TerminalPage::Title()
    {
        if (_settings.GlobalSettings().ShowTitleInTitlebar())
        {
            auto selectedIndex = _tabView.SelectedIndex();
            if (selectedIndex >= 0)
            {
                try
                {
                    if (auto focusedControl{ _GetActiveControl() })
                    {
                        return focusedControl.Title();
                    }
                }
                CATCH_LOG();
            }
        }
        return { L"Windows Terminal" };
    }

    // Method Description:
    // - Handles the special case of providing a text override for the UI shortcut due to VK_OEM issue.
    //      Looks at the flags from the KeyChord modifiers and provides a concatenated string value of all
    //      in the same order that XAML would put them as well.
    // Return Value:
    // - a string representation of the key modifiers for the shortcut
    //NOTE: This needs to be localized with https://github.com/microsoft/terminal/issues/794 if XAML framework issue not resolved before then
    static std::wstring _FormatOverrideShortcutText(KeyModifiers modifiers)
    {
        std::wstring buffer{ L"" };

        if (WI_IsFlagSet(modifiers, KeyModifiers::Ctrl))
        {
            buffer += L"Ctrl+";
        }

        if (WI_IsFlagSet(modifiers, KeyModifiers::Shift))
        {
            buffer += L"Shift+";
        }

        if (WI_IsFlagSet(modifiers, KeyModifiers::Alt))
        {
            buffer += L"Alt+";
        }

        return buffer;
    }

    // Method Description:
    // - Takes a MenuFlyoutItem and a corresponding KeyChord value and creates the accelerator for UI display.
    //   Takes into account a special case for an error condition for a comma
    // Arguments:
    // - MenuFlyoutItem that will be displayed, and a KeyChord to map an accelerator
    void TerminalPage::_SetAcceleratorForMenuItem(WUX::Controls::MenuFlyoutItem& menuItem,
                                                  const KeyChord& keyChord)
    {
#ifdef DEP_MICROSOFT_UI_XAML_708_FIXED
        // work around https://github.com/microsoft/microsoft-ui-xaml/issues/708 in case of VK_OEM_COMMA
        if (keyChord.Vkey() != VK_OEM_COMMA)
        {
            // use the XAML shortcut to give us the automatic capabilities
            auto menuShortcut = Windows::UI::Xaml::Input::KeyboardAccelerator{};

            // TODO: Modify this when https://github.com/microsoft/terminal/issues/877 is resolved
            menuShortcut.Key(static_cast<Windows::System::VirtualKey>(keyChord.Vkey()));

            // inspect the modifiers from the KeyChord and set the flags int he XAML value
            auto modifiers = AppKeyBindings::ConvertVKModifiers(keyChord.Modifiers());

            // add the modifiers to the shortcut
            menuShortcut.Modifiers(modifiers);

            // add to the menu
            menuItem.KeyboardAccelerators().Append(menuShortcut);
        }
        else // we've got a comma, so need to just use the alternate method
#endif
        {
            // extract the modifier and key to a nice format
            auto overrideString = _FormatOverrideShortcutText(keyChord.Modifiers());
            auto mappedCh = MapVirtualKeyW(keyChord.Vkey(), MAPVK_VK_TO_CHAR);
            if (mappedCh != 0)
            {
                menuItem.KeyboardAcceleratorTextOverride(overrideString + gsl::narrow_cast<wchar_t>(mappedCh));
            }
        }
    }

    // Method Description:
    // - Calculates the appropriate size to snap to in the given direction, for
    //   the given dimension. If the global setting `snapToGridOnResize` is set
    //   to `false`, this will just immediately return the provided dimension,
    //   effectively disabling snapping.
    // - See Pane::CalcSnappedDimension
    float TerminalPage::CalcSnappedDimension(const bool widthOrHeight, const float dimension) const
    {
        if (_settings && _settings.GlobalSettings().SnapToGridOnResize())
        {
            if (const auto terminalTab{ _GetFocusedTabImpl() })
            {
                return terminalTab->CalcSnappedDimension(widthOrHeight, dimension);
            }
        }
        return dimension;
    }

    // Method Description:
    // - Place `copiedData` into the clipboard as text. Triggered when a
    //   terminal control raises it's CopyToClipboard event.
    // Arguments:
    // - copiedData: the new string content to place on the clipboard.
    winrt::fire_and_forget TerminalPage::_CopyToClipboardHandler(const IInspectable /*sender*/,
                                                                 const CopyToClipboardEventArgs copiedData)
    {
        co_await winrt::resume_foreground(Dispatcher(), CoreDispatcherPriority::High);

        DataPackage dataPack = DataPackage();
        dataPack.RequestedOperation(DataPackageOperation::Copy);

        // The EventArgs.Formats() is an override for the global setting "copyFormatting"
        //   iff it is set
        bool useGlobal = copiedData.Formats() == nullptr;
        auto copyFormats = useGlobal ?
                               _settings.GlobalSettings().CopyFormatting() :
                               copiedData.Formats().Value();

        // copy text to dataPack
        dataPack.SetText(copiedData.Text());

        if (WI_IsFlagSet(copyFormats, CopyFormat::HTML))
        {
            // copy html to dataPack
            const auto htmlData = copiedData.Html();
            if (!htmlData.empty())
            {
                dataPack.SetHtmlFormat(htmlData);
            }
        }

        if (WI_IsFlagSet(copyFormats, CopyFormat::RTF))
        {
            // copy rtf data to dataPack
            const auto rtfData = copiedData.Rtf();
            if (!rtfData.empty())
            {
                dataPack.SetRtf(rtfData);
            }
        }

        try
        {
            Clipboard::SetContent(dataPack);
            Clipboard::Flush();
        }
        CATCH_LOG();
    }

    // Function Description:
    // - This function is called when the `TermControl` requests that we send
    //   it the clipboard's content.
    // - Retrieves the data from the Windows Clipboard and converts it to text.
    // - Shows warnings if the clipboard is too big or contains multiple lines
    //   of text.
    // - Sends the text back to the TermControl through the event's
    //   `HandleClipboardData` member function.
    // - Does some of this in a background thread, as to not hang/crash the UI thread.
    // Arguments:
    // - eventArgs: the PasteFromClipboard event sent from the TermControl
    fire_and_forget TerminalPage::_PasteFromClipboardHandler(const IInspectable /*sender*/,
                                                             const PasteFromClipboardEventArgs eventArgs)
    {
        const DataPackageView data = Clipboard::GetContent();

        // This will switch the execution of the function to a background (not
        // UI) thread. This is IMPORTANT, because the getting the clipboard data
        // will crash on the UI thread, because the main thread is a STA.
        co_await winrt::resume_background();

        try
        {
            hstring text = L"";
            if (data.Contains(StandardDataFormats::Text()))
            {
                text = co_await data.GetTextAsync();
            }
            // Windows Explorer's "Copy address" menu item stores a StorageItem in the clipboard, and no text.
            else if (data.Contains(StandardDataFormats::StorageItems()))
            {
                Windows::Foundation::Collections::IVectorView<Windows::Storage::IStorageItem> items = co_await data.GetStorageItemsAsync();
                if (items.Size() > 0)
                {
                    Windows::Storage::IStorageItem item = items.GetAt(0);
                    text = item.Path();
                }
            }

            const auto isNewLineLambda = [](auto c) { return c == L'\n' || c == L'\r'; };
            const auto hasNewLine = std::find_if(text.cbegin(), text.cend(), isNewLineLambda) != text.cend();
            const auto warnMultiLine = hasNewLine && _settings.GlobalSettings().WarnAboutMultiLinePaste();

            constexpr const std::size_t minimumSizeForWarning = 1024 * 5; // 5 KiB
            const bool warnLargeText = text.size() > minimumSizeForWarning &&
                                       _settings.GlobalSettings().WarnAboutLargePaste();

            if (warnMultiLine || warnLargeText)
            {
                co_await winrt::resume_foreground(Dispatcher());

                // We have to initialize the dialog here to be able to change the text of the text block within it
                FindName(L"MultiLinePasteDialog").try_as<WUX::Controls::ContentDialog>();
                ClipboardText().Text(text);

                // The vertical offset on the scrollbar does not reset automatically, so reset it manually
                ClipboardContentScrollViewer().ScrollToVerticalOffset(0);

                ContentDialogResult warningResult;
                if (warnMultiLine)
                {
                    warningResult = co_await _ShowMultiLinePasteWarningDialog();
                }
                else if (warnLargeText)
                {
                    warningResult = co_await _ShowLargePasteWarningDialog();
                }

                // Clear the clipboard text so it doesn't lie around in memory
                ClipboardText().Text(L"");

                if (warningResult != ContentDialogResult::Primary)
                {
                    // user rejected the paste
                    co_return;
                }
            }

            eventArgs.HandleClipboardData(text);
        }
        CATCH_LOG();
    }

    void TerminalPage::_OpenHyperlinkHandler(const IInspectable /*sender*/, const Microsoft::Terminal::Control::OpenHyperlinkEventArgs eventArgs)
    {
        try
        {
            auto parsed = winrt::Windows::Foundation::Uri(eventArgs.Uri().c_str());
            if (_IsUriSupported(parsed))
            {
                ShellExecute(nullptr, L"open", eventArgs.Uri().c_str(), nullptr, nullptr, SW_SHOWNORMAL);
            }
            else
            {
                _ShowCouldNotOpenDialog(RS_(L"UnsupportedSchemeText"), eventArgs.Uri());
            }
        }
        catch (...)
        {
            LOG_CAUGHT_EXCEPTION();
            _ShowCouldNotOpenDialog(RS_(L"InvalidUriText"), eventArgs.Uri());
        }
    }

    // Method Description:
    // - Opens up a dialog box explaining why we could not open a URI
    // Arguments:
    // - The reason (unsupported scheme, invalid uri, potentially more in the future)
    // - The uri
    void TerminalPage::_ShowCouldNotOpenDialog(winrt::hstring reason, winrt::hstring uri)
    {
        if (auto presenter{ _dialogPresenter.get() })
        {
            // FindName needs to be called first to actually load the xaml object
            auto unopenedUriDialog = FindName(L"CouldNotOpenUriDialog").try_as<WUX::Controls::ContentDialog>();

            // Insert the reason and the URI
            CouldNotOpenUriReason().Text(reason);
            UnopenedUri().Text(uri);

            // Show the dialog
            presenter.ShowDialog(unopenedUriDialog);
        }
    }

    // Method Description:
    // - Determines if the given URI is currently supported
    // Arguments:
    // - The parsed URI
    // Return value:
    // - True if we support it, false otherwise
    bool TerminalPage::_IsUriSupported(const winrt::Windows::Foundation::Uri& parsedUri)
    {
        if (parsedUri.SchemeName() == L"http" || parsedUri.SchemeName() == L"https")
        {
            return true;
        }
        if (parsedUri.SchemeName() == L"file")
        {
            const auto host = parsedUri.Host();
            // If no hostname was provided or if the hostname was "localhost", Host() will return an empty string
            // and we allow it
            if (host == L"")
            {
                return true;
            }
            // TODO: by the OSC 8 spec, if a hostname (other than localhost) is provided, we _should_ be
            // comparing that value against what is returned by GetComputerNameExW and making sure they match.
            // However, ShellExecute does not seem to be happy with file URIs of the form
            //          file://{hostname}/path/to/file.ext
            // and so while we could do the hostname matching, we do not know how to actually open the URI
            // if its given in that form. So for now we ignore all hostnames other than localhost
        }
        return false;
    }

    void TerminalPage::_ControlNoticeRaisedHandler(const IInspectable /*sender*/, const Microsoft::Terminal::Control::NoticeEventArgs eventArgs)
    {
        winrt::hstring message = eventArgs.Message();

        winrt::hstring title;

        switch (eventArgs.Level())
        {
        case NoticeLevel::Debug:
            title = RS_(L"NoticeDebug"); //\xebe8
            break;
        case NoticeLevel::Info:
            title = RS_(L"NoticeInfo"); // \xe946
            break;
        case NoticeLevel::Warning:
            title = RS_(L"NoticeWarning"); //\xe7ba
            break;
        case NoticeLevel::Error:
            title = RS_(L"NoticeError"); //\xe783
            break;
        }

        _ShowControlNoticeDialog(title, message);
    }

    void TerminalPage::_ShowControlNoticeDialog(const winrt::hstring& title, const winrt::hstring& message)
    {
        if (auto presenter{ _dialogPresenter.get() })
        {
            // FindName needs to be called first to actually load the xaml object
            auto controlNoticeDialog = FindName(L"ControlNoticeDialog").try_as<WUX::Controls::ContentDialog>();

            ControlNoticeDialog().Title(winrt::box_value(title));

            // Insert the message
            NoticeMessage().Text(message);

            // Show the dialog
            presenter.ShowDialog(controlNoticeDialog);
        }
    }

    // Method Description:
    // - Copy text from the focused terminal to the Windows Clipboard
    // Arguments:
    // - singleLine: if enabled, copy contents as a single line of text
    // - formats: dictate which formats need to be copied
    // Return Value:
    // - true iff we we able to copy text (if a selection was active)
    bool TerminalPage::_CopyText(const bool singleLine, const Windows::Foundation::IReference<CopyFormat>& formats)
    {
        const auto control = _GetActiveControl();
        return control.CopySelectionToClipboard(singleLine, formats);
    }

    // Method Description:
    // - Send an event (which will be caught by AppHost) to set the progress indicator on the taskbar
    // Arguments:
    // - sender (not used)
    // - eventArgs: the arguments specifying how to set the progress indicator
    void TerminalPage::_SetTaskbarProgressHandler(const IInspectable /*sender*/, const IInspectable /*eventArgs*/)
    {
        _SetTaskbarProgressHandlers(*this, nullptr);
    }

    // Method Description:
    // - Paste text from the Windows Clipboard to the focused terminal
    void TerminalPage::_PasteText()
    {
        const auto control = _GetActiveControl();
        control.PasteTextFromClipboard();
    }

    // Function Description:
    // - Called when the settings button is clicked. ShellExecutes the settings
    //   file, as to open it in the default editor for .json files. Does this in
    //   a background thread, as to not hang/crash the UI thread.
    fire_and_forget TerminalPage::_LaunchSettings(const SettingsTarget target)
    {
        if (target == SettingsTarget::SettingsUI)
        {
            _OpenSettingsUI();
        }
        else
        {
            // This will switch the execution of the function to a background (not
            // UI) thread. This is IMPORTANT, because the Windows.Storage API's
            // (used for retrieving the path to the file) will crash on the UI
            // thread, because the main thread is a STA.
            co_await winrt::resume_background();

            auto openFile = [](const auto& filePath) {
                HINSTANCE res = ShellExecute(nullptr, nullptr, filePath.c_str(), nullptr, nullptr, SW_SHOW);
                if (static_cast<int>(reinterpret_cast<uintptr_t>(res)) <= 32)
                {
                    ShellExecute(nullptr, nullptr, L"notepad", filePath.c_str(), nullptr, SW_SHOW);
                }
            };

            switch (target)
            {
            case SettingsTarget::DefaultsFile:
                openFile(CascadiaSettings::DefaultSettingsPath());
                break;
            case SettingsTarget::SettingsFile:
                openFile(CascadiaSettings::SettingsPath());
                break;
            case SettingsTarget::AllFiles:
                openFile(CascadiaSettings::DefaultSettingsPath());
                openFile(CascadiaSettings::SettingsPath());
                break;
            }
        }
    }

    // Method Description:
    // - Called when our tab content size changes. This updates each tab with
    //   the new size, so they have a chance to update each of their panes with
    //   the new size.
    // Arguments:
    // - e: the SizeChangedEventArgs with the new size of the tab content area.
    // Return Value:
    // - <none>
    void TerminalPage::_OnContentSizeChanged(const IInspectable& /*sender*/, Windows::UI::Xaml::SizeChangedEventArgs const& e)
    {
        const auto newSize = e.NewSize();
        _ResizeTabContent(newSize);
    }

    // Method Description:
    // - Responds to the TabView control's Tab Closing event by removing
    //      the indicated tab from the set and focusing another one.
    //      The event is cancelled so App maintains control over the
    //      items in the tabview.
    // Arguments:
    // - sender: the control that originated this event
    // - eventArgs: the event's constituent arguments
    void TerminalPage::_OnTabCloseRequested(const IInspectable& /*sender*/, const MUX::Controls::TabViewTabCloseRequestedEventArgs& eventArgs)
    {
        const auto tabViewItem = eventArgs.Tab();
        if (auto tab{ _GetTabByTabViewItem(tabViewItem) })
        {
            _HandleCloseTabRequested(tab);
        }
    }

    TermControl TerminalPage::_InitControl(const TerminalSettings& settings, const ITerminalConnection& connection)
    {
        return TermControl{ TerminalSettings::CreateWithParent(settings), connection };
    }

    // Method Description:
    // - Hook up keybindings, and refresh the UI of the terminal.
    //   This includes update the settings of all the tabs according
    //   to their profiles, update the title and icon of each tab, and
    //   finally create the tab flyout
    winrt::fire_and_forget TerminalPage::_RefreshUIForSettingsReload()
    {
        // Re-wire the keybindings to their handlers, as we'll have created a
        // new AppKeyBindings object.
        _HookupKeyBindings(_settings.KeyMap());

        // Refresh UI elements
        auto profiles = _settings.ActiveProfiles();
        for (const auto& profile : profiles)
        {
            const auto profileGuid = profile.Guid();

            try
            {
                // This can throw an exception if the profileGuid does
                // not belong to an actual profile in the list of profiles.
                auto settings{ TerminalSettings::CreateWithProfileByID(_settings, profileGuid, *_bindings) };

                for (auto tab : _tabs)
                {
                    if (auto terminalTab = _GetTerminalTabImpl(tab))
                    {
                        terminalTab->UpdateSettings(settings, profileGuid);
                    }
                }
            }
            CATCH_LOG();
        }

        // GH#2455: If there are any panes with controls that had been
        // initialized with a Profile that no longer exists in our list of
        // profiles, we'll leave it unmodified. The profile doesn't exist
        // anymore, so we can't possibly update its settings.

        // Update the icon of the tab for the currently focused profile in that tab.
        // Only do this for TerminalTabs. Other types of tabs won't have multiple panes
        // and profiles so the Title and Icon will be set once and only once on init.
        for (auto tab : _tabs)
        {
            if (auto terminalTab = _GetTerminalTabImpl(tab))
            {
                _UpdateTabIcon(*terminalTab);

                // Force the TerminalTab to re-grab its currently active control's title.
                terminalTab->UpdateTitle();
            }
            else if (auto settingsTab = tab.try_as<TerminalApp::SettingsTab>())
            {
                settingsTab.UpdateSettings(_settings);
            }

            auto tabImpl{ winrt::get_self<TabBase>(tab) };
            tabImpl->SetKeyMap(_settings.KeyMap());
        }

        auto weakThis{ get_weak() };

        co_await winrt::resume_foreground(Dispatcher());

        // repopulate the new tab button's flyout with entries for each
        // profile, which might have changed
        if (auto page{ weakThis.get() })
        {
            _UpdateTabWidthMode();
            _CreateNewTabFlyout();
        }

        // Reload the current value of alwaysOnTop from the settings file. This
        // will let the user hot-reload this setting, but any runtime changes to
        // the alwaysOnTop setting will be lost.
        _isAlwaysOnTop = _settings.GlobalSettings().AlwaysOnTop();
        _AlwaysOnTopChangedHandlers(*this, nullptr);

        // Settings AllowDependentAnimations will affect whether animations are
        // enabled application-wide, so we don't need to check it each time we
        // want to create an animation.
        WUX::Media::Animation::Timeline::AllowDependentAnimations(!_settings.GlobalSettings().DisableAnimations());
    }

    // This is a helper to aid in sorting commands by their `Name`s, alphabetically.
    static bool _compareSchemeNames(const ColorScheme& lhs, const ColorScheme& rhs)
    {
        std::wstring leftName{ lhs.Name() };
        std::wstring rightName{ rhs.Name() };
        return leftName.compare(rightName) < 0;
    }

    // Method Description:
    // - Takes a mapping of names->commands and expands them
    // Arguments:
    // - <none>
    // Return Value:
    // - <none>
    IMap<winrt::hstring, Command> TerminalPage::_ExpandCommands(IMapView<winrt::hstring, Command> commandsToExpand,
                                                                IVectorView<Profile> profiles,
                                                                IMapView<winrt::hstring, ColorScheme> schemes)
    {
        IVector<SettingsLoadWarnings> warnings{ winrt::single_threaded_vector<SettingsLoadWarnings>() };

        std::vector<ColorScheme> sortedSchemes;
        sortedSchemes.reserve(schemes.Size());

        for (const auto& nameAndScheme : schemes)
        {
            sortedSchemes.push_back(nameAndScheme.Value());
        }
        std::sort(sortedSchemes.begin(),
                  sortedSchemes.end(),
                  _compareSchemeNames);

        IMap<winrt::hstring, Command> copyOfCommands = winrt::single_threaded_map<winrt::hstring, Command>();
        for (const auto& nameAndCommand : commandsToExpand)
        {
            copyOfCommands.Insert(nameAndCommand.Key(), nameAndCommand.Value());
        }

        Command::ExpandCommands(copyOfCommands,
                                profiles,
                                { sortedSchemes },
                                warnings);

        return copyOfCommands;
    }
    // Method Description:
    // - Repopulates the list of commands in the command palette with the
    //   current commands in the settings. Also updates the keybinding labels to
    //   reflect any matching keybindings.
    // Arguments:
    // - <none>
    // Return Value:
    // - <none>
    void TerminalPage::_UpdateCommandsForPalette()
    {
        IMap<winrt::hstring, Command> copyOfCommands = _ExpandCommands(_settings.GlobalSettings().Commands(),
                                                                       _settings.ActiveProfiles().GetView(),
                                                                       _settings.GlobalSettings().ColorSchemes());

        _recursiveUpdateCommandKeybindingLabels(_settings, copyOfCommands.GetView());

        // Update the command palette when settings reload
        auto commandsCollection = winrt::single_threaded_vector<Command>();
        for (const auto& nameAndCommand : copyOfCommands)
        {
            commandsCollection.Append(nameAndCommand.Value());
        }

        CommandPalette().SetCommands(commandsCollection);
    }

    // Method Description:
    // - Sets the initial actions to process on startup. We'll make a copy of
    //   this list, and process these actions when we're loaded.
    // - This function will have no effective result after Create() is called.
    // Arguments:
    // - actions: a list of Actions to process on startup.
    // Return Value:
    // - <none>
    void TerminalPage::SetStartupActions(std::vector<ActionAndArgs>& actions)
    {
        // The fastest way to copy all the actions out of the std::vector and
        // put them into a winrt::IVector is by making a copy, then moving the
        // copy into the winrt vector ctor.
        auto listCopy = actions;
        _startupActions = winrt::single_threaded_vector<ActionAndArgs>(std::move(listCopy));
    }

    // Routine Description:
    // - Notifies this Terminal Page that it should start the incoming connection
    //   listener for command-line tools attempting to join this Terminal
    //   through the default application channel.
    // Arguments:
    // - <none> - Implicitly sets to true. Default page state is false.
    // Return Value:
    // - <none>
    void TerminalPage::SetInboundListener()
    {
        _shouldStartInboundListener = true;
    }

    winrt::TerminalApp::IDialogPresenter TerminalPage::DialogPresenter() const
    {
        return _dialogPresenter.get();
    }

    void TerminalPage::DialogPresenter(winrt::TerminalApp::IDialogPresenter dialogPresenter)
    {
        _dialogPresenter = dialogPresenter;
    }

    // Method Description:
    // - Gets the taskbar state value from the last active control
    // Return Value:
    // - The taskbar state of the last active control
    size_t TerminalPage::GetLastActiveControlTaskbarState()
    {
        if (auto control{ _GetActiveControl() })
        {
            return gsl::narrow_cast<size_t>(control.TaskbarState());
        }
        return {};
    }

    // Method Description:
    // - Gets the taskbar progress value from the last active control
    // Return Value:
    // - The taskbar progress of the last active control
    size_t TerminalPage::GetLastActiveControlTaskbarProgress()
    {
        if (auto control{ _GetActiveControl() })
        {
            return gsl::narrow_cast<size_t>(control.TaskbarProgress());
        }
        return {};
    }

    // Method Description:
    // - This is the method that App will call when the titlebar
    //   has been clicked. It dismisses any open flyouts.
    // Arguments:
    // - <none>
    // Return Value:
    // - <none>
    void TerminalPage::TitlebarClicked()
    {
        if (_newTabButton && _newTabButton.Flyout())
        {
            _newTabButton.Flyout().Hide();
        }
        _DismissTabContextMenus();
    }

    // Method Description:
    // - Called when the user tries to do a search using keybindings.
    //   This will tell the current focused terminal control to create
    //   a search box and enable find process.
    // Arguments:
    // - <none>
    // Return Value:
    // - <none>
    void TerminalPage::_Find()
    {
        const auto termControl = _GetActiveControl();
        termControl.CreateSearchBoxControl();
    }

    // Method Description:
    // - Toggles borderless mode. Hides the tab row, and raises our
    //   FocusModeChanged event.
    // Arguments:
    // - <none>
    // Return Value:
    // - <none>
    void TerminalPage::ToggleFocusMode()
    {
        _isInFocusMode = !_isInFocusMode;
        _UpdateTabView();
        _FocusModeChangedHandlers(*this, nullptr);
    }

    // Method Description:
    // - Toggles fullscreen mode. Hides the tab row, and raises our
    //   FullscreenChanged event.
    // Arguments:
    // - <none>
    // Return Value:
    // - <none>
    void TerminalPage::ToggleFullscreen()
    {
        _isFullscreen = !_isFullscreen;
        _UpdateTabView();
        _FullscreenChangedHandlers(*this, nullptr);
    }

    // Method Description:
    // - Toggles always on top mode. Raises our AlwaysOnTopChanged event.
    // Arguments:
    // - <none>
    // Return Value:
    // - <none>
    void TerminalPage::ToggleAlwaysOnTop()
    {
        _isAlwaysOnTop = !_isAlwaysOnTop;
        _AlwaysOnTopChangedHandlers(*this, nullptr);
    }

    // Method Description:
    // - Sets the tab split button color when a new tab color is selected
    // Arguments:
    // - color: The color of the newly selected tab, used to properly calculate
    //          the foreground color of the split button (to match the font
    //          color of the tab)
    // - accentColor: the actual color we are going to use to paint the tab row and
    //                split button, so that there is some contrast between the tab
    //                and the non-client are behind it
    // Return Value:
    // - <none>
    void TerminalPage::_SetNewTabButtonColor(const Windows::UI::Color& color, const Windows::UI::Color& accentColor)
    {
        // TODO GH#3327: Look at what to do with the tab button when we have XAML theming
        bool IsBrightColor = ColorHelper::IsBrightColor(color);
        bool isLightAccentColor = ColorHelper::IsBrightColor(accentColor);
        winrt::Windows::UI::Color pressedColor{};
        winrt::Windows::UI::Color hoverColor{};
        winrt::Windows::UI::Color foregroundColor{};
        const float hoverColorAdjustment = 5.f;
        const float pressedColorAdjustment = 7.f;

        if (IsBrightColor)
        {
            foregroundColor = winrt::Windows::UI::Colors::Black();
        }
        else
        {
            foregroundColor = winrt::Windows::UI::Colors::White();
        }

        if (isLightAccentColor)
        {
            hoverColor = ColorHelper::Darken(accentColor, hoverColorAdjustment);
            pressedColor = ColorHelper::Darken(accentColor, pressedColorAdjustment);
        }
        else
        {
            hoverColor = ColorHelper::Lighten(accentColor, hoverColorAdjustment);
            pressedColor = ColorHelper::Lighten(accentColor, pressedColorAdjustment);
        }

        Media::SolidColorBrush backgroundBrush{ accentColor };
        Media::SolidColorBrush backgroundHoverBrush{ hoverColor };
        Media::SolidColorBrush backgroundPressedBrush{ pressedColor };
        Media::SolidColorBrush foregroundBrush{ foregroundColor };

        _newTabButton.Resources().Insert(winrt::box_value(L"SplitButtonBackground"), backgroundBrush);
        _newTabButton.Resources().Insert(winrt::box_value(L"SplitButtonBackgroundPointerOver"), backgroundHoverBrush);
        _newTabButton.Resources().Insert(winrt::box_value(L"SplitButtonBackgroundPressed"), backgroundPressedBrush);

        _newTabButton.Resources().Insert(winrt::box_value(L"SplitButtonForeground"), foregroundBrush);
        _newTabButton.Resources().Insert(winrt::box_value(L"SplitButtonForegroundPointerOver"), foregroundBrush);
        _newTabButton.Resources().Insert(winrt::box_value(L"SplitButtonForegroundPressed"), foregroundBrush);

        _newTabButton.Background(backgroundBrush);
        _newTabButton.Foreground(foregroundBrush);
    }

    // Method Description:
    // - Clears the tab split button color to a system color
    //   (or white if none is found) when the tab's color is cleared
    // - Clears the tab row color to a system color
    //   (or white if none is found) when the tab's color is cleared
    // Arguments:
    // - <none>
    // Return Value:
    // - <none>
    void TerminalPage::_ClearNewTabButtonColor()
    {
        // TODO GH#3327: Look at what to do with the tab button when we have XAML theming
        winrt::hstring keys[] = {
            L"SplitButtonBackground",
            L"SplitButtonBackgroundPointerOver",
            L"SplitButtonBackgroundPressed",
            L"SplitButtonForeground",
            L"SplitButtonForegroundPointerOver",
            L"SplitButtonForegroundPressed"
        };

        // simply clear any of the colors in the split button's dict
        for (auto keyString : keys)
        {
            auto key = winrt::box_value(keyString);
            if (_newTabButton.Resources().HasKey(key))
            {
                _newTabButton.Resources().Remove(key);
            }
        }

        const auto res = Application::Current().Resources();

        const auto defaultBackgroundKey = winrt::box_value(L"TabViewItemHeaderBackground");
        const auto defaultForegroundKey = winrt::box_value(L"SystemControlForegroundBaseHighBrush");
        winrt::Windows::UI::Xaml::Media::SolidColorBrush backgroundBrush;
        winrt::Windows::UI::Xaml::Media::SolidColorBrush foregroundBrush;

        // TODO: Related to GH#3917 - I think if the system is set to "Dark"
        // theme, but the app is set to light theme, then this lookup still
        // returns to us the dark theme brushes. There's gotta be a way to get
        // the right brushes...
        // See also GH#5741
        if (res.HasKey(defaultBackgroundKey))
        {
            winrt::Windows::Foundation::IInspectable obj = res.Lookup(defaultBackgroundKey);
            backgroundBrush = obj.try_as<winrt::Windows::UI::Xaml::Media::SolidColorBrush>();
        }
        else
        {
            backgroundBrush = winrt::Windows::UI::Xaml::Media::SolidColorBrush{ winrt::Windows::UI::Colors::Black() };
        }

        if (res.HasKey(defaultForegroundKey))
        {
            winrt::Windows::Foundation::IInspectable obj = res.Lookup(defaultForegroundKey);
            foregroundBrush = obj.try_as<winrt::Windows::UI::Xaml::Media::SolidColorBrush>();
        }
        else
        {
            foregroundBrush = winrt::Windows::UI::Xaml::Media::SolidColorBrush{ winrt::Windows::UI::Colors::White() };
        }

        _newTabButton.Background(backgroundBrush);
        _newTabButton.Foreground(foregroundBrush);
    }

    // Method Description:
    // - Sets the tab split button color when a new tab color is selected
    // - This method could also set the color of the title bar and tab row
    // in the future
    // Arguments:
    // - selectedTabColor: The color of the newly selected tab
    // Return Value:
    // - <none>
    void TerminalPage::_SetNonClientAreaColors(const Windows::UI::Color& /*selectedTabColor*/)
    {
        // TODO GH#3327: Look at what to do with the NC area when we have XAML theming
    }

    // Method Description:
    // - Clears the tab split button color when the tab's color is cleared
    // - This method could also clear the color of the title bar and tab row
    // in the future
    // Arguments:
    // - <none>
    // Return Value:
    // - <none>
    void TerminalPage::_ClearNonClientAreaColors()
    {
        // TODO GH#3327: Look at what to do with the NC area when we have XAML theming
    }

    // Function Description:
    // - This is a helper method to get the commandline out of a
    //   ExecuteCommandline action, break it into subcommands, and attempt to
    //   parse it into actions. This is used by _HandleExecuteCommandline for
    //   processing commandlines in the current WT window.
    // Arguments:
    // - args: the ExecuteCommandlineArgs to synthesize a list of startup actions for.
    // Return Value:
    // - an empty list if we failed to parse, otherwise a list of actions to execute.
    std::vector<ActionAndArgs> TerminalPage::ConvertExecuteCommandlineToActions(const ExecuteCommandlineArgs& args)
    {
        ::TerminalApp::AppCommandlineArgs appArgs;
        if (appArgs.ParseArgs(args) == 0)
        {
            return appArgs.GetStartupActions();
        }

        return {};
    }

    void TerminalPage::_FocusActiveControl(IInspectable /*sender*/,
                                           IInspectable /*eventArgs*/)
    {
        _FocusCurrentTab(false);
    }

    bool TerminalPage::FocusMode() const
    {
        return _isInFocusMode;
    }

    bool TerminalPage::Fullscreen() const
    {
        return _isFullscreen;
    }

    // Method Description:
    // - Returns true if we're currently in "Always on top" mode. When we're in
    //   always on top mode, the window should be on top of all other windows.
    //   If multiple windows are all "always on top", they'll maintain their own
    //   z-order, with all the windows on top of all other non-topmost windows.
    // Arguments:
    // - <none>
    // Return Value:
    // - true if we should be in "always on top" mode
    bool TerminalPage::AlwaysOnTop() const
    {
        return _isAlwaysOnTop;
    }

    void TerminalPage::_OnNewConnection(winrt::Microsoft::Terminal::TerminalConnection::ITerminalConnection connection)
    {
        // TODO: GH 9458 will give us more context so we can try to choose a better profile.
        _OpenNewTab(nullptr, connection);
    }

    // Method Description:
    // - Creates a settings UI tab and focuses it. If there's already a settings UI tab open,
    //   just focus the existing one.
    // Arguments:
    // - <none>
    // Return Value:
    // - <none>
    void TerminalPage::_OpenSettingsUI()
    {
        // If we're holding the settings tab's switch command, don't create a new one, switch to the existing one.
        if (!_settingsTab)
        {
            winrt::Microsoft::Terminal::Settings::Editor::MainPage sui{ _settings };
            if (_hostingHwnd)
            {
                sui.SetHostingWindow(reinterpret_cast<uint64_t>(*_hostingHwnd));
            }

            sui.PreviewKeyDown({ this, &TerminalPage::_SUIPreviewKeyDownHandler });

            sui.OpenJson([weakThis{ get_weak() }](auto&& /*s*/, winrt::Microsoft::Terminal::Settings::Model::SettingsTarget e) {
                if (auto page{ weakThis.get() })
                {
                    page->_LaunchSettings(e);
                }
            });

            auto newTabImpl = winrt::make_self<SettingsTab>(sui);

            // Add the new tab to the list of our tabs.
            _tabs.Append(*newTabImpl);
            _mruTabs.Append(*newTabImpl);

            newTabImpl->SetDispatch(*_actionDispatch);
            newTabImpl->SetKeyMap(_settings.KeyMap());

            // Give the tab its index in the _tabs vector so it can manage its own SwitchToTab command.
            _UpdateTabIndices();

            // Don't capture a strong ref to the tab. If the tab is removed as this
            // is called, we don't really care anymore about handling the event.
            auto weakTab = make_weak(newTabImpl);

            auto tabViewItem = newTabImpl->TabViewItem();
            _tabView.TabItems().Append(tabViewItem);

            tabViewItem.PointerPressed({ this, &TerminalPage::_OnTabClick });

            // When the tab requests close, try to close it (prompt for approval, if required)
            newTabImpl->CloseRequested([weakTab, weakThis{ get_weak() }](auto&& /*s*/, auto&& /*e*/) {
                auto page{ weakThis.get() };
                auto tab{ weakTab.get() };

                if (page && tab)
                {
                    page->_HandleCloseTabRequested(*tab);
                }
            });

            // When the tab is closed, remove it from our list of tabs.
            newTabImpl->Closed([tabViewItem, weakThis{ get_weak() }](auto&& /*s*/, auto&& /*e*/) {
                if (auto page{ weakThis.get() })
                {
                    page->_settingsTab = nullptr;
                    page->_RemoveOnCloseRoutine(tabViewItem, page);
                }
            });

            _settingsTab = *newTabImpl;

            // This kicks off TabView::SelectionChanged, in response to which
            // we'll attach the terminal's Xaml control to the Xaml root.
            _tabView.SelectedItem(tabViewItem);
        }
        else
        {
            _tabView.SelectedItem(_settingsTab.TabViewItem());
        }
    }

    // Method Description:
    // - Returns a com_ptr to the implementation type of the given tab if it's a TerminalTab.
    //   If the tab is not a TerminalTab, returns nullptr.
    // Arguments:
    // - tab: the projected type of a Tab
    // Return Value:
    // - If the tab is a TerminalTab, a com_ptr to the implementation type.
    //   If the tab is not a TerminalTab, nullptr
    winrt::com_ptr<TerminalTab> TerminalPage::_GetTerminalTabImpl(const TerminalApp::TabBase& tab)
    {
        if (auto terminalTab = tab.try_as<TerminalApp::TerminalTab>())
        {
            winrt::com_ptr<TerminalTab> tabImpl;
            tabImpl.copy_from(winrt::get_self<TerminalTab>(terminalTab));
            return tabImpl;
        }
        else
        {
            return nullptr;
        }
    }

    // Method Description:
    // - Computes the delta for scrolling the tab's viewport.
    // Arguments:
    // - scrollDirection - direction (up / down) to scroll
    // - rowsToScroll - the number of rows to scroll
    // Return Value:
    // - delta - Signed delta, where a negative value means scrolling up.
    int TerminalPage::_ComputeScrollDelta(ScrollDirection scrollDirection, const uint32_t rowsToScroll)
    {
        return scrollDirection == ScrollUp ? -1 * rowsToScroll : rowsToScroll;
    }

    // Method Description:
    // - Reads system settings for scrolling (based on the step of the mouse scroll).
    // Upon failure fallbacks to default.
    // Return Value:
    // - The number of rows to scroll or a magic value of WHEEL_PAGESCROLL
    // indicating that we need to scroll an entire view height
    uint32_t TerminalPage::_ReadSystemRowsToScroll()
    {
        uint32_t systemRowsToScroll;
        if (!SystemParametersInfoW(SPI_GETWHEELSCROLLLINES, 0, &systemRowsToScroll, 0))
        {
            LOG_LAST_ERROR();

            // If SystemParametersInfoW fails, which it shouldn't, fall back to
            // Windows' default value.
            return DefaultRowsToScroll;
        }

        return systemRowsToScroll;
    }

    // Method Description:
    // - Displays a dialog stating the "Touch Keyboard and Handwriting Panel
    //   Service" is disabled.
    void TerminalPage::ShowKeyboardServiceWarning()
    {
        if (auto keyboardWarningInfoBar = FindName(L"KeyboardWarningInfoBar").try_as<MUX::Controls::InfoBar>())
        {
            keyboardWarningInfoBar.IsOpen(true);
        }
    }

    // Function Description:
    // - Helper function to get the OS-localized name for the "Touch Keyboard
    //   and Handwriting Panel Service". If we can't open up the service for any
    //   reason, then we'll just return the service's key, "TabletInputService".
    // Return Value:
    // - The OS-localized name for the TabletInputService
    winrt::hstring _getTabletServiceName()
    {
        auto isUwp = false;
        try
        {
            isUwp = ::winrt::Windows::UI::Xaml::Application::Current().as<::winrt::TerminalApp::App>().Logic().IsUwp();
        }
        CATCH_LOG();

        if (isUwp)
        {
            return winrt::hstring{ TabletInputServiceKey };
        }

        wil::unique_schandle hManager{ OpenSCManager(nullptr, nullptr, 0) };

        if (LOG_LAST_ERROR_IF(!hManager.is_valid()))
        {
            return winrt::hstring{ TabletInputServiceKey };
        }

        DWORD cchBuffer = 0;
        GetServiceDisplayName(hManager.get(), TabletInputServiceKey.data(), nullptr, &cchBuffer);
        std::wstring buffer;
        cchBuffer += 1; // Add space for a null
        buffer.resize(cchBuffer);

        if (LOG_LAST_ERROR_IF(!GetServiceDisplayName(hManager.get(),
                                                     TabletInputServiceKey.data(),
                                                     buffer.data(),
                                                     &cchBuffer)))
        {
            return winrt::hstring{ TabletInputServiceKey };
        }
        return winrt::hstring{ buffer };
    }

    // Method Description:
    // - Return the fully-formed warning message for the
    //   "KeyboardServiceDisabled" InfoBar. This InfoBar is used to warn the user
    //   if the keyboard service is disabled, and uses the OS localization for
    //   the service's actual name. It's bound to the bar in XAML.
    // Return Value:
    // - The warning message, including the OS-localized service name.
    winrt::hstring TerminalPage::KeyboardServiceDisabledText()
    {
        const winrt::hstring serviceName{ _getTabletServiceName() };
        const winrt::hstring text{ fmt::format(std::wstring_view(RS_(L"KeyboardServiceWarningText")), serviceName) };
        return text;
    }

    // Method Description:
    // - Hides cursor if required
    // Return Value:
    // - <none>
    void TerminalPage::_HidePointerCursorHandler(const IInspectable& /*sender*/, const IInspectable& /*eventArgs*/)
    {
        if (_shouldMouseVanish && !_isMouseHidden)
        {
            if (auto window{ CoreWindow::GetForCurrentThread() })
            {
                try
                {
                    window.PointerCursor(nullptr);
                    _isMouseHidden = true;
                }
                CATCH_LOG();
            }
        }
    }

    // Method Description:
    // - Restores cursor if required
    // Return Value:
    // - <none>
    void TerminalPage::_RestorePointerCursorHandler(const IInspectable& /*sender*/, const IInspectable& /*eventArgs*/)
    {
        if (_isMouseHidden)
        {
            if (auto window{ CoreWindow::GetForCurrentThread() })
            {
                try
                {
                    window.PointerCursor(_defaultPointerCursor);
                    _isMouseHidden = false;
                }
                CATCH_LOG();
            }
        }
    }

    // Method Description:
    // - Display the name and ID of this window in a TeachingTip. If the window
    //   has no name, the name will be presented as "<unnamed-window>".
    // - This can be invoked by either:
    //   * An identifyWindow action, that displays the info only for the current
    //     window
    //   * An identifyWindows action, that displays the info for all windows.
    // Arguments:
    // - <none>
    // Return Value:
    // - <none>
    winrt::fire_and_forget TerminalPage::IdentifyWindow()
    {
        auto weakThis{ get_weak() };
        co_await winrt::resume_foreground(Dispatcher());
        if (auto page{ weakThis.get() })
        {
            // If we haven't ever loaded the TeachingTip, then do so now and
            // create the toast for it.
            if (page->_windowIdToast == nullptr)
            {
                if (MUX::Controls::TeachingTip tip{ page->FindName(L"WindowIdToast").try_as<MUX::Controls::TeachingTip>() })
                {
                    page->_windowIdToast = std::make_shared<Toast>(tip);
                    // Make sure to use the weak ref when setting up this
                    // callback.
                    tip.Closed({ page->get_weak(), &TerminalPage::_FocusActiveControl });
                }
            }

            if (page->_windowIdToast != nullptr)
            {
                page->_windowIdToast->Open();
            }
        }
    }

    // WindowName is a otherwise generic WINRT_OBSERVABLE_PROPERTY, but it needs
    // to raise a PropertyChanged for WindowNameForDisplay, instead of
    // WindowName.
    winrt::hstring TerminalPage::WindowName() const noexcept
    {
        return _WindowName;
    }
    void TerminalPage::WindowName(const winrt::hstring& value)
    {
        if (_WindowName != value)
        {
            _WindowName = value;
            _PropertyChangedHandlers(*this, WUX::Data::PropertyChangedEventArgs{ L"WindowNameForDisplay" });
        }
    }

    // WindowId is a otherwise generic WINRT_OBSERVABLE_PROPERTY, but it needs
    // to raise a PropertyChanged for WindowIdForDisplay, instead of
    // WindowId.
    uint64_t TerminalPage::WindowId() const noexcept
    {
        return _WindowId;
    }
    void TerminalPage::WindowId(const uint64_t& value)
    {
        if (_WindowId != value)
        {
            _WindowId = value;
            _PropertyChangedHandlers(*this, WUX::Data::PropertyChangedEventArgs{ L"WindowIdForDisplay" });
        }
    }

    // Method Description:
    // - Returns a label like "Window: 1234" for the ID of this window
    // Arguments:
    // - <none>
    // Return Value:
    // - a string for displaying the name of the window.
    winrt::hstring TerminalPage::WindowIdForDisplay() const noexcept
    {
        return winrt::hstring{ fmt::format(L"{}: {}",
                                           std::wstring_view(RS_(L"WindowIdLabel")),
                                           _WindowId) };
    }

    // Method Description:
    // - Returns a label like "<unnamed window>" when the window has no name, or the name of the window.
    // Arguments:
    // - <none>
    // Return Value:
    // - a string for displaying the name of the window.
    winrt::hstring TerminalPage::WindowNameForDisplay() const noexcept
    {
        return _WindowName.empty() ?
                   winrt::hstring{ fmt::format(L"<{}>", RS_(L"UnnamedWindowName")) } :
                   _WindowName;
    }

    // Method Description:
    // - Called when an attempt to rename the window has failed. This will open
    //   the toast displaying a message to the user that the attempt to rename
    //   the window has failed.
    // - This will load the RenameFailedToast TeachingTip the first time it's called.
    // Arguments:
    // - <none>
    // Return Value:
    // - <none>
    winrt::fire_and_forget TerminalPage::RenameFailed()
    {
        auto weakThis{ get_weak() };
        co_await winrt::resume_foreground(Dispatcher());
        if (auto page{ weakThis.get() })
        {
            // If we haven't ever loaded the TeachingTip, then do so now and
            // create the toast for it.
            if (page->_windowRenameFailedToast == nullptr)
            {
                if (MUX::Controls::TeachingTip tip{ page->FindName(L"RenameFailedToast").try_as<MUX::Controls::TeachingTip>() })
                {
                    page->_windowRenameFailedToast = std::make_shared<Toast>(tip);
                    // Make sure to use the weak ref when setting up this
                    // callback.
                    tip.Closed({ page->get_weak(), &TerminalPage::_FocusActiveControl });
                }
            }

            if (page->_windowRenameFailedToast != nullptr)
            {
                page->_windowRenameFailedToast->Open();
            }
        }
    }

    // Method Description:
    // - Called when the user hits the "Ok" button on the WindowRenamer TeachingTip.
    // - Will raise an event that will bubble up to the monarch, asking if this
    //   name is acceptable.
    //   - If it is, we'll eventually get called back in TerminalPage::WindowName(hstring).
    //   - If not, then TerminalPage::RenameFailed will get called.
    // Arguments:
    // - <unused>
    // Return Value:
    // - <none>
    void TerminalPage::_WindowRenamerActionClick(const IInspectable& /*sender*/,
                                                 const IInspectable& /*eventArgs*/)
    {
        auto newName = WindowRenamerTextBox().Text();
        _RequestWindowRename(newName);
    }

    void TerminalPage::_RequestWindowRename(const winrt::hstring& newName)
    {
        auto request = winrt::make_self<implementation::RenameWindowRequestedArgs>(newName);
        // The WindowRenamer is _not_ a Toast - we want it to stay open until the user dismisses it.
        WindowRenamer().IsOpen(false);
        _RenameWindowRequestedHandlers(*this, *request);
    }

}<|MERGE_RESOLUTION|>--- conflicted
+++ resolved
@@ -952,61 +952,9 @@
         // Hook up the ShortcutActionDispatch object's events to our handlers.
         // They should all be hooked up here, regardless of whether or not
         // there's an actual keychord for them.
-<<<<<<< HEAD
-        HOOKUP_ACTION(OpenNewTabDropdown);
-        HOOKUP_ACTION(DuplicateTab);
-        HOOKUP_ACTION(CloseTab);
-        HOOKUP_ACTION(ClosePane);
-        HOOKUP_ACTION(CloseWindow);
-        HOOKUP_ACTION(ScrollUp);
-        HOOKUP_ACTION(ScrollDown);
-        HOOKUP_ACTION(NextTab);
-        HOOKUP_ACTION(PrevTab);
-        HOOKUP_ACTION(SendInput);
-        HOOKUP_ACTION(SplitPane);
-        HOOKUP_ACTION(TogglePaneZoom);
-        HOOKUP_ACTION(ScrollUpPage);
-        HOOKUP_ACTION(ScrollDownPage);
-        HOOKUP_ACTION(ScrollToTop);
-        HOOKUP_ACTION(ScrollToBottom);
-        HOOKUP_ACTION(OpenSettings);
-        HOOKUP_ACTION(PasteText);
-        HOOKUP_ACTION(NewTab);
-        HOOKUP_ACTION(SwitchToTab);
-        HOOKUP_ACTION(ResizePane);
-        HOOKUP_ACTION(MoveFocus);
-        HOOKUP_ACTION(CopyText);
-        HOOKUP_ACTION(AdjustFontSize);
-        HOOKUP_ACTION(Find);
-        HOOKUP_ACTION(ResetFontSize);
-        HOOKUP_ACTION(ToggleShaderEffects);
-        HOOKUP_ACTION(ToggleFocusMode);
-        HOOKUP_ACTION(ToggleFullscreen);
-        HOOKUP_ACTION(ToggleAlwaysOnTop);
-        HOOKUP_ACTION(ToggleCommandPalette);
-        HOOKUP_ACTION(SetColorScheme);
-        HOOKUP_ACTION(SetTabColor);
-        HOOKUP_ACTION(OpenTabColorPicker);
-        HOOKUP_ACTION(RenameTab);
-        HOOKUP_ACTION(OpenTabRenamer);
-        HOOKUP_ACTION(ExecuteCommandline);
-        HOOKUP_ACTION(CloseOtherTabs);
-        HOOKUP_ACTION(CloseTabsAfter);
-        HOOKUP_ACTION(TabSearch);
-        HOOKUP_ACTION(MoveTab);
-        HOOKUP_ACTION(BreakIntoDebugger);
-        HOOKUP_ACTION(FindMatch);
-        HOOKUP_ACTION(TogglePaneReadOnly);
-        HOOKUP_ACTION(NewWindow);
-        HOOKUP_ACTION(IdentifyWindow);
-        HOOKUP_ACTION(IdentifyWindows);
-        HOOKUP_ACTION(RenameWindow);
-        HOOKUP_ACTION(OpenWindowRenamer);
-=======
 #define ON_ALL_ACTIONS(action) HOOKUP_ACTION(action);
         ALL_SHORTCUT_ACTIONS
 #undef ON_ALL_ACTIONS
->>>>>>> fd99b012
     }
 
     // Method Description:
