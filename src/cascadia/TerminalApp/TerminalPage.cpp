// Copyright (c) Microsoft Corporation.
// Licensed under the MIT license.

#include "pch.h"
#include "TerminalPage.h"
#include "Utils.h"
#include "../../types/inc/utils.hpp"

#include <LibraryResources.h>

#include "TerminalPage.g.cpp"
#include <winrt/Windows.Storage.h>
#include <winrt/Microsoft.UI.Xaml.XamlTypeInfo.h>

#include "TabRowControl.h"
#include "ColorHelper.h"
#include "DebugTapConnection.h"
#include "SettingsTab.h"

using namespace winrt;
using namespace winrt::Windows::Foundation::Collections;
using namespace winrt::Windows::UI::Xaml;
using namespace winrt::Windows::UI::Xaml::Controls;
using namespace winrt::Windows::UI::Core;
using namespace winrt::Windows::System;
using namespace winrt::Windows::ApplicationModel::DataTransfer;
using namespace winrt::Windows::UI::Text;
using namespace winrt::Microsoft::Terminal;
using namespace winrt::Microsoft::Terminal::TerminalControl;
using namespace winrt::Microsoft::Terminal::TerminalConnection;
using namespace winrt::Microsoft::Terminal::Settings::Model;
using namespace ::TerminalApp;
using namespace ::Microsoft::Console;

namespace winrt
{
    namespace MUX = Microsoft::UI::Xaml;
    namespace WUX = Windows::UI::Xaml;
    using IInspectable = Windows::Foundation::IInspectable;
}

namespace winrt::TerminalApp::implementation
{
    TerminalPage::TerminalPage() :
        _tabs{ winrt::single_threaded_observable_vector<TerminalApp::TabBase>() },
        _mruTabs{ winrt::single_threaded_observable_vector<TerminalApp::TabBase>() },
        _startupActions{ winrt::single_threaded_vector<ActionAndArgs>() },
        _hostingHwnd{}
    {
        InitializeComponent();
    }

    // Method Description:
    // - implements the IInitializeWithWindow interface from shobjidl_core.
    HRESULT TerminalPage::Initialize(HWND hwnd)
    {
        _hostingHwnd = hwnd;
        return S_OK;
    }

    // Function Description:
    // - Recursively check our commands to see if there's a keybinding for
    //   exactly their action. If there is, label that command with the text
    //   corresponding to that key chord.
    // - Will recurse into nested commands as well.
    // Arguments:
    // - settings: The settings who's keybindings we should use to look up the key chords from
    // - commands: The list of commands to label.
    static void _recursiveUpdateCommandKeybindingLabels(CascadiaSettings settings,
                                                        IMapView<winrt::hstring, Command> commands)
    {
        for (const auto& nameAndCmd : commands)
        {
            const auto& command = nameAndCmd.Value();
            // If there's a keybinding that's bound to exactly this command,
            // then get the string for that keychord and display it as a
            // part of the command in the UI. Each Command's KeyChordText is
            // unset by default, so we don't need to worry about clearing it
            // if there isn't a key associated with it.
            auto keyChord{ settings.KeyMap().GetKeyBindingForActionWithArgs(command.Action()) };

            if (keyChord)
            {
                command.KeyChordText(KeyChordSerialization::ToString(keyChord));
            }
            if (command.HasNestedCommands())
            {
                _recursiveUpdateCommandKeybindingLabels(settings, command.NestedCommands());
            }
        }
    }

    winrt::fire_and_forget TerminalPage::SetSettings(CascadiaSettings settings, bool needRefreshUI)
    {
        _settings = settings;

        auto weakThis{ get_weak() };
        co_await winrt::resume_foreground(Dispatcher());
        if (auto page{ weakThis.get() })
        {
            // Make sure to _UpdateCommandsForPalette before
            // _RefreshUIForSettingsReload. _UpdateCommandsForPalette will make
            // sure the KeyChordText of Commands is updated, which needs to
            // happen before the Settings UI is reloaded and tries to re-read
            // those values.
            _UpdateCommandsForPalette();
            CommandPalette().SetKeyMap(_settings.KeyMap());

            if (needRefreshUI)
            {
                _RefreshUIForSettingsReload();
            }

            // Upon settings update we reload the system settings for scrolling as well.
            // TODO: consider reloading this value periodically.
            _systemRowsToScroll = _ReadSystemRowsToScroll();
        }
    }

    void TerminalPage::Create()
    {
        // Hookup the key bindings
        _HookupKeyBindings(_settings.KeyMap());

        _tabContent = this->TabContent();
        _tabRow = this->TabRow();
        _tabView = _tabRow.TabView();
        _rearranging = false;

        // GH#2455 - Make sure to try/catch calls to Application::Current,
        // because that _won't_ be an instance of TerminalApp::App in the
        // LocalTests
        auto isElevated = false;
        try
        {
            // GH#3581 - There's a platform limitation that causes us to crash when we rearrange tabs.
            // Xaml tries to send a drag visual (to wit: a screenshot) to the drag hosting process,
            // but that process is running at a different IL than us.
            // For now, we're disabling elevated drag.
            isElevated = ::winrt::Windows::UI::Xaml::Application::Current().as<::winrt::TerminalApp::App>().Logic().IsElevated();
        }
        CATCH_LOG();

        _tabRow.PointerMoved({ get_weak(), &TerminalPage::_RestorePointerCursorHandler });
        _tabView.CanReorderTabs(!isElevated);
        _tabView.CanDragTabs(!isElevated);

        _tabView.TabDragStarting([weakThis{ get_weak() }](auto&& /*o*/, auto&& /*a*/) {
            if (auto page{ weakThis.get() })
            {
                page->_rearranging = true;
                page->_rearrangeFrom = std::nullopt;
                page->_rearrangeTo = std::nullopt;
            }
        });

        _tabView.TabDragCompleted([weakThis{ get_weak() }](auto&& /*o*/, auto&& /*a*/) {
            if (auto page{ weakThis.get() })
            {
                auto& from{ page->_rearrangeFrom };
                auto& to{ page->_rearrangeTo };

                if (from.has_value() && to.has_value() && to != from)
                {
                    auto& tabs{ page->_tabs };
                    auto tab = tabs.GetAt(from.value());
                    tabs.RemoveAt(from.value());
                    tabs.InsertAt(to.value(), tab);
                    page->_UpdateTabIndices();
                }

                page->_rearranging = false;
                from = std::nullopt;
                to = std::nullopt;
            }
        });

        auto tabRowImpl = winrt::get_self<implementation::TabRowControl>(_tabRow);
        _newTabButton = tabRowImpl->NewTabButton();

        if (_settings.GlobalSettings().ShowTabsInTitlebar())
        {
            // Remove the TabView from the page. We'll hang on to it, we need to
            // put it in the titlebar.
            uint32_t index = 0;
            if (this->Root().Children().IndexOf(_tabRow, index))
            {
                this->Root().Children().RemoveAt(index);
            }

            // Inform the host that our titlebar content has changed.
            _setTitleBarContentHandlers(*this, _tabRow);
        }

        // Hookup our event handlers to the ShortcutActionDispatch
        _RegisterActionCallbacks();

        // Hook up inbound PTY event handlers
        InboundPtyChanged({ this, &TerminalPage::_OnInboundPtyChanged });
        TerminalConnection::ConptyConnection::NewConnection({ this, &TerminalPage::_OnNewConnection });

        //Event Bindings (Early)
        _newTabButton.Click([weakThis{ get_weak() }](auto&&, auto&&) {
            if (auto page{ weakThis.get() })
            {
                // if alt is pressed, open a pane
                const CoreWindow window = CoreWindow::GetForCurrentThread();
                const auto rAltState = window.GetKeyState(VirtualKey::RightMenu);
                const auto lAltState = window.GetKeyState(VirtualKey::LeftMenu);
                const bool altPressed = WI_IsFlagSet(lAltState, CoreVirtualKeyStates::Down) ||
                                        WI_IsFlagSet(rAltState, CoreVirtualKeyStates::Down);

                // Check for DebugTap
                bool debugTap = page->_settings.GlobalSettings().DebugFeaturesEnabled() &&
                                WI_IsFlagSet(lAltState, CoreVirtualKeyStates::Down) &&
                                WI_IsFlagSet(rAltState, CoreVirtualKeyStates::Down);

                if (altPressed && !debugTap)
                {
                    page->_SplitPane(SplitState::Automatic,
                                     SplitType::Manual,
                                     0.5f,
                                     nullptr);
                }
                else
                {
                    page->_OpenNewTab(nullptr);
                }
            }
        });
        _tabView.SelectionChanged({ this, &TerminalPage::_OnTabSelectionChanged });
        _tabView.TabCloseRequested({ this, &TerminalPage::_OnTabCloseRequested });
        _tabView.TabItemsChanged({ this, &TerminalPage::_OnTabItemsChanged });

        _CreateNewTabFlyout();

        _UpdateTabWidthMode();

        _tabContent.SizeChanged({ this, &TerminalPage::_OnContentSizeChanged });

        // When the visibility of the command palette changes to "collapsed",
        // the palette has been closed. Toss focus back to the currently active
        // control.
        CommandPalette().RegisterPropertyChangedCallback(UIElement::VisibilityProperty(), [this](auto&&, auto&&) {
            if (CommandPalette().Visibility() == Visibility::Collapsed)
            {
                _CommandPaletteClosed(nullptr, nullptr);
            }
        });
        CommandPalette().DispatchCommandRequested({ this, &TerminalPage::_OnDispatchCommandRequested });
        CommandPalette().CommandLineExecutionRequested({ this, &TerminalPage::_OnCommandLineExecutionRequested });
        CommandPalette().SwitchToTabRequested({ this, &TerminalPage::_OnSwitchToTabRequested });

        // Settings AllowDependentAnimations will affect whether animations are
        // enabled application-wide, so we don't need to check it each time we
        // want to create an animation.
        WUX::Media::Animation::Timeline::AllowDependentAnimations(!_settings.GlobalSettings().DisableAnimations());

        // Once the page is actually laid out on the screen, trigger all our
        // startup actions. Things like Panes need to know at least how big the
        // window will be, so they can subdivide that space.
        //
        // _OnFirstLayout will remove this handler so it doesn't get called more than once.
        _layoutUpdatedRevoker = _tabContent.LayoutUpdated(winrt::auto_revoke, { this, &TerminalPage::_OnFirstLayout });

        _isAlwaysOnTop = _settings.GlobalSettings().AlwaysOnTop();

        // Setup mouse vanish attributes
        SystemParametersInfoW(SPI_GETMOUSEVANISH, 0, &_shouldMouseVanish, false);

        // Store cursor, so we can restore it, e.g., after mouse vanishing
        // (we'll need to adapt this logic once we make cursor context aware)
        try
        {
            _defaultPointerCursor = CoreWindow::GetForCurrentThread().PointerCursor();
        }
        CATCH_LOG();
    }

    // Method Description:
    // - This method is called once command palette action was chosen for dispatching
    //   We'll use this event to dispatch this command.
    // Arguments:
    // - command - command to dispatch
    // Return Value:
    // - <none>
    void TerminalPage::_OnDispatchCommandRequested(const IInspectable& /*sender*/, const Microsoft::Terminal::Settings::Model::Command& command)
    {
        const auto& actionAndArgs = command.Action();
        _actionDispatch->DoAction(actionAndArgs);
    }

    // Method Description:
    // - This method is called once command palette command line was chosen for execution
    //   We'll use this event to create a command line execution command and dispatch it.
    // Arguments:
    // - command - command to dispatch
    // Return Value:
    // - <none>
    void TerminalPage::_OnCommandLineExecutionRequested(const IInspectable& /*sender*/, const winrt::hstring& commandLine)
    {
        ExecuteCommandlineArgs args{ commandLine };
        ActionAndArgs actionAndArgs{ ShortcutAction::ExecuteCommandline, args };
        _actionDispatch->DoAction(actionAndArgs);
    }

    // Method Description:
    // - This method is called once a tab was selected in tab switcher
    //   We'll use this event to select the relevant tab
    // Arguments:
    // - tab - tab to select
    // Return Value:
    // - <none>
    void TerminalPage::_OnSwitchToTabRequested(const IInspectable& /*sender*/, const winrt::TerminalApp::TabBase& tab)
    {
        uint32_t index{};
        if (_tabs.IndexOf(tab, index))
        {
            _SelectTab(index);
        }
    }

    // Method Description:
    // - This method is called once on startup, on the first LayoutUpdated event.
    //   We'll use this event to know that we have an ActualWidth and
    //   ActualHeight, so we can now attempt to process our list of startup
    //   actions.
    // - We'll remove this event handler when the event is first handled.
    // - If there are no startup actions, we'll open a single tab with the
    //   default profile.
    // Arguments:
    // - <unused>
    // Return Value:
    // - <none>
    void TerminalPage::_OnFirstLayout(const IInspectable& /*sender*/, const IInspectable& /*eventArgs*/)
    {
        // Only let this succeed once.
        _layoutUpdatedRevoker.revoke();

        // This event fires every time the layout changes, but it is always the
        // last one to fire in any layout change chain. That gives us great
        // flexibility in finding the right point at which to initialize our
        // renderer (and our terminal). Any earlier than the last layout update
        // and we may not know the terminal's starting size.
        if (_startupState == StartupState::NotInitialized)
        {
            _startupState = StartupState::InStartup;
            if (_startupActions.Size() == 0)
            {
                _OpenNewTab(nullptr);

                _CompleteInitialization();
            }
            else
            {
                ProcessStartupActions(_startupActions, true);
            }
        }
    }

    // Method Description:
    // - Process all the startup actions in the provided list of startup
    //   actions. We'll do this all at once here.
    // Arguments:
    // - actions: a winrt vector of actions to process. Note that this must NOT
    //   be an IVector&, because we need the collection to be accessible on the
    //   other side of the co_await.
    // - initial: if true, we're parsing these args during startup, and we
    //   should fire an Initialized event.
    // - cwd: If not empty, we should try switching to this provided directory
    //   while processing these actions. This will allow something like `wt -w 0
    //   nt -d .` from inside another directory to work as expected.
    // Return Value:
    // - <none>
    winrt::fire_and_forget TerminalPage::ProcessStartupActions(Windows::Foundation::Collections::IVector<ActionAndArgs> actions,
                                                               const bool initial,
                                                               const winrt::hstring cwd)
    {
        // If there are no actions left, do nothing.
        if (actions.Size() == 0)
        {
            return;
        }
        auto weakThis{ get_weak() };

        // Handle it on a subsequent pass of the UI thread.
        co_await winrt::resume_foreground(Dispatcher(), CoreDispatcherPriority::Normal);

        // If the caller provided a CWD, switch to that directory, then switch
        // back once we're done. This looks weird though, because we have to set
        // up the scope_exit _first_. We'll release the scope_exit if we don't
        // actually need it.
        std::wstring originalCwd{ wil::GetCurrentDirectoryW<std::wstring>() };
        auto restoreCwd = wil::scope_exit([&originalCwd]() {
            // ignore errors, we'll just power on through. We'd rather do
            // something rather than fail silently if the directory doesn't
            // actually exist.
            LOG_IF_WIN32_BOOL_FALSE(SetCurrentDirectory(originalCwd.c_str()));
        });
        if (cwd.empty())
        {
            restoreCwd.release();
        }
        else
        {
            // ignore errors, we'll just power on through. We'd rather do
            // something rather than fail silently if the directory doesn't
            // actually exist.
            LOG_IF_WIN32_BOOL_FALSE(SetCurrentDirectory(cwd.c_str()));
        }

        if (auto page{ weakThis.get() })
        {
            for (const auto& action : actions)
            {
                if (auto page{ weakThis.get() })
                {
                    _actionDispatch->DoAction(action);
                }
                else
                {
                    co_return;
                }
            }
        }
        if (initial)
        {
            _CompleteInitialization();
        }
    }

    // Method Description:
    // - Perform and steps that need to be done once our initial state is all
    //   set up. This includes entering fullscreen mode and firing our
    //   Initialized event.
    // Arguments:
    // - <none>
    // Return Value:
    // - <none>
    void TerminalPage::_CompleteInitialization()
    {
        _startupState = StartupState::Initialized;
        _InitializedHandlers(*this, nullptr);
    }

    // Method Description:
    // - Show a dialog with "About" information. Displays the app's Display
    //   Name, version, getting started link, documentation link, release
    //   Notes link, and privacy policy link.
    void TerminalPage::_ShowAboutDialog()
    {
        if (auto presenter{ _dialogPresenter.get() })
        {
            presenter.ShowDialog(FindName(L"AboutDialog").try_as<WUX::Controls::ContentDialog>());
        }
    }

    winrt::hstring TerminalPage::ApplicationDisplayName()
    {
        return CascadiaSettings::ApplicationDisplayName();
    }

    winrt::hstring TerminalPage::ApplicationVersion()
    {
        return CascadiaSettings::ApplicationVersion();
    }

    void TerminalPage::_ThirdPartyNoticesOnClick(const IInspectable& /*sender*/, const Windows::UI::Xaml::RoutedEventArgs& /*eventArgs*/)
    {
        std::filesystem::path currentPath{ wil::GetModuleFileNameW<std::wstring>(nullptr) };
        currentPath.replace_filename(L"NOTICE.html");
        ShellExecute(nullptr, nullptr, currentPath.c_str(), nullptr, nullptr, SW_SHOW);
    }

    // Method Description:
    // - Displays a dialog for warnings found while closing the terminal app using
    //   key binding with multiple tabs opened. Display messages to warn user
    //   that more than 1 tab is opened, and once the user clicks the OK button, remove
    //   all the tabs and shut down and app. If cancel is clicked, the dialog will close
    // - Only one dialog can be visible at a time. If another dialog is visible
    //   when this is called, nothing happens. See _ShowDialog for details
    winrt::Windows::Foundation::IAsyncOperation<ContentDialogResult> TerminalPage::_ShowCloseWarningDialog()
    {
        if (auto presenter{ _dialogPresenter.get() })
        {
            co_return co_await presenter.ShowDialog(FindName(L"CloseAllDialog").try_as<WUX::Controls::ContentDialog>());
        }
        co_return ContentDialogResult::None;
    }

    // Method Description:
    // - Displays a dialog for warnings found while closing the terminal tab marked as read-only
    winrt::Windows::Foundation::IAsyncOperation<ContentDialogResult> TerminalPage::_ShowCloseReadOnlyDialog()
    {
        if (auto presenter{ _dialogPresenter.get() })
        {
            co_return co_await presenter.ShowDialog(FindName(L"CloseReadOnlyDialog").try_as<WUX::Controls::ContentDialog>());
        }
        co_return ContentDialogResult::None;
    }

    // Method Description:
    // - Displays a dialog to warn the user about the fact that the text that
    //   they are trying to paste contains the "new line" character which can
    //   have the effect of starting commands without the user's knowledge if
    //   it is pasted on a shell where the "new line" character marks the end
    //   of a command.
    // - Only one dialog can be visible at a time. If another dialog is visible
    //   when this is called, nothing happens. See _ShowDialog for details
    winrt::Windows::Foundation::IAsyncOperation<ContentDialogResult> TerminalPage::_ShowMultiLinePasteWarningDialog()
    {
        if (auto presenter{ _dialogPresenter.get() })
        {
            co_return co_await presenter.ShowDialog(FindName(L"MultiLinePasteDialog").try_as<WUX::Controls::ContentDialog>());
        }
        co_return ContentDialogResult::None;
    }

    // Method Description:
    // - Displays a dialog to warn the user about the fact that the text that
    //   they are trying to paste is very long, in case they did not mean to
    //   paste it but pressed the paste shortcut by accident.
    // - Only one dialog can be visible at a time. If another dialog is visible
    //   when this is called, nothing happens. See _ShowDialog for details
    winrt::Windows::Foundation::IAsyncOperation<ContentDialogResult> TerminalPage::_ShowLargePasteWarningDialog()
    {
        if (auto presenter{ _dialogPresenter.get() })
        {
            co_return co_await presenter.ShowDialog(FindName(L"LargePasteDialog").try_as<WUX::Controls::ContentDialog>());
        }
        co_return ContentDialogResult::None;
    }

    // Method Description:
    // - Builds the flyout (dropdown) attached to the new tab button, and
    //   attaches it to the button. Populates the flyout with one entry per
    //   Profile, displaying the profile's name. Clicking each flyout item will
    //   open a new tab with that profile.
    //   Below the profiles are the static menu items: settings, feedback
    void TerminalPage::_CreateNewTabFlyout()
    {
        auto newTabFlyout = WUX::Controls::MenuFlyout{};
        auto keyBindings = _settings.KeyMap();

        const auto defaultProfileGuid = _settings.GlobalSettings().DefaultProfile();
        // the number of profiles should not change in the loop for this to work
        auto const profileCount = gsl::narrow_cast<int>(_settings.ActiveProfiles().Size());
        for (int profileIndex = 0; profileIndex < profileCount; profileIndex++)
        {
            const auto profile = _settings.ActiveProfiles().GetAt(profileIndex);
            auto profileMenuItem = WUX::Controls::MenuFlyoutItem{};

            // Add the keyboard shortcuts based on the number of profiles defined
            // Look for a keychord that is bound to the equivalent
            // NewTab(ProfileIndex=N) action
            NewTerminalArgs newTerminalArgs{ profileIndex };
            NewTabArgs newTabArgs{ newTerminalArgs };
            ActionAndArgs actionAndArgs{ ShortcutAction::NewTab, newTabArgs };
            auto profileKeyChord{ keyBindings.GetKeyBindingForActionWithArgs(actionAndArgs) };

            // make sure we find one to display
            if (profileKeyChord)
            {
                _SetAcceleratorForMenuItem(profileMenuItem, profileKeyChord);
            }

            auto profileName = profile.Name();
            profileMenuItem.Text(profileName);

            // If there's an icon set for this profile, set it as the icon for
            // this flyout item.
            if (!profile.Icon().empty())
            {
                const auto iconSource{ IconPathConverter().IconSourceWUX(profile.Icon()) };

                WUX::Controls::IconSourceElement iconElement;
                iconElement.IconSource(iconSource);
                profileMenuItem.Icon(iconElement);
                Automation::AutomationProperties::SetAccessibilityView(iconElement, Automation::Peers::AccessibilityView::Raw);
            }

            if (profile.Guid() == defaultProfileGuid)
            {
                // Contrast the default profile with others in font weight.
                profileMenuItem.FontWeight(FontWeights::Bold());
            }

            auto newTabRun = WUX::Documents::Run();
            newTabRun.Text(RS_(L"NewTabRun/Text"));
            auto newPaneRun = WUX::Documents::Run();
            newPaneRun.Text(RS_(L"NewPaneRun/Text"));
            newPaneRun.FontStyle(FontStyle::Italic);

            auto textBlock = WUX::Controls::TextBlock{};
            textBlock.Inlines().Append(newTabRun);
            textBlock.Inlines().Append(WUX::Documents::LineBreak{});
            textBlock.Inlines().Append(newPaneRun);

            auto toolTip = WUX::Controls::ToolTip{};
            toolTip.Content(textBlock);
            WUX::Controls::ToolTipService::SetToolTip(profileMenuItem, toolTip);

            profileMenuItem.Click([profileIndex, weakThis{ get_weak() }](auto&&, auto&&) {
                if (auto page{ weakThis.get() })
                {
                    NewTerminalArgs newTerminalArgs{ profileIndex };

                    // if alt is pressed, open a pane
                    const CoreWindow window = CoreWindow::GetForCurrentThread();
                    const auto rAltState = window.GetKeyState(VirtualKey::RightMenu);
                    const auto lAltState = window.GetKeyState(VirtualKey::LeftMenu);
                    const bool altPressed = WI_IsFlagSet(lAltState, CoreVirtualKeyStates::Down) ||
                                            WI_IsFlagSet(rAltState, CoreVirtualKeyStates::Down);

                    // Check for DebugTap
                    bool debugTap = page->_settings.GlobalSettings().DebugFeaturesEnabled() &&
                                    WI_IsFlagSet(lAltState, CoreVirtualKeyStates::Down) &&
                                    WI_IsFlagSet(rAltState, CoreVirtualKeyStates::Down);

                    if (altPressed && !debugTap)
                    {
                        page->_SplitPane(SplitState::Automatic,
                                         SplitType::Manual,
                                         0.5f,
                                         newTerminalArgs);
                    }
                    else
                    {
                        page->_OpenNewTab(newTerminalArgs);
                    }
                }
            });
            newTabFlyout.Items().Append(profileMenuItem);
        }

        // add menu separator
        auto separatorItem = WUX::Controls::MenuFlyoutSeparator{};
        newTabFlyout.Items().Append(separatorItem);

        // add static items
        {
            // GH#2455 - Make sure to try/catch calls to Application::Current,
            // because that _won't_ be an instance of TerminalApp::App in the
            // LocalTests
            auto isUwp = false;
            try
            {
                isUwp = ::winrt::Windows::UI::Xaml::Application::Current().as<::winrt::TerminalApp::App>().Logic().IsUwp();
            }
            CATCH_LOG();

            if (!isUwp)
            {
                // Create the settings button.
                auto settingsItem = WUX::Controls::MenuFlyoutItem{};
                settingsItem.Text(RS_(L"SettingsMenuItem"));

                WUX::Controls::SymbolIcon ico{};
                ico.Symbol(WUX::Controls::Symbol::Setting);
                settingsItem.Icon(ico);

                settingsItem.Click({ this, &TerminalPage::_SettingsButtonOnClick });
                newTabFlyout.Items().Append(settingsItem);

                Microsoft::Terminal::Settings::Model::OpenSettingsArgs args{ SettingsTarget::SettingsUI };
                Microsoft::Terminal::Settings::Model::ActionAndArgs settingsAction{ ShortcutAction::OpenSettings, args };
                const auto settingsKeyChord{ keyBindings.GetKeyBindingForActionWithArgs(settingsAction) };
                if (settingsKeyChord)
                {
                    _SetAcceleratorForMenuItem(settingsItem, settingsKeyChord);
                }

                // Create the feedback button.
                auto feedbackFlyout = WUX::Controls::MenuFlyoutItem{};
                feedbackFlyout.Text(RS_(L"FeedbackMenuItem"));

                WUX::Controls::FontIcon feedbackIcon{};
                feedbackIcon.Glyph(L"\xE939");
                feedbackIcon.FontFamily(Media::FontFamily{ L"Segoe MDL2 Assets" });
                feedbackFlyout.Icon(feedbackIcon);

                feedbackFlyout.Click({ this, &TerminalPage::_FeedbackButtonOnClick });
                newTabFlyout.Items().Append(feedbackFlyout);
            }

            // Create the about button.
            auto aboutFlyout = WUX::Controls::MenuFlyoutItem{};
            aboutFlyout.Text(RS_(L"AboutMenuItem"));

            WUX::Controls::SymbolIcon aboutIcon{};
            aboutIcon.Symbol(WUX::Controls::Symbol::Help);
            aboutFlyout.Icon(aboutIcon);

            aboutFlyout.Click({ this, &TerminalPage::_AboutButtonOnClick });
            newTabFlyout.Items().Append(aboutFlyout);
        }

        // Before opening the fly-out set focus on the current tab
        // so no matter how fly-out is closed later on the focus will return to some tab.
        // We cannot do it on closing because if the window loses focus (alt+tab)
        // the closing event is not fired.
        // It is important to set the focus on the tab
        // Since the previous focus location might be discarded in the background,
        // e.g., the command palette will be dismissed by the menu,
        // and then closing the fly-out will move the focus to wrong location.
        newTabFlyout.Opening([this](auto&&, auto&&) {
            if (auto index{ _GetFocusedTabIndex() })
            {
                _tabs.GetAt(*index).Focus(FocusState::Programmatic);
                _UpdateMRUTab(index.value());
            }
        });
        _newTabButton.Flyout(newTabFlyout);
    }

    // Function Description:
    // Called when the openNewTabDropdown keybinding is used.
    // Adds the flyout show option to left-align the dropdown with the split button.
    // Shows the dropdown flyout.
    void TerminalPage::_OpenNewTabDropdown()
    {
        WUX::Controls::Primitives::FlyoutShowOptions options{};
        options.Placement(WUX::Controls::Primitives::FlyoutPlacementMode::BottomEdgeAlignedLeft);
        _newTabButton.Flyout().ShowAt(_newTabButton, options);
    }

    // Method Description:
    // - Open a new tab. This will create the TerminalControl hosting the
    //   terminal, and add a new Tab to our list of tabs. The method can
    //   optionally be provided a NewTerminalArgs, which will be used to create
    //   a tab using the values in that object.
    // Arguments:
    // - newTerminalArgs: An object that may contain a blob of parameters to
    //   control which profile is created and with possible other
<<<<<<< HEAD
    //   configurations. See CascadiaSettings::BuildSettings for more details.
    void TerminalPage::_OpenNewTab(const winrt::TerminalApp::NewTerminalArgs& newTerminalArgs, winrt::Microsoft::Terminal::TerminalConnection::ITerminalConnection existingConnection)
=======
    //   configurations. See TerminalSettings::BuildSettings for more details.
    void TerminalPage::_OpenNewTab(const NewTerminalArgs& newTerminalArgs)
>>>>>>> 7b1a660e
    try
    {
        auto [profileGuid, settings] = TerminalSettings::BuildSettings(_settings, newTerminalArgs, *_bindings);

        _CreateNewTabFromSettings(profileGuid, settings, existingConnection);

        const uint32_t tabCount = _tabs.Size();
        const bool usedManualProfile = (newTerminalArgs != nullptr) &&
                                       (newTerminalArgs.ProfileIndex() != nullptr ||
                                        newTerminalArgs.Profile().empty());

        // Lookup the name of the color scheme used by this profile.
        const auto scheme = _settings.GetColorSchemeForProfile(profileGuid);
        // If they explicitly specified `null` as the scheme (indicating _no_ scheme), log
        // that as the empty string.
        const auto schemeName = scheme ? scheme.Name() : L"\0";

        TraceLoggingWrite(
            g_hTerminalAppProvider, // handle to TerminalApp tracelogging provider
            "TabInformation",
            TraceLoggingDescription("Event emitted upon new tab creation in TerminalApp"),
            TraceLoggingUInt32(1u, "EventVer", "Version of this event"),
            TraceLoggingUInt32(tabCount, "TabCount", "Count of tabs currently opened in TerminalApp"),
            TraceLoggingBool(usedManualProfile, "ProfileSpecified", "Whether the new tab specified a profile explicitly"),
            TraceLoggingGuid(profileGuid, "ProfileGuid", "The GUID of the profile spawned in the new tab"),
            TraceLoggingBool(settings.UseAcrylic(), "UseAcrylic", "The acrylic preference from the settings"),
            TraceLoggingFloat64(settings.TintOpacity(), "TintOpacity", "Opacity preference from the settings"),
            TraceLoggingWideString(settings.FontFace().c_str(), "FontFace", "Font face chosen in the settings"),
            TraceLoggingWideString(schemeName.data(), "SchemeName", "Color scheme set in the settings"),
            TraceLoggingKeyword(MICROSOFT_KEYWORD_MEASURES),
            TelemetryPrivacyDataTag(PDT_ProductAndServicePerformance));
    }
    CATCH_LOG();

    winrt::fire_and_forget TerminalPage::_RemoveOnCloseRoutine(Microsoft::UI::Xaml::Controls::TabViewItem tabViewItem, winrt::com_ptr<TerminalPage> page)
    {
        co_await winrt::resume_foreground(page->_tabView.Dispatcher());

        page->_RemoveTabViewItem(tabViewItem);
    }

    // Method Description:
    // - Creates a new tab with the given settings. If the tab bar is not being
    //      currently displayed, it will be shown.
    // Arguments:
    // - profileGuid: ID to use to lookup profile settings for this connection
    // - settings: the TerminalSettings object to use to create the TerminalControl with.
    // - existingConnection: optionally receives a connection from the outside world instead of attempting to create one
    void TerminalPage::_CreateNewTabFromSettings(GUID profileGuid, TerminalApp::TerminalSettings settings, TerminalConnection::ITerminalConnection existingConnection)
    {
        // Initialize the new tab
        auto connection = existingConnection;

        if (!connection)
        {
            // Create a connection based on the values in our settings object.
            connection = _CreateConnectionFromSettings(profileGuid, settings);
        }

        TerminalConnection::ITerminalConnection debugConnection{ nullptr };
        if (_settings.GlobalSettings().DebugFeaturesEnabled())
        {
            const CoreWindow window = CoreWindow::GetForCurrentThread();
            const auto rAltState = window.GetKeyState(VirtualKey::RightMenu);
            const auto lAltState = window.GetKeyState(VirtualKey::LeftMenu);
            const bool bothAltsPressed = WI_IsFlagSet(lAltState, CoreVirtualKeyStates::Down) &&
                                         WI_IsFlagSet(rAltState, CoreVirtualKeyStates::Down);
            if (bothAltsPressed)
            {
                std::tie(connection, debugConnection) = OpenDebugTapConnection(connection);
            }
        }

        // Give term control a child of the settings so that any overrides go in the child
        // This way, when we do a settings reload we just update the parent and the overrides remain
        TermControl term{ *(winrt::get_self<TerminalSettings>(settings)->CreateChild()), connection };

        auto newTabImpl = winrt::make_self<TerminalTab>(profileGuid, term);

        // Add the new tab to the list of our tabs.
        _tabs.Append(*newTabImpl);
        _mruTabs.Append(*newTabImpl);

        newTabImpl->SetDispatch(*_actionDispatch);
        newTabImpl->SetKeyMap(_settings.KeyMap());

        // Give the tab its index in the _tabs vector so it can manage its own SwitchToTab command.
        _UpdateTabIndices();

        // Hookup our event handlers to the new terminal
        _RegisterTerminalEvents(term, *newTabImpl);

        // Don't capture a strong ref to the tab. If the tab is removed as this
        // is called, we don't really care anymore about handling the event.
        auto weakTab = make_weak(newTabImpl);

        // When the tab's active pane changes, we'll want to lookup a new icon
        // for it. The Title change will be propagated upwards through the tab's
        // PropertyChanged event handler.
        newTabImpl->ActivePaneChanged([weakTab, weakThis{ get_weak() }]() {
            auto page{ weakThis.get() };
            auto tab{ weakTab.get() };

            if (page && tab)
            {
                // Possibly update the icon of the tab.
                page->_UpdateTabIcon(*tab);
            }
        });

        // The RaiseVisualBell event has been bubbled up to here from the pane,
        // the next part of the chain is bubbling up to app logic, which will
        // forward it to app host.
        newTabImpl->TabRaiseVisualBell([weakTab, weakThis{ get_weak() }]() {
            auto page{ weakThis.get() };
            auto tab{ weakTab.get() };

            if (page && tab)
            {
                page->_raiseVisualBellHandlers(nullptr, nullptr);
            }
        });

        auto tabViewItem = newTabImpl->TabViewItem();
        _tabView.TabItems().Append(tabViewItem);

        // Set this tab's icon to the icon from the user's profile
        const auto profile = _settings.FindProfile(profileGuid);
        if (profile != nullptr && !profile.Icon().empty())
        {
            newTabImpl->UpdateIcon(profile.Icon());
        }

        tabViewItem.PointerPressed({ this, &TerminalPage::_OnTabClick });

        // When the tab is closed, remove it from our list of tabs.
        newTabImpl->Closed([tabViewItem, weakThis{ get_weak() }](auto&& /*s*/, auto&& /*e*/) {
            if (auto page{ weakThis.get() })
            {
                page->_RemoveOnCloseRoutine(tabViewItem, page);
            }
        });

        newTabImpl->TabRenamerDeactivated([weakThis{ get_weak() }](auto&& /*s*/, auto&& /*e*/) {
            if (const auto page{ weakThis.get() })
            {
                if (!page->_newTabButton.Flyout().IsOpen())
                {
                    if (const auto tab{ page->_GetFocusedTab() })
                    {
                        tab.Focus(FocusState::Programmatic);
                    }
                }
            }
        });

        if (debugConnection) // this will only be set if global debugging is on and tap is active
        {
            TermControl newControl{ *(winrt::get_self<TerminalSettings>(settings)->CreateChild()), debugConnection };
            _RegisterTerminalEvents(newControl, *newTabImpl);
            // Split (auto) with the debug tap.
            newTabImpl->SplitPane(SplitState::Automatic, 0.5f, profileGuid, newControl);
        }

        // This kicks off TabView::SelectionChanged, in response to which
        // we'll attach the terminal's Xaml control to the Xaml root.
        _tabView.SelectedItem(tabViewItem);
    }

    // Method Description:
    // - Creates a new connection based on the profile settings
    // Arguments:
    // - the profile GUID we want the settings from
    // - the terminal settings
    // Return value:
    // - the desired connection
    TerminalConnection::ITerminalConnection TerminalPage::_CreateConnectionFromSettings(GUID profileGuid,
                                                                                        TerminalApp::TerminalSettings settings)
    {
        const auto profile = _settings.FindProfile(profileGuid);

        TerminalConnection::ITerminalConnection connection{ nullptr };

        winrt::guid connectionType = profile.ConnectionType();
        winrt::guid sessionGuid{};

        if (connectionType == TerminalConnection::AzureConnection::ConnectionType() &&
            TerminalConnection::AzureConnection::IsAzureConnectionAvailable())
        {
            // TODO GH#4661: Replace this with directly using the AzCon when our VT is better
            std::filesystem::path azBridgePath{ wil::GetModuleFileNameW<std::wstring>(nullptr) };
            azBridgePath.replace_filename(L"TerminalAzBridge.exe");
            connection = TerminalConnection::ConptyConnection(azBridgePath.wstring(),
                                                              L".",
                                                              L"Azure",
                                                              nullptr,
                                                              settings.InitialRows(),
                                                              settings.InitialCols(),
                                                              winrt::guid());
        }

        else
        {
            std::wstring guidWString = Utils::GuidToString(profileGuid);

            StringMap envMap{};
            envMap.Insert(L"WT_PROFILE_ID", guidWString);
            envMap.Insert(L"WSLENV", L"WT_PROFILE_ID");

            // Update the path to be relative to whatever our CWD is.
            //
            // Refer to the examples in
            // https://en.cppreference.com/w/cpp/filesystem/path/append
            //
            // We need to do this here, to ensure we tell the ConptyConnection
            // the correct starting path. If we're being invoked from another
            // terminal instance (e.g. wt -w 0 -d .), then we have switched our
            // CWD to the provided path. We should treat the StartingDirectory
            // as relative to the current CWD.
            //
            // The connection must be informed of the current CWD on
            // construction, because the connection might not spawn the child
            // process until later, on another thread, after we've already
            // restored the CWD to it's original value.
            std::wstring cwdString{ wil::GetCurrentDirectoryW<std::wstring>() };
            std::filesystem::path cwd{ cwdString };
            cwd /= settings.StartingDirectory().c_str();

            auto conhostConn = TerminalConnection::ConptyConnection(
                settings.Commandline(),
                winrt::hstring{ cwd.c_str() },
                settings.StartingTitle(),
                envMap.GetView(),
                settings.InitialRows(),
                settings.InitialCols(),
                winrt::guid());

            sessionGuid = conhostConn.Guid();
            connection = conhostConn;
        }

        TraceLoggingWrite(
            g_hTerminalAppProvider,
            "ConnectionCreated",
            TraceLoggingDescription("Event emitted upon the creation of a connection"),
            TraceLoggingGuid(connectionType, "ConnectionTypeGuid", "The type of the connection"),
            TraceLoggingGuid(profileGuid, "ProfileGuid", "The profile's GUID"),
            TraceLoggingGuid(sessionGuid, "SessionGuid", "The WT_SESSION's GUID"),
            TraceLoggingKeyword(MICROSOFT_KEYWORD_MEASURES),
            TelemetryPrivacyDataTag(PDT_ProductAndServicePerformance));

        return connection;
    }

    // Method Description:
    // - Called when the settings button is clicked. Launches a background
    //   thread to open the settings file in the default JSON editor.
    // Arguments:
    // - <none>
    // Return Value:
    // - <none>
    void TerminalPage::_SettingsButtonOnClick(const IInspectable&,
                                              const RoutedEventArgs&)
    {
        const CoreWindow window = CoreWindow::GetForCurrentThread();

        // check alt state
        const auto rAltState{ window.GetKeyState(VirtualKey::RightMenu) };
        const auto lAltState{ window.GetKeyState(VirtualKey::LeftMenu) };
        const bool altPressed{ WI_IsFlagSet(lAltState, CoreVirtualKeyStates::Down) ||
                               WI_IsFlagSet(rAltState, CoreVirtualKeyStates::Down) };

        // check shift state
        const auto shiftState{ window.GetKeyState(VirtualKey::Shift) };
        const auto lShiftState{ window.GetKeyState(VirtualKey::LeftShift) };
        const auto rShiftState{ window.GetKeyState(VirtualKey::RightShift) };
        const auto shiftPressed{ WI_IsFlagSet(shiftState, CoreVirtualKeyStates::Down) ||
                                 WI_IsFlagSet(lShiftState, CoreVirtualKeyStates::Down) ||
                                 WI_IsFlagSet(rShiftState, CoreVirtualKeyStates::Down) };

        auto target{ SettingsTarget::SettingsUI };
        if (shiftPressed)
        {
            target = SettingsTarget::SettingsFile;
        }
        else if (altPressed)
        {
            target = SettingsTarget::DefaultsFile;
        }
        _LaunchSettings(target);
    }

    // Method Description:
    // - Called when the feedback button is clicked. Launches github in your
    //   default browser, navigated to the "issues" page of the Terminal repo.
    void TerminalPage::_FeedbackButtonOnClick(const IInspectable&,
                                              const RoutedEventArgs&)
    {
        const auto feedbackUriValue = RS_(L"FeedbackUriValue");
        winrt::Windows::Foundation::Uri feedbackUri{ feedbackUriValue };

        winrt::Windows::System::Launcher::LaunchUriAsync(feedbackUri);
    }

    // Method Description:
    // - Called when the about button is clicked. See _ShowAboutDialog for more info.
    // Arguments:
    // - <unused>
    // Return Value:
    // - <none>
    void TerminalPage::_AboutButtonOnClick(const IInspectable&,
                                           const RoutedEventArgs&)
    {
        _ShowAboutDialog();
    }

    // Method Description:
    // Called when the users pressed keyBindings while CommandPalette is open.
    // Arguments:
    // - e: the KeyRoutedEventArgs containing info about the keystroke.
    // Return Value:
    // - <none>
    void TerminalPage::_KeyDownHandler(Windows::Foundation::IInspectable const& /*sender*/, Windows::UI::Xaml::Input::KeyRoutedEventArgs const& e)
    {
        auto key = e.OriginalKey();
        auto const ctrlDown = WI_IsFlagSet(CoreWindow::GetForCurrentThread().GetKeyState(winrt::Windows::System::VirtualKey::Control), CoreVirtualKeyStates::Down);
        auto const altDown = WI_IsFlagSet(CoreWindow::GetForCurrentThread().GetKeyState(winrt::Windows::System::VirtualKey::Menu), CoreVirtualKeyStates::Down);
        auto const shiftDown = WI_IsFlagSet(CoreWindow::GetForCurrentThread().GetKeyState(winrt::Windows::System::VirtualKey::Shift), CoreVirtualKeyStates::Down);

        winrt::Microsoft::Terminal::TerminalControl::KeyChord kc{ ctrlDown, altDown, shiftDown, static_cast<int32_t>(key) };
        const auto actionAndArgs = _settings.KeyMap().TryLookup(kc);
        if (actionAndArgs)
        {
            if (CommandPalette().Visibility() == Visibility::Visible && actionAndArgs.Action() != ShortcutAction::ToggleCommandPalette)
            {
                CommandPalette().Visibility(Visibility::Collapsed);
            }
            _actionDispatch->DoAction(actionAndArgs);
            e.Handled(true);
        }
    }

    // Method Description:
    // Handles preview key on the SUI tab, by handling close tab / next tab / previous tab
    // This is a temporary solution - we need to fix all key-bindings work from SUI as long as they don't harm
    // the SUI behavior
    // Arguments:
    // - e: the KeyRoutedEventArgs containing info about the keystroke.
    // Return Value:
    // - <none>
    void TerminalPage::_SUIPreviewKeyDownHandler(Windows::Foundation::IInspectable const& /*sender*/, Windows::UI::Xaml::Input::KeyRoutedEventArgs const& e)
    {
        auto key = e.OriginalKey();
        auto const ctrlDown = WI_IsFlagSet(CoreWindow::GetForCurrentThread().GetKeyState(winrt::Windows::System::VirtualKey::Control), CoreVirtualKeyStates::Down);
        auto const altDown = WI_IsFlagSet(CoreWindow::GetForCurrentThread().GetKeyState(winrt::Windows::System::VirtualKey::Menu), CoreVirtualKeyStates::Down);
        auto const shiftDown = WI_IsFlagSet(CoreWindow::GetForCurrentThread().GetKeyState(winrt::Windows::System::VirtualKey::Shift), CoreVirtualKeyStates::Down);

        winrt::Microsoft::Terminal::TerminalControl::KeyChord kc{ ctrlDown, altDown, shiftDown, static_cast<int32_t>(key) };
        const auto actionAndArgs = _settings.KeyMap().TryLookup(kc);
        if (actionAndArgs && (actionAndArgs.Action() == ShortcutAction::CloseTab || actionAndArgs.Action() == ShortcutAction::NextTab || actionAndArgs.Action() == ShortcutAction::PrevTab || actionAndArgs.Action() == ShortcutAction::ClosePane))
        {
            _actionDispatch->DoAction(actionAndArgs);
            e.Handled(true);
        }
    }

    // Method Description:
    // - Configure the AppKeyBindings to use our ShortcutActionDispatch and the updated KeyMapping
    // as the object to handle dispatching ShortcutAction events.
    // Arguments:
    // - bindings: A AppKeyBindings object to wire up with our event handlers
    void TerminalPage::_HookupKeyBindings(const KeyMapping& keymap) noexcept
    {
        _bindings->SetDispatch(*_actionDispatch);
        _bindings->SetKeyMapping(keymap);
    }

    // Method Description:
    // - Register our event handlers with our ShortcutActionDispatch. The
    //   ShortcutActionDispatch is responsible for raising the appropriate
    //   events for an ActionAndArgs. WE'll handle each possible event in our
    //   own way.
    // Arguments:
    // - <none>
    void TerminalPage::_RegisterActionCallbacks()
    {
        // Hook up the ShortcutActionDispatch object's events to our handlers.
        // They should all be hooked up here, regardless of whether or not
        // there's an actual keychord for them.
        _actionDispatch->OpenNewTabDropdown({ this, &TerminalPage::_HandleOpenNewTabDropdown });
        _actionDispatch->DuplicateTab({ this, &TerminalPage::_HandleDuplicateTab });
        _actionDispatch->CloseTab({ this, &TerminalPage::_HandleCloseTab });
        _actionDispatch->ClosePane({ this, &TerminalPage::_HandleClosePane });
        _actionDispatch->CloseWindow({ this, &TerminalPage::_HandleCloseWindow });
        _actionDispatch->ScrollUp({ this, &TerminalPage::_HandleScrollUp });
        _actionDispatch->ScrollDown({ this, &TerminalPage::_HandleScrollDown });
        _actionDispatch->NextTab({ this, &TerminalPage::_HandleNextTab });
        _actionDispatch->PrevTab({ this, &TerminalPage::_HandlePrevTab });
        _actionDispatch->SendInput({ this, &TerminalPage::_HandleSendInput });
        _actionDispatch->SplitPane({ this, &TerminalPage::_HandleSplitPane });
        _actionDispatch->TogglePaneZoom({ this, &TerminalPage::_HandleTogglePaneZoom });
        _actionDispatch->ScrollUpPage({ this, &TerminalPage::_HandleScrollUpPage });
        _actionDispatch->ScrollDownPage({ this, &TerminalPage::_HandleScrollDownPage });
        _actionDispatch->ScrollToTop({ this, &TerminalPage::_HandleScrollToTop });
        _actionDispatch->ScrollToBottom({ this, &TerminalPage::_HandleScrollToBottom });
        _actionDispatch->OpenSettings({ this, &TerminalPage::_HandleOpenSettings });
        _actionDispatch->PasteText({ this, &TerminalPage::_HandlePasteText });
        _actionDispatch->NewTab({ this, &TerminalPage::_HandleNewTab });
        _actionDispatch->SwitchToTab({ this, &TerminalPage::_HandleSwitchToTab });
        _actionDispatch->ResizePane({ this, &TerminalPage::_HandleResizePane });
        _actionDispatch->MoveFocus({ this, &TerminalPage::_HandleMoveFocus });
        _actionDispatch->CopyText({ this, &TerminalPage::_HandleCopyText });
        _actionDispatch->AdjustFontSize({ this, &TerminalPage::_HandleAdjustFontSize });
        _actionDispatch->Find({ this, &TerminalPage::_HandleFind });
        _actionDispatch->ResetFontSize({ this, &TerminalPage::_HandleResetFontSize });
        _actionDispatch->ToggleShaderEffects({ this, &TerminalPage::_HandleToggleShaderEffects });
        _actionDispatch->ToggleFocusMode({ this, &TerminalPage::_HandleToggleFocusMode });
        _actionDispatch->ToggleFullscreen({ this, &TerminalPage::_HandleToggleFullscreen });
        _actionDispatch->ToggleAlwaysOnTop({ this, &TerminalPage::_HandleToggleAlwaysOnTop });
        _actionDispatch->ToggleCommandPalette({ this, &TerminalPage::_HandleToggleCommandPalette });
        _actionDispatch->SetColorScheme({ this, &TerminalPage::_HandleSetColorScheme });
        _actionDispatch->SetTabColor({ this, &TerminalPage::_HandleSetTabColor });
        _actionDispatch->OpenTabColorPicker({ this, &TerminalPage::_HandleOpenTabColorPicker });
        _actionDispatch->RenameTab({ this, &TerminalPage::_HandleRenameTab });
        _actionDispatch->OpenTabRenamer({ this, &TerminalPage::_HandleOpenTabRenamer });
        _actionDispatch->ExecuteCommandline({ this, &TerminalPage::_HandleExecuteCommandline });
        _actionDispatch->CloseOtherTabs({ this, &TerminalPage::_HandleCloseOtherTabs });
        _actionDispatch->CloseTabsAfter({ this, &TerminalPage::_HandleCloseTabsAfter });
        _actionDispatch->TabSearch({ this, &TerminalPage::_HandleOpenTabSearch });
<<<<<<< HEAD
        _actionDispatch->ToggleInboundPty({ this, &TerminalPage::_HandleToggleInboundPty });
=======
        _actionDispatch->MoveTab({ this, &TerminalPage::_HandleMoveTab });
        _actionDispatch->BreakIntoDebugger({ this, &TerminalPage::_HandleBreakIntoDebugger });
        _actionDispatch->FindMatch({ this, &TerminalPage::_HandleFindMatch });
        _actionDispatch->TogglePaneReadOnly({ this, &TerminalPage::_HandleTogglePaneReadOnly });
        _actionDispatch->NewWindow({ this, &TerminalPage::_HandleNewWindow });
>>>>>>> 7b1a660e
    }

    // Method Description:
    // - Get the title of the currently focused terminal control. If this tab is
    //   the focused tab, then also bubble this title to any listeners of our
    //   TitleChanged event.
    // Arguments:
    // - tab: the Tab to update the title for.
    void TerminalPage::_UpdateTitle(const TerminalTab& tab)
    {
        auto newTabTitle = tab.Title();

        if (_settings.GlobalSettings().ShowTitleInTitlebar() && tab == _GetFocusedTab())
        {
            _titleChangeHandlers(*this, newTabTitle);
        }
    }

    // Method Description:
    // - Get the icon of the currently focused terminal control, and set its
    //   tab's icon to that icon.
    // Arguments:
    // - tab: the Tab to update the title for.
    void TerminalPage::_UpdateTabIcon(TerminalTab& tab)
    {
        const auto lastFocusedProfileOpt = tab.GetFocusedProfile();
        if (lastFocusedProfileOpt.has_value())
        {
            const auto lastFocusedProfile = lastFocusedProfileOpt.value();
            const auto matchingProfile = _settings.FindProfile(lastFocusedProfile);
            if (matchingProfile)
            {
                tab.UpdateIcon(matchingProfile.Icon());
            }
            else
            {
                tab.UpdateIcon({});
            }
        }
    }

    // Method Description:
    // - Handle changes to the tab width set by the user
    void TerminalPage::_UpdateTabWidthMode()
    {
        _tabView.TabWidthMode(_settings.GlobalSettings().TabWidthMode());
    }

    // Method Description:
    // - Handle changes in tab layout.
    void TerminalPage::_UpdateTabView()
    {
        // Never show the tab row when we're fullscreen. Otherwise:
        // Show tabs when there's more than 1, or the user has chosen to always
        // show the tab bar.
        const bool isVisible = (!_isFullscreen && !_isInFocusMode) &&
                               (_settings.GlobalSettings().ShowTabsInTitlebar() ||
                                (_tabs.Size() > 1) ||
                                _settings.GlobalSettings().AlwaysShowTabs());

        // collapse/show the tabs themselves
        _tabView.Visibility(isVisible ? Visibility::Visible : Visibility::Collapsed);

        // collapse/show the row that the tabs are in.
        // NaN is the special value XAML uses for "Auto" sizing.
        _tabRow.Height(isVisible ? NAN : 0);
    }

    // Method Description:
    // - Duplicates the current focused tab
    void TerminalPage::_DuplicateTabViewItem()
    {
        if (const auto terminalTab{ _GetFocusedTabImpl() })
        {
            try
            {
                // TODO: GH#5047 - In the future, we should get the Profile of
                // the focused pane, and use that to build a new instance of the
                // settings so we can duplicate this tab/pane.
                //
                // Currently, if the profile doesn't exist anymore in our
                // settings, we'll silently do nothing.
                //
                // In the future, it will be preferable to just duplicate the
                // current control's settings, but we can't do that currently,
                // because we won't be able to create a new instance of the
                // connection without keeping an instance of the original Profile
                // object around.

                const auto& profileGuid = terminalTab->GetFocusedProfile();
                if (profileGuid.has_value())
                {
                    const auto settings{ winrt::make<TerminalSettings>(_settings, profileGuid.value(), *_bindings) };
                    const auto workingDirectory = terminalTab->GetActiveTerminalControl().WorkingDirectory();
                    const auto validWorkingDirectory = !workingDirectory.empty();
                    if (validWorkingDirectory)
                    {
                        settings.StartingDirectory(workingDirectory);
                    }

                    _CreateNewTabFromSettings(profileGuid.value(), settings);
                }
            }
            CATCH_LOG();
        }
    }

    // Method Description:
    // - Look for the index of the input tabView in the tabs vector,
    //   and call _RemoveTab
    // Arguments:
    // - tabViewItem: the TabViewItem in the TabView that is being removed.
    void TerminalPage::_RemoveTabViewItem(const MUX::Controls::TabViewItem& tabViewItem)
    {
        uint32_t tabIndexFromControl = 0;
        if (_tabView.TabItems().IndexOf(tabViewItem, tabIndexFromControl))
        {
            // If IndexOf returns true, we've actually got an index
            auto tab{ _tabs.GetAt(tabIndexFromControl) };
            _RemoveTab(tab);
        }
    }

    // Method Description:
    // - Removes the tab (both TerminalControl and XAML)
    // Arguments:
    // - tab: the tab to remove
    winrt::Windows::Foundation::IAsyncAction TerminalPage::_RemoveTab(winrt::TerminalApp::TabBase tab)
    {
        if (tab.ReadOnly())
        {
            ContentDialogResult warningResult = co_await _ShowCloseReadOnlyDialog();

            // The primary action is canceling the removal
            if (warningResult == ContentDialogResult::Primary)
            {
                co_return;
            }
        }

        uint32_t tabIndex{};
        if (!_tabs.IndexOf(tab, tabIndex))
        {
            // The tab is already removed
            co_return;
        }

        // We use _removing flag to suppress _OnTabSelectionChanged events
        // that might get triggered while removing
        _removing = true;
        auto unsetRemoving = wil::scope_exit([&]() noexcept { _removing = false; });

        const auto focusedTabIndex{ _GetFocusedTabIndex() };

        // Removing the tab from the collection should destroy its control and disconnect its connection,
        // but it doesn't always do so. The UI tree may still be holding the control and preventing its destruction.
        tab.Shutdown();

        uint32_t mruIndex{};
        if (_mruTabs.IndexOf(tab, mruIndex))
        {
            _mruTabs.RemoveAt(mruIndex);
        }

        _tabs.RemoveAt(tabIndex);
        _tabView.TabItems().RemoveAt(tabIndex);
        _UpdateTabIndices();

        // To close the window here, we need to close the hosting window.
        if (_tabs.Size() == 0)
        {
            _lastTabClosedHandlers(*this, nullptr);
        }
        else if (focusedTabIndex.has_value() && focusedTabIndex.value() == gsl::narrow_cast<uint32_t>(tabIndex))
        {
            // Manually select the new tab to get focus, rather than relying on TabView since:
            // 1. We want to customize this behavior (e.g., use MRU logic)
            // 2. In fullscreen (GH#5799) and focus (GH#7916) modes the _OnTabItemsChanged is not fired
            // 3. When rearranging tabs (GH#7916) _OnTabItemsChanged is suppressed
            const auto tabSwitchMode = _settings.GlobalSettings().TabSwitcherMode();

            if (tabSwitchMode == TabSwitcherMode::MostRecentlyUsed)
            {
                const auto newSelectedTab = _mruTabs.GetAt(0);

                uint32_t newSelectedIndex;
                if (_tabs.IndexOf(newSelectedTab, newSelectedIndex))
                {
                    _UpdatedSelectedTab(newSelectedIndex);
                    _tabView.SelectedItem(newSelectedTab.TabViewItem());
                }
            }
            else
            {
                // We can't use
                //   auto selectedIndex = _tabView.SelectedIndex();
                // Because this will always return -1 in this scenario unfortunately.
                //
                // So, what we're going to try to do is move the focus to the tab
                // to the left, within the bounds of how many tabs we have.
                //
                // EX: we have 4 tabs: [A, B, C, D]. If we close:
                // * A (tabIndex=0): We'll want to focus tab B (now in index 0)
                // * B (tabIndex=1): We'll want to focus tab A (now in index 0)
                // * C (tabIndex=2): We'll want to focus tab B (now in index 1)
                // * D (tabIndex=3): We'll want to focus tab C (now in index 2)
                const auto newSelectedIndex = std::clamp<int32_t>(tabIndex - 1, 0, _tabs.Size());
                // _UpdatedSelectedTab will do the work of setting up the new tab as
                // the focused one, and unfocusing all the others.
                _UpdatedSelectedTab(newSelectedIndex);

                // Also, we need to _manually_ set the SelectedItem of the tabView
                // here. If we don't, then the TabView will technically not have a
                // selected item at all, which can make things like ClosePane not
                // work correctly.
                auto newSelectedTab{ _tabs.GetAt(newSelectedIndex) };
                _tabView.SelectedItem(newSelectedTab.TabViewItem());
            }
        }

        // GH#5559 - If we were in the middle of a drag/drop, end it by clearing
        // out our state.
        if (_rearranging)
        {
            _rearranging = false;
            _rearrangeFrom = std::nullopt;
            _rearrangeTo = std::nullopt;
        }

        co_return;
    }

    // Method Description:
    // - Connects event handlers to the TermControl for events that we want to
    //   handle. This includes:
    //    * the Copy and Paste events, for setting and retrieving clipboard data
    //      on the right thread
    //    * the TitleChanged event, for changing the text of the tab
    // Arguments:
    // - term: The newly created TermControl to connect the events for
    // - hostingTab: The Tab that's hosting this TermControl instance
    void TerminalPage::_RegisterTerminalEvents(TermControl term, TerminalTab& hostingTab)
    {
        term.RaiseNotice({ this, &TerminalPage::_ControlNoticeRaisedHandler });

        // Add an event handler when the terminal's selection wants to be copied.
        // When the text buffer data is retrieved, we'll copy the data into the Clipboard
        term.CopyToClipboard({ this, &TerminalPage::_CopyToClipboardHandler });

        // Add an event handler when the terminal wants to paste data from the Clipboard.
        term.PasteFromClipboard({ this, &TerminalPage::_PasteFromClipboardHandler });

        term.OpenHyperlink({ this, &TerminalPage::_OpenHyperlinkHandler });

        // Add an event handler for when the terminal wants to set a progress indicator on the taskbar
        term.SetTaskbarProgress({ this, &TerminalPage::_SetTaskbarProgressHandler });

        term.HidePointerCursor({ get_weak(), &TerminalPage::_HidePointerCursorHandler });
        term.RestorePointerCursor({ get_weak(), &TerminalPage::_RestorePointerCursorHandler });

        // Bind Tab events to the TermControl and the Tab's Pane
        hostingTab.Initialize(term);

        auto weakTab{ hostingTab.get_weak() };
        auto weakThis{ get_weak() };
        // PropertyChanged is the generic mechanism by which the Tab
        // communicates changes to any of its observable properties, including
        // the Title
        hostingTab.PropertyChanged([weakTab, weakThis](auto&&, const WUX::Data::PropertyChangedEventArgs& args) {
            auto page{ weakThis.get() };
            auto tab{ weakTab.get() };
            if (page && tab)
            {
                if (args.PropertyName() == L"Title")
                {
                    page->_UpdateTitle(*tab);
                }
                else if (args.PropertyName() == L"Content")
                {
                    if (*tab == page->_GetFocusedTab())
                    {
                        page->_tabContent.Children().Clear();
                        page->_tabContent.Children().Append(tab->Content());

                        tab->Focus(FocusState::Programmatic);
                    }
                }
            }
        });

        // react on color changed events
        hostingTab.ColorSelected([weakTab, weakThis](auto&& color) {
            auto page{ weakThis.get() };
            auto tab{ weakTab.get() };

            if (page && tab && (tab->FocusState() != FocusState::Unfocused))
            {
                page->_SetNonClientAreaColors(color);
            }
        });

        hostingTab.ColorCleared([weakTab, weakThis]() {
            auto page{ weakThis.get() };
            auto tab{ weakTab.get() };

            if (page && tab && (tab->FocusState() != FocusState::Unfocused))
            {
                page->_ClearNonClientAreaColors();
            }
        });

        // TODO GH#3327: Once we support colorizing the NewTab button based on
        // the color of the tab, we'll want to make sure to call
        // _ClearNewTabButtonColor here, to reset it to the default (for the
        // newly created tab).
        // remove any colors left by other colored tabs
        // _ClearNewTabButtonColor();
    }

    // Method Description:
    // - Sets focus to the tab to the right or left the currently selected tab.
    void TerminalPage::_SelectNextTab(const bool bMoveRight)
    {
        const auto index{ _GetFocusedTabIndex().value_or(0) };
        const auto tabSwitchMode = _settings.GlobalSettings().TabSwitcherMode();
        if (tabSwitchMode == TabSwitcherMode::Disabled)
        {
            uint32_t tabCount = _tabs.Size();
            // Wraparound math. By adding tabCount and then calculating
            // modulo tabCount, we clamp the values to the range [0,
            // tabCount) while still supporting moving leftward from 0 to
            // tabCount - 1.
            const auto newTabIndex = ((tabCount + index + (bMoveRight ? 1 : -1)) % tabCount);
            _SelectTab(newTabIndex);
        }
        else
        {
            CommandPalette().SetTabs(_tabs, _mruTabs);

            // Otherwise, set up the tab switcher in the selected mode, with
            // the given ordering, and make it visible.
            CommandPalette().EnableTabSwitcherMode(index, tabSwitchMode);
            CommandPalette().Visibility(Visibility::Visible);
            CommandPalette().SelectNextItem(bMoveRight);
        }
    }

    // Method Description:
    // - Sets focus to the desired tab. Returns false if the provided tabIndex
    //   is greater than the number of tabs we have.
    // - During startup, we'll immediately set the selected tab as focused.
    // - After startup, we'll dispatch an async method to set the the selected
    //   item of the TabView, which will then also trigger a
    //   TabView::SelectionChanged, handled in
    //   TerminalPage::_OnTabSelectionChanged
    // Return Value:
    // true iff we were able to select that tab index, false otherwise
    bool TerminalPage::_SelectTab(const uint32_t tabIndex)
    {
        if (tabIndex >= 0 && tabIndex < _tabs.Size())
        {
            if (_startupState == StartupState::InStartup)
            {
                auto tab{ _tabs.GetAt(tabIndex) };
                _tabView.SelectedItem(tab.TabViewItem());
                _UpdatedSelectedTab(tabIndex);
            }
            else
            {
                _SetFocusedTabIndex(tabIndex);
            }

            return true;
        }
        return false;
    }

    // Method Description:
    // - Helper to manually exit "zoom" when certain actions take place.
    //   Anything that modifies the state of the pane tree should probably
    //   un-zoom the focused pane first, so that the user can see the full pane
    //   tree again. These actions include:
    //   * Splitting a new pane
    //   * Closing a pane
    //   * Moving focus between panes
    //   * Resizing a pane
    // Arguments:
    // - <none>
    // Return Value:
    // - <none>
    void TerminalPage::_UnZoomIfNeeded()
    {
        if (const auto activeTab{ _GetFocusedTabImpl() })
        {
            if (activeTab->IsZoomed())
            {
                // Remove the content from the tab first, so Pane::UnZoom can
                // re-attach the content to the tree w/in the pane
                _tabContent.Children().Clear();
                // In ExitZoom, we'll change the Tab's Content(), triggering the
                // content changed event, which will re-attach the tab's new content
                // root to the tree.
                activeTab->ExitZoom();
            }
        }
    }

    // Method Description:
    // - Attempt to move focus between panes, as to focus the child on
    //   the other side of the separator. See Pane::NavigateFocus for details.
    // - Moves the focus of the currently focused tab.
    // Arguments:
    // - direction: The direction to move the focus in.
    // Return Value:
    // - <none>
    void TerminalPage::_MoveFocus(const FocusDirection& direction)
    {
        if (const auto terminalTab{ _GetFocusedTabImpl() })
        {
            _UnZoomIfNeeded();
            terminalTab->NavigateFocus(direction);
        }
    }

    TermControl TerminalPage::_GetActiveControl()
    {
        if (const auto terminalTab{ _GetFocusedTabImpl() })
        {
            return terminalTab->GetActiveTerminalControl();
        }
        return nullptr;
    }

    // Method Description:
    // - Returns the index in our list of tabs of the currently focused tab. If
    //      no tab is currently selected, returns nullopt.
    // Return Value:
    // - the index of the currently focused tab if there is one, else nullopt
    std::optional<uint32_t> TerminalPage::_GetFocusedTabIndex() const noexcept
    {
        // GH#1117: This is a workaround because _tabView.SelectedIndex()
        //          sometimes return incorrect result after removing some tabs
        uint32_t focusedIndex;
        if (_tabView.TabItems().IndexOf(_tabView.SelectedItem(), focusedIndex))
        {
            return focusedIndex;
        }
        return std::nullopt;
    }

    // Method Description:
    // - returns a com_ptr to the currently focused tab. This might return null,
    //   so make sure to check the result!
    winrt::TerminalApp::TabBase TerminalPage::_GetFocusedTab() const noexcept
    {
        if (auto index{ _GetFocusedTabIndex() })
        {
            return _tabs.GetAt(*index);
        }
        return nullptr;
    }

    // Method Description:
    // - returns a com_ptr to the currently focused tab implementation. This might return null,
    //   so make sure to check the result!
    winrt::com_ptr<TerminalTab> TerminalPage::_GetFocusedTabImpl() const noexcept
    {
        if (auto tab{ _GetFocusedTab() })
        {
            return _GetTerminalTabImpl(tab);
        }
        return nullptr;
    }

    // Method Description:
    // - An async method for changing the focused tab on the UI thread. This
    //   method will _only_ set the selected item of the TabView, which will
    //   then also trigger a TabView::SelectionChanged event, which we'll handle
    //   in TerminalPage::_OnTabSelectionChanged, where we'll mark the new tab
    //   as focused.
    // Arguments:
    // - tabIndex: the index in the list of tabs to focus.
    // Return Value:
    // - <none>
    winrt::fire_and_forget TerminalPage::_SetFocusedTabIndex(const uint32_t tabIndex)
    {
        // GH#1117: This is a workaround because _tabView.SelectedIndex(tabIndex)
        //          sometimes set focus to an incorrect tab after removing some tabs
        auto weakThis{ get_weak() };

        co_await winrt::resume_foreground(_tabView.Dispatcher());

        if (auto page{ weakThis.get() })
        {
            auto tabToFocus = page->_tabs.GetAt(tabIndex);
            _tabView.SelectedItem(tabToFocus.TabViewItem());
        }
    }

    // Method Description:
    // - Close the currently focused tab. Focus will move to the left, if possible.
    void TerminalPage::_CloseFocusedTab()
    {
        if (auto index{ _GetFocusedTabIndex() })
        {
            auto tab{ _tabs.GetAt(*index) };
            _RemoveTab(tab);
        }
    }

    // Method Description:
    // - Close the currently focused pane. If the pane is the last pane in the
    //   tab, the tab will also be closed. This will happen when we handle the
    //   tab's Closed event.
    winrt::fire_and_forget TerminalPage::_CloseFocusedPane()
    {
        if (const auto terminalTab{ _GetFocusedTabImpl() })
        {
            _UnZoomIfNeeded();

            auto pane = terminalTab->GetActivePane();

            if (const auto pane{ terminalTab->GetActivePane() })
            {
                if (const auto control{ pane->GetTerminalControl() })
                {
                    if (control.ReadOnly())
                    {
                        ContentDialogResult warningResult = co_await _ShowCloseReadOnlyDialog();

                        // The primary action is canceling the action
                        if (warningResult == ContentDialogResult::Primary)
                        {
                            co_return;
                        }

                        // Clean read-only mode to prevent additional prompt if closing the pane triggers closing of a hosting tab
                        if (control.ReadOnly())
                        {
                            control.ToggleReadOnly();
                        }
                    }

                    pane->Close();
                }
            }
        }
        else if (auto index{ _GetFocusedTabIndex() })
        {
            const auto tab{ _tabs.GetAt(*index) };
            if (tab.try_as<TerminalApp::SettingsTab>())
            {
                _RemoveTab(tab);
            }
        }
    }

    // Method Description:
    // - Close the terminal app. If there is more
    //   than one tab opened, show a warning dialog.
    fire_and_forget TerminalPage::CloseWindow()
    {
        if (_tabs.Size() > 1 && _settings.GlobalSettings().ConfirmCloseAllTabs() && !_displayingCloseDialog)
        {
            _displayingCloseDialog = true;
            ContentDialogResult warningResult = co_await _ShowCloseWarningDialog();
            _displayingCloseDialog = false;

            if (warningResult != ContentDialogResult::Primary)
            {
                co_return;
            }
        }

        // Since _RemoveTab is asynchronous, create a snapshot of the  tabs we want to remove
        std::vector<winrt::TerminalApp::TabBase> tabsToRemove;
        std::copy(begin(_tabs), end(_tabs), std::back_inserter(tabsToRemove));
        _RemoveTabs(tabsToRemove);
    }

    // Method Description:
    // - Closes provided tabs one by one
    // Arguments:
    // - tabs - tabs to remove
    winrt::fire_and_forget TerminalPage::_RemoveTabs(const std::vector<winrt::TerminalApp::TabBase> tabs)
    {
        for (auto& tab : tabs)
        {
            co_await _RemoveTab(tab);
        }
    }

    // Method Description:
    // - Move the viewport of the terminal of the currently focused tab up or
    //      down a number of lines.
    // Arguments:
    // - scrollDirection: ScrollUp will move the viewport up, ScrollDown will move the viewport down
    // - rowsToScroll: a number of lines to move the viewport. If not provided we will use a system default.
    void TerminalPage::_Scroll(ScrollDirection scrollDirection, const Windows::Foundation::IReference<uint32_t>& rowsToScroll)
    {
        if (const auto terminalTab{ _GetFocusedTabImpl() })
        {
            uint32_t realRowsToScroll;
            if (rowsToScroll == nullptr)
            {
                // The magic value of WHEEL_PAGESCROLL indicates that we need to scroll the entire page
                realRowsToScroll = _systemRowsToScroll == WHEEL_PAGESCROLL ?
                                       terminalTab->GetActiveTerminalControl().GetViewHeight() :
                                       _systemRowsToScroll;
            }
            else
            {
                // use the custom value specified in the command
                realRowsToScroll = rowsToScroll.Value();
            }
            auto scrollDelta = _ComputeScrollDelta(scrollDirection, realRowsToScroll);
            terminalTab->Scroll(scrollDelta);
        }
    }

    // Method Description:
    // - Split the focused pane either horizontally or vertically, and place the
    //   given TermControl into the newly created pane.
    // - If splitType == SplitState::None, this method does nothing.
    // Arguments:
    // - splitType: one value from the TerminalApp::SplitState enum, indicating how the
    //   new pane should be split from its parent.
    // - splitMode: value from TerminalApp::SplitType enum, indicating the profile to be used in the newly split pane.
    // - newTerminalArgs: An object that may contain a blob of parameters to
    //   control which profile is created and with possible other
    //   configurations. See CascadiaSettings::BuildSettings for more details.
    void TerminalPage::_SplitPane(const SplitState splitType,
                                  const SplitType splitMode,
                                  const float splitSize,
                                  const NewTerminalArgs& newTerminalArgs)
    {
        // Do nothing if we're requesting no split.
        if (splitType == SplitState::None)
        {
            return;
        }

        const auto focusedTab{ _GetFocusedTabImpl() };

        // Do nothing if no TerminalTab is focused
        if (!focusedTab)
        {
            return;
        }

        try
        {
            TerminalApp::TerminalSettings controlSettings;
            GUID realGuid;
            bool profileFound = false;

            if (splitMode == SplitType::Duplicate)
            {
                std::optional<GUID> current_guid = focusedTab->GetFocusedProfile();
                if (current_guid)
                {
                    profileFound = true;
                    controlSettings = { winrt::make<TerminalSettings>(_settings, current_guid.value(), *_bindings) };
                    const auto workingDirectory = focusedTab->GetActiveTerminalControl().WorkingDirectory();
                    const auto validWorkingDirectory = !workingDirectory.empty();
                    if (validWorkingDirectory)
                    {
                        controlSettings.StartingDirectory(workingDirectory);
                    }
                    realGuid = current_guid.value();
                }
                // TODO: GH#5047 - In the future, we should get the Profile of
                // the focused pane, and use that to build a new instance of the
                // settings so we can duplicate this tab/pane.
                //
                // Currently, if the profile doesn't exist anymore in our
                // settings, we'll silently do nothing.
                //
                // In the future, it will be preferable to just duplicate the
                // current control's settings, but we can't do that currently,
                // because we won't be able to create a new instance of the
                // connection without keeping an instance of the original Profile
                // object around.
            }
            if (!profileFound)
            {
                std::tie(realGuid, controlSettings) = TerminalSettings::BuildSettings(_settings, newTerminalArgs, *_bindings);
            }

            const auto controlConnection = _CreateConnectionFromSettings(realGuid, controlSettings);

            const float contentWidth = ::base::saturated_cast<float>(_tabContent.ActualWidth());
            const float contentHeight = ::base::saturated_cast<float>(_tabContent.ActualHeight());
            const winrt::Windows::Foundation::Size availableSpace{ contentWidth, contentHeight };

            auto realSplitType = splitType;
            if (realSplitType == SplitState::Automatic)
            {
                realSplitType = focusedTab->PreCalculateAutoSplit(availableSpace);
            }

            const auto canSplit = focusedTab->PreCalculateCanSplit(realSplitType, splitSize, availableSpace);
            if (!canSplit)
            {
                return;
            }

            TermControl newControl{ *(winrt::get_self<TerminalSettings>(controlSettings)->CreateChild()), controlConnection };

            // Hookup our event handlers to the new terminal
            _RegisterTerminalEvents(newControl, *focusedTab);

            _UnZoomIfNeeded();

            focusedTab->SplitPane(realSplitType, splitSize, realGuid, newControl);
        }
        CATCH_LOG();
    }

    // Method Description:
    // - Attempt to move a separator between panes, as to resize each child on
    //   either size of the separator. See Pane::ResizePane for details.
    // - Moves a separator on the currently focused tab.
    // Arguments:
    // - direction: The direction to move the separator in.
    // Return Value:
    // - <none>
    void TerminalPage::_ResizePane(const ResizeDirection& direction)
    {
        if (const auto terminalTab{ _GetFocusedTabImpl() })
        {
            _UnZoomIfNeeded();
            terminalTab->ResizePane(direction);
        }
    }

    // Method Description:
    // - Move the viewport of the terminal of the currently focused tab up or
    //      down a page. The page length will be dependent on the terminal view height.
    // Arguments:
    // - scrollDirection: ScrollUp will move the viewport up, ScrollDown will move the viewport down
    void TerminalPage::_ScrollPage(ScrollDirection scrollDirection)
    {
        // Do nothing if for some reason, there's no terminal tab in focus. We don't want to crash.
        if (const auto terminalTab{ _GetFocusedTabImpl() })
        {
            const auto control = _GetActiveControl();
            const auto termHeight = control.GetViewHeight();
            auto scrollDelta = _ComputeScrollDelta(scrollDirection, termHeight);
            terminalTab->Scroll(scrollDelta);
        }
    }

    void TerminalPage::_ScrollToBufferEdge(ScrollDirection scrollDirection)
    {
        if (const auto terminalTab{ _GetFocusedTabImpl() })
        {
            auto scrollDelta = _ComputeScrollDelta(scrollDirection, INT_MAX);
            terminalTab->Scroll(scrollDelta);
        }
    }

    // Method Description:
    // - Gets the title of the currently focused terminal control. If there
    //   isn't a control selected for any reason, returns "Windows Terminal"
    // Arguments:
    // - <none>
    // Return Value:
    // - the title of the focused control if there is one, else "Windows Terminal"
    hstring TerminalPage::Title()
    {
        if (_settings.GlobalSettings().ShowTitleInTitlebar())
        {
            auto selectedIndex = _tabView.SelectedIndex();
            if (selectedIndex >= 0)
            {
                try
                {
                    if (auto focusedControl{ _GetActiveControl() })
                    {
                        return focusedControl.Title();
                    }
                }
                CATCH_LOG();
            }
        }
        return { L"Windows Terminal" };
    }

    // Method Description:
    // - Handles the special case of providing a text override for the UI shortcut due to VK_OEM issue.
    //      Looks at the flags from the KeyChord modifiers and provides a concatenated string value of all
    //      in the same order that XAML would put them as well.
    // Return Value:
    // - a string representation of the key modifiers for the shortcut
    //NOTE: This needs to be localized with https://github.com/microsoft/terminal/issues/794 if XAML framework issue not resolved before then
    static std::wstring _FormatOverrideShortcutText(KeyModifiers modifiers)
    {
        std::wstring buffer{ L"" };

        if (WI_IsFlagSet(modifiers, KeyModifiers::Ctrl))
        {
            buffer += L"Ctrl+";
        }

        if (WI_IsFlagSet(modifiers, KeyModifiers::Shift))
        {
            buffer += L"Shift+";
        }

        if (WI_IsFlagSet(modifiers, KeyModifiers::Alt))
        {
            buffer += L"Alt+";
        }

        return buffer;
    }

    // Method Description:
    // - Takes a MenuFlyoutItem and a corresponding KeyChord value and creates the accelerator for UI display.
    //   Takes into account a special case for an error condition for a comma
    // Arguments:
    // - MenuFlyoutItem that will be displayed, and a KeyChord to map an accelerator
    void TerminalPage::_SetAcceleratorForMenuItem(WUX::Controls::MenuFlyoutItem& menuItem,
                                                  const KeyChord& keyChord)
    {
#ifdef DEP_MICROSOFT_UI_XAML_708_FIXED
        // work around https://github.com/microsoft/microsoft-ui-xaml/issues/708 in case of VK_OEM_COMMA
        if (keyChord.Vkey() != VK_OEM_COMMA)
        {
            // use the XAML shortcut to give us the automatic capabilities
            auto menuShortcut = Windows::UI::Xaml::Input::KeyboardAccelerator{};

            // TODO: Modify this when https://github.com/microsoft/terminal/issues/877 is resolved
            menuShortcut.Key(static_cast<Windows::System::VirtualKey>(keyChord.Vkey()));

            // inspect the modifiers from the KeyChord and set the flags int he XAML value
            auto modifiers = AppKeyBindings::ConvertVKModifiers(keyChord.Modifiers());

            // add the modifiers to the shortcut
            menuShortcut.Modifiers(modifiers);

            // add to the menu
            menuItem.KeyboardAccelerators().Append(menuShortcut);
        }
        else // we've got a comma, so need to just use the alternate method
#endif
        {
            // extract the modifier and key to a nice format
            auto overrideString = _FormatOverrideShortcutText(keyChord.Modifiers());
            auto mappedCh = MapVirtualKeyW(keyChord.Vkey(), MAPVK_VK_TO_CHAR);
            if (mappedCh != 0)
            {
                menuItem.KeyboardAcceleratorTextOverride(overrideString + gsl::narrow_cast<wchar_t>(mappedCh));
            }
        }
    }

    // Method Description:
    // - Calculates the appropriate size to snap to in the given direction, for
    //   the given dimension. If the global setting `snapToGridOnResize` is set
    //   to `false`, this will just immediately return the provided dimension,
    //   effectively disabling snapping.
    // - See Pane::CalcSnappedDimension
    float TerminalPage::CalcSnappedDimension(const bool widthOrHeight, const float dimension) const
    {
        if (_settings && _settings.GlobalSettings().SnapToGridOnResize())
        {
            if (const auto terminalTab{ _GetFocusedTabImpl() })
            {
                return terminalTab->CalcSnappedDimension(widthOrHeight, dimension);
            }
        }
        return dimension;
    }

    // Method Description:
    // - Place `copiedData` into the clipboard as text. Triggered when a
    //   terminal control raises it's CopyToClipboard event.
    // Arguments:
    // - copiedData: the new string content to place on the clipboard.
    winrt::fire_and_forget TerminalPage::_CopyToClipboardHandler(const IInspectable /*sender*/,
                                                                 const CopyToClipboardEventArgs copiedData)
    {
        co_await winrt::resume_foreground(Dispatcher(), CoreDispatcherPriority::High);

        DataPackage dataPack = DataPackage();
        dataPack.RequestedOperation(DataPackageOperation::Copy);

        // The EventArgs.Formats() is an override for the global setting "copyFormatting"
        //   iff it is set
        bool useGlobal = copiedData.Formats() == nullptr;
        auto copyFormats = useGlobal ?
                               _settings.GlobalSettings().CopyFormatting() :
                               copiedData.Formats().Value();

        // copy text to dataPack
        dataPack.SetText(copiedData.Text());

        if (WI_IsFlagSet(copyFormats, CopyFormat::HTML))
        {
            // copy html to dataPack
            const auto htmlData = copiedData.Html();
            if (!htmlData.empty())
            {
                dataPack.SetHtmlFormat(htmlData);
            }
        }

        if (WI_IsFlagSet(copyFormats, CopyFormat::RTF))
        {
            // copy rtf data to dataPack
            const auto rtfData = copiedData.Rtf();
            if (!rtfData.empty())
            {
                dataPack.SetRtf(rtfData);
            }
        }

        try
        {
            Clipboard::SetContent(dataPack);
            Clipboard::Flush();
        }
        CATCH_LOG();
    }

    // Function Description:
    // - This function is called when the `TermControl` requests that we send
    //   it the clipboard's content.
    // - Retrieves the data from the Windows Clipboard and converts it to text.
    // - Shows warnings if the clipboard is too big or contains multiple lines
    //   of text.
    // - Sends the text back to the TermControl through the event's
    //   `HandleClipboardData` member function.
    // - Does some of this in a background thread, as to not hang/crash the UI thread.
    // Arguments:
    // - eventArgs: the PasteFromClipboard event sent from the TermControl
    fire_and_forget TerminalPage::_PasteFromClipboardHandler(const IInspectable /*sender*/,
                                                             const PasteFromClipboardEventArgs eventArgs)
    {
        const DataPackageView data = Clipboard::GetContent();

        // This will switch the execution of the function to a background (not
        // UI) thread. This is IMPORTANT, because the getting the clipboard data
        // will crash on the UI thread, because the main thread is a STA.
        co_await winrt::resume_background();

        try
        {
            hstring text = L"";
            if (data.Contains(StandardDataFormats::Text()))
            {
                text = co_await data.GetTextAsync();
            }
            // Windows Explorer's "Copy address" menu item stores a StorageItem in the clipboard, and no text.
            else if (data.Contains(StandardDataFormats::StorageItems()))
            {
                Windows::Foundation::Collections::IVectorView<Windows::Storage::IStorageItem> items = co_await data.GetStorageItemsAsync();
                if (items.Size() > 0)
                {
                    Windows::Storage::IStorageItem item = items.GetAt(0);
                    text = item.Path();
                }
            }

            const auto isNewLineLambda = [](auto c) { return c == L'\n' || c == L'\r'; };
            const auto hasNewLine = std::find_if(text.cbegin(), text.cend(), isNewLineLambda) != text.cend();
            const auto warnMultiLine = hasNewLine && _settings.GlobalSettings().WarnAboutMultiLinePaste();

            constexpr const std::size_t minimumSizeForWarning = 1024 * 5; // 5 KiB
            const bool warnLargeText = text.size() > minimumSizeForWarning &&
                                       _settings.GlobalSettings().WarnAboutLargePaste();

            if (warnMultiLine || warnLargeText)
            {
                co_await winrt::resume_foreground(Dispatcher());

                // We have to initialize the dialog here to be able to change the text of the text block within it
                FindName(L"MultiLinePasteDialog").try_as<WUX::Controls::ContentDialog>();
                ClipboardText().Text(text);

                // The vertical offset on the scrollbar does not reset automatically, so reset it manually
                ClipboardContentScrollViewer().ScrollToVerticalOffset(0);

                ContentDialogResult warningResult;
                if (warnMultiLine)
                {
                    warningResult = co_await _ShowMultiLinePasteWarningDialog();
                }
                else if (warnLargeText)
                {
                    warningResult = co_await _ShowLargePasteWarningDialog();
                }

                // Clear the clipboard text so it doesn't lie around in memory
                ClipboardText().Text(L"");

                if (warningResult != ContentDialogResult::Primary)
                {
                    // user rejected the paste
                    co_return;
                }
            }

            eventArgs.HandleClipboardData(text);
        }
        CATCH_LOG();
    }

    void TerminalPage::_OpenHyperlinkHandler(const IInspectable /*sender*/, const Microsoft::Terminal::TerminalControl::OpenHyperlinkEventArgs eventArgs)
    {
        try
        {
            auto parsed = winrt::Windows::Foundation::Uri(eventArgs.Uri().c_str());
            if (_IsUriSupported(parsed))
            {
                ShellExecute(nullptr, L"open", eventArgs.Uri().c_str(), nullptr, nullptr, SW_SHOWNORMAL);
            }
            else
            {
                _ShowCouldNotOpenDialog(RS_(L"UnsupportedSchemeText"), eventArgs.Uri());
            }
        }
        catch (...)
        {
            LOG_CAUGHT_EXCEPTION();
            _ShowCouldNotOpenDialog(RS_(L"InvalidUriText"), eventArgs.Uri());
        }
    }

    // Method Description:
    // - Opens up a dialog box explaining why we could not open a URI
    // Arguments:
    // - The reason (unsupported scheme, invalid uri, potentially more in the future)
    // - The uri
    void TerminalPage::_ShowCouldNotOpenDialog(winrt::hstring reason, winrt::hstring uri)
    {
        if (auto presenter{ _dialogPresenter.get() })
        {
            // FindName needs to be called first to actually load the xaml object
            auto unopenedUriDialog = FindName(L"CouldNotOpenUriDialog").try_as<WUX::Controls::ContentDialog>();

            // Insert the reason and the URI
            CouldNotOpenUriReason().Text(reason);
            UnopenedUri().Text(uri);

            // Show the dialog
            presenter.ShowDialog(unopenedUriDialog);
        }
    }

    // Method Description:
    // - Determines if the given URI is currently supported
    // Arguments:
    // - The parsed URI
    // Return value:
    // - True if we support it, false otherwise
    bool TerminalPage::_IsUriSupported(const winrt::Windows::Foundation::Uri& parsedUri)
    {
        if (parsedUri.SchemeName() == L"http" || parsedUri.SchemeName() == L"https")
        {
            return true;
        }
        if (parsedUri.SchemeName() == L"file")
        {
            const auto host = parsedUri.Host();
            // If no hostname was provided or if the hostname was "localhost", Host() will return an empty string
            // and we allow it
            if (host == L"")
            {
                return true;
            }
            // TODO: by the OSC 8 spec, if a hostname (other than localhost) is provided, we _should_ be
            // comparing that value against what is returned by GetComputerNameExW and making sure they match.
            // However, ShellExecute does not seem to be happy with file URIs of the form
            //          file://{hostname}/path/to/file.ext
            // and so while we could do the hostname matching, we do not know how to actually open the URI
            // if its given in that form. So for now we ignore all hostnames other than localhost
        }
        return false;
    }

    void TerminalPage::_ControlNoticeRaisedHandler(const IInspectable /*sender*/, const Microsoft::Terminal::TerminalControl::NoticeEventArgs eventArgs)
    {
        winrt::hstring message = eventArgs.Message();

        winrt::hstring title;

        switch (eventArgs.Level())
        {
        case TerminalControl::NoticeLevel::Debug:
            title = RS_(L"NoticeDebug"); //\xebe8
            break;
        case TerminalControl::NoticeLevel::Info:
            title = RS_(L"NoticeInfo"); // \xe946
            break;
        case TerminalControl::NoticeLevel::Warning:
            title = RS_(L"NoticeWarning"); //\xe7ba
            break;
        case TerminalControl::NoticeLevel::Error:
            title = RS_(L"NoticeError"); //\xe783
            break;
        }

        _ShowControlNoticeDialog(title, message);
    }

    void TerminalPage::_ShowControlNoticeDialog(const winrt::hstring& title, const winrt::hstring& message)
    {
        if (auto presenter{ _dialogPresenter.get() })
        {
            // FindName needs to be called first to actually load the xaml object
            auto controlNoticeDialog = FindName(L"ControlNoticeDialog").try_as<WUX::Controls::ContentDialog>();

            ControlNoticeDialog().Title(winrt::box_value(title));

            // Insert the message
            NoticeMessage().Text(message);

            // Show the dialog
            presenter.ShowDialog(controlNoticeDialog);
        }
    }

    // Method Description:
    // - Copy text from the focused terminal to the Windows Clipboard
    // Arguments:
    // - singleLine: if enabled, copy contents as a single line of text
    // - formats: dictate which formats need to be copied
    // Return Value:
    // - true iff we we able to copy text (if a selection was active)
    bool TerminalPage::_CopyText(const bool singleLine, const Windows::Foundation::IReference<CopyFormat>& formats)
    {
        const auto control = _GetActiveControl();
        return control.CopySelectionToClipboard(singleLine, formats);
    }

    // Method Description:
    // - Send an event (which will be caught by AppHost) to set the progress indicator on the taskbar
    // Arguments:
    // - sender (not used)
    // - eventArgs: the arguments specifying how to set the progress indicator
    void TerminalPage::_SetTaskbarProgressHandler(const IInspectable /*sender*/, const IInspectable /*eventArgs*/)
    {
        _setTaskbarProgressHandlers(*this, nullptr);
    }

    // Method Description:
    // - Paste text from the Windows Clipboard to the focused terminal
    void TerminalPage::_PasteText()
    {
        const auto control = _GetActiveControl();
        control.PasteTextFromClipboard();
    }

    // Function Description:
    // - Called when the settings button is clicked. ShellExecutes the settings
    //   file, as to open it in the default editor for .json files. Does this in
    //   a background thread, as to not hang/crash the UI thread.
    fire_and_forget TerminalPage::_LaunchSettings(const SettingsTarget target)
    {
        if (target == SettingsTarget::SettingsUI)
        {
            _OpenSettingsUI();
        }
        else
        {
            // This will switch the execution of the function to a background (not
            // UI) thread. This is IMPORTANT, because the Windows.Storage API's
            // (used for retrieving the path to the file) will crash on the UI
            // thread, because the main thread is a STA.
            co_await winrt::resume_background();

            auto openFile = [](const auto& filePath) {
                HINSTANCE res = ShellExecute(nullptr, nullptr, filePath.c_str(), nullptr, nullptr, SW_SHOW);
                if (static_cast<int>(reinterpret_cast<uintptr_t>(res)) <= 32)
                {
                    ShellExecute(nullptr, nullptr, L"notepad", filePath.c_str(), nullptr, SW_SHOW);
                }
            };

            switch (target)
            {
            case SettingsTarget::DefaultsFile:
                openFile(CascadiaSettings::DefaultSettingsPath());
                break;
            case SettingsTarget::SettingsFile:
                openFile(CascadiaSettings::SettingsPath());
                break;
            case SettingsTarget::AllFiles:
                openFile(CascadiaSettings::DefaultSettingsPath());
                openFile(CascadiaSettings::SettingsPath());
                break;
            }
        }
    }

    // Method Description:
    // - Responds to changes in the TabView's item list by changing the
    //   tabview's visibility.
    // - This method is also invoked when tabs are dragged / dropped as part of
    //   tab reordering and this method hands that case as well in concert with
    //   TabDragStarting and TabDragCompleted handlers that are set up in
    //   TerminalPage::Create()
    // Arguments:
    // - sender: the control that originated this event
    // - eventArgs: the event's constituent arguments
    void TerminalPage::_OnTabItemsChanged(const IInspectable& /*sender*/, const Windows::Foundation::Collections::IVectorChangedEventArgs& eventArgs)
    {
        if (_rearranging)
        {
            if (eventArgs.CollectionChange() == Windows::Foundation::Collections::CollectionChange::ItemRemoved)
            {
                _rearrangeFrom = eventArgs.Index();
            }

            if (eventArgs.CollectionChange() == Windows::Foundation::Collections::CollectionChange::ItemInserted)
            {
                _rearrangeTo = eventArgs.Index();
            }
        }

        CommandPalette().Visibility(Visibility::Collapsed);
        _UpdateTabView();
    }

    // Method Description:
    // - Additional responses to clicking on a TabView's item. Currently, just remove tab with middle click
    // Arguments:
    // - sender: the control that originated this event (TabViewItem)
    // - eventArgs: the event's constituent arguments
    void TerminalPage::_OnTabClick(const IInspectable& sender, const Windows::UI::Xaml::Input::PointerRoutedEventArgs& eventArgs)
    {
        if (eventArgs.GetCurrentPoint(*this).Properties().IsMiddleButtonPressed())
        {
            _RemoveTabViewItem(sender.as<MUX::Controls::TabViewItem>());
            eventArgs.Handled(true);
        }
        else if (eventArgs.GetCurrentPoint(*this).Properties().IsRightButtonPressed())
        {
            eventArgs.Handled(true);
        }
    }

    void TerminalPage::_UpdatedSelectedTab(const int32_t index)
    {
        // Unfocus all the tabs.
        for (auto tab : _tabs)
        {
            tab.Focus(FocusState::Unfocused);
        }

        if (index >= 0)
        {
            try
            {
                auto tab{ _tabs.GetAt(index) };

                _tabContent.Children().Clear();
                _tabContent.Children().Append(tab.Content());

                // GH#7409: If the tab switcher is open, then we _don't_ want to
                // automatically focus the new tab here. The tab switcher wants
                // to be able to "preview" the selected tab as the user tabs
                // through the menu, but if we toss the focus to the control
                // here, then the user won't be able to navigate the ATS any
                // longer.
                //
                // When the tab switcher is eventually dismissed, the focus will
                // get tossed back to the focused terminal control, so we don't
                // need to worry about focus getting lost.
                if (CommandPalette().Visibility() != Visibility::Visible)
                {
                    tab.Focus(FocusState::Programmatic);
                    _UpdateMRUTab(index);
                }

                tab.TabViewItem().StartBringIntoView();

                // Raise an event that our title changed
                if (_settings.GlobalSettings().ShowTitleInTitlebar())
                {
                    _titleChangeHandlers(*this, tab.Title());
                }
            }
            CATCH_LOG();
        }
    }

    // Method Description:
    // - Responds to the TabView control's Selection Changed event (to move a
    //      new terminal control into focus) when not in in the middle of a tab rearrangement.
    // Arguments:
    // - sender: the control that originated this event
    // - eventArgs: the event's constituent arguments
    void TerminalPage::_OnTabSelectionChanged(const IInspectable& sender, const WUX::Controls::SelectionChangedEventArgs& /*eventArgs*/)
    {
        if (!_rearranging && !_removing)
        {
            auto tabView = sender.as<MUX::Controls::TabView>();
            auto selectedIndex = tabView.SelectedIndex();
            _UpdatedSelectedTab(selectedIndex);
        }
    }

    // Method Description:
    // - Called when our tab content size changes. This updates each tab with
    //   the new size, so they have a chance to update each of their panes with
    //   the new size.
    // Arguments:
    // - e: the SizeChangedEventArgs with the new size of the tab content area.
    // Return Value:
    // - <none>
    void TerminalPage::_OnContentSizeChanged(const IInspectable& /*sender*/, Windows::UI::Xaml::SizeChangedEventArgs const& e)
    {
        const auto newSize = e.NewSize();
        for (auto tab : _tabs)
        {
            if (auto terminalTab = _GetTerminalTabImpl(tab))
            {
                terminalTab->ResizeContent(newSize);
            }
        }
    }

    // Method Description:
    // - Responds to the TabView control's Tab Closing event by removing
    //      the indicated tab from the set and focusing another one.
    //      The event is cancelled so App maintains control over the
    //      items in the tabview.
    // Arguments:
    // - sender: the control that originated this event
    // - eventArgs: the event's constituent arguments
    void TerminalPage::_OnTabCloseRequested(const IInspectable& /*sender*/, const MUX::Controls::TabViewTabCloseRequestedEventArgs& eventArgs)
    {
        const auto tabViewItem = eventArgs.Tab();
        _RemoveTabViewItem(tabViewItem);
    }

    // Method Description:
    // - Hook up keybindings, and refresh the UI of the terminal.
    //   This includes update the settings of all the tabs according
    //   to their profiles, update the title and icon of each tab, and
    //   finally create the tab flyout
    winrt::fire_and_forget TerminalPage::_RefreshUIForSettingsReload()
    {
        // Re-wire the keybindings to their handlers, as we'll have created a
        // new AppKeyBindings object.
        _HookupKeyBindings(_settings.KeyMap());

        // Refresh UI elements
        auto profiles = _settings.ActiveProfiles();
        for (const auto& profile : profiles)
        {
            const auto profileGuid = profile.Guid();

            try
            {
                // This can throw an exception if the profileGuid does
                // not belong to an actual profile in the list of profiles.
                auto settings{ winrt::make<TerminalSettings>(_settings, profileGuid, *_bindings) };

                for (auto tab : _tabs)
                {
                    if (auto terminalTab = _GetTerminalTabImpl(tab))
                    {
                        terminalTab->UpdateSettings(settings, profileGuid);
                    }
                }
            }
            CATCH_LOG();
        }

        // GH#2455: If there are any panes with controls that had been
        // initialized with a Profile that no longer exists in our list of
        // profiles, we'll leave it unmodified. The profile doesn't exist
        // anymore, so we can't possibly update its settings.

        // Update the icon of the tab for the currently focused profile in that tab.
        // Only do this for TerminalTabs. Other types of tabs won't have multiple panes
        // and profiles so the Title and Icon will be set once and only once on init.
        for (auto tab : _tabs)
        {
            if (auto terminalTab = _GetTerminalTabImpl(tab))
            {
                _UpdateTabIcon(*terminalTab);

                // Force the TerminalTab to re-grab its currently active control's title.
                terminalTab->UpdateTitle();
            }
            else if (auto settingsTab = tab.try_as<TerminalApp::SettingsTab>())
            {
                settingsTab.UpdateSettings(_settings);
            }

            auto tabImpl{ winrt::get_self<TabBase>(tab) };
            tabImpl->SetKeyMap(_settings.KeyMap());
        }

        auto weakThis{ get_weak() };

        co_await winrt::resume_foreground(Dispatcher());

        // repopulate the new tab button's flyout with entries for each
        // profile, which might have changed
        if (auto page{ weakThis.get() })
        {
            _UpdateTabWidthMode();
            _CreateNewTabFlyout();
        }

        // Reload the current value of alwaysOnTop from the settings file. This
        // will let the user hot-reload this setting, but any runtime changes to
        // the alwaysOnTop setting will be lost.
        _isAlwaysOnTop = _settings.GlobalSettings().AlwaysOnTop();
        _alwaysOnTopChangedHandlers(*this, nullptr);

        // Settings AllowDependentAnimations will affect whether animations are
        // enabled application-wide, so we don't need to check it each time we
        // want to create an animation.
        WUX::Media::Animation::Timeline::AllowDependentAnimations(!_settings.GlobalSettings().DisableAnimations());
    }

    // This is a helper to aid in sorting commands by their `Name`s, alphabetically.
    static bool _compareSchemeNames(const ColorScheme& lhs, const ColorScheme& rhs)
    {
        std::wstring leftName{ lhs.Name() };
        std::wstring rightName{ rhs.Name() };
        return leftName.compare(rightName) < 0;
    }

    // Method Description:
    // - Takes a mapping of names->commands and expands them
    // Arguments:
    // - <none>
    // Return Value:
    // - <none>
    IMap<winrt::hstring, Command> TerminalPage::_ExpandCommands(IMapView<winrt::hstring, Command> commandsToExpand,
                                                                IVectorView<Profile> profiles,
                                                                IMapView<winrt::hstring, ColorScheme> schemes)
    {
        IVector<SettingsLoadWarnings> warnings{ winrt::single_threaded_vector<SettingsLoadWarnings>() };

        std::vector<ColorScheme> sortedSchemes;
        sortedSchemes.reserve(schemes.Size());

        for (const auto& nameAndScheme : schemes)
        {
            sortedSchemes.push_back(nameAndScheme.Value());
        }
        std::sort(sortedSchemes.begin(),
                  sortedSchemes.end(),
                  _compareSchemeNames);

        IMap<winrt::hstring, Command> copyOfCommands = winrt::single_threaded_map<winrt::hstring, Command>();
        for (const auto& nameAndCommand : commandsToExpand)
        {
            copyOfCommands.Insert(nameAndCommand.Key(), nameAndCommand.Value());
        }

        Command::ExpandCommands(copyOfCommands,
                                profiles,
                                { sortedSchemes },
                                warnings);

        return copyOfCommands;
    }
    // Method Description:
    // - Repopulates the list of commands in the command palette with the
    //   current commands in the settings. Also updates the keybinding labels to
    //   reflect any matching keybindings.
    // Arguments:
    // - <none>
    // Return Value:
    // - <none>
    void TerminalPage::_UpdateCommandsForPalette()
    {
        IMap<winrt::hstring, Command> copyOfCommands = _ExpandCommands(_settings.GlobalSettings().Commands(),
                                                                       _settings.ActiveProfiles().GetView(),
                                                                       _settings.GlobalSettings().ColorSchemes());

        _recursiveUpdateCommandKeybindingLabels(_settings, copyOfCommands.GetView());

        // Update the command palette when settings reload
        auto commandsCollection = winrt::single_threaded_vector<Command>();
        for (const auto& nameAndCommand : copyOfCommands)
        {
            commandsCollection.Append(nameAndCommand.Value());
        }

        CommandPalette().SetCommands(commandsCollection);
    }

    // Method Description:
    // - Sets the initial actions to process on startup. We'll make a copy of
    //   this list, and process these actions when we're loaded.
    // - This function will have no effective result after Create() is called.
    // Arguments:
    // - actions: a list of Actions to process on startup.
    // Return Value:
    // - <none>
    void TerminalPage::SetStartupActions(std::vector<ActionAndArgs>& actions)
    {
        // The fastest way to copy all the actions out of the std::vector and
        // put them into a winrt::IVector is by making a copy, then moving the
        // copy into the winrt vector ctor.
        auto listCopy = actions;
        _startupActions = winrt::single_threaded_vector<ActionAndArgs>(std::move(listCopy));
    }

    winrt::TerminalApp::IDialogPresenter TerminalPage::DialogPresenter() const
    {
        return _dialogPresenter.get();
    }

    void TerminalPage::DialogPresenter(winrt::TerminalApp::IDialogPresenter dialogPresenter)
    {
        _dialogPresenter = dialogPresenter;
    }

    // Method Description:
    // - Gets the taskbar state value from the last active control
    // Return Value:
    // - The taskbar state of the last active control
    size_t TerminalPage::GetLastActiveControlTaskbarState()
    {
        if (auto control{ _GetActiveControl() })
        {
            return gsl::narrow_cast<size_t>(control.TaskbarState());
        }
        return {};
    }

    // Method Description:
    // - Gets the taskbar progress value from the last active control
    // Return Value:
    // - The taskbar progress of the last active control
    size_t TerminalPage::GetLastActiveControlTaskbarProgress()
    {
        if (auto control{ _GetActiveControl() })
        {
            return gsl::narrow_cast<size_t>(control.TaskbarProgress());
        }
        return {};
    }

    // Method Description:
    // - This is the method that App will call when the titlebar
    //   has been clicked. It dismisses any open flyouts.
    // Arguments:
    // - <none>
    // Return Value:
    // - <none>
    void TerminalPage::TitlebarClicked()
    {
        if (_newTabButton && _newTabButton.Flyout())
        {
            _newTabButton.Flyout().Hide();
        }

        for (const auto& tab : _tabs)
        {
            if (tab.TabViewItem().ContextFlyout())
            {
                tab.TabViewItem().ContextFlyout().Hide();
            }
        }
    }

    // Method Description:
    // - Called when the user tries to do a search using keybindings.
    //   This will tell the current focused terminal control to create
    //   a search box and enable find process.
    // Arguments:
    // - <none>
    // Return Value:
    // - <none>
    void TerminalPage::_Find()
    {
        const auto termControl = _GetActiveControl();
        termControl.CreateSearchBoxControl();
    }

    // Method Description:
    // - Toggles borderless mode. Hides the tab row, and raises our
    //   FocusModeChanged event.
    // Arguments:
    // - <none>
    // Return Value:
    // - <none>
    void TerminalPage::ToggleFocusMode()
    {
        _isInFocusMode = !_isInFocusMode;
        _UpdateTabView();
        _focusModeChangedHandlers(*this, nullptr);
    }

    // Method Description:
    // - Toggles fullscreen mode. Hides the tab row, and raises our
    //   FullscreenChanged event.
    // Arguments:
    // - <none>
    // Return Value:
    // - <none>
    void TerminalPage::ToggleFullscreen()
    {
        _isFullscreen = !_isFullscreen;
        _UpdateTabView();
        _fullscreenChangedHandlers(*this, nullptr);
    }

    // Method Description:
    // - Toggles always on top mode. Raises our AlwaysOnTopChanged event.
    // Arguments:
    // - <none>
    // Return Value:
    // - <none>
    void TerminalPage::ToggleAlwaysOnTop()
    {
        _isAlwaysOnTop = !_isAlwaysOnTop;
        _alwaysOnTopChangedHandlers(*this, nullptr);
    }

    // Method Description:
<<<<<<< HEAD
    // - Toggles inbound pty mode. Raises InboundPtyChanged event.
    // Arguments:
    // - <none>
    // Return Value:
    // - <none>
    void TerminalPage::ToggleInboundPty()
    {
        _isInboundPty = !_isInboundPty;
        _inboundPtyChangedHandlers(*this, nullptr);
    }

    // Method Description:
    // - Returns a com_ptr to the implementation type of the tab at the given index
    // Arguments:
    // - index: an unsigned integer index to a tab in _tabs
    // Return Value:
    // - a com_ptr to the implementation type of the Tab
    winrt::com_ptr<Tab> TerminalPage::_GetStrongTabImpl(const uint32_t index) const
    {
        winrt::com_ptr<Tab> tabImpl;
        tabImpl.copy_from(winrt::get_self<Tab>(_tabs.GetAt(index)));
        return tabImpl;
    }

    // Method Description:
    // - Returns a com_ptr to the implementation type of the given projected Tab
    // Arguments:
    // - tab: the projected type of a Tab
    // Return Value:
    // - a com_ptr to the implementation type of the Tab
    winrt::com_ptr<Tab> TerminalPage::_GetStrongTabImpl(const ::winrt::TerminalApp::Tab& tab) const
    {
        winrt::com_ptr<Tab> tabImpl;
        tabImpl.copy_from(winrt::get_self<Tab>(tab));
        return tabImpl;
    }

    // Method Description:
=======
>>>>>>> 7b1a660e
    // - Sets the tab split button color when a new tab color is selected
    // Arguments:
    // - color: The color of the newly selected tab, used to properly calculate
    //          the foreground color of the split button (to match the font
    //          color of the tab)
    // - accentColor: the actual color we are going to use to paint the tab row and
    //                split button, so that there is some contrast between the tab
    //                and the non-client are behind it
    // Return Value:
    // - <none>
    void TerminalPage::_SetNewTabButtonColor(const Windows::UI::Color& color, const Windows::UI::Color& accentColor)
    {
        // TODO GH#3327: Look at what to do with the tab button when we have XAML theming
        bool IsBrightColor = ColorHelper::IsBrightColor(color);
        bool isLightAccentColor = ColorHelper::IsBrightColor(accentColor);
        winrt::Windows::UI::Color pressedColor{};
        winrt::Windows::UI::Color hoverColor{};
        winrt::Windows::UI::Color foregroundColor{};
        const float hoverColorAdjustment = 5.f;
        const float pressedColorAdjustment = 7.f;

        if (IsBrightColor)
        {
            foregroundColor = winrt::Windows::UI::Colors::Black();
        }
        else
        {
            foregroundColor = winrt::Windows::UI::Colors::White();
        }

        if (isLightAccentColor)
        {
            hoverColor = ColorHelper::Darken(accentColor, hoverColorAdjustment);
            pressedColor = ColorHelper::Darken(accentColor, pressedColorAdjustment);
        }
        else
        {
            hoverColor = ColorHelper::Lighten(accentColor, hoverColorAdjustment);
            pressedColor = ColorHelper::Lighten(accentColor, pressedColorAdjustment);
        }

        Media::SolidColorBrush backgroundBrush{ accentColor };
        Media::SolidColorBrush backgroundHoverBrush{ hoverColor };
        Media::SolidColorBrush backgroundPressedBrush{ pressedColor };
        Media::SolidColorBrush foregroundBrush{ foregroundColor };

        _newTabButton.Resources().Insert(winrt::box_value(L"SplitButtonBackground"), backgroundBrush);
        _newTabButton.Resources().Insert(winrt::box_value(L"SplitButtonBackgroundPointerOver"), backgroundHoverBrush);
        _newTabButton.Resources().Insert(winrt::box_value(L"SplitButtonBackgroundPressed"), backgroundPressedBrush);

        _newTabButton.Resources().Insert(winrt::box_value(L"SplitButtonForeground"), foregroundBrush);
        _newTabButton.Resources().Insert(winrt::box_value(L"SplitButtonForegroundPointerOver"), foregroundBrush);
        _newTabButton.Resources().Insert(winrt::box_value(L"SplitButtonForegroundPressed"), foregroundBrush);

        _newTabButton.Background(backgroundBrush);
        _newTabButton.Foreground(foregroundBrush);
    }

    // Method Description:
    // - Clears the tab split button color to a system color
    //   (or white if none is found) when the tab's color is cleared
    // - Clears the tab row color to a system color
    //   (or white if none is found) when the tab's color is cleared
    // Arguments:
    // - <none>
    // Return Value:
    // - <none>
    void TerminalPage::_ClearNewTabButtonColor()
    {
        // TODO GH#3327: Look at what to do with the tab button when we have XAML theming
        winrt::hstring keys[] = {
            L"SplitButtonBackground",
            L"SplitButtonBackgroundPointerOver",
            L"SplitButtonBackgroundPressed",
            L"SplitButtonForeground",
            L"SplitButtonForegroundPointerOver",
            L"SplitButtonForegroundPressed"
        };

        // simply clear any of the colors in the split button's dict
        for (auto keyString : keys)
        {
            auto key = winrt::box_value(keyString);
            if (_newTabButton.Resources().HasKey(key))
            {
                _newTabButton.Resources().Remove(key);
            }
        }

        const auto res = Application::Current().Resources();

        const auto defaultBackgroundKey = winrt::box_value(L"TabViewItemHeaderBackground");
        const auto defaultForegroundKey = winrt::box_value(L"SystemControlForegroundBaseHighBrush");
        winrt::Windows::UI::Xaml::Media::SolidColorBrush backgroundBrush;
        winrt::Windows::UI::Xaml::Media::SolidColorBrush foregroundBrush;

        // TODO: Related to GH#3917 - I think if the system is set to "Dark"
        // theme, but the app is set to light theme, then this lookup still
        // returns to us the dark theme brushes. There's gotta be a way to get
        // the right brushes...
        // See also GH#5741
        if (res.HasKey(defaultBackgroundKey))
        {
            winrt::Windows::Foundation::IInspectable obj = res.Lookup(defaultBackgroundKey);
            backgroundBrush = obj.try_as<winrt::Windows::UI::Xaml::Media::SolidColorBrush>();
        }
        else
        {
            backgroundBrush = winrt::Windows::UI::Xaml::Media::SolidColorBrush{ winrt::Windows::UI::Colors::Black() };
        }

        if (res.HasKey(defaultForegroundKey))
        {
            winrt::Windows::Foundation::IInspectable obj = res.Lookup(defaultForegroundKey);
            foregroundBrush = obj.try_as<winrt::Windows::UI::Xaml::Media::SolidColorBrush>();
        }
        else
        {
            foregroundBrush = winrt::Windows::UI::Xaml::Media::SolidColorBrush{ winrt::Windows::UI::Colors::White() };
        }

        _newTabButton.Background(backgroundBrush);
        _newTabButton.Foreground(foregroundBrush);
    }

    // Method Description:
    // - Sets the tab split button color when a new tab color is selected
    // - This method could also set the color of the title bar and tab row
    // in the future
    // Arguments:
    // - selectedTabColor: The color of the newly selected tab
    // Return Value:
    // - <none>
    void TerminalPage::_SetNonClientAreaColors(const Windows::UI::Color& /*selectedTabColor*/)
    {
        // TODO GH#3327: Look at what to do with the NC area when we have XAML theming
    }

    // Method Description:
    // - Clears the tab split button color when the tab's color is cleared
    // - This method could also clear the color of the title bar and tab row
    // in the future
    // Arguments:
    // - <none>
    // Return Value:
    // - <none>
    void TerminalPage::_ClearNonClientAreaColors()
    {
        // TODO GH#3327: Look at what to do with the NC area when we have XAML theming
    }

    // Function Description:
    // - This is a helper method to get the commandline out of a
    //   ExecuteCommandline action, break it into subcommands, and attempt to
    //   parse it into actions. This is used by _HandleExecuteCommandline for
    //   processing commandlines in the current WT window.
    // Arguments:
    // - args: the ExecuteCommandlineArgs to synthesize a list of startup actions for.
    // Return Value:
    // - an empty list if we failed to parse, otherwise a list of actions to execute.
    std::vector<ActionAndArgs> TerminalPage::ConvertExecuteCommandlineToActions(const ExecuteCommandlineArgs& args)
    {
        ::TerminalApp::AppCommandlineArgs appArgs;
        if (appArgs.ParseArgs(args) == 0)
        {
            return appArgs.GetStartupActions();
        }

        return {};
    }

    void TerminalPage::_CommandPaletteClosed(const IInspectable& /*sender*/,
                                             const RoutedEventArgs& /*eventArgs*/)
    {
        // We don't want to set focus on the tab if fly-out is open as it will be closed
        // TODO GH#5400: consider checking we are not in the opening state, by hooking both Opening and Open events
        if (!_newTabButton.Flyout().IsOpen())
        {
            // Return focus to the active control
            if (auto index{ _GetFocusedTabIndex() })
            {
                _tabs.GetAt(*index).Focus(FocusState::Programmatic);
                _UpdateMRUTab(index.value());
            }
        }
    }

    bool TerminalPage::FocusMode() const
    {
        return _isInFocusMode;
    }

    bool TerminalPage::Fullscreen() const
    {
        return _isFullscreen;
    }
    // Method Description:
    // - Returns true if we're currently in "Always on top" mode. When we're in
    //   always on top mode, the window should be on top of all other windows.
    //   If multiple windows are all "always on top", they'll maintain their own
    //   z-order, with all the windows on top of all other non-topmost windows.
    // Arguments:
    // - <none>
    // Return Value:
    // - true if we should be in "always on top" mode
    bool TerminalPage::AlwaysOnTop() const
    {
        return _isAlwaysOnTop;
    }

<<<<<<< HEAD
    bool TerminalPage::InboundPty() const
    {
        return _isInboundPty;
    }


    void TerminalPage::_OnInboundPtyChanged(const IInspectable& /*sender*/,
                                           const IInspectable& /*eventArgs*/)
    {
        if (InboundPty())
        {
            ConptyConnection::StartInboundListener();
        }
        else
        {
            ConptyConnection::StopInboundListener();
        }
    }

    void TerminalPage::_OnNewConnection(winrt::Microsoft::Terminal::TerminalConnection::ITerminalConnection connection)
    {
        // TODO: this should probably use a more reasonable profile than nullptr.
        _OpenNewTab(nullptr, connection);
=======
    // Method Description:
    // - Updates all tabs with their current index in _tabs.
    // Arguments:
    // - <none>
    // Return Value:
    // - <none>
    void TerminalPage::_UpdateTabIndices()
    {
        const uint32_t size = _tabs.Size();
        for (uint32_t i = 0; i < size; ++i)
        {
            auto tab{ _tabs.GetAt(i) };
            auto tabImpl{ winrt::get_self<TabBase>(tab) };
            tabImpl->UpdateTabViewIndex(i, size);
        }
    }

    // Method Description:
    // - Creates a settings UI tab and focuses it. If there's already a settings UI tab open,
    //   just focus the existing one.
    // Arguments:
    // - <none>
    // Return Value:
    // - <none>
    void TerminalPage::_OpenSettingsUI()
    {
        // If we're holding the settings tab's switch command, don't create a new one, switch to the existing one.
        if (!_settingsTab)
        {
            winrt::Microsoft::Terminal::Settings::Editor::MainPage sui{ _settings };
            if (_hostingHwnd)
            {
                sui.SetHostingWindow(reinterpret_cast<uint64_t>(*_hostingHwnd));
            }

            sui.PreviewKeyDown({ this, &TerminalPage::_SUIPreviewKeyDownHandler });

            sui.OpenJson([weakThis{ get_weak() }](auto&& /*s*/, winrt::Microsoft::Terminal::Settings::Model::SettingsTarget e) {
                if (auto page{ weakThis.get() })
                {
                    page->_LaunchSettings(e);
                }
            });

            auto newTabImpl = winrt::make_self<SettingsTab>(sui);

            // Add the new tab to the list of our tabs.
            _tabs.Append(*newTabImpl);
            _mruTabs.Append(*newTabImpl);

            newTabImpl->SetDispatch(*_actionDispatch);
            newTabImpl->SetKeyMap(_settings.KeyMap());

            // Give the tab its index in the _tabs vector so it can manage its own SwitchToTab command.
            _UpdateTabIndices();

            // Don't capture a strong ref to the tab. If the tab is removed as this
            // is called, we don't really care anymore about handling the event.
            auto weakTab = make_weak(newTabImpl);

            auto tabViewItem = newTabImpl->TabViewItem();
            _tabView.TabItems().Append(tabViewItem);

            tabViewItem.PointerPressed({ this, &TerminalPage::_OnTabClick });

            // When the tab is closed, remove it from our list of tabs.
            newTabImpl->Closed([tabViewItem, weakThis{ get_weak() }](auto&& /*s*/, auto&& /*e*/) {
                if (auto page{ weakThis.get() })
                {
                    page->_settingsTab = nullptr;
                    page->_RemoveOnCloseRoutine(tabViewItem, page);
                }
            });

            _settingsTab = *newTabImpl;

            // This kicks off TabView::SelectionChanged, in response to which
            // we'll attach the terminal's Xaml control to the Xaml root.
            _tabView.SelectedItem(tabViewItem);
        }
        else
        {
            _tabView.SelectedItem(_settingsTab.TabViewItem());
        }
    }

    // Method Description:
    // - Returns a com_ptr to the implementation type of the given tab if it's a TerminalTab.
    //   If the tab is not a TerminalTab, returns nullptr.
    // Arguments:
    // - tab: the projected type of a Tab
    // Return Value:
    // - If the tab is a TerminalTab, a com_ptr to the implementation type.
    //   If the tab is not a TerminalTab, nullptr
    winrt::com_ptr<TerminalTab> TerminalPage::_GetTerminalTabImpl(const TerminalApp::TabBase& tab)
    {
        if (auto terminalTab = tab.try_as<TerminalApp::TerminalTab>())
        {
            winrt::com_ptr<TerminalTab> tabImpl;
            tabImpl.copy_from(winrt::get_self<TerminalTab>(terminalTab));
            return tabImpl;
        }
        else
        {
            return nullptr;
        }
    }

    // Method Description:
    // Method Description:
    // - Computes the delta for scrolling the tab's viewport.
    // Arguments:
    // - scrollDirection - direction (up / down) to scroll
    // - rowsToScroll - the number of rows to scroll
    // Return Value:
    // - delta - Signed delta, where a negative value means scrolling up.
    int TerminalPage::_ComputeScrollDelta(ScrollDirection scrollDirection, const uint32_t rowsToScroll)
    {
        return scrollDirection == ScrollUp ? -1 * rowsToScroll : rowsToScroll;
    }

    // Method Description:
    // - Reads system settings for scrolling (based on the step of the mouse scroll).
    // Upon failure fallbacks to default.
    // Return Value:
    // - The number of rows to scroll or a magic value of WHEEL_PAGESCROLL
    // indicating that we need to scroll an entire view height
    uint32_t TerminalPage::_ReadSystemRowsToScroll()
    {
        uint32_t systemRowsToScroll;
        if (!SystemParametersInfoW(SPI_GETWHEELSCROLLLINES, 0, &systemRowsToScroll, 0))
        {
            LOG_LAST_ERROR();

            // If SystemParametersInfoW fails, which it shouldn't, fall back to
            // Windows' default value.
            return DefaultRowsToScroll;
        }

        return systemRowsToScroll;
    }

    // Method Description:
    // - Bumps the tab in its in-order index up to the top of the mru list.
    // Arguments:
    // - index: the in-order index of the tab to bump.
    // Return Value:
    // - <none>
    void TerminalPage::_UpdateMRUTab(const uint32_t index)
    {
        uint32_t mruIndex;
        const auto tab = _tabs.GetAt(index);
        if (_mruTabs.IndexOf(tab, mruIndex))
        {
            if (mruIndex > 0)
            {
                _mruTabs.RemoveAt(mruIndex);
                _mruTabs.InsertAt(0, tab);
            }
        }
    }

    // Method Description:
    // - Moves the tab to another index in the tabs row (if required).
    // Arguments:
    // - currentTabIndex: the current index of the tab to move
    // - suggestedNewTabIndex: the new index of the tab, might get clamped to fit int the tabs row boundaries
    // Return Value:
    // - <none>
    void TerminalPage::_TryMoveTab(const uint32_t currentTabIndex, const int32_t suggestedNewTabIndex)
    {
        auto newTabIndex = gsl::narrow_cast<uint32_t>(std::clamp<int32_t>(suggestedNewTabIndex, 0, _tabs.Size() - 1));
        if (currentTabIndex != newTabIndex)
        {
            auto tab = _tabs.GetAt(currentTabIndex);
            auto tabViewItem = tab.TabViewItem();
            _tabs.RemoveAt(currentTabIndex);
            _tabs.InsertAt(newTabIndex, tab);
            _UpdateTabIndices();

            _tabView.TabItems().RemoveAt(currentTabIndex);
            _tabView.TabItems().InsertAt(newTabIndex, tabViewItem);
            _tabView.SelectedItem(tabViewItem);
        }
    }

    // Method Description:
    // - Displays a dialog stating the "Touch Keyboard and Handwriting Panel
    //   Service" is disabled.
    void TerminalPage::ShowKeyboardServiceWarning()
    {
        if (auto keyboardWarningInfoBar = FindName(L"KeyboardWarningInfoBar").try_as<MUX::Controls::InfoBar>())
        {
            keyboardWarningInfoBar.IsOpen(true);
        }
    }

    // Function Description:
    // - Helper function to get the OS-localized name for the "Touch Keyboard
    //   and Handwriting Panel Service". If we can't open up the service for any
    //   reason, then we'll just return the service's key, "TabletInputService".
    // Return Value:
    // - The OS-localized name for the TabletInputService
    winrt::hstring _getTabletServiceName()
    {
        auto isUwp = false;
        try
        {
            isUwp = ::winrt::Windows::UI::Xaml::Application::Current().as<::winrt::TerminalApp::App>().Logic().IsUwp();
        }
        CATCH_LOG();

        if (isUwp)
        {
            return winrt::hstring{ TabletInputServiceKey };
        }

        wil::unique_schandle hManager{ OpenSCManager(nullptr, nullptr, 0) };

        if (LOG_LAST_ERROR_IF(!hManager.is_valid()))
        {
            return winrt::hstring{ TabletInputServiceKey };
        }

        DWORD cchBuffer = 0;
        GetServiceDisplayName(hManager.get(), TabletInputServiceKey.data(), nullptr, &cchBuffer);
        std::wstring buffer;
        cchBuffer += 1; // Add space for a null
        buffer.resize(cchBuffer);

        if (LOG_LAST_ERROR_IF(!GetServiceDisplayName(hManager.get(),
                                                     TabletInputServiceKey.data(),
                                                     buffer.data(),
                                                     &cchBuffer)))
        {
            return winrt::hstring{ TabletInputServiceKey };
        }
        return winrt::hstring{ buffer };
    }

    // Method Description:
    // - Return the fully-formed warning message for the
    //   "KeyboardServiceDisabled" InfoBar. This InfoBar is used to warn the user
    //   if the keyboard service is disabled, and uses the OS localization for
    //   the service's actual name. It's bound to the bar in XAML.
    // Return Value:
    // - The warning message, including the OS-localized service name.
    winrt::hstring TerminalPage::KeyboardServiceDisabledText()
    {
        const winrt::hstring serviceName{ _getTabletServiceName() };
        const winrt::hstring text{ fmt::format(std::wstring_view(RS_(L"KeyboardServiceWarningText")), serviceName) };
        return text;
    }

    // Method Description:
    // - Hides cursor if required
    // Return Value:
    // - <none>
    void TerminalPage::_HidePointerCursorHandler(const IInspectable& /*sender*/, const IInspectable& /*eventArgs*/)
    {
        if (_shouldMouseVanish && !_isMouseHidden)
        {
            if (auto window{ CoreWindow::GetForCurrentThread() })
            {
                try
                {
                    window.PointerCursor(nullptr);
                    _isMouseHidden = true;
                }
                CATCH_LOG();
            }
        }
    }

    // Method Description:
    // - Restores cursor if required
    // Return Value:
    // - <none>
    void TerminalPage::_RestorePointerCursorHandler(const IInspectable& /*sender*/, const IInspectable& /*eventArgs*/)
    {
        if (_isMouseHidden)
        {
            if (auto window{ CoreWindow::GetForCurrentThread() })
            {
                try
                {
                    window.PointerCursor(_defaultPointerCursor);
                    _isMouseHidden = false;
                }
                CATCH_LOG();
            }
        }
>>>>>>> 7b1a660e
    }

    // -------------------------------- WinRT Events ---------------------------------
    // Winrt events need a method for adding a callback to the event and removing the callback.
    // These macros will define them both for you.
    DEFINE_EVENT_WITH_TYPED_EVENT_HANDLER(TerminalPage, TitleChanged, _titleChangeHandlers, winrt::Windows::Foundation::IInspectable, winrt::hstring);
    DEFINE_EVENT_WITH_TYPED_EVENT_HANDLER(TerminalPage, LastTabClosed, _lastTabClosedHandlers, winrt::Windows::Foundation::IInspectable, winrt::TerminalApp::LastTabClosedEventArgs);
    DEFINE_EVENT_WITH_TYPED_EVENT_HANDLER(TerminalPage, SetTitleBarContent, _setTitleBarContentHandlers, winrt::Windows::Foundation::IInspectable, UIElement);
    DEFINE_EVENT_WITH_TYPED_EVENT_HANDLER(TerminalPage, FocusModeChanged, _focusModeChangedHandlers, winrt::Windows::Foundation::IInspectable, winrt::Windows::Foundation::IInspectable);
    DEFINE_EVENT_WITH_TYPED_EVENT_HANDLER(TerminalPage, FullscreenChanged, _fullscreenChangedHandlers, winrt::Windows::Foundation::IInspectable, winrt::Windows::Foundation::IInspectable);
    DEFINE_EVENT_WITH_TYPED_EVENT_HANDLER(TerminalPage, AlwaysOnTopChanged, _alwaysOnTopChangedHandlers, winrt::Windows::Foundation::IInspectable, winrt::Windows::Foundation::IInspectable);
<<<<<<< HEAD
    DEFINE_EVENT_WITH_TYPED_EVENT_HANDLER(TerminalPage, InboundPtyChanged, _inboundPtyChangedHandlers, winrt::Windows::Foundation::IInspectable, winrt::Windows::Foundation::IInspectable);
=======
    DEFINE_EVENT_WITH_TYPED_EVENT_HANDLER(TerminalPage, RaiseVisualBell, _raiseVisualBellHandlers, winrt::Windows::Foundation::IInspectable, winrt::Windows::Foundation::IInspectable);
    DEFINE_EVENT_WITH_TYPED_EVENT_HANDLER(TerminalPage, SetTaskbarProgress, _setTaskbarProgressHandlers, winrt::Windows::Foundation::IInspectable, winrt::Windows::Foundation::IInspectable);
>>>>>>> 7b1a660e
}<|MERGE_RESOLUTION|>--- conflicted
+++ resolved
@@ -732,13 +732,8 @@
     // Arguments:
     // - newTerminalArgs: An object that may contain a blob of parameters to
     //   control which profile is created and with possible other
-<<<<<<< HEAD
-    //   configurations. See CascadiaSettings::BuildSettings for more details.
-    void TerminalPage::_OpenNewTab(const winrt::TerminalApp::NewTerminalArgs& newTerminalArgs, winrt::Microsoft::Terminal::TerminalConnection::ITerminalConnection existingConnection)
-=======
     //   configurations. See TerminalSettings::BuildSettings for more details.
-    void TerminalPage::_OpenNewTab(const NewTerminalArgs& newTerminalArgs)
->>>>>>> 7b1a660e
+    void TerminalPage::_OpenNewTab(const NewTerminalArgs& newTerminalArgs, winrt::Microsoft::Terminal::TerminalConnection::ITerminalConnection existingConnection)
     try
     {
         auto [profileGuid, settings] = TerminalSettings::BuildSettings(_settings, newTerminalArgs, *_bindings);
@@ -1168,15 +1163,12 @@
         _actionDispatch->CloseOtherTabs({ this, &TerminalPage::_HandleCloseOtherTabs });
         _actionDispatch->CloseTabsAfter({ this, &TerminalPage::_HandleCloseTabsAfter });
         _actionDispatch->TabSearch({ this, &TerminalPage::_HandleOpenTabSearch });
-<<<<<<< HEAD
-        _actionDispatch->ToggleInboundPty({ this, &TerminalPage::_HandleToggleInboundPty });
-=======
         _actionDispatch->MoveTab({ this, &TerminalPage::_HandleMoveTab });
         _actionDispatch->BreakIntoDebugger({ this, &TerminalPage::_HandleBreakIntoDebugger });
         _actionDispatch->FindMatch({ this, &TerminalPage::_HandleFindMatch });
         _actionDispatch->TogglePaneReadOnly({ this, &TerminalPage::_HandleTogglePaneReadOnly });
         _actionDispatch->NewWindow({ this, &TerminalPage::_HandleNewWindow });
->>>>>>> 7b1a660e
+        _actionDispatch->ToggleInboundPty({ this, &TerminalPage::_HandleToggleInboundPty });
     }
 
     // Method Description:
@@ -2802,7 +2794,6 @@
     }
 
     // Method Description:
-<<<<<<< HEAD
     // - Toggles inbound pty mode. Raises InboundPtyChanged event.
     // Arguments:
     // - <none>
@@ -2815,34 +2806,6 @@
     }
 
     // Method Description:
-    // - Returns a com_ptr to the implementation type of the tab at the given index
-    // Arguments:
-    // - index: an unsigned integer index to a tab in _tabs
-    // Return Value:
-    // - a com_ptr to the implementation type of the Tab
-    winrt::com_ptr<Tab> TerminalPage::_GetStrongTabImpl(const uint32_t index) const
-    {
-        winrt::com_ptr<Tab> tabImpl;
-        tabImpl.copy_from(winrt::get_self<Tab>(_tabs.GetAt(index)));
-        return tabImpl;
-    }
-
-    // Method Description:
-    // - Returns a com_ptr to the implementation type of the given projected Tab
-    // Arguments:
-    // - tab: the projected type of a Tab
-    // Return Value:
-    // - a com_ptr to the implementation type of the Tab
-    winrt::com_ptr<Tab> TerminalPage::_GetStrongTabImpl(const ::winrt::TerminalApp::Tab& tab) const
-    {
-        winrt::com_ptr<Tab> tabImpl;
-        tabImpl.copy_from(winrt::get_self<Tab>(tab));
-        return tabImpl;
-    }
-
-    // Method Description:
-=======
->>>>>>> 7b1a660e
     // - Sets the tab split button color when a new tab color is selected
     // Arguments:
     // - color: The color of the newly selected tab, used to properly calculate
@@ -3053,12 +3016,10 @@
         return _isAlwaysOnTop;
     }
 
-<<<<<<< HEAD
     bool TerminalPage::InboundPty() const
     {
         return _isInboundPty;
     }
-
 
     void TerminalPage::_OnInboundPtyChanged(const IInspectable& /*sender*/,
                                            const IInspectable& /*eventArgs*/)
@@ -3077,7 +3038,8 @@
     {
         // TODO: this should probably use a more reasonable profile than nullptr.
         _OpenNewTab(nullptr, connection);
-=======
+    }
+    
     // Method Description:
     // - Updates all tabs with their current index in _tabs.
     // Arguments:
@@ -3370,7 +3332,6 @@
                 CATCH_LOG();
             }
         }
->>>>>>> 7b1a660e
     }
 
     // -------------------------------- WinRT Events ---------------------------------
@@ -3382,10 +3343,7 @@
     DEFINE_EVENT_WITH_TYPED_EVENT_HANDLER(TerminalPage, FocusModeChanged, _focusModeChangedHandlers, winrt::Windows::Foundation::IInspectable, winrt::Windows::Foundation::IInspectable);
     DEFINE_EVENT_WITH_TYPED_EVENT_HANDLER(TerminalPage, FullscreenChanged, _fullscreenChangedHandlers, winrt::Windows::Foundation::IInspectable, winrt::Windows::Foundation::IInspectable);
     DEFINE_EVENT_WITH_TYPED_EVENT_HANDLER(TerminalPage, AlwaysOnTopChanged, _alwaysOnTopChangedHandlers, winrt::Windows::Foundation::IInspectable, winrt::Windows::Foundation::IInspectable);
-<<<<<<< HEAD
-    DEFINE_EVENT_WITH_TYPED_EVENT_HANDLER(TerminalPage, InboundPtyChanged, _inboundPtyChangedHandlers, winrt::Windows::Foundation::IInspectable, winrt::Windows::Foundation::IInspectable);
-=======
     DEFINE_EVENT_WITH_TYPED_EVENT_HANDLER(TerminalPage, RaiseVisualBell, _raiseVisualBellHandlers, winrt::Windows::Foundation::IInspectable, winrt::Windows::Foundation::IInspectable);
     DEFINE_EVENT_WITH_TYPED_EVENT_HANDLER(TerminalPage, SetTaskbarProgress, _setTaskbarProgressHandlers, winrt::Windows::Foundation::IInspectable, winrt::Windows::Foundation::IInspectable);
->>>>>>> 7b1a660e
+    DEFINE_EVENT_WITH_TYPED_EVENT_HANDLER(TerminalPage, InboundPtyChanged, _inboundPtyChangedHandlers, winrt::Windows::Foundation::IInspectable, winrt::Windows::Foundation::IInspectable);
 }