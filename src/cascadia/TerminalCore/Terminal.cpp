// Copyright (c) Microsoft Corporation.
// Licensed under the MIT license.

#include "pch.h"
#include "Terminal.hpp"
#include "../../terminal/parser/OutputStateMachineEngine.hpp"
#include "TerminalDispatch.hpp"
#include "../../inc/unicode.hpp"
#include "../../inc/DefaultSettings.h"
#include "../../inc/argb.h"
#include "../../types/inc/utils.hpp"

#include "winrt/Microsoft.Terminal.Settings.h"

using namespace winrt::Microsoft::Terminal::Settings;
using namespace Microsoft::Terminal::Core;
using namespace Microsoft::Console::Render;
using namespace Microsoft::Console::Types;
using namespace Microsoft::Console::VirtualTerminal;

std::wstring _KeyEventsToText(std::deque<std::unique_ptr<IInputEvent>>& inEventsToWrite)
{
    std::wstring wstr = L"";
    for(auto& ev : inEventsToWrite)
    {
        if (ev->EventType() == InputEventType::KeyEvent)
        {
            auto& k = static_cast<KeyEvent&>(*ev);
            auto wch = k.GetCharData();
            wstr += wch;
        }
    }
    return wstr;
}

Terminal::Terminal() :
    _mutableViewport{Viewport::Empty()},
    _title{ L"" },
    _colorTable{},
    _defaultFg{ RGB(255, 255, 255) },
    _defaultBg{ ARGB(0, 0, 0, 0) },
    _pfnWriteInput{ nullptr },
    _scrollOffset{ 0 },
    _snapOnInput{ true },
    _boxSelection{ false },
    _selectionActive{ false },
    _selectionAnchor{ 0, 0 },
    _endSelectionPosition { 0, 0 }
{
    _stateMachine = std::make_unique<StateMachine>(new OutputStateMachineEngine(new TerminalDispatch(*this)));

    auto passAlongInput = [&](std::deque<std::unique_ptr<IInputEvent>>& inEventsToWrite)
    {
        if(!_pfnWriteInput) return;
        std::wstring wstr = _KeyEventsToText(inEventsToWrite);
        _pfnWriteInput(wstr);
    };

    _terminalInput = std::make_unique<TerminalInput>(passAlongInput);

    _InitializeColorTable();
}

void Terminal::Create(COORD viewportSize, SHORT scrollbackLines, IRenderTarget& renderTarget)
{
    _mutableViewport = Viewport::FromDimensions({ 0,0 }, viewportSize);
    _scrollbackLines = scrollbackLines;
    COORD bufferSize { viewportSize.X, viewportSize.Y + scrollbackLines };
    TextAttribute attr{};
    UINT cursorSize = 12;
    _buffer = std::make_unique<TextBuffer>(bufferSize, attr, cursorSize, renderTarget);
}

// Method Description:
// - Initializes the Temrinal from the given set of settings.
// Arguments:
// - settings: the set of CoreSettings we need to use to initialize the terminal
// - renderTarget: A render target the terminal can use for paint invalidation.
void Terminal::CreateFromSettings(winrt::Microsoft::Terminal::Settings::ICoreSettings settings,
            Microsoft::Console::Render::IRenderTarget& renderTarget)
{
    const COORD viewportSize{ static_cast<short>(settings.InitialCols()), static_cast<short>(settings.InitialRows()) };
    // TODO:MSFT:20642297 - Support infinite scrollback here, if HistorySize is -1
    Create(viewportSize, static_cast<short>(settings.HistorySize()), renderTarget);

    UpdateSettings(settings);
}

// Method Description:
// - Update our internal properties to match the new values in the provided
//   CoreSettings object.
// Arguments:
// - settings: an ICoreSettings with new settings values for us to use.
void Terminal::UpdateSettings(winrt::Microsoft::Terminal::Settings::ICoreSettings settings)
{
    _defaultFg = settings.DefaultForeground();
    _defaultBg = settings.DefaultBackground();

    CursorType cursorShape = CursorType::VerticalBar;
    switch (settings.CursorShape())
    {
        case CursorStyle::Underscore:
            cursorShape = CursorType::Underscore;
            break;
        case CursorStyle::FilledBox:
            cursorShape = CursorType::FullBox;
            break;
        case CursorStyle::EmptyBox:
            cursorShape = CursorType::EmptyBox;
            break;
        case CursorStyle::Vintage:
            cursorShape = CursorType::Legacy;
            break;
        default:
        case CursorStyle::Bar:
            cursorShape = CursorType::VerticalBar;
            break;
    }

    _buffer->GetCursor().SetStyle(settings.CursorHeight(),
                                  settings.CursorColor(),
                                  cursorShape);

    for (int i = 0; i < 16; i++)
    {
        _colorTable[i] = settings.GetColorTableEntry(i);
    }

    _snapOnInput = settings.SnapOnInput();

    // TODO:MSFT:21327402 - if HistorySize has changed, resize the buffer so we
    // have a smaller scrollback. We should do this carefully - if the new buffer
    // size is smaller than where the mutable viewport currently is, we'll want
    // to make sure to rotate the buffer contents upwards, so the mutable viewport
    // remains at the bottom of the buffer.
}

// Method Description:
// - Resize the terminal as the result of some user interaction.
// Arguments:
// - viewportSize: the new size of the viewport, in chars
// Return Value:
// - S_OK if we successfully resized the terminal, S_FALSE if there was
//      nothing to do (the viewportSize is the same as our current size), or an
//      appropriate HRESULT for failing to resize.
[[nodiscard]]
HRESULT Terminal::UserResize(const COORD viewportSize) noexcept
{
    const auto oldDimensions = _mutableViewport.Dimensions();
    if (viewportSize == oldDimensions)
    {
        return S_FALSE;
    }

    const auto oldTop = _mutableViewport.Top();

    const short newBufferHeight = viewportSize.Y + _scrollbackLines;
    COORD bufferSize{ viewportSize.X, newBufferHeight };
    RETURN_IF_FAILED(_buffer->ResizeTraditional(bufferSize));

    auto proposedTop = oldTop;
    const auto newView = Viewport::FromDimensions({ 0, proposedTop }, viewportSize);
    const auto proposedBottom = newView.BottomExclusive();
    // If the new bottom would be below the bottom of the buffer, then slide the
    // top up so that we'll still fit within the buffer.
    if (proposedBottom > bufferSize.Y)
    {
        proposedTop -= (proposedBottom - bufferSize.Y);
    }

    _mutableViewport = Viewport::FromDimensions({ 0, proposedTop }, viewportSize);
    _scrollOffset = 0;
    _NotifyScrollEvent();

    return S_OK;
}

void Terminal::Write(std::wstring_view stringView)
{
    auto lock = LockForWriting();

    _stateMachine->ProcessString(stringView.data(), stringView.size());
}

// Method Description:
// - Send this particular key event to the terminal. The terminal will translate
//   the key and the modifiers pressed into the appropriate VT sequence for that
//   key chord. If we do translate the key, we'll return true. In that case, the
//   event should NOT br processed any further. If we return false, the event
//   was NOT translated, and we should instead use the event to try and get the
//   real character out of the event.
// Arguments:
// - vkey: The vkey of the key pressed.
// - ctrlPressed: true iff either ctrl key is pressed.
// - altPressed: true iff either alt key is pressed.
// - shiftPressed: true iff either shift key is pressed.
// Return Value:
// - true if we translated the key event, and it should not be processed any further.
// - false if we did not translate the key, and it should be processed into a character.
bool Terminal::SendKeyEvent(const WORD vkey,
                            const bool ctrlPressed,
                            const bool altPressed,
                            const bool shiftPressed)
{
    if (_snapOnInput && _scrollOffset != 0)
    {
        auto lock = LockForWriting();
        _scrollOffset = 0;
        _NotifyScrollEvent();
    }

    DWORD modifiers = 0
                      | (ctrlPressed? LEFT_CTRL_PRESSED : 0)
                      | (altPressed? LEFT_ALT_PRESSED : 0)
                      | (shiftPressed? SHIFT_PRESSED : 0)
                      ;

    // Alt key sequences _require_ the char to be in the keyevent. If alt is
    // pressed, manually get the character that's being typed, and put it in the
    // KeyEvent.
    // DON'T manually handle Alt+Space - the system will use this to bring up
    // the system menu for restore, min/maximimize, size, move, close
    wchar_t ch = altPressed && vkey != VK_SPACE ? static_cast<wchar_t>(LOWORD(MapVirtualKey(vkey, MAPVK_VK_TO_CHAR))) : UNICODE_NULL;

    // Manually handle Ctrl+H. Ctrl+H should be handled as Backspace. To do this
    // correctly, the keyEvents's char needs to be set to Backspace.
    // 0x48 is the VKEY for 'H', which isn't named
    if (ctrlPressed && vkey == 0x48)
    {
        ch = UNICODE_BACKSPACE;
    }
    // Manually handle Ctrl+Space here. The terminalInput translator requires
    // the char to be set to Space for space handling to work correctly.
    if (ctrlPressed && vkey == VK_SPACE)
    {
        ch = UNICODE_SPACE;
    }

    const bool manuallyHandled = ch != UNICODE_NULL;

    KeyEvent keyEv{ true, 0, vkey, 0, ch, modifiers};
    const bool translated = _terminalInput->HandleKey(&keyEv);

    return translated && manuallyHandled;
}

// Method Description:
// - Aquire a read lock on the terminal.
// Return Value:
// - a shared_lock which can be used to unlock the terminal. The shared_lock
//      will release this lock when it's destructed.
[[nodiscard]]
std::shared_lock<std::shared_mutex> Terminal::LockForReading()
{
    return std::shared_lock<std::shared_mutex>(_readWriteLock);
}

// Method Description:
// - Aquire a write lock on the terminal.
// Return Value:
// - a unique_lock which can be used to unlock the terminal. The unique_lock
//      will release this lock when it's destructed.
[[nodiscard]]
std::unique_lock<std::shared_mutex> Terminal::LockForWriting()
{
    return std::unique_lock<std::shared_mutex>(_readWriteLock);
}


Viewport Terminal::_GetMutableViewport() const noexcept
{
    return _mutableViewport;
}

short Terminal::GetBufferHeight() const noexcept
{
    return _mutableViewport.BottomExclusive();
}

// _ViewStartIndex is also the length of the scrollback
int Terminal::_ViewStartIndex() const noexcept
{
    return _mutableViewport.Top();
}

// _VisibleStartIndex is the first visible line of the buffer
int Terminal::_VisibleStartIndex() const noexcept
{
    return std::max(0, _ViewStartIndex() - _scrollOffset);
}

Viewport Terminal::_GetVisibleViewport() const noexcept
{
    const COORD origin{ 0, gsl::narrow<short>(_VisibleStartIndex()) };
    return Viewport::FromDimensions(origin,
                                    _mutableViewport.Dimensions());
}

// Writes a string of text to the buffer, then moves the cursor (and viewport)
//      in accordance with the written text.
// This method is our proverbial `WriteCharsLegacy`, and great care should be made to
//      keep it minimal and orderly, lest it become WriteCharsLegacy2ElectricBoogaloo
// TODO: MSFT 21006766
//       This needs to become stream logic on the buffer itself sooner rather than later
//       because it's otherwise impossible to avoid the Electric Boogaloo-ness here.
//       I had to make a bunch of hacks to get Japanese and emoji to work-ish.
void Terminal::_WriteBuffer(const std::wstring_view& stringView)
{
    auto& cursor = _buffer->GetCursor();
    const Viewport bufferSize = _buffer->GetSize();

    for (size_t i = 0; i < stringView.size(); i++)
    {
        wchar_t wch = stringView[i];
        const COORD cursorPosBefore = cursor.GetPosition();
        COORD proposedCursorPosition = cursorPosBefore;
        bool notifyScroll = false;

        if (wch == UNICODE_LINEFEED)
        {
            proposedCursorPosition.Y++;
        }
        else if (wch == UNICODE_CARRIAGERETURN)
        {
            proposedCursorPosition.X = 0;
        }
        else if (wch == UNICODE_BACKSPACE)
        {
            if (cursorPosBefore.X == 0)
            {
                proposedCursorPosition.X = bufferSize.Width() - 1;
                proposedCursorPosition.Y--;
            }
            else
            {
                proposedCursorPosition.X--;
            }
        }
        else
        {
            // TODO: MSFT 21006766
            // This is not great but I need it demoable. Fix by making a buffer stream writer.
            if (wch >= 0xD800 && wch <= 0xDFFF)
            {
                OutputCellIterator it{ stringView.substr(i, 2) , _buffer->GetCurrentAttributes() };
                const auto end = _buffer->Write(it);
                const auto cellDistance = end.GetCellDistance(it);
                i += cellDistance - 1;
                proposedCursorPosition.X += gsl::narrow<SHORT>(cellDistance);
            }
            else
            {
                OutputCellIterator it{ stringView.substr(i, 1) , _buffer->GetCurrentAttributes() };
                const auto end = _buffer->Write(it);
                const auto cellDistance = end.GetCellDistance(it);
                proposedCursorPosition.X += gsl::narrow<SHORT>(cellDistance);
            }
        }

        // If we're about to scroll past the bottom of the buffer, instead cycle the buffer.
        const auto newRows = proposedCursorPosition.Y - bufferSize.Height() + 1;
        if (newRows > 0)
        {
            for(auto dy = 0; dy < newRows; dy++)
            {
                _buffer->IncrementCircularBuffer();
                proposedCursorPosition.Y--;
            }
            notifyScroll = true;
        }

        // This section is essentially equivalent to `AdjustCursorPosition`
        // Update Cursor Position
        cursor.SetPosition(proposedCursorPosition);

        const COORD cursorPosAfter = cursor.GetPosition();

        // Move the viewport down if the cursor moved below the viewport.
        if (cursorPosAfter.Y > _mutableViewport.BottomInclusive())
        {
            const auto newViewTop = std::max(0, cursorPosAfter.Y - (_mutableViewport.Height() - 1));
            if (newViewTop != _mutableViewport.Top())
            {
                _mutableViewport = Viewport::FromDimensions({0, gsl::narrow<short>(newViewTop)}, _mutableViewport.Dimensions());
                notifyScroll = true;
            }
        }

        if (notifyScroll)
        {
            _buffer->GetRenderTarget().TriggerRedrawAll();
            _NotifyScrollEvent();
        }
    }
}

void Terminal::UserScrollViewport(const int viewTop)
{
    const auto clampedNewTop = std::max(0, viewTop);
    const auto realTop = _ViewStartIndex();
    const auto newDelta = realTop - clampedNewTop;
    // if viewTop > realTop, we want the offset to be 0.

    _scrollOffset = std::max(0, newDelta);
    _buffer->GetRenderTarget().TriggerRedrawAll();
}

int Terminal::GetScrollOffset()
{
    return _VisibleStartIndex();
}

void Terminal::_NotifyScrollEvent()
{
    if (_pfnScrollPositionChanged)
    {
        const auto visible = _GetVisibleViewport();
        const auto top = visible.Top();
        const auto height = visible.Height();
        const auto bottom = this->GetBufferHeight();
        _pfnScrollPositionChanged(top, height, bottom);
    }
}

void Terminal::SetWriteInputCallback(std::function<void(std::wstring&)> pfn) noexcept
{
    _pfnWriteInput = pfn;
}

void Terminal::SetTitleChangedCallback(std::function<void(const std::wstring_view&)> pfn) noexcept
{
    _pfnTitleChanged = pfn;
}

void Terminal::SetScrollPositionChangedCallback(std::function<void(const int, const int, const int)> pfn) noexcept
{
    _pfnScrollPositionChanged = pfn;
}

// Method Description:
// - Checks if selection is active
// Return Value:
// - bool representing if selection is active. Used to decide copy/paste on right click
const bool Terminal::IsSelectionActive() const noexcept
{
    return _selectionActive;
}

// Method Description:
// - Record the position of the beginning of a selection
// Arguments:
// - position: the (x,y) coordinate on the visible viewport
void Terminal::SetSelectionAnchor(const COORD position)
{
    _selectionAnchor = position;

    // include _scrollOffset here to ensure this maps to the right spot of the original viewport
    THROW_IF_FAILED(ShortSub(_selectionAnchor.Y, gsl::narrow<SHORT>(_scrollOffset), &_selectionAnchor.Y));

    // copy value of ViewStartIndex to support scrolling
    // and update on new buffer output (used in _GetSelectionRects())
    _selectionAnchor_YOffset = gsl::narrow<SHORT>(_ViewStartIndex());

    _selectionActive = true;
    SetEndSelectionPosition(position);
}

// Method Description:
// - Record the position of the end of a selection
// Arguments:
// - position: the (x,y) coordinate on the visible viewport
void Terminal::SetEndSelectionPosition(const COORD position)
{
    _endSelectionPosition = position;

    // include _scrollOffset here to ensure this maps to the right spot of the original viewport
    THROW_IF_FAILED(ShortSub(_endSelectionPosition.Y, gsl::narrow<SHORT>(_scrollOffset), &_endSelectionPosition.Y));

    // copy value of ViewStartIndex to support scrolling
    // and update on new buffer output (used in _GetSelectionRects())
    _endSelectionPosition_YOffset = gsl::narrow<SHORT>(_ViewStartIndex());
}

void Terminal::_InitializeColorTable()
{
    gsl::span<COLORREF> tableView = { &_colorTable[0], gsl::narrow<ptrdiff_t>(_colorTable.size()) };
    // First set up the basic 256 colors
    ::Microsoft::Console::Utils::Initialize256ColorTable(tableView);
    // Then use fill the first 16 values with the Campbell scheme
    ::Microsoft::Console::Utils::InitializeCampbellColorTable(tableView);
    // Then make sure all the values have an alpha of 255
    ::Microsoft::Console::Utils::SetColorTableAlpha(tableView, 0xff);
}

// Method Description:
// - Helper to determine the selected region of the buffer. Used for rendering.
// Return Value:
// - A vector of rectangles representing the regions to select, line by line. They are absolute coordinates relative to the buffer origin.
std::vector<SMALL_RECT> Terminal::_GetSelectionRects() const
{
    std::vector<SMALL_RECT> selectionArea;

    if (!_selectionActive)
    {
        return selectionArea;
    }

    // Add anchor offset here to update properly on new buffer output
    SHORT temp1, temp2;
    THROW_IF_FAILED(ShortAdd(_selectionAnchor.Y, _selectionAnchor_YOffset, &temp1));
    THROW_IF_FAILED(ShortAdd(_endSelectionPosition.Y, _endSelectionPosition_YOffset, &temp2));

    // create these new anchors for comparison and rendering
    const COORD selectionAnchorWithOffset = { _selectionAnchor.X, temp1 };
    const COORD endSelectionPositionWithOffset = { _endSelectionPosition.X, temp2 };

    // NOTE: (0,0) is top-left so vertical comparison is inverted
    const COORD &higherCoord = (selectionAnchorWithOffset.Y <= endSelectionPositionWithOffset.Y) ? selectionAnchorWithOffset : endSelectionPositionWithOffset;
    const COORD &lowerCoord = (selectionAnchorWithOffset.Y > endSelectionPositionWithOffset.Y) ? selectionAnchorWithOffset : endSelectionPositionWithOffset;

    selectionArea.reserve(lowerCoord.Y - higherCoord.Y + 1);
    for (auto row = higherCoord.Y; row <= lowerCoord.Y; row++)
    {
        SMALL_RECT selectionRow;

        selectionRow.Top = row;
        selectionRow.Bottom = row;

        if (_boxSelection || higherCoord.Y == lowerCoord.Y)
        {
            selectionRow.Left = std::min(higherCoord.X, lowerCoord.X);
            selectionRow.Right = std::max(higherCoord.X, lowerCoord.X);
        }
        else
        {
            selectionRow.Left = (row == higherCoord.Y) ? higherCoord.X : 0;
            selectionRow.Right = (row == lowerCoord.Y) ? lowerCoord.X : _buffer->GetSize().RightInclusive();
        }

        selectionArea.emplace_back(selectionRow);
    }
    return selectionArea;
}

// Method Description:
// - enable/disable box selection (ALT + selection)
// Arguments:
// - isEnabled: new value for _boxSelection
void Terminal::SetBoxSelection(const bool isEnabled) noexcept
{
    _boxSelection = isEnabled;
}

// Method Description:
// - clear selection data and disable rendering it
void Terminal::ClearSelection() noexcept
{
    _selectionActive = false;
    _selectionAnchor = {0, 0};
    _endSelectionPosition = {0, 0};
    _selectionAnchor_YOffset = 0;
    _endSelectionPosition_YOffset = 0;

    _buffer->GetRenderTarget().TriggerSelection();
}

// Method Description:
// - get wstring text from highlighted portion of text buffer
// Arguments:
// - trimTrailingWhitespace: enable removing any whitespace from copied selection
//    and get text to appear on separate lines.
// Return Value:
// - wstring text from buffer. If extended to multiple lines, each line is separated by \r\n
const std::wstring Terminal::RetrieveSelectedTextFromBuffer(bool trimTrailingWhitespace) const
{
    std::function<COLORREF(TextAttribute&)> GetForegroundColor = std::bind(&Terminal::GetForegroundColor, this, std::placeholders::_1);
    std::function<COLORREF(TextAttribute&)> GetBackgroundColor = std::bind(&Terminal::GetBackgroundColor, this, std::placeholders::_1);

    auto data = _buffer->GetTextForClipboard(!_boxSelection,
                                             trimTrailingWhitespace,
                                             _GetSelectionRects(),
                                             GetForegroundColor,
                                             GetBackgroundColor);

    std::wstring result;
    for (const auto& text : data.text)
    {
        result += text;
    }

    return result;
}

// Method Description:
// - Sets the visibility of the text cursor.
// Arguments:
// - isVisible: whether the cursor should be visible
void Terminal::SetCursorVisible(const bool isVisible) noexcept
{
    auto& cursor = _buffer->GetCursor();
    cursor.SetIsVisible(isVisible);
<<<<<<< HEAD
}

// Method Description:
// - Sets the on/off state of the text cursor.
// Arguments:
// - isOn: whether the cursor should be visible
void Terminal::SetCursorOn(const bool isOn) noexcept 
{
    _buffer->GetCursor().SetIsOn(isOn);
=======
>>>>>>> 8c177fab
}
<|MERGE_RESOLUTION|>--- conflicted
+++ resolved
@@ -599,7 +599,6 @@
 {
     auto& cursor = _buffer->GetCursor();
     cursor.SetIsVisible(isVisible);
-<<<<<<< HEAD
 }
 
 // Method Description:
@@ -609,6 +608,4 @@
 void Terminal::SetCursorOn(const bool isOn) noexcept 
 {
     _buffer->GetCursor().SetIsOn(isOn);
-=======
->>>>>>> 8c177fab
-}
+}