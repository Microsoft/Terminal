--- conflicted
+++ resolved
@@ -1,125 +1,122 @@
-// Copyright (c) Microsoft Corporation.
-// Licensed under the MIT license.
-
-#pragma once
-
-#include "Tab.h"
-#include "CascadiaSettings.h"
-#include "TerminalPage.h"
-#include "App.g.h"
-#include "App.base.h"
-#include "../../cascadia/inc/cppwinrt_utils.h"
-
-#include <winrt/Microsoft.Terminal.TerminalControl.h>
-#include <winrt/Microsoft.Terminal.TerminalConnection.h>
-
-#include <winrt/Microsoft.UI.Xaml.Controls.h>
-#include <winrt/Microsoft.UI.Xaml.Controls.Primitives.h>
-#include <winrt/Microsoft.UI.Xaml.XamlTypeInfo.h>
-
-#include <winrt/Windows.ApplicationModel.DataTransfer.h>
-
-namespace winrt::TerminalApp::implementation
-{
-    struct App : AppT2<App>
-    {
-    public:
-        App();
-        ~App() = default;
-
-        void Create();
-        void LoadSettings();
-
-        Windows::Foundation::Point GetLaunchDimensions(uint32_t dpi);
-        bool GetShowTabsInTitlebar();
-
-        Windows::UI::Xaml::UIElement GetRoot() noexcept;
-
-        hstring Title();
-        void TitlebarClicked();
-
-        // -------------------------------- WinRT Events ---------------------------------
-        DECLARE_EVENT_WITH_TYPED_EVENT_HANDLER(TitleChanged, _titleChangeHandlers, winrt::Windows::Foundation::IInspectable, winrt::hstring);
-        DECLARE_EVENT_WITH_TYPED_EVENT_HANDLER(LastTabClosed, _lastTabClosedHandlers, winrt::Windows::Foundation::IInspectable, winrt::TerminalApp::LastTabClosedEventArgs);
-        DECLARE_EVENT_WITH_TYPED_EVENT_HANDLER(SetTitleBarContent, _setTitleBarContentHandlers, winrt::Windows::Foundation::IInspectable, winrt::Windows::UI::Xaml::UIElement);
-        DECLARE_EVENT_WITH_TYPED_EVENT_HANDLER(RequestedThemeChanged, _requestedThemeChangedHandlers, TerminalApp::App, winrt::Windows::UI::Xaml::ElementTheme);
-        DECLARE_EVENT_WITH_TYPED_EVENT_HANDLER(ShowDialog, _showDialogHandlers, winrt::Windows::Foundation::IInspectable, winrt::Windows::UI::Xaml::Controls::ContentDialog);
-
-    private:
-        // If you add controls here, but forget to null them either here or in
-        // the ctor, you're going to have a bad time. It'll mysteriously fail to
-        // activate the app.
-        // ALSO: If you add any UIElements as roots here, make sure they're
-        // updated in _ApplyTheme. The two roots currently are _root and _tabRow
-        // (which is a root when the tabs are in the titlebar.)
-        winrt::com_ptr<TerminalPage> _root{ nullptr };
-
-        std::unique_ptr<::TerminalApp::CascadiaSettings> _settings;
-
-        HRESULT _settingsLoadedResult;
-
-        bool _loadedInitialSettings;
-
-        wil::unique_folder_change_reader_nothrow _reader;
-
-        std::shared_mutex _dialogLock;
-
-        std::atomic<bool> _settingsReloadQueued{ false };
-
-        fire_and_forget _ShowDialog(const winrt::Windows::Foundation::IInspectable& sender, winrt::Windows::UI::Xaml::Controls::ContentDialog dialog);
-
-        void _OnLoaded(const IInspectable& sender, const Windows::UI::Xaml::RoutedEventArgs& eventArgs);
-
-        [[nodiscard]] HRESULT _TryLoadSettings() noexcept;
-        void _LoadSettings();
-        void _OpenSettings();
-        void _RegisterSettingsChange();
-        fire_and_forget _DispatchReloadSettings();
-        void _ReloadSettings();
-
-        void _ApplyTheme(const Windows::UI::Xaml::ElementTheme& newTheme);
-<<<<<<< HEAD
-=======
-
-        static Windows::UI::Xaml::Controls::IconElement _GetIconFromProfile(const ::TerminalApp::Profile& profile);
-
-        winrt::Microsoft::Terminal::TerminalControl::TermControl _GetFocusedControl();
-
-        void _CopyToClipboardHandler(const IInspectable& sender, const winrt::Microsoft::Terminal::TerminalControl::CopyToClipboardEventArgs& copiedData);
-        void _PasteFromClipboardHandler(const IInspectable& sender, const Microsoft::Terminal::TerminalControl::PasteFromClipboardEventArgs& eventArgs);
-
-        static void _SetAcceleratorForMenuItem(Windows::UI::Xaml::Controls::MenuFlyoutItem& menuItem, const winrt::Microsoft::Terminal::Settings::KeyChord& keyChord);
-
-#pragma region ActionHandlers
-        // These are all defined in AppActionHandlers.cpp
-        void _HandleNewTab(const IInspectable& sender, const TerminalApp::ActionEventArgs& args);
-        void _HandleOpenNewTabDropdown(const IInspectable& sender, const TerminalApp::ActionEventArgs& args);
-        void _HandleDuplicateTab(const IInspectable& sender, const TerminalApp::ActionEventArgs& args);
-        void _HandleCloseTab(const IInspectable& sender, const TerminalApp::ActionEventArgs& args);
-        void _HandleClosePane(const IInspectable& sender, const TerminalApp::ActionEventArgs& args);
-        void _HandleScrollUp(const IInspectable& sender, const TerminalApp::ActionEventArgs& args);
-        void _HandleScrollDown(const IInspectable& sender, const TerminalApp::ActionEventArgs& args);
-        void _HandleNextTab(const IInspectable& sender, const TerminalApp::ActionEventArgs& args);
-        void _HandlePrevTab(const IInspectable& sender, const TerminalApp::ActionEventArgs& args);
-        void _HandleSplitVertical(const IInspectable& sender, const TerminalApp::ActionEventArgs& args);
-        void _HandleSplitHorizontal(const IInspectable& sender, const TerminalApp::ActionEventArgs& args);
-        void _HandleScrollUpPage(const IInspectable& sender, const TerminalApp::ActionEventArgs& args);
-        void _HandleScrollDownPage(const IInspectable& sender, const TerminalApp::ActionEventArgs& args);
-        void _HandleOpenSettings(const IInspectable& sender, const TerminalApp::ActionEventArgs& args);
-        void _HandlePasteText(const IInspectable& sender, const TerminalApp::ActionEventArgs& args);
-        void _HandleNewTabWithProfile(const IInspectable& sender, const TerminalApp::ActionEventArgs& args);
-        void _HandleSwitchToTab(const IInspectable& sender, const TerminalApp::ActionEventArgs& args);
-        void _HandleResizePane(const IInspectable& sender, const TerminalApp::ActionEventArgs& args);
-        void _HandleMoveFocus(const IInspectable& sender, const TerminalApp::ActionEventArgs& args);
-        void _HandleCopyText(const IInspectable& sender, const TerminalApp::ActionEventArgs& args);
-#pragma endregion
->>>>>>> cffa0331
-    };
-}
-
-namespace winrt::TerminalApp::factory_implementation
-{
-    struct App : AppT<App, implementation::App>
-    {
-    };
-}
+// Copyright (c) Microsoft Corporation.
+// Licensed under the MIT license.
+
+#pragma once
+
+#include "Tab.h"
+#include "CascadiaSettings.h"
+#include "TerminalPage.h"
+#include "App.g.h"
+#include "App.base.h"
+#include "../../cascadia/inc/cppwinrt_utils.h"
+
+#include <winrt/Microsoft.Terminal.TerminalControl.h>
+#include <winrt/Microsoft.Terminal.TerminalConnection.h>
+
+#include <winrt/Microsoft.UI.Xaml.Controls.h>
+#include <winrt/Microsoft.UI.Xaml.Controls.Primitives.h>
+#include <winrt/Microsoft.UI.Xaml.XamlTypeInfo.h>
+
+#include <winrt/Windows.ApplicationModel.DataTransfer.h>
+
+namespace winrt::TerminalApp::implementation
+{
+    struct App : AppT2<App>
+    {
+    public:
+        App();
+        ~App() = default;
+
+        void Create();
+        void LoadSettings();
+
+        Windows::Foundation::Point GetLaunchDimensions(uint32_t dpi);
+        bool GetShowTabsInTitlebar();
+
+        Windows::UI::Xaml::UIElement GetRoot() noexcept;
+
+        hstring Title();
+        void TitlebarClicked();
+
+        // -------------------------------- WinRT Events ---------------------------------
+        DECLARE_EVENT_WITH_TYPED_EVENT_HANDLER(TitleChanged, _titleChangeHandlers, winrt::Windows::Foundation::IInspectable, winrt::hstring);
+        DECLARE_EVENT_WITH_TYPED_EVENT_HANDLER(LastTabClosed, _lastTabClosedHandlers, winrt::Windows::Foundation::IInspectable, winrt::TerminalApp::LastTabClosedEventArgs);
+        DECLARE_EVENT_WITH_TYPED_EVENT_HANDLER(SetTitleBarContent, _setTitleBarContentHandlers, winrt::Windows::Foundation::IInspectable, winrt::Windows::UI::Xaml::UIElement);
+        DECLARE_EVENT_WITH_TYPED_EVENT_HANDLER(RequestedThemeChanged, _requestedThemeChangedHandlers, TerminalApp::App, winrt::Windows::UI::Xaml::ElementTheme);
+        DECLARE_EVENT_WITH_TYPED_EVENT_HANDLER(ShowDialog, _showDialogHandlers, winrt::Windows::Foundation::IInspectable, winrt::Windows::UI::Xaml::Controls::ContentDialog);
+
+    private:
+        // If you add controls here, but forget to null them either here or in
+        // the ctor, you're going to have a bad time. It'll mysteriously fail to
+        // activate the app.
+        // ALSO: If you add any UIElements as roots here, make sure they're
+        // updated in _ApplyTheme. The two roots currently are _root and _tabRow
+        // (which is a root when the tabs are in the titlebar.)
+        winrt::com_ptr<TerminalPage> _root{ nullptr };
+
+        std::unique_ptr<::TerminalApp::CascadiaSettings> _settings;
+
+        HRESULT _settingsLoadedResult;
+
+        bool _loadedInitialSettings;
+
+        wil::unique_folder_change_reader_nothrow _reader;
+
+        std::shared_mutex _dialogLock;
+
+        std::atomic<bool> _settingsReloadQueued{ false };
+
+        fire_and_forget _ShowDialog(const winrt::Windows::Foundation::IInspectable& sender, winrt::Windows::UI::Xaml::Controls::ContentDialog dialog);
+
+        void _OnLoaded(const IInspectable& sender, const Windows::UI::Xaml::RoutedEventArgs& eventArgs);
+
+        [[nodiscard]] HRESULT _TryLoadSettings() noexcept;
+        void _LoadSettings();
+        void _OpenSettings();
+        void _RegisterSettingsChange();
+        fire_and_forget _DispatchReloadSettings();
+        void _ReloadSettings();
+
+        void _ApplyTheme(const Windows::UI::Xaml::ElementTheme& newTheme);
+
+        static Windows::UI::Xaml::Controls::IconElement _GetIconFromProfile(const ::TerminalApp::Profile& profile);
+
+        winrt::Microsoft::Terminal::TerminalControl::TermControl _GetFocusedControl();
+
+        void _CopyToClipboardHandler(const IInspectable& sender, const winrt::Microsoft::Terminal::TerminalControl::CopyToClipboardEventArgs& copiedData);
+        void _PasteFromClipboardHandler(const IInspectable& sender, const Microsoft::Terminal::TerminalControl::PasteFromClipboardEventArgs& eventArgs);
+
+        static void _SetAcceleratorForMenuItem(Windows::UI::Xaml::Controls::MenuFlyoutItem& menuItem, const winrt::Microsoft::Terminal::Settings::KeyChord& keyChord);
+
+#pragma region ActionHandlers
+        // These are all defined in AppActionHandlers.cpp
+        void _HandleNewTab(const IInspectable& sender, const TerminalApp::ActionEventArgs& args);
+        void _HandleOpenNewTabDropdown(const IInspectable& sender, const TerminalApp::ActionEventArgs& args);
+        void _HandleDuplicateTab(const IInspectable& sender, const TerminalApp::ActionEventArgs& args);
+        void _HandleCloseTab(const IInspectable& sender, const TerminalApp::ActionEventArgs& args);
+        void _HandleClosePane(const IInspectable& sender, const TerminalApp::ActionEventArgs& args);
+        void _HandleScrollUp(const IInspectable& sender, const TerminalApp::ActionEventArgs& args);
+        void _HandleScrollDown(const IInspectable& sender, const TerminalApp::ActionEventArgs& args);
+        void _HandleNextTab(const IInspectable& sender, const TerminalApp::ActionEventArgs& args);
+        void _HandlePrevTab(const IInspectable& sender, const TerminalApp::ActionEventArgs& args);
+        void _HandleSplitVertical(const IInspectable& sender, const TerminalApp::ActionEventArgs& args);
+        void _HandleSplitHorizontal(const IInspectable& sender, const TerminalApp::ActionEventArgs& args);
+        void _HandleScrollUpPage(const IInspectable& sender, const TerminalApp::ActionEventArgs& args);
+        void _HandleScrollDownPage(const IInspectable& sender, const TerminalApp::ActionEventArgs& args);
+        void _HandleOpenSettings(const IInspectable& sender, const TerminalApp::ActionEventArgs& args);
+        void _HandlePasteText(const IInspectable& sender, const TerminalApp::ActionEventArgs& args);
+        void _HandleNewTabWithProfile(const IInspectable& sender, const TerminalApp::ActionEventArgs& args);
+        void _HandleSwitchToTab(const IInspectable& sender, const TerminalApp::ActionEventArgs& args);
+        void _HandleResizePane(const IInspectable& sender, const TerminalApp::ActionEventArgs& args);
+        void _HandleMoveFocus(const IInspectable& sender, const TerminalApp::ActionEventArgs& args);
+        void _HandleCopyText(const IInspectable& sender, const TerminalApp::ActionEventArgs& args);
+#pragma endregion
+    };
+}
+
+namespace winrt::TerminalApp::factory_implementation
+{
+    struct App : AppT<App, implementation::App>
+    {
+    };
+}