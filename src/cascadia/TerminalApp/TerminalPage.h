// Copyright (c) Microsoft Corporation.
// Licensed under the MIT license.

#pragma once

#include "TerminalPage.g.h"
#include "TerminalTab.h"
#include "AppKeyBindings.h"
#include "AppCommandlineArgs.h"
#include "RenameWindowRequestedArgs.g.h"
#include "Toast.h"

#define DECLARE_ACTION_HANDLER(action) void _Handle##action(const IInspectable& sender, const Microsoft::Terminal::Settings::Model::ActionEventArgs& args);

static constexpr uint32_t DefaultRowsToScroll{ 3 };
static constexpr std::wstring_view TabletInputServiceKey{ L"TabletInputService" };
// fwdecl unittest classes
namespace TerminalAppLocalTests
{
    class TabTests;
    class SettingsTests;
};

namespace winrt::TerminalApp::implementation
{
    enum StartupState : int
    {
        NotInitialized = 0,
        InStartup = 1,
        Initialized = 2
    };

    enum ScrollDirection : int
    {
        ScrollUp = 0,
        ScrollDown = 1
    };

    struct RenameWindowRequestedArgs : RenameWindowRequestedArgsT<RenameWindowRequestedArgs>
    {
        WINRT_PROPERTY(winrt::hstring, ProposedName);

    public:
        RenameWindowRequestedArgs(const winrt::hstring& name) :
            _ProposedName{ name } {};
    };

    struct TerminalPage : TerminalPageT<TerminalPage>
    {
    public:
        TerminalPage();

        // This implements shobjidl's IInitializeWithWindow, but due to a XAML Compiler bug we cannot
        // put it in our inheritance graph. https://github.com/microsoft/microsoft-ui-xaml/issues/3331
        STDMETHODIMP Initialize(HWND hwnd);

        winrt::fire_and_forget SetSettings(Microsoft::Terminal::Settings::Model::CascadiaSettings settings, bool needRefreshUI);

        void Create();

        hstring Title();

        void TitlebarClicked();

        float CalcSnappedDimension(const bool widthOrHeight, const float dimension) const;

        winrt::hstring ApplicationDisplayName();
        winrt::hstring ApplicationVersion();

        winrt::hstring ThirdPartyNoticesLink();

        winrt::fire_and_forget CloseWindow();

        void ToggleFocusMode();
        void ToggleFullscreen();
        void ToggleAlwaysOnTop();
        bool FocusMode() const;
        bool Fullscreen() const;
        bool AlwaysOnTop() const;

        void SetStartupActions(std::vector<Microsoft::Terminal::Settings::Model::ActionAndArgs>& actions);
        void SetInboundListener();
        static std::vector<Microsoft::Terminal::Settings::Model::ActionAndArgs> ConvertExecuteCommandlineToActions(const Microsoft::Terminal::Settings::Model::ExecuteCommandlineArgs& args);

        winrt::TerminalApp::IDialogPresenter DialogPresenter() const;
        void DialogPresenter(winrt::TerminalApp::IDialogPresenter dialogPresenter);

        size_t GetLastActiveControlTaskbarState();
        size_t GetLastActiveControlTaskbarProgress();

        void ShowKeyboardServiceWarning();
        winrt::hstring KeyboardServiceDisabledText();

        winrt::fire_and_forget IdentifyWindow();
        winrt::fire_and_forget RenameFailed();

        winrt::fire_and_forget ProcessStartupActions(Windows::Foundation::Collections::IVector<Microsoft::Terminal::Settings::Model::ActionAndArgs> actions,
                                                     const bool initial,
                                                     const winrt::hstring cwd = L"");

        // Normally, WindowName and WindowId would be
        // WINRT_OBSERVABLE_PROPERTY's, but we want them to raise
        // WindowNameForDisplay and WindowIdForDisplay instead
        winrt::hstring WindowName() const noexcept;
        void WindowName(const winrt::hstring& value);
        uint64_t WindowId() const noexcept;
        void WindowId(const uint64_t& value);
        winrt::hstring WindowIdForDisplay() const noexcept;
        winrt::hstring WindowNameForDisplay() const noexcept;

        WINRT_CALLBACK(PropertyChanged, Windows::UI::Xaml::Data::PropertyChangedEventHandler);

        // -------------------------------- WinRT Events ---------------------------------
        TYPED_EVENT(TitleChanged, IInspectable, winrt::hstring);
        TYPED_EVENT(LastTabClosed, IInspectable, winrt::TerminalApp::LastTabClosedEventArgs);
        TYPED_EVENT(SetTitleBarContent, IInspectable, winrt::Windows::UI::Xaml::UIElement);
        TYPED_EVENT(FocusModeChanged, IInspectable, IInspectable);
        TYPED_EVENT(FullscreenChanged, IInspectable, IInspectable);
        TYPED_EVENT(AlwaysOnTopChanged, IInspectable, IInspectable);
        TYPED_EVENT(RaiseVisualBell, IInspectable, IInspectable);
        TYPED_EVENT(SetTaskbarProgress, IInspectable, IInspectable);
        TYPED_EVENT(Initialized, IInspectable, winrt::Windows::UI::Xaml::RoutedEventArgs);
        TYPED_EVENT(IdentifyWindowsRequested, IInspectable, IInspectable);
        TYPED_EVENT(RenameWindowRequested, Windows::Foundation::IInspectable, winrt::TerminalApp::RenameWindowRequestedArgs);

    private:
        friend struct TerminalPageT<TerminalPage>; // for Xaml to bind events
        std::optional<HWND> _hostingHwnd;

        // If you add controls here, but forget to null them either here or in
        // the ctor, you're going to have a bad time. It'll mysteriously fail to
        // activate the app.
        // ALSO: If you add any UIElements as roots here, make sure they're
        // updated in App::_ApplyTheme. The roots currently is _tabRow
        // (which is a root when the tabs are in the titlebar.)
        Microsoft::UI::Xaml::Controls::TabView _tabView{ nullptr };
        TerminalApp::TabRowControl _tabRow{ nullptr };
        Windows::UI::Xaml::Controls::Grid _tabContent{ nullptr };
        Microsoft::UI::Xaml::Controls::SplitButton _newTabButton{ nullptr };

        Microsoft::Terminal::Settings::Model::CascadiaSettings _settings{ nullptr };

        Windows::Foundation::Collections::IObservableVector<TerminalApp::TabBase> _tabs;
        Windows::Foundation::Collections::IObservableVector<TerminalApp::TabBase> _mruTabs;
        static winrt::com_ptr<TerminalTab> _GetTerminalTabImpl(const TerminalApp::TabBase& tab);

        void _UpdateTabIndices();

        TerminalApp::SettingsTab _settingsTab{ nullptr };

        bool _isInFocusMode{ false };
        bool _isFullscreen{ false };
        bool _isAlwaysOnTop{ false };
        winrt::hstring _WindowName{};
        uint64_t _WindowId{ 0 };

        bool _rearranging;
        std::optional<int> _rearrangeFrom;
        std::optional<int> _rearrangeTo;
        bool _removing{ false };

        uint32_t _systemRowsToScroll{ DefaultRowsToScroll };

        // use a weak reference to prevent circular dependency with AppLogic
        winrt::weak_ref<winrt::TerminalApp::IDialogPresenter> _dialogPresenter;

        winrt::com_ptr<AppKeyBindings> _bindings{ winrt::make_self<implementation::AppKeyBindings>() };
        winrt::com_ptr<ShortcutActionDispatch> _actionDispatch{ winrt::make_self<implementation::ShortcutActionDispatch>() };

        winrt::Windows::UI::Xaml::Controls::Grid::LayoutUpdated_revoker _layoutUpdatedRevoker;
        StartupState _startupState{ StartupState::NotInitialized };

        Windows::Foundation::Collections::IVector<Microsoft::Terminal::Settings::Model::ActionAndArgs> _startupActions;
        bool _shouldStartInboundListener{ false };

        std::shared_ptr<Toast> _windowIdToast{ nullptr };
        std::shared_ptr<Toast> _windowRenameFailedToast{ nullptr };

        void _ShowAboutDialog();
        winrt::Windows::Foundation::IAsyncOperation<winrt::Windows::UI::Xaml::Controls::ContentDialogResult> _ShowCloseWarningDialog();
        winrt::Windows::Foundation::IAsyncOperation<winrt::Windows::UI::Xaml::Controls::ContentDialogResult> _ShowCloseReadOnlyDialog();
        winrt::Windows::Foundation::IAsyncOperation<winrt::Windows::UI::Xaml::Controls::ContentDialogResult> _ShowMultiLinePasteWarningDialog();
        winrt::Windows::Foundation::IAsyncOperation<winrt::Windows::UI::Xaml::Controls::ContentDialogResult> _ShowLargePasteWarningDialog();

        void _CreateNewTabFlyout();
        void _OpenNewTabDropdown();
        void _OpenNewTab(const Microsoft::Terminal::Settings::Model::NewTerminalArgs& newTerminalArgs, winrt::Microsoft::Terminal::TerminalConnection::ITerminalConnection existingConnection = nullptr);
        void _CreateNewTabFromSettings(GUID profileGuid, Microsoft::Terminal::Settings::Model::TerminalSettings settings, winrt::Microsoft::Terminal::TerminalConnection::ITerminalConnection existingConnection = nullptr);
        winrt::Microsoft::Terminal::TerminalConnection::ITerminalConnection _CreateConnectionFromSettings(GUID profileGuid, Microsoft::Terminal::Settings::Model::TerminalSettings settings);

        winrt::fire_and_forget _OpenNewWindow(const bool elevate, const Microsoft::Terminal::Settings::Model::NewTerminalArgs newTerminalArgs);

        bool _displayingCloseDialog{ false };
        void _SettingsButtonOnClick(const IInspectable& sender, const Windows::UI::Xaml::RoutedEventArgs& eventArgs);
        void _FeedbackButtonOnClick(const IInspectable& sender, const Windows::UI::Xaml::RoutedEventArgs& eventArgs);
        void _AboutButtonOnClick(const IInspectable& sender, const Windows::UI::Xaml::RoutedEventArgs& eventArgs);
        void _ThirdPartyNoticesOnClick(const IInspectable& sender, const Windows::UI::Xaml::RoutedEventArgs& eventArgs);

        void _KeyDownHandler(Windows::Foundation::IInspectable const& sender, Windows::UI::Xaml::Input::KeyRoutedEventArgs const& e);
        void _SUIPreviewKeyDownHandler(Windows::Foundation::IInspectable const& sender, Windows::UI::Xaml::Input::KeyRoutedEventArgs const& e);
        void _HookupKeyBindings(const Microsoft::Terminal::Settings::Model::KeyMapping& keymap) noexcept;
        void _RegisterActionCallbacks();

        void _UpdateTitle(const TerminalTab& tab);
        void _UpdateTabIcon(TerminalTab& tab);
        void _UpdateTabView();
        void _UpdateTabWidthMode();
        void _UpdateCommandsForPalette();

        static winrt::Windows::Foundation::Collections::IMap<winrt::hstring, Microsoft::Terminal::Settings::Model::Command> _ExpandCommands(Windows::Foundation::Collections::IMapView<winrt::hstring, Microsoft::Terminal::Settings::Model::Command> commandsToExpand,
                                                                                                                                            Windows::Foundation::Collections::IVectorView<Microsoft::Terminal::Settings::Model::Profile> profiles,
                                                                                                                                            Windows::Foundation::Collections::IMapView<winrt::hstring, Microsoft::Terminal::Settings::Model::ColorScheme> schemes);

        void _DuplicateFocusedTab();
        void _DuplicateTab(const TerminalTab& tab);
        void _RemoveTabViewItem(const Microsoft::UI::Xaml::Controls::TabViewItem& tabViewItem);
        winrt::Windows::Foundation::IAsyncAction _RemoveTab(winrt::TerminalApp::TabBase tab);
        winrt::fire_and_forget _RemoveTabs(const std::vector<winrt::TerminalApp::TabBase> tabs);

        void _RegisterTerminalEvents(Microsoft::Terminal::Control::TermControl term, TerminalTab& hostingTab);

        void _DismissTabContextMenus();
        void _FocusCurrentTab(const bool focusAlways);
        bool _HasMultipleTabs() const;
        void _RemoveAllTabs();
        void _ResizeTabContent(const winrt::Windows::Foundation::Size& newSize);

        void _SelectNextTab(const bool bMoveRight, const Windows::Foundation::IReference<Microsoft::Terminal::Settings::Model::TabSwitcherMode>& customTabSwitcherMode);
        bool _SelectTab(const uint32_t tabIndex);
        void _MoveFocus(const Microsoft::Terminal::Settings::Model::FocusDirection& direction);

        winrt::Microsoft::Terminal::Control::TermControl _GetActiveControl();
        std::optional<uint32_t> _GetFocusedTabIndex() const noexcept;
        TerminalApp::TabBase _GetFocusedTab() const noexcept;
        winrt::com_ptr<TerminalTab> _GetFocusedTabImpl() const noexcept;

        winrt::fire_and_forget _SetFocusedTabIndex(const uint32_t tabIndex);
        void _CloseFocusedTab();
        winrt::fire_and_forget _CloseFocusedPane();

        winrt::fire_and_forget _RemoveOnCloseRoutine(Microsoft::UI::Xaml::Controls::TabViewItem tabViewItem, winrt::com_ptr<TerminalPage> page);

        void _Scroll(ScrollDirection scrollDirection, const Windows::Foundation::IReference<uint32_t>& rowsToScroll);

        void _SplitPane(const Microsoft::Terminal::Settings::Model::SplitState splitType,
                        const Microsoft::Terminal::Settings::Model::SplitType splitMode = Microsoft::Terminal::Settings::Model::SplitType::Manual,
                        const float splitSize = 0.5f,
                        const Microsoft::Terminal::Settings::Model::NewTerminalArgs& newTerminalArgs = nullptr);
        void _ResizePane(const Microsoft::Terminal::Settings::Model::ResizeDirection& direction);

        void _ScrollPage(ScrollDirection scrollDirection);
        void _ScrollToBufferEdge(ScrollDirection scrollDirection);
        void _SetAcceleratorForMenuItem(Windows::UI::Xaml::Controls::MenuFlyoutItem& menuItem, const winrt::Microsoft::Terminal::Control::KeyChord& keyChord);

        winrt::fire_and_forget _CopyToClipboardHandler(const IInspectable sender, const winrt::Microsoft::Terminal::Control::CopyToClipboardEventArgs copiedData);
        winrt::fire_and_forget _PasteFromClipboardHandler(const IInspectable sender,
                                                          const Microsoft::Terminal::Control::PasteFromClipboardEventArgs eventArgs);

        void _OpenHyperlinkHandler(const IInspectable sender, const Microsoft::Terminal::Control::OpenHyperlinkEventArgs eventArgs);
        bool _IsUriSupported(const winrt::Windows::Foundation::Uri& parsedUri);

        void _ShowCouldNotOpenDialog(winrt::hstring reason, winrt::hstring uri);
        bool _CopyText(const bool singleLine, const Windows::Foundation::IReference<Microsoft::Terminal::Control::CopyFormat>& formats);

        void _SetTaskbarProgressHandler(const IInspectable sender, const IInspectable eventArgs);

        void _PasteText();

        void _ControlNoticeRaisedHandler(const IInspectable sender, const Microsoft::Terminal::Control::NoticeEventArgs eventArgs);
        void _ShowControlNoticeDialog(const winrt::hstring& title, const winrt::hstring& message);

        fire_and_forget _LaunchSettings(const Microsoft::Terminal::Settings::Model::SettingsTarget target);

        void _TabDragStarted(const IInspectable& sender, const IInspectable& eventArgs);
        void _TabDragCompleted(const IInspectable& sender, const IInspectable& eventArgs);

        void _OnTabClick(const IInspectable& sender, const Windows::UI::Xaml::Input::PointerRoutedEventArgs& eventArgs);
        void _OnTabSelectionChanged(const IInspectable& sender, const Windows::UI::Xaml::Controls::SelectionChangedEventArgs& eventArgs);
        void _OnTabItemsChanged(const IInspectable& sender, const Windows::Foundation::Collections::IVectorChangedEventArgs& eventArgs);
        void _OnContentSizeChanged(const IInspectable& /*sender*/, Windows::UI::Xaml::SizeChangedEventArgs const& e);
        void _OnTabCloseRequested(const IInspectable& sender, const Microsoft::UI::Xaml::Controls::TabViewTabCloseRequestedEventArgs& eventArgs);
        void _OnFirstLayout(const IInspectable& sender, const IInspectable& eventArgs);
        void _UpdatedSelectedTab(const int32_t index);

        void _OnDispatchCommandRequested(const IInspectable& sender, const Microsoft::Terminal::Settings::Model::Command& command);
        void _OnCommandLineExecutionRequested(const IInspectable& sender, const winrt::hstring& commandLine);
        void _OnSwitchToTabRequested(const IInspectable& sender, const winrt::TerminalApp::TabBase& tab);

        void _Find();

        winrt::Microsoft::Terminal::Control::TermControl _InitControl(const winrt::Microsoft::Terminal::Settings::Model::TerminalSettings& settings,
                                                                      const winrt::Microsoft::Terminal::TerminalConnection::ITerminalConnection& connection);

        winrt::fire_and_forget _RefreshUIForSettingsReload();

        void _SetNonClientAreaColors(const Windows::UI::Color& selectedTabColor);
        void _ClearNonClientAreaColors();
        void _SetNewTabButtonColor(const Windows::UI::Color& color, const Windows::UI::Color& accentColor);
        void _ClearNewTabButtonColor();

        void _CompleteInitialization();

        void _FocusActiveControl(IInspectable sender, IInspectable eventArgs);

        void _UnZoomIfNeeded();

        void _OpenSettingsUI();

        static int _ComputeScrollDelta(ScrollDirection scrollDirection, const uint32_t rowsToScroll);
        static uint32_t _ReadSystemRowsToScroll();

        void _UpdateMRUTab(const uint32_t index);

        void _TryMoveTab(const uint32_t currentTabIndex, const int32_t suggestedNewTabIndex);

        bool _shouldMouseVanish{ false };
        bool _isMouseHidden{ false };
        Windows::UI::Core::CoreCursor _defaultPointerCursor{ nullptr };
        void _HidePointerCursorHandler(const IInspectable& sender, const IInspectable& eventArgs);
        void _RestorePointerCursorHandler(const IInspectable& sender, const IInspectable& eventArgs);

<<<<<<< HEAD
        void _WindowRenamerActionClick(const IInspectable& sender, const IInspectable& eventArgs);
=======
        void _OnNewConnection(winrt::Microsoft::Terminal::TerminalConnection::ITerminalConnection connection);
        void _HandleToggleInboundPty(const IInspectable& sender, const Microsoft::Terminal::Settings::Model::ActionEventArgs& args);
>>>>>>> ff2ce4bd

#pragma region ActionHandlers
        // These are all defined in AppActionHandlers.cpp
        DECLARE_ACTION_HANDLER(OpenNewTabDropdown);
        DECLARE_ACTION_HANDLER(DuplicateTab);
        DECLARE_ACTION_HANDLER(CloseTab);
        DECLARE_ACTION_HANDLER(ClosePane);
        DECLARE_ACTION_HANDLER(ScrollUp);
        DECLARE_ACTION_HANDLER(ScrollDown);
        DECLARE_ACTION_HANDLER(NextTab);
        DECLARE_ACTION_HANDLER(PrevTab);
        DECLARE_ACTION_HANDLER(SendInput);
        DECLARE_ACTION_HANDLER(SplitPane);
        DECLARE_ACTION_HANDLER(TogglePaneZoom);
        DECLARE_ACTION_HANDLER(ScrollUpPage);
        DECLARE_ACTION_HANDLER(ScrollDownPage);
        DECLARE_ACTION_HANDLER(ScrollToTop);
        DECLARE_ACTION_HANDLER(ScrollToBottom);
        DECLARE_ACTION_HANDLER(OpenSettings);
        DECLARE_ACTION_HANDLER(PasteText);
        DECLARE_ACTION_HANDLER(NewTab);
        DECLARE_ACTION_HANDLER(SwitchToTab);
        DECLARE_ACTION_HANDLER(ResizePane);
        DECLARE_ACTION_HANDLER(MoveFocus);
        DECLARE_ACTION_HANDLER(CopyText);
        DECLARE_ACTION_HANDLER(CloseWindow);
        DECLARE_ACTION_HANDLER(AdjustFontSize);
        DECLARE_ACTION_HANDLER(Find);
        DECLARE_ACTION_HANDLER(ResetFontSize);
        DECLARE_ACTION_HANDLER(ToggleShaderEffects);
        DECLARE_ACTION_HANDLER(ToggleFocusMode);
        DECLARE_ACTION_HANDLER(ToggleFullscreen);
        DECLARE_ACTION_HANDLER(ToggleAlwaysOnTop);
        DECLARE_ACTION_HANDLER(SetColorScheme);
        DECLARE_ACTION_HANDLER(SetTabColor);
        DECLARE_ACTION_HANDLER(OpenTabColorPicker);
        DECLARE_ACTION_HANDLER(RenameTab);
        DECLARE_ACTION_HANDLER(OpenTabRenamer);
        DECLARE_ACTION_HANDLER(ExecuteCommandline);
        DECLARE_ACTION_HANDLER(ToggleCommandPalette);
        DECLARE_ACTION_HANDLER(CloseOtherTabs);
        DECLARE_ACTION_HANDLER(CloseTabsAfter);
        DECLARE_ACTION_HANDLER(TabSearch);
        DECLARE_ACTION_HANDLER(MoveTab);
        DECLARE_ACTION_HANDLER(BreakIntoDebugger);
        DECLARE_ACTION_HANDLER(FindMatch);
        DECLARE_ACTION_HANDLER(TogglePaneReadOnly);
        DECLARE_ACTION_HANDLER(NewWindow);
        DECLARE_ACTION_HANDLER(IdentifyWindow);
        DECLARE_ACTION_HANDLER(IdentifyWindows);
        DECLARE_ACTION_HANDLER(RenameWindow);
        DECLARE_ACTION_HANDLER(OpenWindowRenamer);
        // Make sure to hook new actions up in _RegisterActionCallbacks!
#pragma endregion

        friend class TerminalAppLocalTests::TabTests;
        friend class TerminalAppLocalTests::SettingsTests;
    };
}

namespace winrt::TerminalApp::factory_implementation
{
    BASIC_FACTORY(TerminalPage);
}<|MERGE_RESOLUTION|>--- conflicted
+++ resolved
@@ -319,12 +319,10 @@
         void _HidePointerCursorHandler(const IInspectable& sender, const IInspectable& eventArgs);
         void _RestorePointerCursorHandler(const IInspectable& sender, const IInspectable& eventArgs);
 
-<<<<<<< HEAD
-        void _WindowRenamerActionClick(const IInspectable& sender, const IInspectable& eventArgs);
-=======
         void _OnNewConnection(winrt::Microsoft::Terminal::TerminalConnection::ITerminalConnection connection);
         void _HandleToggleInboundPty(const IInspectable& sender, const Microsoft::Terminal::Settings::Model::ActionEventArgs& args);
->>>>>>> ff2ce4bd
+
+        void _WindowRenamerActionClick(const IInspectable& sender, const IInspectable& eventArgs);
 
 #pragma region ActionHandlers
         // These are all defined in AppActionHandlers.cpp
