--- conflicted
+++ resolved
@@ -1,122 +1,119 @@
-﻿<!-- Copyright (c) Microsoft Corporation. All rights reserved. Licensed under
-the MIT License. See LICENSE in the project root for license information. -->
-<Page
-    x:Class="Microsoft.Terminal.Settings.Editor.Launch"
-    xmlns="http://schemas.microsoft.com/winfx/2006/xaml/presentation"
-    xmlns:x="http://schemas.microsoft.com/winfx/2006/xaml"
-    xmlns:local="using:Microsoft.Terminal.Settings.Editor"
-    xmlns:d="http://schemas.microsoft.com/expression/blend/2008"
-    xmlns:mc="http://schemas.openxmlformats.org/markup-compatibility/2006"
-    xmlns:Controls="using:Microsoft.UI.Xaml.Controls"
-    xmlns:SettingsModel="using:Microsoft.Terminal.Settings.Model"
-    mc:Ignorable="d">
-
-    <Page.Resources>
-        <ResourceDictionary>
-            <ResourceDictionary.MergedDictionaries>
-                <ResourceDictionary Source="CommonResources.xaml"/>
-            </ResourceDictionary.MergedDictionaries>
-<<<<<<< HEAD
-
-            <DataTemplate x:DataType="local:EnumEntry" x:Key="EnumRadioButtonTemplate">
-                <RadioButton Content="{x:Bind EnumName, Mode=OneWay}"/>
-            </DataTemplate>
-=======
->>>>>>> 2f747a7e
-            <SettingsModel:IconPathConverter x:Key="IconSourceConverter"/>
-        </ResourceDictionary>
-    </Page.Resources>
-
-    <ScrollViewer>
-        <Grid Background="{ThemeResource ApplicationPageBackgroundThemeBrush}"
-              Margin="0,12,0,0">
-            <Grid.RowDefinitions>
-                <RowDefinition Height="Auto" />
-                <RowDefinition Height="*" />
-            </Grid.RowDefinitions>
-            <Grid.ColumnDefinitions>
-                <ColumnDefinition Width="1*" />
-                <ColumnDefinition Width="1*" />
-            </Grid.ColumnDefinitions>
-
-            <StackPanel Grid.Row="1" Grid.Column="0" Margin="0,0,100,0">
-                <ComboBox x:Uid="Globals_DefaultProfile"
-                          x:Name="DefaultProfile"
-                          ItemsSource="{x:Bind State.Settings.AllProfiles, Mode=OneWay}"
-                          SelectedItem="{x:Bind CurrentDefaultProfile, Mode=TwoWay}">
-                    <ComboBox.ItemTemplate>
-                        <DataTemplate x:DataType="SettingsModel:Profile">
-                            <Grid HorizontalAlignment="Stretch" ColumnSpacing="8" >
-
-                                <Grid.ColumnDefinitions>
-                                    <ColumnDefinition Width="16"/>
-                                    <!-- icon -->
-                                    <ColumnDefinition Width="Auto"/>
-                                    <!-- profile name -->
-                                </Grid.ColumnDefinitions>
-
-                                <IconSourceElement
-                                    Grid.Column="0"
-                                    Width="16"
-                                    Height="16"
-                                    IconSource="{x:Bind Icon,
-                                                        Mode=OneWay,
-                                                        Converter={StaticResource IconSourceConverter}}"/>
-
-                                <TextBlock Grid.Column="1"
-                                           Text="{x:Bind Name}"/>
-
-                            </Grid>
-                        </DataTemplate>
-                    </ComboBox.ItemTemplate>
-                </ComboBox>
-                <CheckBox x:Uid="Globals_StartOnUserLogin" IsChecked="{x:Bind State.Settings.GlobalSettings.StartOnUserLogin, Mode=TwoWay}"/>
-                <Controls:RadioButtons x:Uid="Globals_LaunchSize"
-                                       SelectedItem="{x:Bind CurrentLaunchSize}"
-                                       ItemsSource="{x:Bind LaunchSizeList}"
-                                       ItemTemplate="{StaticResource EnumRadioButtonTemplate}"/>
-
-                <Grid Margin="0,0,0,20">
-                    <Grid.Resources>
-                        <Style TargetType="TextBlock">
-                            <Setter Property="FontSize" Value="15"/>
-                            <Setter Property="VerticalAlignment" Value="Center"/>
-                            <Setter Property="Margin" Value="0,0,5,0"/>
-                        </Style>
-                    </Grid.Resources>
-                    <Grid.RowDefinitions>
-                        <RowDefinition Height="auto"/>
-                        <RowDefinition Height="auto"/>
-                    </Grid.RowDefinitions>
-                    <Grid.ColumnDefinitions>
-                        <ColumnDefinition Width="auto"/>
-                        <ColumnDefinition Width="auto"/>
-                    </Grid.ColumnDefinitions>
-
-                    <TextBlock x:Uid="Globals_InitialSize"
-                               Grid.Row="0" Grid.Column="0"
-                               Grid.ColumnSpan="2"/>
-
-                    <StackPanel Orientation="Horizontal"
-                                Grid.Row="1" Grid.Column="0"
-                                Margin="0,0,10,0">
-                        <TextBlock x:Uid="Globals_InitialCols"/>
-                        <Controls:NumberBox Value="{x:Bind State.Settings.GlobalSettings.InitialCols, Mode=TwoWay}"
-                                            SmallChange="1"
-                                            LargeChange="10"
-                                            Margin="0"/>
-                    </StackPanel>
-
-                    <StackPanel Orientation="Horizontal"
-                                Grid.Row="1" Grid.Column="1">
-                        <TextBlock x:Uid="Globals_InitialRows"/>
-                        <Controls:NumberBox Value="{x:Bind State.Settings.GlobalSettings.InitialRows, Mode=TwoWay}"
-                                            SmallChange="1"
-                                            LargeChange="10"
-                                            Margin="0"/>
-                    </StackPanel>
-                </Grid>
-            </StackPanel>
-        </Grid>
-    </ScrollViewer>
-</Page>
+﻿<!-- Copyright (c) Microsoft Corporation. All rights reserved. Licensed under
+the MIT License. See LICENSE in the project root for license information. -->
+<Page
+    x:Class="Microsoft.Terminal.Settings.Editor.Launch"
+    xmlns="http://schemas.microsoft.com/winfx/2006/xaml/presentation"
+    xmlns:x="http://schemas.microsoft.com/winfx/2006/xaml"
+    xmlns:local="using:Microsoft.Terminal.Settings.Editor"
+    xmlns:d="http://schemas.microsoft.com/expression/blend/2008"
+    xmlns:mc="http://schemas.openxmlformats.org/markup-compatibility/2006"
+    xmlns:Controls="using:Microsoft.UI.Xaml.Controls"
+    xmlns:SettingsModel="using:Microsoft.Terminal.Settings.Model"
+    mc:Ignorable="d">
+
+    <Page.Resources>
+        <ResourceDictionary>
+            <ResourceDictionary.MergedDictionaries>
+                <ResourceDictionary Source="CommonResources.xaml"/>
+            </ResourceDictionary.MergedDictionaries>
+
+            <DataTemplate x:DataType="local:EnumEntry" x:Key="EnumRadioButtonTemplate">
+                <RadioButton Content="{x:Bind EnumName, Mode=OneWay}"/>
+            </DataTemplate>
+            <SettingsModel:IconPathConverter x:Key="IconSourceConverter"/>
+        </ResourceDictionary>
+    </Page.Resources>
+
+    <ScrollViewer>
+        <Grid Background="{ThemeResource ApplicationPageBackgroundThemeBrush}"
+              Margin="0,12,0,0">
+            <Grid.RowDefinitions>
+                <RowDefinition Height="Auto" />
+                <RowDefinition Height="*" />
+            </Grid.RowDefinitions>
+            <Grid.ColumnDefinitions>
+                <ColumnDefinition Width="1*" />
+                <ColumnDefinition Width="1*" />
+            </Grid.ColumnDefinitions>
+
+            <StackPanel Grid.Row="1" Grid.Column="0" Margin="0,0,100,0">
+                <ComboBox x:Uid="Globals_DefaultProfile"
+                          x:Name="DefaultProfile"
+                          ItemsSource="{x:Bind State.Settings.AllProfiles, Mode=OneWay}"
+                          SelectedItem="{x:Bind CurrentDefaultProfile, Mode=TwoWay}">
+                    <ComboBox.ItemTemplate>
+                        <DataTemplate x:DataType="SettingsModel:Profile">
+                            <Grid HorizontalAlignment="Stretch" ColumnSpacing="8" >
+
+                                <Grid.ColumnDefinitions>
+                                    <ColumnDefinition Width="16"/>
+                                    <!-- icon -->
+                                    <ColumnDefinition Width="Auto"/>
+                                    <!-- profile name -->
+                                </Grid.ColumnDefinitions>
+
+                                <IconSourceElement
+                                    Grid.Column="0"
+                                    Width="16"
+                                    Height="16"
+                                    IconSource="{x:Bind Icon,
+                                                        Mode=OneWay,
+                                                        Converter={StaticResource IconSourceConverter}}"/>
+
+                                <TextBlock Grid.Column="1"
+                                           Text="{x:Bind Name}"/>
+
+                            </Grid>
+                        </DataTemplate>
+                    </ComboBox.ItemTemplate>
+                </ComboBox>
+                <CheckBox x:Uid="Globals_StartOnUserLogin" IsChecked="{x:Bind State.Settings.GlobalSettings.StartOnUserLogin, Mode=TwoWay}"/>
+                <Controls:RadioButtons x:Uid="Globals_LaunchSize"
+                                       SelectedItem="{x:Bind CurrentLaunchSize}"
+                                       ItemsSource="{x:Bind LaunchSizeList}"
+                                       ItemTemplate="{StaticResource EnumRadioButtonTemplate}"/>
+
+                <Grid Margin="0,0,0,20">
+                    <Grid.Resources>
+                        <Style TargetType="TextBlock">
+                            <Setter Property="FontSize" Value="15"/>
+                            <Setter Property="VerticalAlignment" Value="Center"/>
+                            <Setter Property="Margin" Value="0,0,5,0"/>
+                        </Style>
+                    </Grid.Resources>
+                    <Grid.RowDefinitions>
+                        <RowDefinition Height="auto"/>
+                        <RowDefinition Height="auto"/>
+                    </Grid.RowDefinitions>
+                    <Grid.ColumnDefinitions>
+                        <ColumnDefinition Width="auto"/>
+                        <ColumnDefinition Width="auto"/>
+                    </Grid.ColumnDefinitions>
+
+                    <TextBlock x:Uid="Globals_InitialSize"
+                               Grid.Row="0" Grid.Column="0"
+                               Grid.ColumnSpan="2"/>
+
+                    <StackPanel Orientation="Horizontal"
+                                Grid.Row="1" Grid.Column="0"
+                                Margin="0,0,10,0">
+                        <TextBlock x:Uid="Globals_InitialCols"/>
+                        <Controls:NumberBox Value="{x:Bind State.Settings.GlobalSettings.InitialCols, Mode=TwoWay}"
+                                            SmallChange="1"
+                                            LargeChange="10"
+                                            Margin="0"/>
+                    </StackPanel>
+
+                    <StackPanel Orientation="Horizontal"
+                                Grid.Row="1" Grid.Column="1">
+                        <TextBlock x:Uid="Globals_InitialRows"/>
+                        <Controls:NumberBox Value="{x:Bind State.Settings.GlobalSettings.InitialRows, Mode=TwoWay}"
+                                            SmallChange="1"
+                                            LargeChange="10"
+                                            Margin="0"/>
+                    </StackPanel>
+                </Grid>
+            </StackPanel>
+        </Grid>
+    </ScrollViewer>
+</Page>