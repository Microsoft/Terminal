// Copyright (c) Microsoft Corporation.
// Licensed under the MIT license.

#include "pch.h"

#include "../TerminalApp/TerminalPage.h"
#include "../LocalTests_SettingsModel/TestUtils.h"

using namespace Microsoft::Console;
using namespace WEX::Logging;
using namespace WEX::TestExecution;
using namespace WEX::Common;
using namespace winrt::TerminalApp;
using namespace winrt::Microsoft::Terminal::Settings::Model;
using namespace winrt::Microsoft::Terminal::TerminalControl;

namespace TerminalAppLocalTests
{
    // TODO:microsoft/terminal#3838:
    // Unfortunately, these tests _WILL NOT_ work in our CI. We're waiting for
    // an updated TAEF that will let us install framework packages when the test
    // package is deployed. Until then, these tests won't deploy in CI.

    class SettingsTests
    {
        // Use a custom AppxManifest to ensure that we can activate winrt types
        // from our test. This property will tell taef to manually use this as
        // the AppxManifest for this test class.
        // This does not yet work for anything XAML-y. See TabTests.cpp for more
        // details on that.
        BEGIN_TEST_CLASS(SettingsTests)
            TEST_CLASS_PROPERTY(L"RunAs", L"UAP")
            TEST_CLASS_PROPERTY(L"UAP:AppXManifest", L"TestHostAppXManifest.xml")
        END_TEST_CLASS()

        TEST_METHOD(TestIterateCommands);
        TEST_METHOD(TestIterateOnGeneratedNamedCommands);
        TEST_METHOD(TestIterateOnBadJson);
        TEST_METHOD(TestNestedCommands);
        TEST_METHOD(TestNestedInNestedCommand);
        TEST_METHOD(TestNestedInIterableCommand);
        TEST_METHOD(TestIterableInNestedCommand);
        TEST_METHOD(TestMixedNestedAndIterableCommand);

        TEST_METHOD(TestIterableColorSchemeCommands);

        TEST_CLASS_SETUP(ClassSetup)
        {
            return true;
        }

    private:
        void _logCommandNames(winrt::Windows::Foundation::Collections::IMapView<winrt::hstring, Command> commands, const int indentation = 1)
        {
            if (indentation == 1)
            {
                Log::Comment((commands.Size() == 0) ? L"Commands:\n  <none>" : L"Commands:");
            }
            for (const auto& nameAndCommand : commands)
            {
                Log::Comment(fmt::format(L"{0:>{1}}* {2}->{3}",
                                         L"",
                                         indentation,
                                         nameAndCommand.Key(),
                                         nameAndCommand.Value().Name())
                                 .c_str());

                if (nameAndCommand.Value().HasNestedCommands())
                {
                    _logCommandNames(nameAndCommand.Value().NestedCommands(), indentation + 2);
                }
            }
        }
    };

<<<<<<< HEAD
    void SettingsTests::TryCreateWinRTType()
    {
        TerminalSettings settings;
        VERIFY_IS_NOT_NULL(settings);
        auto oldFontSize = settings.FontSize();
        settings.FontSize(oldFontSize + 5);
        auto newFontSize = settings.FontSize();
        VERIFY_ARE_NOT_EQUAL(oldFontSize, newFontSize);
    }

    void SettingsTests::TestTerminalArgsForBinding()
    {
        const std::string settingsJson{ R"(
        {
            "defaultProfile": "{6239a42c-0000-49a3-80bd-e8fdd045185c}",
            "profiles": [
                {
                    "name": "profile0",
                    "guid": "{6239a42c-0000-49a3-80bd-e8fdd045185c}",
                    "historySize": 1,
                    "commandline": "cmd.exe"
                },
                {
                    "name": "profile1",
                    "guid": "{6239a42c-1111-49a3-80bd-e8fdd045185c}",
                    "historySize": 2,
                    "commandline": "pwsh.exe"
                },
                {
                    "name": "profile2",
                    "historySize": 3,
                    "commandline": "wsl.exe"
                }
            ],
            "keybindings": [
                { "keys": ["ctrl+a"], "command": { "action": "splitPane", "split": "vertical" } },
                { "keys": ["ctrl+b"], "command": { "action": "splitPane", "split": "vertical", "profile": "{6239a42c-1111-49a3-80bd-e8fdd045185c}" } },
                { "keys": ["ctrl+c"], "command": { "action": "splitPane", "split": "vertical", "profile": "profile1" } },
                { "keys": ["ctrl+d"], "command": { "action": "splitPane", "split": "vertical", "profile": "profile2" } },
                { "keys": ["ctrl+e"], "command": { "action": "splitPane", "split": "horizontal", "commandline": "foo.exe" } },
                { "keys": ["ctrl+f"], "command": { "action": "splitPane", "split": "horizontal", "profile": "profile1", "commandline": "foo.exe" } },
                { "keys": ["ctrl+g"], "command": { "action": "newTab" } },
                { "keys": ["ctrl+h"], "command": { "action": "newTab", "startingDirectory": "c:\\foo" } },
                { "keys": ["ctrl+i"], "command": { "action": "newTab", "profile": "profile2", "startingDirectory": "c:\\foo" } },
                { "keys": ["ctrl+j"], "command": { "action": "newTab", "tabTitle": "bar" } },
                { "keys": ["ctrl+k"], "command": { "action": "newTab", "profile": "profile2", "tabTitle": "bar" } },
                { "keys": ["ctrl+l"], "command": { "action": "newTab", "profile": "profile1", "tabTitle": "bar", "startingDirectory": "c:\\foo", "commandline":"foo.exe" } }
            ]
        })" };

        const winrt::guid guid0{ ::Microsoft::Console::Utils::GuidFromString(L"{6239a42c-0000-49a3-80bd-e8fdd045185c}") };
        const winrt::guid guid1{ ::Microsoft::Console::Utils::GuidFromString(L"{6239a42c-1111-49a3-80bd-e8fdd045185c}") };

        CascadiaSettings settings{ til::u8u16(settingsJson) };

        auto keymap = settings.GlobalSettings().KeyMap();
        VERIFY_ARE_EQUAL(3u, settings.ActiveProfiles().Size());

        const auto profile2Guid = settings.ActiveProfiles().GetAt(2).Guid();
        VERIFY_ARE_NOT_EQUAL(winrt::guid{}, profile2Guid);

        VERIFY_ARE_EQUAL(12u, keymap.Size());

        {
            KeyChord kc{ true, false, false, static_cast<int32_t>('A') };
            auto actionAndArgs = TestUtils::GetActionAndArgs(keymap, kc);
            VERIFY_ARE_EQUAL(ShortcutAction::SplitPane, actionAndArgs.Action());
            const auto& realArgs = actionAndArgs.Args().try_as<SplitPaneArgs>();
            VERIFY_IS_NOT_NULL(realArgs);
            // Verify the args have the expected value
            VERIFY_ARE_EQUAL(SplitState::Vertical, realArgs.SplitStyle());
            VERIFY_IS_NOT_NULL(realArgs.TerminalArgs());
            VERIFY_IS_TRUE(realArgs.TerminalArgs().Commandline().empty());
            VERIFY_IS_TRUE(realArgs.TerminalArgs().StartingDirectory().empty());
            VERIFY_IS_TRUE(realArgs.TerminalArgs().TabTitle().empty());
            VERIFY_IS_TRUE(realArgs.TerminalArgs().Profile().empty());

            const auto [guid, termSettings, _] = winrt::TerminalApp::implementation::TerminalSettings::BuildSettings(settings, realArgs.TerminalArgs(), nullptr);
            VERIFY_ARE_EQUAL(guid0, guid);
            VERIFY_ARE_EQUAL(L"cmd.exe", termSettings.Commandline());
            VERIFY_ARE_EQUAL(1, termSettings.HistorySize());
        }
        {
            KeyChord kc{ true, false, false, static_cast<int32_t>('B') };
            auto actionAndArgs = TestUtils::GetActionAndArgs(keymap, kc);
            VERIFY_ARE_EQUAL(ShortcutAction::SplitPane, actionAndArgs.Action());
            const auto& realArgs = actionAndArgs.Args().try_as<SplitPaneArgs>();
            VERIFY_IS_NOT_NULL(realArgs);
            // Verify the args have the expected value
            VERIFY_ARE_EQUAL(SplitState::Vertical, realArgs.SplitStyle());
            VERIFY_IS_NOT_NULL(realArgs.TerminalArgs());
            VERIFY_IS_TRUE(realArgs.TerminalArgs().Commandline().empty());
            VERIFY_IS_TRUE(realArgs.TerminalArgs().StartingDirectory().empty());
            VERIFY_IS_TRUE(realArgs.TerminalArgs().TabTitle().empty());
            VERIFY_IS_FALSE(realArgs.TerminalArgs().Profile().empty());
            VERIFY_ARE_EQUAL(L"{6239a42c-1111-49a3-80bd-e8fdd045185c}", realArgs.TerminalArgs().Profile());

            const auto [guid, termSettings, _] = winrt::TerminalApp::implementation::TerminalSettings::BuildSettings(settings, realArgs.TerminalArgs(), nullptr);
            VERIFY_ARE_EQUAL(guid1, guid);
            VERIFY_ARE_EQUAL(L"pwsh.exe", termSettings.Commandline());
            VERIFY_ARE_EQUAL(2, termSettings.HistorySize());
        }
        {
            KeyChord kc{ true, false, false, static_cast<int32_t>('C') };
            auto actionAndArgs = TestUtils::GetActionAndArgs(keymap, kc);
            VERIFY_ARE_EQUAL(ShortcutAction::SplitPane, actionAndArgs.Action());
            const auto& realArgs = actionAndArgs.Args().try_as<SplitPaneArgs>();
            VERIFY_IS_NOT_NULL(realArgs);
            // Verify the args have the expected value
            VERIFY_ARE_EQUAL(SplitState::Vertical, realArgs.SplitStyle());
            VERIFY_IS_NOT_NULL(realArgs.TerminalArgs());
            VERIFY_IS_TRUE(realArgs.TerminalArgs().Commandline().empty());
            VERIFY_IS_TRUE(realArgs.TerminalArgs().StartingDirectory().empty());
            VERIFY_IS_TRUE(realArgs.TerminalArgs().TabTitle().empty());
            VERIFY_IS_FALSE(realArgs.TerminalArgs().Profile().empty());
            VERIFY_ARE_EQUAL(L"profile1", realArgs.TerminalArgs().Profile());

            const auto [guid, termSettings, _] = winrt::TerminalApp::implementation::TerminalSettings::BuildSettings(settings, realArgs.TerminalArgs(), nullptr);
            VERIFY_ARE_EQUAL(guid1, guid);
            VERIFY_ARE_EQUAL(L"pwsh.exe", termSettings.Commandline());
            VERIFY_ARE_EQUAL(2, termSettings.HistorySize());
        }
        {
            KeyChord kc{ true, false, false, static_cast<int32_t>('D') };
            auto actionAndArgs = TestUtils::GetActionAndArgs(keymap, kc);
            VERIFY_ARE_EQUAL(ShortcutAction::SplitPane, actionAndArgs.Action());
            const auto& realArgs = actionAndArgs.Args().try_as<SplitPaneArgs>();
            VERIFY_IS_NOT_NULL(realArgs);
            // Verify the args have the expected value
            VERIFY_ARE_EQUAL(SplitState::Vertical, realArgs.SplitStyle());
            VERIFY_IS_NOT_NULL(realArgs.TerminalArgs());
            VERIFY_IS_TRUE(realArgs.TerminalArgs().Commandline().empty());
            VERIFY_IS_TRUE(realArgs.TerminalArgs().StartingDirectory().empty());
            VERIFY_IS_TRUE(realArgs.TerminalArgs().TabTitle().empty());
            VERIFY_IS_FALSE(realArgs.TerminalArgs().Profile().empty());
            VERIFY_ARE_EQUAL(L"profile2", realArgs.TerminalArgs().Profile());

            const auto [guid, termSettings, _] = winrt::TerminalApp::implementation::TerminalSettings::BuildSettings(settings, realArgs.TerminalArgs(), nullptr);
            VERIFY_ARE_EQUAL(profile2Guid, guid);
            VERIFY_ARE_EQUAL(L"wsl.exe", termSettings.Commandline());
            VERIFY_ARE_EQUAL(3, termSettings.HistorySize());
        }
        {
            KeyChord kc{ true, false, false, static_cast<int32_t>('E') };
            auto actionAndArgs = TestUtils::GetActionAndArgs(keymap, kc);
            VERIFY_ARE_EQUAL(ShortcutAction::SplitPane, actionAndArgs.Action());
            const auto& realArgs = actionAndArgs.Args().try_as<SplitPaneArgs>();
            VERIFY_IS_NOT_NULL(realArgs);
            // Verify the args have the expected value
            VERIFY_ARE_EQUAL(SplitState::Horizontal, realArgs.SplitStyle());
            VERIFY_IS_NOT_NULL(realArgs.TerminalArgs());
            VERIFY_IS_FALSE(realArgs.TerminalArgs().Commandline().empty());
            VERIFY_IS_TRUE(realArgs.TerminalArgs().StartingDirectory().empty());
            VERIFY_IS_TRUE(realArgs.TerminalArgs().TabTitle().empty());
            VERIFY_IS_TRUE(realArgs.TerminalArgs().Profile().empty());
            VERIFY_ARE_EQUAL(L"foo.exe", realArgs.TerminalArgs().Commandline());

            const auto [guid, termSettings, _] = winrt::TerminalApp::implementation::TerminalSettings::BuildSettings(settings, realArgs.TerminalArgs(), nullptr);
            VERIFY_ARE_EQUAL(guid0, guid);
            VERIFY_ARE_EQUAL(L"foo.exe", termSettings.Commandline());
            VERIFY_ARE_EQUAL(1, termSettings.HistorySize());
        }
        {
            KeyChord kc{ true, false, false, static_cast<int32_t>('F') };
            auto actionAndArgs = TestUtils::GetActionAndArgs(keymap, kc);
            VERIFY_ARE_EQUAL(ShortcutAction::SplitPane, actionAndArgs.Action());
            const auto& realArgs = actionAndArgs.Args().try_as<SplitPaneArgs>();
            VERIFY_IS_NOT_NULL(realArgs);
            // Verify the args have the expected value
            VERIFY_ARE_EQUAL(SplitState::Horizontal, realArgs.SplitStyle());
            VERIFY_IS_NOT_NULL(realArgs.TerminalArgs());
            VERIFY_IS_FALSE(realArgs.TerminalArgs().Commandline().empty());
            VERIFY_IS_TRUE(realArgs.TerminalArgs().StartingDirectory().empty());
            VERIFY_IS_TRUE(realArgs.TerminalArgs().TabTitle().empty());
            VERIFY_IS_FALSE(realArgs.TerminalArgs().Profile().empty());
            VERIFY_ARE_EQUAL(L"profile1", realArgs.TerminalArgs().Profile());
            VERIFY_ARE_EQUAL(L"foo.exe", realArgs.TerminalArgs().Commandline());

            const auto [guid, termSettings, _] = winrt::TerminalApp::implementation::TerminalSettings::BuildSettings(settings, realArgs.TerminalArgs(), nullptr);
            VERIFY_ARE_EQUAL(guid1, guid);
            VERIFY_ARE_EQUAL(L"foo.exe", termSettings.Commandline());
            VERIFY_ARE_EQUAL(2, termSettings.HistorySize());
        }
        {
            KeyChord kc{ true, false, false, static_cast<int32_t>('G') };
            auto actionAndArgs = TestUtils::GetActionAndArgs(keymap, kc);
            VERIFY_ARE_EQUAL(ShortcutAction::NewTab, actionAndArgs.Action());
            const auto& realArgs = actionAndArgs.Args().try_as<NewTabArgs>();
            VERIFY_IS_NOT_NULL(realArgs);
            // Verify the args have the expected value
            VERIFY_IS_NOT_NULL(realArgs.TerminalArgs());
            VERIFY_IS_TRUE(realArgs.TerminalArgs().Commandline().empty());
            VERIFY_IS_TRUE(realArgs.TerminalArgs().StartingDirectory().empty());
            VERIFY_IS_TRUE(realArgs.TerminalArgs().TabTitle().empty());
            VERIFY_IS_TRUE(realArgs.TerminalArgs().Profile().empty());

            const auto [guid, termSettings, _] = winrt::TerminalApp::implementation::TerminalSettings::BuildSettings(settings, realArgs.TerminalArgs(), nullptr);
            VERIFY_ARE_EQUAL(guid0, guid);
            VERIFY_ARE_EQUAL(L"cmd.exe", termSettings.Commandline());
            VERIFY_ARE_EQUAL(1, termSettings.HistorySize());
        }
        {
            KeyChord kc{ true, false, false, static_cast<int32_t>('H') };
            auto actionAndArgs = TestUtils::GetActionAndArgs(keymap, kc);
            VERIFY_ARE_EQUAL(ShortcutAction::NewTab, actionAndArgs.Action());
            const auto& realArgs = actionAndArgs.Args().try_as<NewTabArgs>();
            VERIFY_IS_NOT_NULL(realArgs);
            // Verify the args have the expected value
            VERIFY_IS_NOT_NULL(realArgs.TerminalArgs());
            VERIFY_IS_TRUE(realArgs.TerminalArgs().Commandline().empty());
            VERIFY_IS_FALSE(realArgs.TerminalArgs().StartingDirectory().empty());
            VERIFY_IS_TRUE(realArgs.TerminalArgs().TabTitle().empty());
            VERIFY_IS_TRUE(realArgs.TerminalArgs().Profile().empty());
            VERIFY_ARE_EQUAL(L"c:\\foo", realArgs.TerminalArgs().StartingDirectory());

            const auto [guid, termSettings, _] = winrt::TerminalApp::implementation::TerminalSettings::BuildSettings(settings, realArgs.TerminalArgs(), nullptr);
            VERIFY_ARE_EQUAL(guid0, guid);
            VERIFY_ARE_EQUAL(L"cmd.exe", termSettings.Commandline());
            VERIFY_ARE_EQUAL(L"c:\\foo", termSettings.StartingDirectory());
            VERIFY_ARE_EQUAL(1, termSettings.HistorySize());
        }
        {
            KeyChord kc{ true, false, false, static_cast<int32_t>('I') };
            auto actionAndArgs = TestUtils::GetActionAndArgs(keymap, kc);
            VERIFY_ARE_EQUAL(ShortcutAction::NewTab, actionAndArgs.Action());
            const auto& realArgs = actionAndArgs.Args().try_as<NewTabArgs>();
            VERIFY_IS_NOT_NULL(realArgs);
            // Verify the args have the expected value
            VERIFY_IS_NOT_NULL(realArgs.TerminalArgs());
            VERIFY_IS_TRUE(realArgs.TerminalArgs().Commandline().empty());
            VERIFY_IS_FALSE(realArgs.TerminalArgs().StartingDirectory().empty());
            VERIFY_IS_TRUE(realArgs.TerminalArgs().TabTitle().empty());
            VERIFY_IS_FALSE(realArgs.TerminalArgs().Profile().empty());
            VERIFY_ARE_EQUAL(L"c:\\foo", realArgs.TerminalArgs().StartingDirectory());
            VERIFY_ARE_EQUAL(L"profile2", realArgs.TerminalArgs().Profile());

            const auto [guid, termSettings, _] = winrt::TerminalApp::implementation::TerminalSettings::BuildSettings(settings, realArgs.TerminalArgs(), nullptr);
            VERIFY_ARE_EQUAL(profile2Guid, guid);
            VERIFY_ARE_EQUAL(L"wsl.exe", termSettings.Commandline());
            VERIFY_ARE_EQUAL(L"c:\\foo", termSettings.StartingDirectory());
            VERIFY_ARE_EQUAL(3, termSettings.HistorySize());
        }
        {
            KeyChord kc{ true, false, false, static_cast<int32_t>('J') };
            auto actionAndArgs = TestUtils::GetActionAndArgs(keymap, kc);
            VERIFY_ARE_EQUAL(ShortcutAction::NewTab, actionAndArgs.Action());
            const auto& realArgs = actionAndArgs.Args().try_as<NewTabArgs>();
            VERIFY_IS_NOT_NULL(realArgs);
            // Verify the args have the expected value
            VERIFY_IS_NOT_NULL(realArgs.TerminalArgs());
            VERIFY_IS_TRUE(realArgs.TerminalArgs().Commandline().empty());
            VERIFY_IS_TRUE(realArgs.TerminalArgs().StartingDirectory().empty());
            VERIFY_IS_FALSE(realArgs.TerminalArgs().TabTitle().empty());
            VERIFY_IS_TRUE(realArgs.TerminalArgs().Profile().empty());
            VERIFY_ARE_EQUAL(L"bar", realArgs.TerminalArgs().TabTitle());

            const auto [guid, termSettings, _] = winrt::TerminalApp::implementation::TerminalSettings::BuildSettings(settings, realArgs.TerminalArgs(), nullptr);
            VERIFY_ARE_EQUAL(guid0, guid);
            VERIFY_ARE_EQUAL(L"cmd.exe", termSettings.Commandline());
            VERIFY_ARE_EQUAL(L"bar", termSettings.StartingTitle());
            VERIFY_ARE_EQUAL(1, termSettings.HistorySize());
        }
        {
            KeyChord kc{ true, false, false, static_cast<int32_t>('K') };
            auto actionAndArgs = TestUtils::GetActionAndArgs(keymap, kc);
            VERIFY_ARE_EQUAL(ShortcutAction::NewTab, actionAndArgs.Action());
            const auto& realArgs = actionAndArgs.Args().try_as<NewTabArgs>();
            VERIFY_IS_NOT_NULL(realArgs);
            // Verify the args have the expected value
            VERIFY_IS_NOT_NULL(realArgs.TerminalArgs());
            VERIFY_IS_TRUE(realArgs.TerminalArgs().Commandline().empty());
            VERIFY_IS_TRUE(realArgs.TerminalArgs().StartingDirectory().empty());
            VERIFY_IS_FALSE(realArgs.TerminalArgs().TabTitle().empty());
            VERIFY_IS_FALSE(realArgs.TerminalArgs().Profile().empty());
            VERIFY_ARE_EQUAL(L"bar", realArgs.TerminalArgs().TabTitle());
            VERIFY_ARE_EQUAL(L"profile2", realArgs.TerminalArgs().Profile());

            const auto [guid, termSettings, _] = winrt::TerminalApp::implementation::TerminalSettings::BuildSettings(settings, realArgs.TerminalArgs(), nullptr);
            VERIFY_ARE_EQUAL(profile2Guid, guid);
            VERIFY_ARE_EQUAL(L"wsl.exe", termSettings.Commandline());
            VERIFY_ARE_EQUAL(L"bar", termSettings.StartingTitle());
            VERIFY_ARE_EQUAL(3, termSettings.HistorySize());
        }
        {
            KeyChord kc{ true, false, false, static_cast<int32_t>('L') };
            auto actionAndArgs = TestUtils::GetActionAndArgs(keymap, kc);
            VERIFY_ARE_EQUAL(ShortcutAction::NewTab, actionAndArgs.Action());
            const auto& realArgs = actionAndArgs.Args().try_as<NewTabArgs>();
            VERIFY_IS_NOT_NULL(realArgs);
            // Verify the args have the expected value
            VERIFY_IS_NOT_NULL(realArgs.TerminalArgs());
            VERIFY_IS_FALSE(realArgs.TerminalArgs().Commandline().empty());
            VERIFY_IS_FALSE(realArgs.TerminalArgs().StartingDirectory().empty());
            VERIFY_IS_FALSE(realArgs.TerminalArgs().TabTitle().empty());
            VERIFY_IS_FALSE(realArgs.TerminalArgs().Profile().empty());
            VERIFY_ARE_EQUAL(L"foo.exe", realArgs.TerminalArgs().Commandline());
            VERIFY_ARE_EQUAL(L"c:\\foo", realArgs.TerminalArgs().StartingDirectory());
            VERIFY_ARE_EQUAL(L"bar", realArgs.TerminalArgs().TabTitle());
            VERIFY_ARE_EQUAL(L"profile1", realArgs.TerminalArgs().Profile());

            const auto [guid, termSettings, _] = winrt::TerminalApp::implementation::TerminalSettings::BuildSettings(settings, realArgs.TerminalArgs(), nullptr);
            VERIFY_ARE_EQUAL(guid1, guid);
            VERIFY_ARE_EQUAL(L"foo.exe", termSettings.Commandline());
            VERIFY_ARE_EQUAL(L"bar", termSettings.StartingTitle());
            VERIFY_ARE_EQUAL(L"c:\\foo", termSettings.StartingDirectory());
            VERIFY_ARE_EQUAL(2, termSettings.HistorySize());
        }
    }

    void SettingsTests::MakeSettingsForProfileThatDoesntExist()
    {
        // Test that MakeSettings throws when the GUID doesn't exist
        const std::string settingsString{ R"(
        {
            "defaultProfile": "{6239a42c-1111-49a3-80bd-e8fdd045185c}",
            "profiles": [
                {
                    "name" : "profile0",
                    "guid": "{6239a42c-1111-49a3-80bd-e8fdd045185c}",
                    "historySize": 1
                },
                {
                    "name" : "profile1",
                    "guid": "{6239a42c-2222-49a3-80bd-e8fdd045185c}",
                    "historySize": 2
                }
            ]
        })" };
        CascadiaSettings settings{ til::u8u16(settingsString) };

        const auto guid1 = ::Microsoft::Console::Utils::GuidFromString(L"{6239a42c-1111-49a3-80bd-e8fdd045185c}");
        const auto guid2 = ::Microsoft::Console::Utils::GuidFromString(L"{6239a42c-2222-49a3-80bd-e8fdd045185c}");
        const auto guid3 = ::Microsoft::Console::Utils::GuidFromString(L"{6239a42c-3333-49a3-80bd-e8fdd045185c}");

        try
        {
            auto terminalSettings = winrt::make<winrt::TerminalApp::implementation::TerminalSettings>(settings, guid1, nullptr);
            VERIFY_ARE_NOT_EQUAL(nullptr, terminalSettings);
            VERIFY_ARE_EQUAL(1, terminalSettings.HistorySize());
        }
        catch (...)
        {
            VERIFY_IS_TRUE(false, L"This call to BuildSettings should succeed");
        }

        try
        {
            auto terminalSettings = winrt::make<winrt::TerminalApp::implementation::TerminalSettings>(settings, guid2, nullptr);
            VERIFY_ARE_NOT_EQUAL(nullptr, terminalSettings);
            VERIFY_ARE_EQUAL(2, terminalSettings.HistorySize());
        }
        catch (...)
        {
            VERIFY_IS_TRUE(false, L"This call to BuildSettings should succeed");
        }

        VERIFY_THROWS(auto terminalSettings = winrt::make<winrt::TerminalApp::implementation::TerminalSettings>(settings, guid3, nullptr), wil::ResultException, L"This call to BuildSettings should fail");

        try
        {
            const auto [guid, termSettings, _] = winrt::TerminalApp::implementation::TerminalSettings::BuildSettings(settings, nullptr, nullptr);
            VERIFY_ARE_NOT_EQUAL(nullptr, termSettings);
            VERIFY_ARE_EQUAL(1, termSettings.HistorySize());
        }
        catch (...)
        {
            VERIFY_IS_TRUE(false, L"This call to BuildSettings should succeed");
        }
    }

    void SettingsTests::MakeSettingsForDefaultProfileThatDoesntExist()
    {
        // Test that MakeSettings _doesnt_ throw when we load settings with a
        // defaultProfile that's not in the list, we validate the settings, and
        // then call MakeSettings(nullopt). The validation should ensure that
        // the default profile is something reasonable
        const std::string settingsString{ R"(
        {
            "defaultProfile": "{6239a42c-3333-49a3-80bd-e8fdd045185c}",
            "profiles": [
                {
                    "name" : "profile0",
                    "guid": "{6239a42c-1111-49a3-80bd-e8fdd045185c}",
                    "historySize": 1
                },
                {
                    "name" : "profile1",
                    "guid": "{6239a42c-2222-49a3-80bd-e8fdd045185c}",
                    "historySize": 2
                }
            ]
        })" };
        CascadiaSettings settings{ til::u8u16(settingsString) };

        VERIFY_ARE_EQUAL(2u, settings.Warnings().Size());
        VERIFY_ARE_EQUAL(2u, settings.ActiveProfiles().Size());
        VERIFY_ARE_EQUAL(settings.GlobalSettings().DefaultProfile(), settings.ActiveProfiles().GetAt(0).Guid());
        try
        {
            const auto [guid, termSettings, _] = winrt::TerminalApp::implementation::TerminalSettings::BuildSettings(settings, nullptr, nullptr);
            VERIFY_ARE_NOT_EQUAL(nullptr, termSettings);
            VERIFY_ARE_EQUAL(1, termSettings.HistorySize());
        }
        catch (...)
        {
            VERIFY_IS_TRUE(false, L"This call to BuildSettings should succeed");
        }
    }

    void SettingsTests::TestLayerProfileOnColorScheme()
    {
        Log::Comment(NoThrowString().Format(
            L"Ensure that setting (or not) a property in the profile that should override a property of the color scheme works correctly."));

        const std::string settings0String{ R"(
        {
            "defaultProfile": "profile5",
            "profiles": [
                {
                    "name" : "profile0",
                    "colorScheme": "schemeWithCursorColor"
                },
                {
                    "name" : "profile1",
                    "colorScheme": "schemeWithoutCursorColor"
                },
                {
                    "name" : "profile2",
                    "colorScheme": "schemeWithCursorColor",
                    "cursorColor": "#234567"
                },
                {
                    "name" : "profile3",
                    "colorScheme": "schemeWithoutCursorColor",
                    "cursorColor": "#345678"
                },
                {
                    "name" : "profile4",
                    "cursorColor": "#456789"
                },
                {
                    "name" : "profile5"
                }
            ],
            "schemes": [
                {
                    "name": "schemeWithCursorColor",
                    "cursorColor": "#123456"
                },
                {
                    "name": "schemeWithoutCursorColor"
                }
            ]
        })" };

        CascadiaSettings settings{ til::u8u16(settings0String) };

        VERIFY_ARE_EQUAL(6u, settings.ActiveProfiles().Size());
        VERIFY_ARE_EQUAL(2u, settings.GlobalSettings().ColorSchemes().Size());

        auto createTerminalSettings = [&](const auto& profile, const auto& schemes) {
            auto terminalSettings{ winrt::make_self<winrt::TerminalApp::implementation::TerminalSettings>() };
            terminalSettings->_ApplyProfileSettings(profile);
            terminalSettings->ApplyAppearanceSettings(profile.DefaultAppearance(), schemes);
            return terminalSettings;
        };

        auto terminalSettings0 = createTerminalSettings(settings.ActiveProfiles().GetAt(0), settings.GlobalSettings().ColorSchemes());
        auto terminalSettings1 = createTerminalSettings(settings.ActiveProfiles().GetAt(1), settings.GlobalSettings().ColorSchemes());
        auto terminalSettings2 = createTerminalSettings(settings.ActiveProfiles().GetAt(2), settings.GlobalSettings().ColorSchemes());
        auto terminalSettings3 = createTerminalSettings(settings.ActiveProfiles().GetAt(3), settings.GlobalSettings().ColorSchemes());
        auto terminalSettings4 = createTerminalSettings(settings.ActiveProfiles().GetAt(4), settings.GlobalSettings().ColorSchemes());
        auto terminalSettings5 = createTerminalSettings(settings.ActiveProfiles().GetAt(5), settings.GlobalSettings().ColorSchemes());

        VERIFY_ARE_EQUAL(ARGB(0, 0x12, 0x34, 0x56), terminalSettings0->CursorColor()); // from color scheme
        VERIFY_ARE_EQUAL(DEFAULT_CURSOR_COLOR, terminalSettings1->CursorColor()); // default
        VERIFY_ARE_EQUAL(ARGB(0, 0x23, 0x45, 0x67), terminalSettings2->CursorColor()); // from profile (trumps color scheme)
        VERIFY_ARE_EQUAL(ARGB(0, 0x34, 0x56, 0x78), terminalSettings3->CursorColor()); // from profile (not set in color scheme)
        VERIFY_ARE_EQUAL(ARGB(0, 0x45, 0x67, 0x89), terminalSettings4->CursorColor()); // from profile (no color scheme)
        VERIFY_ARE_EQUAL(DEFAULT_CURSOR_COLOR, terminalSettings5->CursorColor()); // default
    }

=======
>>>>>>> c5124956
    void SettingsTests::TestIterateCommands()
    {
        // For this test, put an iterable command with a given `name`,
        // containing a ${profile.name} to replace. When we expand it, it should
        // have created one command for each profile.

        const std::string settingsJson{ R"(
        {
            "defaultProfile": "{6239a42c-0000-49a3-80bd-e8fdd045185c}",
            "profiles": [
                {
                    "name": "profile0",
                    "guid": "{6239a42c-0000-49a3-80bd-e8fdd045185c}",
                    "historySize": 1,
                    "commandline": "cmd.exe"
                },
                {
                    "name": "profile1",
                    "guid": "{6239a42c-1111-49a3-80bd-e8fdd045185c}",
                    "historySize": 2,
                    "commandline": "pwsh.exe"
                },
                {
                    "name": "profile2",
                    "historySize": 3,
                    "commandline": "wsl.exe"
                }
            ],
            "actions": [
                {
                    "name": "iterable command ${profile.name}",
                    "iterateOn": "profiles",
                    "command": { "action": "splitPane", "profile": "${profile.name}" }
                },
            ],
            "schemes": [ { "name": "Campbell" } ] // This is included here to prevent settings validation errors.
        })" };

        const auto guid0 = ::Microsoft::Console::Utils::GuidFromString(L"{6239a42c-0000-49a3-80bd-e8fdd045185c}");
        const auto guid1 = ::Microsoft::Console::Utils::GuidFromString(L"{6239a42c-1111-49a3-80bd-e8fdd045185c}");

        CascadiaSettings settings{ til::u8u16(settingsJson) };

        VERIFY_ARE_EQUAL(0u, settings.Warnings().Size());

        VERIFY_ARE_EQUAL(3u, settings.ActiveProfiles().Size());

        auto commands = settings.GlobalSettings().Commands();
        VERIFY_ARE_EQUAL(1u, commands.Size());

        {
            auto command = commands.Lookup(L"iterable command ${profile.name}");
            VERIFY_IS_NOT_NULL(command);
            auto actionAndArgs = command.Action();
            VERIFY_IS_NOT_NULL(actionAndArgs);
            VERIFY_ARE_EQUAL(ShortcutAction::SplitPane, actionAndArgs.Action());
            const auto& realArgs = actionAndArgs.Args().try_as<SplitPaneArgs>();
            VERIFY_IS_NOT_NULL(realArgs);
            // Verify the args have the expected value
            VERIFY_ARE_EQUAL(SplitState::Automatic, realArgs.SplitStyle());
            VERIFY_IS_NOT_NULL(realArgs.TerminalArgs());
            VERIFY_IS_TRUE(realArgs.TerminalArgs().Commandline().empty());
            VERIFY_IS_TRUE(realArgs.TerminalArgs().StartingDirectory().empty());
            VERIFY_IS_TRUE(realArgs.TerminalArgs().TabTitle().empty());
            VERIFY_IS_FALSE(realArgs.TerminalArgs().Profile().empty());
            VERIFY_ARE_EQUAL(L"${profile.name}", realArgs.TerminalArgs().Profile());
        }

        auto expandedCommands = winrt::TerminalApp::implementation::TerminalPage::_ExpandCommands(commands, settings.ActiveProfiles().GetView(), settings.GlobalSettings().ColorSchemes());
        _logCommandNames(expandedCommands.GetView());

        VERIFY_ARE_EQUAL(0u, settings.Warnings().Size());
        VERIFY_ARE_EQUAL(3u, expandedCommands.Size());

        {
            auto command = expandedCommands.Lookup(L"iterable command profile0");
            VERIFY_IS_NOT_NULL(command);
            auto actionAndArgs = command.Action();
            VERIFY_IS_NOT_NULL(actionAndArgs);
            VERIFY_ARE_EQUAL(ShortcutAction::SplitPane, actionAndArgs.Action());
            const auto& realArgs = actionAndArgs.Args().try_as<SplitPaneArgs>();
            VERIFY_IS_NOT_NULL(realArgs);
            // Verify the args have the expected value
            VERIFY_ARE_EQUAL(SplitState::Automatic, realArgs.SplitStyle());
            VERIFY_IS_NOT_NULL(realArgs.TerminalArgs());
            VERIFY_IS_TRUE(realArgs.TerminalArgs().Commandline().empty());
            VERIFY_IS_TRUE(realArgs.TerminalArgs().StartingDirectory().empty());
            VERIFY_IS_TRUE(realArgs.TerminalArgs().TabTitle().empty());
            VERIFY_IS_FALSE(realArgs.TerminalArgs().Profile().empty());
            VERIFY_ARE_EQUAL(L"profile0", realArgs.TerminalArgs().Profile());
        }

        {
            auto command = expandedCommands.Lookup(L"iterable command profile1");
            VERIFY_IS_NOT_NULL(command);
            auto actionAndArgs = command.Action();
            VERIFY_IS_NOT_NULL(actionAndArgs);
            VERIFY_ARE_EQUAL(ShortcutAction::SplitPane, actionAndArgs.Action());
            const auto& realArgs = actionAndArgs.Args().try_as<SplitPaneArgs>();
            VERIFY_IS_NOT_NULL(realArgs);
            // Verify the args have the expected value
            VERIFY_ARE_EQUAL(SplitState::Automatic, realArgs.SplitStyle());
            VERIFY_IS_NOT_NULL(realArgs.TerminalArgs());
            VERIFY_IS_TRUE(realArgs.TerminalArgs().Commandline().empty());
            VERIFY_IS_TRUE(realArgs.TerminalArgs().StartingDirectory().empty());
            VERIFY_IS_TRUE(realArgs.TerminalArgs().TabTitle().empty());
            VERIFY_IS_FALSE(realArgs.TerminalArgs().Profile().empty());
            VERIFY_ARE_EQUAL(L"profile1", realArgs.TerminalArgs().Profile());
        }

        {
            auto command = expandedCommands.Lookup(L"iterable command profile2");
            VERIFY_IS_NOT_NULL(command);
            auto actionAndArgs = command.Action();
            VERIFY_IS_NOT_NULL(actionAndArgs);
            VERIFY_ARE_EQUAL(ShortcutAction::SplitPane, actionAndArgs.Action());
            const auto& realArgs = actionAndArgs.Args().try_as<SplitPaneArgs>();
            VERIFY_IS_NOT_NULL(realArgs);
            // Verify the args have the expected value
            VERIFY_ARE_EQUAL(SplitState::Automatic, realArgs.SplitStyle());
            VERIFY_IS_NOT_NULL(realArgs.TerminalArgs());
            VERIFY_IS_TRUE(realArgs.TerminalArgs().Commandline().empty());
            VERIFY_IS_TRUE(realArgs.TerminalArgs().StartingDirectory().empty());
            VERIFY_IS_TRUE(realArgs.TerminalArgs().TabTitle().empty());
            VERIFY_IS_FALSE(realArgs.TerminalArgs().Profile().empty());
            VERIFY_ARE_EQUAL(L"profile2", realArgs.TerminalArgs().Profile());
        }
    }

    void SettingsTests::TestIterateOnGeneratedNamedCommands()
    {
        // For this test, put an iterable command without a given `name` to
        // replace. When we expand it, it should still work.

        const std::string settingsJson{ R"(
        {
            "defaultProfile": "{6239a42c-0000-49a3-80bd-e8fdd045185c}",
            "profiles": [
                {
                    "name": "profile0",
                    "guid": "{6239a42c-0000-49a3-80bd-e8fdd045185c}",
                    "historySize": 1,
                    "commandline": "cmd.exe"
                },
                {
                    "name": "profile1",
                    "guid": "{6239a42c-1111-49a3-80bd-e8fdd045185c}",
                    "historySize": 2,
                    "commandline": "pwsh.exe"
                },
                {
                    "name": "profile2",
                    "historySize": 3,
                    "commandline": "wsl.exe"
                }
            ],
            "actions": [
                {
                    "iterateOn": "profiles",
                    "command": { "action": "splitPane", "profile": "${profile.name}" }
                },
            ],
            "schemes": [ { "name": "Campbell" } ] // This is included here to prevent settings validation errors.
        })" };

        const auto guid0 = ::Microsoft::Console::Utils::GuidFromString(L"{6239a42c-0000-49a3-80bd-e8fdd045185c}");
        const auto guid1 = ::Microsoft::Console::Utils::GuidFromString(L"{6239a42c-1111-49a3-80bd-e8fdd045185c}");

        CascadiaSettings settings{ til::u8u16(settingsJson) };

        VERIFY_ARE_EQUAL(0u, settings.Warnings().Size());

        VERIFY_ARE_EQUAL(3u, settings.ActiveProfiles().Size());

        auto commands = settings.GlobalSettings().Commands();
        VERIFY_ARE_EQUAL(1u, commands.Size());

        {
            auto command = commands.Lookup(L"Split pane, profile: ${profile.name}");
            VERIFY_IS_NOT_NULL(command);
            auto actionAndArgs = command.Action();
            VERIFY_IS_NOT_NULL(actionAndArgs);
            VERIFY_ARE_EQUAL(ShortcutAction::SplitPane, actionAndArgs.Action());
            const auto& realArgs = actionAndArgs.Args().try_as<SplitPaneArgs>();
            VERIFY_IS_NOT_NULL(realArgs);
            // Verify the args have the expected value
            VERIFY_ARE_EQUAL(SplitState::Automatic, realArgs.SplitStyle());
            VERIFY_IS_NOT_NULL(realArgs.TerminalArgs());
            VERIFY_IS_TRUE(realArgs.TerminalArgs().Commandline().empty());
            VERIFY_IS_TRUE(realArgs.TerminalArgs().StartingDirectory().empty());
            VERIFY_IS_TRUE(realArgs.TerminalArgs().TabTitle().empty());
            VERIFY_IS_FALSE(realArgs.TerminalArgs().Profile().empty());
            VERIFY_ARE_EQUAL(L"${profile.name}", realArgs.TerminalArgs().Profile());
        }

        auto expandedCommands = winrt::TerminalApp::implementation::TerminalPage::_ExpandCommands(commands, settings.ActiveProfiles().GetView(), settings.GlobalSettings().ColorSchemes());
        _logCommandNames(expandedCommands.GetView());

        VERIFY_ARE_EQUAL(0u, settings.Warnings().Size());
        VERIFY_ARE_EQUAL(3u, expandedCommands.Size());

        {
            auto command = expandedCommands.Lookup(L"Split pane, profile: profile0");
            VERIFY_IS_NOT_NULL(command);
            auto actionAndArgs = command.Action();
            VERIFY_IS_NOT_NULL(actionAndArgs);
            VERIFY_ARE_EQUAL(ShortcutAction::SplitPane, actionAndArgs.Action());
            const auto& realArgs = actionAndArgs.Args().try_as<SplitPaneArgs>();
            VERIFY_IS_NOT_NULL(realArgs);
            // Verify the args have the expected value
            VERIFY_ARE_EQUAL(SplitState::Automatic, realArgs.SplitStyle());
            VERIFY_IS_NOT_NULL(realArgs.TerminalArgs());
            VERIFY_IS_TRUE(realArgs.TerminalArgs().Commandline().empty());
            VERIFY_IS_TRUE(realArgs.TerminalArgs().StartingDirectory().empty());
            VERIFY_IS_TRUE(realArgs.TerminalArgs().TabTitle().empty());
            VERIFY_IS_FALSE(realArgs.TerminalArgs().Profile().empty());
            VERIFY_ARE_EQUAL(L"profile0", realArgs.TerminalArgs().Profile());
        }

        {
            auto command = expandedCommands.Lookup(L"Split pane, profile: profile1");
            VERIFY_IS_NOT_NULL(command);
            auto actionAndArgs = command.Action();
            VERIFY_IS_NOT_NULL(actionAndArgs);
            VERIFY_ARE_EQUAL(ShortcutAction::SplitPane, actionAndArgs.Action());
            const auto& realArgs = actionAndArgs.Args().try_as<SplitPaneArgs>();
            VERIFY_IS_NOT_NULL(realArgs);
            // Verify the args have the expected value
            VERIFY_ARE_EQUAL(SplitState::Automatic, realArgs.SplitStyle());
            VERIFY_IS_NOT_NULL(realArgs.TerminalArgs());
            VERIFY_IS_TRUE(realArgs.TerminalArgs().Commandline().empty());
            VERIFY_IS_TRUE(realArgs.TerminalArgs().StartingDirectory().empty());
            VERIFY_IS_TRUE(realArgs.TerminalArgs().TabTitle().empty());
            VERIFY_IS_FALSE(realArgs.TerminalArgs().Profile().empty());
            VERIFY_ARE_EQUAL(L"profile1", realArgs.TerminalArgs().Profile());
        }

        {
            auto command = expandedCommands.Lookup(L"Split pane, profile: profile2");
            VERIFY_IS_NOT_NULL(command);
            auto actionAndArgs = command.Action();
            VERIFY_IS_NOT_NULL(actionAndArgs);
            VERIFY_ARE_EQUAL(ShortcutAction::SplitPane, actionAndArgs.Action());
            const auto& realArgs = actionAndArgs.Args().try_as<SplitPaneArgs>();
            VERIFY_IS_NOT_NULL(realArgs);
            // Verify the args have the expected value
            VERIFY_ARE_EQUAL(SplitState::Automatic, realArgs.SplitStyle());
            VERIFY_IS_NOT_NULL(realArgs.TerminalArgs());
            VERIFY_IS_TRUE(realArgs.TerminalArgs().Commandline().empty());
            VERIFY_IS_TRUE(realArgs.TerminalArgs().StartingDirectory().empty());
            VERIFY_IS_TRUE(realArgs.TerminalArgs().TabTitle().empty());
            VERIFY_IS_FALSE(realArgs.TerminalArgs().Profile().empty());
            VERIFY_ARE_EQUAL(L"profile2", realArgs.TerminalArgs().Profile());
        }
    }

    void SettingsTests::TestIterateOnBadJson()
    {
        // For this test, put an iterable command with a profile name that would
        // cause bad json to be filled in. Something like a profile with a name
        // of "Foo\"", so the trailing '"' might break the json parsing.

        const std::string settingsJson{ R"(
        {
            "defaultProfile": "{6239a42c-0000-49a3-80bd-e8fdd045185c}",
            "profiles": [
                {
                    "name": "profile0",
                    "guid": "{6239a42c-0000-49a3-80bd-e8fdd045185c}",
                    "historySize": 1,
                    "commandline": "cmd.exe"
                },
                {
                    "name": "profile1\"",
                    "guid": "{6239a42c-1111-49a3-80bd-e8fdd045185c}",
                    "historySize": 2,
                    "commandline": "pwsh.exe"
                },
                {
                    "name": "profile2",
                    "historySize": 3,
                    "commandline": "wsl.exe"
                }
            ],
            "actions": [
                {
                    "name": "iterable command ${profile.name}",
                    "iterateOn": "profiles",
                    "command": { "action": "splitPane", "profile": "${profile.name}" }
                },
            ],
            "schemes": [ { "name": "Campbell" } ] // This is included here to prevent settings validation errors.
        })" };

        const auto guid0 = ::Microsoft::Console::Utils::GuidFromString(L"{6239a42c-0000-49a3-80bd-e8fdd045185c}");
        const auto guid1 = ::Microsoft::Console::Utils::GuidFromString(L"{6239a42c-1111-49a3-80bd-e8fdd045185c}");

        CascadiaSettings settings{ til::u8u16(settingsJson) };

        VERIFY_ARE_EQUAL(0u, settings.Warnings().Size());

        VERIFY_ARE_EQUAL(3u, settings.ActiveProfiles().Size());

        auto commands = settings.GlobalSettings().Commands();
        VERIFY_ARE_EQUAL(1u, commands.Size());

        {
            auto command = commands.Lookup(L"iterable command ${profile.name}");
            VERIFY_IS_NOT_NULL(command);
            auto actionAndArgs = command.Action();
            VERIFY_IS_NOT_NULL(actionAndArgs);
            VERIFY_ARE_EQUAL(ShortcutAction::SplitPane, actionAndArgs.Action());
            const auto& realArgs = actionAndArgs.Args().try_as<SplitPaneArgs>();
            VERIFY_IS_NOT_NULL(realArgs);
            // Verify the args have the expected value
            VERIFY_ARE_EQUAL(SplitState::Automatic, realArgs.SplitStyle());
            VERIFY_IS_NOT_NULL(realArgs.TerminalArgs());
            VERIFY_IS_TRUE(realArgs.TerminalArgs().Commandline().empty());
            VERIFY_IS_TRUE(realArgs.TerminalArgs().StartingDirectory().empty());
            VERIFY_IS_TRUE(realArgs.TerminalArgs().TabTitle().empty());
            VERIFY_IS_FALSE(realArgs.TerminalArgs().Profile().empty());
            VERIFY_ARE_EQUAL(L"${profile.name}", realArgs.TerminalArgs().Profile());
        }

        auto expandedCommands = winrt::TerminalApp::implementation::TerminalPage::_ExpandCommands(commands, settings.ActiveProfiles().GetView(), settings.GlobalSettings().ColorSchemes());
        _logCommandNames(expandedCommands.GetView());

        VERIFY_ARE_EQUAL(0u, settings.Warnings().Size());
        VERIFY_ARE_EQUAL(3u, expandedCommands.Size());

        {
            auto command = expandedCommands.Lookup(L"iterable command profile0");
            VERIFY_IS_NOT_NULL(command);
            auto actionAndArgs = command.Action();
            VERIFY_IS_NOT_NULL(actionAndArgs);
            VERIFY_ARE_EQUAL(ShortcutAction::SplitPane, actionAndArgs.Action());
            const auto& realArgs = actionAndArgs.Args().try_as<SplitPaneArgs>();
            VERIFY_IS_NOT_NULL(realArgs);
            // Verify the args have the expected value
            VERIFY_ARE_EQUAL(SplitState::Automatic, realArgs.SplitStyle());
            VERIFY_IS_NOT_NULL(realArgs.TerminalArgs());
            VERIFY_IS_TRUE(realArgs.TerminalArgs().Commandline().empty());
            VERIFY_IS_TRUE(realArgs.TerminalArgs().StartingDirectory().empty());
            VERIFY_IS_TRUE(realArgs.TerminalArgs().TabTitle().empty());
            VERIFY_IS_FALSE(realArgs.TerminalArgs().Profile().empty());
            VERIFY_ARE_EQUAL(L"profile0", realArgs.TerminalArgs().Profile());
        }

        {
            auto command = expandedCommands.Lookup(L"iterable command profile1\"");
            VERIFY_IS_NOT_NULL(command);
            auto actionAndArgs = command.Action();
            VERIFY_IS_NOT_NULL(actionAndArgs);
            VERIFY_ARE_EQUAL(ShortcutAction::SplitPane, actionAndArgs.Action());
            const auto& realArgs = actionAndArgs.Args().try_as<SplitPaneArgs>();
            VERIFY_IS_NOT_NULL(realArgs);
            // Verify the args have the expected value
            VERIFY_ARE_EQUAL(SplitState::Automatic, realArgs.SplitStyle());
            VERIFY_IS_NOT_NULL(realArgs.TerminalArgs());
            VERIFY_IS_TRUE(realArgs.TerminalArgs().Commandline().empty());
            VERIFY_IS_TRUE(realArgs.TerminalArgs().StartingDirectory().empty());
            VERIFY_IS_TRUE(realArgs.TerminalArgs().TabTitle().empty());
            VERIFY_IS_FALSE(realArgs.TerminalArgs().Profile().empty());
            VERIFY_ARE_EQUAL(L"profile1\"", realArgs.TerminalArgs().Profile());
        }

        {
            auto command = expandedCommands.Lookup(L"iterable command profile2");
            VERIFY_IS_NOT_NULL(command);
            auto actionAndArgs = command.Action();
            VERIFY_IS_NOT_NULL(actionAndArgs);
            VERIFY_ARE_EQUAL(ShortcutAction::SplitPane, actionAndArgs.Action());
            const auto& realArgs = actionAndArgs.Args().try_as<SplitPaneArgs>();
            VERIFY_IS_NOT_NULL(realArgs);
            // Verify the args have the expected value
            VERIFY_ARE_EQUAL(SplitState::Automatic, realArgs.SplitStyle());
            VERIFY_IS_NOT_NULL(realArgs.TerminalArgs());
            VERIFY_IS_TRUE(realArgs.TerminalArgs().Commandline().empty());
            VERIFY_IS_TRUE(realArgs.TerminalArgs().StartingDirectory().empty());
            VERIFY_IS_TRUE(realArgs.TerminalArgs().TabTitle().empty());
            VERIFY_IS_FALSE(realArgs.TerminalArgs().Profile().empty());
            VERIFY_ARE_EQUAL(L"profile2", realArgs.TerminalArgs().Profile());
        }
    }

    void SettingsTests::TestNestedCommands()
    {
        // This test checks a nested command.
        // The commands should look like:
        //
        // <Command Palette>
        // └─ Connect to ssh...
        //    ├─ first.com
        //    └─ second.com

        const std::string settingsJson{ R"(
        {
            "defaultProfile": "{6239a42c-0000-49a3-80bd-e8fdd045185c}",
            "profiles": [
                {
                    "name": "profile0",
                    "guid": "{6239a42c-0000-49a3-80bd-e8fdd045185c}",
                    "historySize": 1,
                    "commandline": "cmd.exe"
                },
                {
                    "name": "profile1",
                    "guid": "{6239a42c-1111-49a3-80bd-e8fdd045185c}",
                    "historySize": 2,
                    "commandline": "pwsh.exe"
                },
                {
                    "name": "profile2",
                    "historySize": 3,
                    "commandline": "wsl.exe"
                }
            ],
            "actions": [
                {
                    "name": "Connect to ssh...",
                    "commands": [
                        {
                            "name": "first.com",
                            "command": { "action": "newTab", "commandline": "ssh me@first.com" }
                        },
                        {
                            "name": "second.com",
                            "command": { "action": "newTab", "commandline": "ssh me@second.com" }
                        }
                    ]
                },
            ],
            "schemes": [ { "name": "Campbell" } ] // This is included here to prevent settings validation errors.
        })" };

        CascadiaSettings settings{ til::u8u16(settingsJson) };

        VERIFY_ARE_EQUAL(0u, settings.Warnings().Size());
        VERIFY_ARE_EQUAL(3u, settings.ActiveProfiles().Size());

        auto commands = settings.GlobalSettings().Commands();
        auto expandedCommands = winrt::TerminalApp::implementation::TerminalPage::_ExpandCommands(commands, settings.ActiveProfiles().GetView(), settings.GlobalSettings().ColorSchemes());
        _logCommandNames(expandedCommands.GetView());

        VERIFY_ARE_EQUAL(0u, settings.Warnings().Size());
        VERIFY_ARE_EQUAL(1u, expandedCommands.Size());

        auto rootCommand = expandedCommands.Lookup(L"Connect to ssh...");
        VERIFY_IS_NOT_NULL(rootCommand);
        auto rootActionAndArgs = rootCommand.Action();
        VERIFY_IS_NULL(rootActionAndArgs);

        VERIFY_ARE_EQUAL(2u, rootCommand.NestedCommands().Size());

        {
            winrt::hstring commandName{ L"first.com" };
            auto command = rootCommand.NestedCommands().Lookup(commandName);
            VERIFY_IS_NOT_NULL(command);
            auto actionAndArgs = command.Action();
            VERIFY_IS_NOT_NULL(actionAndArgs);

            VERIFY_IS_FALSE(command.HasNestedCommands());
        }
        {
            winrt::hstring commandName{ L"second.com" };
            auto command = rootCommand.NestedCommands().Lookup(commandName);
            VERIFY_IS_NOT_NULL(command);
            auto actionAndArgs = command.Action();
            VERIFY_IS_NOT_NULL(actionAndArgs);

            VERIFY_IS_FALSE(command.HasNestedCommands());
        }
    }

    void SettingsTests::TestNestedInNestedCommand()
    {
        // This test checks a nested command that includes nested commands.
        // The commands should look like:
        //
        // <Command Palette>
        // └─ grandparent
        //    └─ parent
        //       ├─ child1
        //       └─ child2

        const std::string settingsJson{ R"(
        {
            "defaultProfile": "{6239a42c-0000-49a3-80bd-e8fdd045185c}",
            "profiles": [
                {
                    "name": "profile0",
                    "guid": "{6239a42c-0000-49a3-80bd-e8fdd045185c}",
                    "historySize": 1,
                    "commandline": "cmd.exe"
                },
                {
                    "name": "profile1",
                    "guid": "{6239a42c-1111-49a3-80bd-e8fdd045185c}",
                    "historySize": 2,
                    "commandline": "pwsh.exe"
                },
                {
                    "name": "profile2",
                    "historySize": 3,
                    "commandline": "wsl.exe"
                }
            ],
            "actions": [
                {
                    "name": "grandparent",
                    "commands": [
                        {
                            "name": "parent",
                            "commands": [
                                {
                                    "name": "child1",
                                    "command": { "action": "newTab", "commandline": "ssh me@first.com" }
                                },
                                {
                                    "name": "child2",
                                    "command": { "action": "newTab", "commandline": "ssh me@second.com" }
                                }
                            ]
                        },
                    ]
                },
            ],
            "schemes": [ { "name": "Campbell" } ] // This is included here to prevent settings validation errors.
        })" };

        CascadiaSettings settings{ til::u8u16(settingsJson) };

        VERIFY_ARE_EQUAL(0u, settings.Warnings().Size());
        VERIFY_ARE_EQUAL(3u, settings.ActiveProfiles().Size());

        auto commands = settings.GlobalSettings().Commands();
        auto expandedCommands = winrt::TerminalApp::implementation::TerminalPage::_ExpandCommands(commands, settings.ActiveProfiles().GetView(), settings.GlobalSettings().ColorSchemes());
        _logCommandNames(expandedCommands.GetView());

        VERIFY_ARE_EQUAL(0u, settings.Warnings().Size());
        VERIFY_ARE_EQUAL(1u, expandedCommands.Size());

        auto grandparentCommand = expandedCommands.Lookup(L"grandparent");
        VERIFY_IS_NOT_NULL(grandparentCommand);
        auto grandparentActionAndArgs = grandparentCommand.Action();
        VERIFY_IS_NULL(grandparentActionAndArgs);

        VERIFY_ARE_EQUAL(1u, grandparentCommand.NestedCommands().Size());

        winrt::hstring parentName{ L"parent" };
        auto parent = grandparentCommand.NestedCommands().Lookup(parentName);
        VERIFY_IS_NOT_NULL(parent);
        auto parentActionAndArgs = parent.Action();
        VERIFY_IS_NULL(parentActionAndArgs);

        VERIFY_ARE_EQUAL(2u, parent.NestedCommands().Size());
        {
            winrt::hstring childName{ L"child1" };
            auto child = parent.NestedCommands().Lookup(childName);
            VERIFY_IS_NOT_NULL(child);
            auto childActionAndArgs = child.Action();
            VERIFY_IS_NOT_NULL(childActionAndArgs);

            VERIFY_ARE_EQUAL(ShortcutAction::NewTab, childActionAndArgs.Action());
            const auto& realArgs = childActionAndArgs.Args().try_as<NewTabArgs>();
            VERIFY_IS_NOT_NULL(realArgs);
            // Verify the args have the expected value
            VERIFY_IS_NOT_NULL(realArgs.TerminalArgs());
            VERIFY_IS_FALSE(realArgs.TerminalArgs().Commandline().empty());
            VERIFY_IS_TRUE(realArgs.TerminalArgs().StartingDirectory().empty());
            VERIFY_IS_TRUE(realArgs.TerminalArgs().TabTitle().empty());
            VERIFY_IS_TRUE(realArgs.TerminalArgs().Profile().empty());
            VERIFY_ARE_EQUAL(L"ssh me@first.com", realArgs.TerminalArgs().Commandline());

            VERIFY_IS_FALSE(child.HasNestedCommands());
        }
        {
            winrt::hstring childName{ L"child2" };
            auto child = parent.NestedCommands().Lookup(childName);
            VERIFY_IS_NOT_NULL(child);
            auto childActionAndArgs = child.Action();
            VERIFY_IS_NOT_NULL(childActionAndArgs);

            VERIFY_ARE_EQUAL(ShortcutAction::NewTab, childActionAndArgs.Action());
            const auto& realArgs = childActionAndArgs.Args().try_as<NewTabArgs>();
            VERIFY_IS_NOT_NULL(realArgs);
            // Verify the args have the expected value
            VERIFY_IS_NOT_NULL(realArgs.TerminalArgs());
            VERIFY_IS_FALSE(realArgs.TerminalArgs().Commandline().empty());
            VERIFY_IS_TRUE(realArgs.TerminalArgs().StartingDirectory().empty());
            VERIFY_IS_TRUE(realArgs.TerminalArgs().TabTitle().empty());
            VERIFY_IS_TRUE(realArgs.TerminalArgs().Profile().empty());
            VERIFY_ARE_EQUAL(L"ssh me@second.com", realArgs.TerminalArgs().Commandline());

            VERIFY_IS_FALSE(child.HasNestedCommands());
        }
    }

    void SettingsTests::TestNestedInIterableCommand()
    {
        // This test checks a iterable command that includes a nested command.
        // The commands should look like:
        //
        // <Command Palette>
        //  ├─ profile0...
        //  |  ├─ Split pane, profile: profile0
        //  |  ├─ Split pane, direction: vertical, profile: profile0
        //  |  └─ Split pane, direction: horizontal, profile: profile0
        //  ├─ profile1...
        //  |  ├─Split pane, profile: profile1
        //  |  ├─Split pane, direction: vertical, profile: profile1
        //  |  └─Split pane, direction: horizontal, profile: profile1
        //  └─ profile2...
        //     ├─ Split pane, profile: profile2
        //     ├─ Split pane, direction: vertical, profile: profile2
        //     └─ Split pane, direction: horizontal, profile: profile2

        const std::string settingsJson{ R"(
        {
            "defaultProfile": "{6239a42c-0000-49a3-80bd-e8fdd045185c}",
            "profiles": [
                {
                    "name": "profile0",
                    "guid": "{6239a42c-0000-49a3-80bd-e8fdd045185c}",
                    "historySize": 1,
                    "commandline": "cmd.exe"
                },
                {
                    "name": "profile1",
                    "guid": "{6239a42c-1111-49a3-80bd-e8fdd045185c}",
                    "historySize": 2,
                    "commandline": "pwsh.exe"
                },
                {
                    "name": "profile2",
                    "historySize": 3,
                    "commandline": "wsl.exe"
                }
            ],
            "actions": [
                {
                    "iterateOn": "profiles",
                    "name": "${profile.name}...",
                    "commands": [
                        { "command": { "action": "splitPane", "profile": "${profile.name}", "split": "auto" } },
                        { "command": { "action": "splitPane", "profile": "${profile.name}", "split": "vertical" } },
                        { "command": { "action": "splitPane", "profile": "${profile.name}", "split": "horizontal" } }
                    ]
                }
            ],
            "schemes": [ { "name": "Campbell" } ] // This is included here to prevent settings validation errors.
        })" };

        CascadiaSettings settings{ til::u8u16(settingsJson) };

        VERIFY_ARE_EQUAL(0u, settings.Warnings().Size());
        VERIFY_ARE_EQUAL(3u, settings.ActiveProfiles().Size());

        auto commands = settings.GlobalSettings().Commands();
        auto expandedCommands = winrt::TerminalApp::implementation::TerminalPage::_ExpandCommands(commands, settings.ActiveProfiles().GetView(), settings.GlobalSettings().ColorSchemes());
        _logCommandNames(expandedCommands.GetView());

        VERIFY_ARE_EQUAL(0u, settings.Warnings().Size());

        VERIFY_ARE_EQUAL(3u, expandedCommands.Size());

        for (auto name : std::vector<std::wstring>({ L"profile0", L"profile1", L"profile2" }))
        {
            winrt::hstring commandName{ name + L"..." };
            auto command = expandedCommands.Lookup(commandName);
            VERIFY_IS_NOT_NULL(command);
            auto actionAndArgs = command.Action();
            VERIFY_IS_NULL(actionAndArgs);

            VERIFY_IS_TRUE(command.HasNestedCommands());
            VERIFY_ARE_EQUAL(3u, command.NestedCommands().Size());
            _logCommandNames(command.NestedCommands());
            {
                winrt::hstring childCommandName{ fmt::format(L"Split pane, profile: {}", name) };
                auto childCommand = command.NestedCommands().Lookup(childCommandName);
                VERIFY_IS_NOT_NULL(childCommand);
                auto childActionAndArgs = childCommand.Action();
                VERIFY_IS_NOT_NULL(childActionAndArgs);

                VERIFY_ARE_EQUAL(ShortcutAction::SplitPane, childActionAndArgs.Action());
                const auto& realArgs = childActionAndArgs.Args().try_as<SplitPaneArgs>();
                VERIFY_IS_NOT_NULL(realArgs);
                // Verify the args have the expected value
                VERIFY_ARE_EQUAL(SplitState::Automatic, realArgs.SplitStyle());
                VERIFY_IS_NOT_NULL(realArgs.TerminalArgs());
                VERIFY_IS_TRUE(realArgs.TerminalArgs().Commandline().empty());
                VERIFY_IS_TRUE(realArgs.TerminalArgs().StartingDirectory().empty());
                VERIFY_IS_TRUE(realArgs.TerminalArgs().TabTitle().empty());
                VERIFY_IS_FALSE(realArgs.TerminalArgs().Profile().empty());
                VERIFY_ARE_EQUAL(name, realArgs.TerminalArgs().Profile());

                VERIFY_IS_FALSE(childCommand.HasNestedCommands());
            }
            {
                winrt::hstring childCommandName{ fmt::format(L"Split pane, split: horizontal, profile: {}", name) };
                auto childCommand = command.NestedCommands().Lookup(childCommandName);
                VERIFY_IS_NOT_NULL(childCommand);
                auto childActionAndArgs = childCommand.Action();
                VERIFY_IS_NOT_NULL(childActionAndArgs);

                VERIFY_ARE_EQUAL(ShortcutAction::SplitPane, childActionAndArgs.Action());
                const auto& realArgs = childActionAndArgs.Args().try_as<SplitPaneArgs>();
                VERIFY_IS_NOT_NULL(realArgs);
                // Verify the args have the expected value
                VERIFY_ARE_EQUAL(SplitState::Horizontal, realArgs.SplitStyle());
                VERIFY_IS_NOT_NULL(realArgs.TerminalArgs());
                VERIFY_IS_TRUE(realArgs.TerminalArgs().Commandline().empty());
                VERIFY_IS_TRUE(realArgs.TerminalArgs().StartingDirectory().empty());
                VERIFY_IS_TRUE(realArgs.TerminalArgs().TabTitle().empty());
                VERIFY_IS_FALSE(realArgs.TerminalArgs().Profile().empty());
                VERIFY_ARE_EQUAL(name, realArgs.TerminalArgs().Profile());

                VERIFY_IS_FALSE(childCommand.HasNestedCommands());
            }
            {
                winrt::hstring childCommandName{ fmt::format(L"Split pane, split: vertical, profile: {}", name) };
                auto childCommand = command.NestedCommands().Lookup(childCommandName);
                VERIFY_IS_NOT_NULL(childCommand);
                auto childActionAndArgs = childCommand.Action();
                VERIFY_IS_NOT_NULL(childActionAndArgs);

                VERIFY_ARE_EQUAL(ShortcutAction::SplitPane, childActionAndArgs.Action());
                const auto& realArgs = childActionAndArgs.Args().try_as<SplitPaneArgs>();
                VERIFY_IS_NOT_NULL(realArgs);
                // Verify the args have the expected value
                VERIFY_ARE_EQUAL(SplitState::Vertical, realArgs.SplitStyle());
                VERIFY_IS_NOT_NULL(realArgs.TerminalArgs());
                VERIFY_IS_TRUE(realArgs.TerminalArgs().Commandline().empty());
                VERIFY_IS_TRUE(realArgs.TerminalArgs().StartingDirectory().empty());
                VERIFY_IS_TRUE(realArgs.TerminalArgs().TabTitle().empty());
                VERIFY_IS_FALSE(realArgs.TerminalArgs().Profile().empty());
                VERIFY_ARE_EQUAL(name, realArgs.TerminalArgs().Profile());

                VERIFY_IS_FALSE(childCommand.HasNestedCommands());
            }
        }
    }

    void SettingsTests::TestIterableInNestedCommand()
    {
        // This test checks a nested command that includes an iterable command.
        // The commands should look like:
        //
        // <Command Palette>
        // └─ New Tab With Profile...
        //    ├─ Profile 1
        //    ├─ Profile 2
        //    └─ Profile 3

        const std::string settingsJson{ R"(
        {
            "defaultProfile": "{6239a42c-0000-49a3-80bd-e8fdd045185c}",
            "profiles": [
                {
                    "name": "profile0",
                    "guid": "{6239a42c-0000-49a3-80bd-e8fdd045185c}",
                    "historySize": 1,
                    "commandline": "cmd.exe"
                },
                {
                    "name": "profile1",
                    "guid": "{6239a42c-1111-49a3-80bd-e8fdd045185c}",
                    "historySize": 2,
                    "commandline": "pwsh.exe"
                },
                {
                    "name": "profile2",
                    "historySize": 3,
                    "commandline": "wsl.exe"
                }
            ],
            "actions": [
                {
                    "name": "New Tab With Profile...",
                    "commands": [
                        {
                            "iterateOn": "profiles",
                            "command": { "action": "newTab", "profile": "${profile.name}" }
                        }
                    ]
                }
            ],
            "schemes": [ { "name": "Campbell" } ] // This is included here to prevent settings validation errors.
        })" };

        CascadiaSettings settings{ til::u8u16(settingsJson) };

        VERIFY_ARE_EQUAL(0u, settings.Warnings().Size());
        VERIFY_ARE_EQUAL(3u, settings.ActiveProfiles().Size());

        auto commands = settings.GlobalSettings().Commands();
        auto expandedCommands = winrt::TerminalApp::implementation::TerminalPage::_ExpandCommands(commands, settings.ActiveProfiles().GetView(), settings.GlobalSettings().ColorSchemes());
        _logCommandNames(expandedCommands.GetView());

        VERIFY_ARE_EQUAL(0u, settings.Warnings().Size());
        VERIFY_ARE_EQUAL(1u, expandedCommands.Size());

        auto rootCommand = expandedCommands.Lookup(L"New Tab With Profile...");
        VERIFY_IS_NOT_NULL(rootCommand);
        auto rootActionAndArgs = rootCommand.Action();
        VERIFY_IS_NULL(rootActionAndArgs);

        VERIFY_ARE_EQUAL(3u, rootCommand.NestedCommands().Size());

        for (auto name : std::vector<std::wstring>({ L"profile0", L"profile1", L"profile2" }))
        {
            winrt::hstring commandName{ fmt::format(L"New tab, profile: {}", name) };
            auto command = rootCommand.NestedCommands().Lookup(commandName);
            VERIFY_IS_NOT_NULL(command);
            auto actionAndArgs = command.Action();
            VERIFY_IS_NOT_NULL(actionAndArgs);

            VERIFY_ARE_EQUAL(ShortcutAction::NewTab, actionAndArgs.Action());
            const auto& realArgs = actionAndArgs.Args().try_as<NewTabArgs>();
            VERIFY_IS_NOT_NULL(realArgs);
            // Verify the args have the expected value
            VERIFY_IS_NOT_NULL(realArgs.TerminalArgs());
            VERIFY_IS_TRUE(realArgs.TerminalArgs().Commandline().empty());
            VERIFY_IS_TRUE(realArgs.TerminalArgs().StartingDirectory().empty());
            VERIFY_IS_TRUE(realArgs.TerminalArgs().TabTitle().empty());
            VERIFY_IS_FALSE(realArgs.TerminalArgs().Profile().empty());
            VERIFY_ARE_EQUAL(name, realArgs.TerminalArgs().Profile());

            VERIFY_IS_FALSE(command.HasNestedCommands());
        }
    }
    void SettingsTests::TestMixedNestedAndIterableCommand()
    {
        // This test checks a nested commands that includes an iterable command
        // that includes a nested command.
        // The commands should look like:
        //
        // <Command Palette>
        // └─ New Pane...
        //    ├─ profile0...
        //    |  ├─ Split automatically
        //    |  ├─ Split vertically
        //    |  └─ Split horizontally
        //    ├─ profile1...
        //    |  ├─ Split automatically
        //    |  ├─ Split vertically
        //    |  └─ Split horizontally
        //    └─ profile2...
        //       ├─ Split automatically
        //       ├─ Split vertically
        //       └─ Split horizontally

        const std::string settingsJson{ R"(
        {
            "defaultProfile": "{6239a42c-0000-49a3-80bd-e8fdd045185c}",
            "profiles": [
                {
                    "name": "profile0",
                    "guid": "{6239a42c-0000-49a3-80bd-e8fdd045185c}",
                    "historySize": 1,
                    "commandline": "cmd.exe"
                },
                {
                    "name": "profile1",
                    "guid": "{6239a42c-1111-49a3-80bd-e8fdd045185c}",
                    "historySize": 2,
                    "commandline": "pwsh.exe"
                },
                {
                    "name": "profile2",
                    "historySize": 3,
                    "commandline": "wsl.exe"
                }
            ],
            "actions": [
                {
                    "name": "New Pane...",
                    "commands": [
                        {
                            "iterateOn": "profiles",
                            "name": "${profile.name}...",
                            "commands": [
                                { "command": { "action": "splitPane", "profile": "${profile.name}", "split": "auto" } },
                                { "command": { "action": "splitPane", "profile": "${profile.name}", "split": "vertical" } },
                                { "command": { "action": "splitPane", "profile": "${profile.name}", "split": "horizontal" } }
                            ]
                        }
                    ]
                }
            ],
            "schemes": [ { "name": "Campbell" } ] // This is included here to prevent settings validation errors.
        })" };

        CascadiaSettings settings{ til::u8u16(settingsJson) };

        VERIFY_ARE_EQUAL(0u, settings.Warnings().Size());
        VERIFY_ARE_EQUAL(3u, settings.ActiveProfiles().Size());

        auto commands = settings.GlobalSettings().Commands();
        auto expandedCommands = winrt::TerminalApp::implementation::TerminalPage::_ExpandCommands(commands, settings.ActiveProfiles().GetView(), settings.GlobalSettings().ColorSchemes());
        _logCommandNames(expandedCommands.GetView());

        VERIFY_ARE_EQUAL(0u, settings.Warnings().Size());
        VERIFY_ARE_EQUAL(1u, expandedCommands.Size());

        auto rootCommand = expandedCommands.Lookup(L"New Pane...");
        VERIFY_IS_NOT_NULL(rootCommand);
        auto rootActionAndArgs = rootCommand.Action();
        VERIFY_IS_NULL(rootActionAndArgs);

        VERIFY_ARE_EQUAL(3u, rootCommand.NestedCommands().Size());

        for (auto name : std::vector<std::wstring>({ L"profile0", L"profile1", L"profile2" }))
        {
            winrt::hstring commandName{ name + L"..." };
            auto command = rootCommand.NestedCommands().Lookup(commandName);
            VERIFY_IS_NOT_NULL(command);
            auto actionAndArgs = command.Action();
            VERIFY_IS_NULL(actionAndArgs);

            VERIFY_IS_TRUE(command.HasNestedCommands());
            VERIFY_ARE_EQUAL(3u, command.NestedCommands().Size());

            _logCommandNames(command.NestedCommands());
            {
                winrt::hstring childCommandName{ fmt::format(L"Split pane, profile: {}", name) };
                auto childCommand = command.NestedCommands().Lookup(childCommandName);
                VERIFY_IS_NOT_NULL(childCommand);
                auto childActionAndArgs = childCommand.Action();
                VERIFY_IS_NOT_NULL(childActionAndArgs);

                VERIFY_ARE_EQUAL(ShortcutAction::SplitPane, childActionAndArgs.Action());
                const auto& realArgs = childActionAndArgs.Args().try_as<SplitPaneArgs>();
                VERIFY_IS_NOT_NULL(realArgs);
                // Verify the args have the expected value
                VERIFY_ARE_EQUAL(SplitState::Automatic, realArgs.SplitStyle());
                VERIFY_IS_NOT_NULL(realArgs.TerminalArgs());
                VERIFY_IS_TRUE(realArgs.TerminalArgs().Commandline().empty());
                VERIFY_IS_TRUE(realArgs.TerminalArgs().StartingDirectory().empty());
                VERIFY_IS_TRUE(realArgs.TerminalArgs().TabTitle().empty());
                VERIFY_IS_FALSE(realArgs.TerminalArgs().Profile().empty());
                VERIFY_ARE_EQUAL(name, realArgs.TerminalArgs().Profile());

                VERIFY_IS_FALSE(childCommand.HasNestedCommands());
            }
            {
                winrt::hstring childCommandName{ fmt::format(L"Split pane, split: horizontal, profile: {}", name) };
                auto childCommand = command.NestedCommands().Lookup(childCommandName);
                VERIFY_IS_NOT_NULL(childCommand);
                auto childActionAndArgs = childCommand.Action();
                VERIFY_IS_NOT_NULL(childActionAndArgs);

                VERIFY_ARE_EQUAL(ShortcutAction::SplitPane, childActionAndArgs.Action());
                const auto& realArgs = childActionAndArgs.Args().try_as<SplitPaneArgs>();
                VERIFY_IS_NOT_NULL(realArgs);
                // Verify the args have the expected value
                VERIFY_ARE_EQUAL(SplitState::Horizontal, realArgs.SplitStyle());
                VERIFY_IS_NOT_NULL(realArgs.TerminalArgs());
                VERIFY_IS_TRUE(realArgs.TerminalArgs().Commandline().empty());
                VERIFY_IS_TRUE(realArgs.TerminalArgs().StartingDirectory().empty());
                VERIFY_IS_TRUE(realArgs.TerminalArgs().TabTitle().empty());
                VERIFY_IS_FALSE(realArgs.TerminalArgs().Profile().empty());
                VERIFY_ARE_EQUAL(name, realArgs.TerminalArgs().Profile());

                VERIFY_IS_FALSE(childCommand.HasNestedCommands());
            }
            {
                winrt::hstring childCommandName{ fmt::format(L"Split pane, split: vertical, profile: {}", name) };
                auto childCommand = command.NestedCommands().Lookup(childCommandName);
                VERIFY_IS_NOT_NULL(childCommand);
                auto childActionAndArgs = childCommand.Action();
                VERIFY_IS_NOT_NULL(childActionAndArgs);

                VERIFY_ARE_EQUAL(ShortcutAction::SplitPane, childActionAndArgs.Action());
                const auto& realArgs = childActionAndArgs.Args().try_as<SplitPaneArgs>();
                VERIFY_IS_NOT_NULL(realArgs);
                // Verify the args have the expected value
                VERIFY_ARE_EQUAL(SplitState::Vertical, realArgs.SplitStyle());
                VERIFY_IS_NOT_NULL(realArgs.TerminalArgs());
                VERIFY_IS_TRUE(realArgs.TerminalArgs().Commandline().empty());
                VERIFY_IS_TRUE(realArgs.TerminalArgs().StartingDirectory().empty());
                VERIFY_IS_TRUE(realArgs.TerminalArgs().TabTitle().empty());
                VERIFY_IS_FALSE(realArgs.TerminalArgs().Profile().empty());
                VERIFY_ARE_EQUAL(name, realArgs.TerminalArgs().Profile());

                VERIFY_IS_FALSE(childCommand.HasNestedCommands());
            }
        }
    }

    void SettingsTests::TestIterableColorSchemeCommands()
    {
        // For this test, put an iterable command with a given `name`,
        // containing a ${profile.name} to replace. When we expand it, it should
        // have created one command for each profile.

        const std::string settingsJson{ R"(
        {
            "defaultProfile": "{6239a42c-0000-49a3-80bd-e8fdd045185c}",
            "profiles": [
                {
                    "name": "profile0",
                    "guid": "{6239a42c-0000-49a3-80bd-e8fdd045185c}",
                    "historySize": 1,
                    "commandline": "cmd.exe"
                },
                {
                    "name": "profile1",
                    "guid": "{6239a42c-1111-49a3-80bd-e8fdd045185c}",
                    "historySize": 2,
                    "commandline": "pwsh.exe"
                },
                {
                    "name": "profile2",
                    "historySize": 3,
                    "commandline": "wsl.exe"
                }
            ],
            "schemes": [
                { "name": "scheme_0" },
                { "name": "scheme_1" },
                { "name": "scheme_2" },
            ],
            "actions": [
                {
                    "name": "iterable command ${scheme.name}",
                    "iterateOn": "schemes",
                    "command": { "action": "splitPane", "profile": "${scheme.name}" }
                },
            ]
        })" };

        CascadiaSettings settings{ til::u8u16(settingsJson) };

        // Since at least one profile does not reference a color scheme,
        // we add a warning saying "the color scheme is unknown"
        VERIFY_ARE_EQUAL(1u, settings.Warnings().Size());

        VERIFY_ARE_EQUAL(3u, settings.ActiveProfiles().Size());

        auto commands = settings.GlobalSettings().Commands();
        VERIFY_ARE_EQUAL(1u, commands.Size());

        {
            auto command = commands.Lookup(L"iterable command ${scheme.name}");
            VERIFY_IS_NOT_NULL(command);
            auto actionAndArgs = command.Action();
            VERIFY_IS_NOT_NULL(actionAndArgs);
            VERIFY_ARE_EQUAL(ShortcutAction::SplitPane, actionAndArgs.Action());
            const auto& realArgs = actionAndArgs.Args().try_as<SplitPaneArgs>();
            VERIFY_IS_NOT_NULL(realArgs);
            // Verify the args have the expected value
            VERIFY_ARE_EQUAL(SplitState::Automatic, realArgs.SplitStyle());
            VERIFY_IS_NOT_NULL(realArgs.TerminalArgs());
            VERIFY_IS_TRUE(realArgs.TerminalArgs().Commandline().empty());
            VERIFY_IS_TRUE(realArgs.TerminalArgs().StartingDirectory().empty());
            VERIFY_IS_TRUE(realArgs.TerminalArgs().TabTitle().empty());
            VERIFY_IS_FALSE(realArgs.TerminalArgs().Profile().empty());
            VERIFY_ARE_EQUAL(L"${scheme.name}", realArgs.TerminalArgs().Profile());
        }

        auto expandedCommands = winrt::TerminalApp::implementation::TerminalPage::_ExpandCommands(commands, settings.ActiveProfiles().GetView(), settings.GlobalSettings().ColorSchemes());
        _logCommandNames(expandedCommands.GetView());

        // This is the same warning as above
        VERIFY_ARE_EQUAL(1u, settings.Warnings().Size());
        VERIFY_ARE_EQUAL(3u, expandedCommands.Size());

        // Yes, this test is testing splitPane with profiles named after each
        // color scheme. These would obviously not work in real life, they're
        // just easy tests to write.

        {
            auto command = expandedCommands.Lookup(L"iterable command scheme_0");
            VERIFY_IS_NOT_NULL(command);
            auto actionAndArgs = command.Action();
            VERIFY_IS_NOT_NULL(actionAndArgs);
            VERIFY_ARE_EQUAL(ShortcutAction::SplitPane, actionAndArgs.Action());
            const auto& realArgs = actionAndArgs.Args().try_as<SplitPaneArgs>();
            VERIFY_IS_NOT_NULL(realArgs);
            // Verify the args have the expected value
            VERIFY_ARE_EQUAL(SplitState::Automatic, realArgs.SplitStyle());
            VERIFY_IS_NOT_NULL(realArgs.TerminalArgs());
            VERIFY_IS_TRUE(realArgs.TerminalArgs().Commandline().empty());
            VERIFY_IS_TRUE(realArgs.TerminalArgs().StartingDirectory().empty());
            VERIFY_IS_TRUE(realArgs.TerminalArgs().TabTitle().empty());
            VERIFY_IS_FALSE(realArgs.TerminalArgs().Profile().empty());
            VERIFY_ARE_EQUAL(L"scheme_0", realArgs.TerminalArgs().Profile());
        }

        {
            auto command = expandedCommands.Lookup(L"iterable command scheme_1");
            VERIFY_IS_NOT_NULL(command);
            auto actionAndArgs = command.Action();
            VERIFY_IS_NOT_NULL(actionAndArgs);
            VERIFY_ARE_EQUAL(ShortcutAction::SplitPane, actionAndArgs.Action());
            const auto& realArgs = actionAndArgs.Args().try_as<SplitPaneArgs>();
            VERIFY_IS_NOT_NULL(realArgs);
            // Verify the args have the expected value
            VERIFY_ARE_EQUAL(SplitState::Automatic, realArgs.SplitStyle());
            VERIFY_IS_NOT_NULL(realArgs.TerminalArgs());
            VERIFY_IS_TRUE(realArgs.TerminalArgs().Commandline().empty());
            VERIFY_IS_TRUE(realArgs.TerminalArgs().StartingDirectory().empty());
            VERIFY_IS_TRUE(realArgs.TerminalArgs().TabTitle().empty());
            VERIFY_IS_FALSE(realArgs.TerminalArgs().Profile().empty());
            VERIFY_ARE_EQUAL(L"scheme_1", realArgs.TerminalArgs().Profile());
        }

        {
            auto command = expandedCommands.Lookup(L"iterable command scheme_2");
            VERIFY_IS_NOT_NULL(command);
            auto actionAndArgs = command.Action();
            VERIFY_IS_NOT_NULL(actionAndArgs);
            VERIFY_ARE_EQUAL(ShortcutAction::SplitPane, actionAndArgs.Action());
            const auto& realArgs = actionAndArgs.Args().try_as<SplitPaneArgs>();
            VERIFY_IS_NOT_NULL(realArgs);
            // Verify the args have the expected value
            VERIFY_ARE_EQUAL(SplitState::Automatic, realArgs.SplitStyle());
            VERIFY_IS_NOT_NULL(realArgs.TerminalArgs());
            VERIFY_IS_TRUE(realArgs.TerminalArgs().Commandline().empty());
            VERIFY_IS_TRUE(realArgs.TerminalArgs().StartingDirectory().empty());
            VERIFY_IS_TRUE(realArgs.TerminalArgs().TabTitle().empty());
            VERIFY_IS_FALSE(realArgs.TerminalArgs().Profile().empty());
            VERIFY_ARE_EQUAL(L"scheme_2", realArgs.TerminalArgs().Profile());
        }
    }

}
<|MERGE_RESOLUTION|>--- conflicted
+++ resolved
@@ -1,1688 +1,1203 @@
-// Copyright (c) Microsoft Corporation.
-// Licensed under the MIT license.
-
-#include "pch.h"
-
-#include "../TerminalApp/TerminalPage.h"
-#include "../LocalTests_SettingsModel/TestUtils.h"
-
-using namespace Microsoft::Console;
-using namespace WEX::Logging;
-using namespace WEX::TestExecution;
-using namespace WEX::Common;
-using namespace winrt::TerminalApp;
-using namespace winrt::Microsoft::Terminal::Settings::Model;
-using namespace winrt::Microsoft::Terminal::TerminalControl;
-
-namespace TerminalAppLocalTests
-{
-    // TODO:microsoft/terminal#3838:
-    // Unfortunately, these tests _WILL NOT_ work in our CI. We're waiting for
-    // an updated TAEF that will let us install framework packages when the test
-    // package is deployed. Until then, these tests won't deploy in CI.
-
-    class SettingsTests
-    {
-        // Use a custom AppxManifest to ensure that we can activate winrt types
-        // from our test. This property will tell taef to manually use this as
-        // the AppxManifest for this test class.
-        // This does not yet work for anything XAML-y. See TabTests.cpp for more
-        // details on that.
-        BEGIN_TEST_CLASS(SettingsTests)
-            TEST_CLASS_PROPERTY(L"RunAs", L"UAP")
-            TEST_CLASS_PROPERTY(L"UAP:AppXManifest", L"TestHostAppXManifest.xml")
-        END_TEST_CLASS()
-
-        TEST_METHOD(TestIterateCommands);
-        TEST_METHOD(TestIterateOnGeneratedNamedCommands);
-        TEST_METHOD(TestIterateOnBadJson);
-        TEST_METHOD(TestNestedCommands);
-        TEST_METHOD(TestNestedInNestedCommand);
-        TEST_METHOD(TestNestedInIterableCommand);
-        TEST_METHOD(TestIterableInNestedCommand);
-        TEST_METHOD(TestMixedNestedAndIterableCommand);
-
-        TEST_METHOD(TestIterableColorSchemeCommands);
-
-        TEST_CLASS_SETUP(ClassSetup)
-        {
-            return true;
-        }
-
-    private:
-        void _logCommandNames(winrt::Windows::Foundation::Collections::IMapView<winrt::hstring, Command> commands, const int indentation = 1)
-        {
-            if (indentation == 1)
-            {
-                Log::Comment((commands.Size() == 0) ? L"Commands:\n  <none>" : L"Commands:");
-            }
-            for (const auto& nameAndCommand : commands)
-            {
-                Log::Comment(fmt::format(L"{0:>{1}}* {2}->{3}",
-                                         L"",
-                                         indentation,
-                                         nameAndCommand.Key(),
-                                         nameAndCommand.Value().Name())
-                                 .c_str());
-
-                if (nameAndCommand.Value().HasNestedCommands())
-                {
-                    _logCommandNames(nameAndCommand.Value().NestedCommands(), indentation + 2);
-                }
-            }
-        }
-    };
-
-<<<<<<< HEAD
-    void SettingsTests::TryCreateWinRTType()
-    {
-        TerminalSettings settings;
-        VERIFY_IS_NOT_NULL(settings);
-        auto oldFontSize = settings.FontSize();
-        settings.FontSize(oldFontSize + 5);
-        auto newFontSize = settings.FontSize();
-        VERIFY_ARE_NOT_EQUAL(oldFontSize, newFontSize);
-    }
-
-    void SettingsTests::TestTerminalArgsForBinding()
-    {
-        const std::string settingsJson{ R"(
-        {
-            "defaultProfile": "{6239a42c-0000-49a3-80bd-e8fdd045185c}",
-            "profiles": [
-                {
-                    "name": "profile0",
-                    "guid": "{6239a42c-0000-49a3-80bd-e8fdd045185c}",
-                    "historySize": 1,
-                    "commandline": "cmd.exe"
-                },
-                {
-                    "name": "profile1",
-                    "guid": "{6239a42c-1111-49a3-80bd-e8fdd045185c}",
-                    "historySize": 2,
-                    "commandline": "pwsh.exe"
-                },
-                {
-                    "name": "profile2",
-                    "historySize": 3,
-                    "commandline": "wsl.exe"
-                }
-            ],
-            "keybindings": [
-                { "keys": ["ctrl+a"], "command": { "action": "splitPane", "split": "vertical" } },
-                { "keys": ["ctrl+b"], "command": { "action": "splitPane", "split": "vertical", "profile": "{6239a42c-1111-49a3-80bd-e8fdd045185c}" } },
-                { "keys": ["ctrl+c"], "command": { "action": "splitPane", "split": "vertical", "profile": "profile1" } },
-                { "keys": ["ctrl+d"], "command": { "action": "splitPane", "split": "vertical", "profile": "profile2" } },
-                { "keys": ["ctrl+e"], "command": { "action": "splitPane", "split": "horizontal", "commandline": "foo.exe" } },
-                { "keys": ["ctrl+f"], "command": { "action": "splitPane", "split": "horizontal", "profile": "profile1", "commandline": "foo.exe" } },
-                { "keys": ["ctrl+g"], "command": { "action": "newTab" } },
-                { "keys": ["ctrl+h"], "command": { "action": "newTab", "startingDirectory": "c:\\foo" } },
-                { "keys": ["ctrl+i"], "command": { "action": "newTab", "profile": "profile2", "startingDirectory": "c:\\foo" } },
-                { "keys": ["ctrl+j"], "command": { "action": "newTab", "tabTitle": "bar" } },
-                { "keys": ["ctrl+k"], "command": { "action": "newTab", "profile": "profile2", "tabTitle": "bar" } },
-                { "keys": ["ctrl+l"], "command": { "action": "newTab", "profile": "profile1", "tabTitle": "bar", "startingDirectory": "c:\\foo", "commandline":"foo.exe" } }
-            ]
-        })" };
-
-        const winrt::guid guid0{ ::Microsoft::Console::Utils::GuidFromString(L"{6239a42c-0000-49a3-80bd-e8fdd045185c}") };
-        const winrt::guid guid1{ ::Microsoft::Console::Utils::GuidFromString(L"{6239a42c-1111-49a3-80bd-e8fdd045185c}") };
-
-        CascadiaSettings settings{ til::u8u16(settingsJson) };
-
-        auto keymap = settings.GlobalSettings().KeyMap();
-        VERIFY_ARE_EQUAL(3u, settings.ActiveProfiles().Size());
-
-        const auto profile2Guid = settings.ActiveProfiles().GetAt(2).Guid();
-        VERIFY_ARE_NOT_EQUAL(winrt::guid{}, profile2Guid);
-
-        VERIFY_ARE_EQUAL(12u, keymap.Size());
-
-        {
-            KeyChord kc{ true, false, false, static_cast<int32_t>('A') };
-            auto actionAndArgs = TestUtils::GetActionAndArgs(keymap, kc);
-            VERIFY_ARE_EQUAL(ShortcutAction::SplitPane, actionAndArgs.Action());
-            const auto& realArgs = actionAndArgs.Args().try_as<SplitPaneArgs>();
-            VERIFY_IS_NOT_NULL(realArgs);
-            // Verify the args have the expected value
-            VERIFY_ARE_EQUAL(SplitState::Vertical, realArgs.SplitStyle());
-            VERIFY_IS_NOT_NULL(realArgs.TerminalArgs());
-            VERIFY_IS_TRUE(realArgs.TerminalArgs().Commandline().empty());
-            VERIFY_IS_TRUE(realArgs.TerminalArgs().StartingDirectory().empty());
-            VERIFY_IS_TRUE(realArgs.TerminalArgs().TabTitle().empty());
-            VERIFY_IS_TRUE(realArgs.TerminalArgs().Profile().empty());
-
-            const auto [guid, termSettings, _] = winrt::TerminalApp::implementation::TerminalSettings::BuildSettings(settings, realArgs.TerminalArgs(), nullptr);
-            VERIFY_ARE_EQUAL(guid0, guid);
-            VERIFY_ARE_EQUAL(L"cmd.exe", termSettings.Commandline());
-            VERIFY_ARE_EQUAL(1, termSettings.HistorySize());
-        }
-        {
-            KeyChord kc{ true, false, false, static_cast<int32_t>('B') };
-            auto actionAndArgs = TestUtils::GetActionAndArgs(keymap, kc);
-            VERIFY_ARE_EQUAL(ShortcutAction::SplitPane, actionAndArgs.Action());
-            const auto& realArgs = actionAndArgs.Args().try_as<SplitPaneArgs>();
-            VERIFY_IS_NOT_NULL(realArgs);
-            // Verify the args have the expected value
-            VERIFY_ARE_EQUAL(SplitState::Vertical, realArgs.SplitStyle());
-            VERIFY_IS_NOT_NULL(realArgs.TerminalArgs());
-            VERIFY_IS_TRUE(realArgs.TerminalArgs().Commandline().empty());
-            VERIFY_IS_TRUE(realArgs.TerminalArgs().StartingDirectory().empty());
-            VERIFY_IS_TRUE(realArgs.TerminalArgs().TabTitle().empty());
-            VERIFY_IS_FALSE(realArgs.TerminalArgs().Profile().empty());
-            VERIFY_ARE_EQUAL(L"{6239a42c-1111-49a3-80bd-e8fdd045185c}", realArgs.TerminalArgs().Profile());
-
-            const auto [guid, termSettings, _] = winrt::TerminalApp::implementation::TerminalSettings::BuildSettings(settings, realArgs.TerminalArgs(), nullptr);
-            VERIFY_ARE_EQUAL(guid1, guid);
-            VERIFY_ARE_EQUAL(L"pwsh.exe", termSettings.Commandline());
-            VERIFY_ARE_EQUAL(2, termSettings.HistorySize());
-        }
-        {
-            KeyChord kc{ true, false, false, static_cast<int32_t>('C') };
-            auto actionAndArgs = TestUtils::GetActionAndArgs(keymap, kc);
-            VERIFY_ARE_EQUAL(ShortcutAction::SplitPane, actionAndArgs.Action());
-            const auto& realArgs = actionAndArgs.Args().try_as<SplitPaneArgs>();
-            VERIFY_IS_NOT_NULL(realArgs);
-            // Verify the args have the expected value
-            VERIFY_ARE_EQUAL(SplitState::Vertical, realArgs.SplitStyle());
-            VERIFY_IS_NOT_NULL(realArgs.TerminalArgs());
-            VERIFY_IS_TRUE(realArgs.TerminalArgs().Commandline().empty());
-            VERIFY_IS_TRUE(realArgs.TerminalArgs().StartingDirectory().empty());
-            VERIFY_IS_TRUE(realArgs.TerminalArgs().TabTitle().empty());
-            VERIFY_IS_FALSE(realArgs.TerminalArgs().Profile().empty());
-            VERIFY_ARE_EQUAL(L"profile1", realArgs.TerminalArgs().Profile());
-
-            const auto [guid, termSettings, _] = winrt::TerminalApp::implementation::TerminalSettings::BuildSettings(settings, realArgs.TerminalArgs(), nullptr);
-            VERIFY_ARE_EQUAL(guid1, guid);
-            VERIFY_ARE_EQUAL(L"pwsh.exe", termSettings.Commandline());
-            VERIFY_ARE_EQUAL(2, termSettings.HistorySize());
-        }
-        {
-            KeyChord kc{ true, false, false, static_cast<int32_t>('D') };
-            auto actionAndArgs = TestUtils::GetActionAndArgs(keymap, kc);
-            VERIFY_ARE_EQUAL(ShortcutAction::SplitPane, actionAndArgs.Action());
-            const auto& realArgs = actionAndArgs.Args().try_as<SplitPaneArgs>();
-            VERIFY_IS_NOT_NULL(realArgs);
-            // Verify the args have the expected value
-            VERIFY_ARE_EQUAL(SplitState::Vertical, realArgs.SplitStyle());
-            VERIFY_IS_NOT_NULL(realArgs.TerminalArgs());
-            VERIFY_IS_TRUE(realArgs.TerminalArgs().Commandline().empty());
-            VERIFY_IS_TRUE(realArgs.TerminalArgs().StartingDirectory().empty());
-            VERIFY_IS_TRUE(realArgs.TerminalArgs().TabTitle().empty());
-            VERIFY_IS_FALSE(realArgs.TerminalArgs().Profile().empty());
-            VERIFY_ARE_EQUAL(L"profile2", realArgs.TerminalArgs().Profile());
-
-            const auto [guid, termSettings, _] = winrt::TerminalApp::implementation::TerminalSettings::BuildSettings(settings, realArgs.TerminalArgs(), nullptr);
-            VERIFY_ARE_EQUAL(profile2Guid, guid);
-            VERIFY_ARE_EQUAL(L"wsl.exe", termSettings.Commandline());
-            VERIFY_ARE_EQUAL(3, termSettings.HistorySize());
-        }
-        {
-            KeyChord kc{ true, false, false, static_cast<int32_t>('E') };
-            auto actionAndArgs = TestUtils::GetActionAndArgs(keymap, kc);
-            VERIFY_ARE_EQUAL(ShortcutAction::SplitPane, actionAndArgs.Action());
-            const auto& realArgs = actionAndArgs.Args().try_as<SplitPaneArgs>();
-            VERIFY_IS_NOT_NULL(realArgs);
-            // Verify the args have the expected value
-            VERIFY_ARE_EQUAL(SplitState::Horizontal, realArgs.SplitStyle());
-            VERIFY_IS_NOT_NULL(realArgs.TerminalArgs());
-            VERIFY_IS_FALSE(realArgs.TerminalArgs().Commandline().empty());
-            VERIFY_IS_TRUE(realArgs.TerminalArgs().StartingDirectory().empty());
-            VERIFY_IS_TRUE(realArgs.TerminalArgs().TabTitle().empty());
-            VERIFY_IS_TRUE(realArgs.TerminalArgs().Profile().empty());
-            VERIFY_ARE_EQUAL(L"foo.exe", realArgs.TerminalArgs().Commandline());
-
-            const auto [guid, termSettings, _] = winrt::TerminalApp::implementation::TerminalSettings::BuildSettings(settings, realArgs.TerminalArgs(), nullptr);
-            VERIFY_ARE_EQUAL(guid0, guid);
-            VERIFY_ARE_EQUAL(L"foo.exe", termSettings.Commandline());
-            VERIFY_ARE_EQUAL(1, termSettings.HistorySize());
-        }
-        {
-            KeyChord kc{ true, false, false, static_cast<int32_t>('F') };
-            auto actionAndArgs = TestUtils::GetActionAndArgs(keymap, kc);
-            VERIFY_ARE_EQUAL(ShortcutAction::SplitPane, actionAndArgs.Action());
-            const auto& realArgs = actionAndArgs.Args().try_as<SplitPaneArgs>();
-            VERIFY_IS_NOT_NULL(realArgs);
-            // Verify the args have the expected value
-            VERIFY_ARE_EQUAL(SplitState::Horizontal, realArgs.SplitStyle());
-            VERIFY_IS_NOT_NULL(realArgs.TerminalArgs());
-            VERIFY_IS_FALSE(realArgs.TerminalArgs().Commandline().empty());
-            VERIFY_IS_TRUE(realArgs.TerminalArgs().StartingDirectory().empty());
-            VERIFY_IS_TRUE(realArgs.TerminalArgs().TabTitle().empty());
-            VERIFY_IS_FALSE(realArgs.TerminalArgs().Profile().empty());
-            VERIFY_ARE_EQUAL(L"profile1", realArgs.TerminalArgs().Profile());
-            VERIFY_ARE_EQUAL(L"foo.exe", realArgs.TerminalArgs().Commandline());
-
-            const auto [guid, termSettings, _] = winrt::TerminalApp::implementation::TerminalSettings::BuildSettings(settings, realArgs.TerminalArgs(), nullptr);
-            VERIFY_ARE_EQUAL(guid1, guid);
-            VERIFY_ARE_EQUAL(L"foo.exe", termSettings.Commandline());
-            VERIFY_ARE_EQUAL(2, termSettings.HistorySize());
-        }
-        {
-            KeyChord kc{ true, false, false, static_cast<int32_t>('G') };
-            auto actionAndArgs = TestUtils::GetActionAndArgs(keymap, kc);
-            VERIFY_ARE_EQUAL(ShortcutAction::NewTab, actionAndArgs.Action());
-            const auto& realArgs = actionAndArgs.Args().try_as<NewTabArgs>();
-            VERIFY_IS_NOT_NULL(realArgs);
-            // Verify the args have the expected value
-            VERIFY_IS_NOT_NULL(realArgs.TerminalArgs());
-            VERIFY_IS_TRUE(realArgs.TerminalArgs().Commandline().empty());
-            VERIFY_IS_TRUE(realArgs.TerminalArgs().StartingDirectory().empty());
-            VERIFY_IS_TRUE(realArgs.TerminalArgs().TabTitle().empty());
-            VERIFY_IS_TRUE(realArgs.TerminalArgs().Profile().empty());
-
-            const auto [guid, termSettings, _] = winrt::TerminalApp::implementation::TerminalSettings::BuildSettings(settings, realArgs.TerminalArgs(), nullptr);
-            VERIFY_ARE_EQUAL(guid0, guid);
-            VERIFY_ARE_EQUAL(L"cmd.exe", termSettings.Commandline());
-            VERIFY_ARE_EQUAL(1, termSettings.HistorySize());
-        }
-        {
-            KeyChord kc{ true, false, false, static_cast<int32_t>('H') };
-            auto actionAndArgs = TestUtils::GetActionAndArgs(keymap, kc);
-            VERIFY_ARE_EQUAL(ShortcutAction::NewTab, actionAndArgs.Action());
-            const auto& realArgs = actionAndArgs.Args().try_as<NewTabArgs>();
-            VERIFY_IS_NOT_NULL(realArgs);
-            // Verify the args have the expected value
-            VERIFY_IS_NOT_NULL(realArgs.TerminalArgs());
-            VERIFY_IS_TRUE(realArgs.TerminalArgs().Commandline().empty());
-            VERIFY_IS_FALSE(realArgs.TerminalArgs().StartingDirectory().empty());
-            VERIFY_IS_TRUE(realArgs.TerminalArgs().TabTitle().empty());
-            VERIFY_IS_TRUE(realArgs.TerminalArgs().Profile().empty());
-            VERIFY_ARE_EQUAL(L"c:\\foo", realArgs.TerminalArgs().StartingDirectory());
-
-            const auto [guid, termSettings, _] = winrt::TerminalApp::implementation::TerminalSettings::BuildSettings(settings, realArgs.TerminalArgs(), nullptr);
-            VERIFY_ARE_EQUAL(guid0, guid);
-            VERIFY_ARE_EQUAL(L"cmd.exe", termSettings.Commandline());
-            VERIFY_ARE_EQUAL(L"c:\\foo", termSettings.StartingDirectory());
-            VERIFY_ARE_EQUAL(1, termSettings.HistorySize());
-        }
-        {
-            KeyChord kc{ true, false, false, static_cast<int32_t>('I') };
-            auto actionAndArgs = TestUtils::GetActionAndArgs(keymap, kc);
-            VERIFY_ARE_EQUAL(ShortcutAction::NewTab, actionAndArgs.Action());
-            const auto& realArgs = actionAndArgs.Args().try_as<NewTabArgs>();
-            VERIFY_IS_NOT_NULL(realArgs);
-            // Verify the args have the expected value
-            VERIFY_IS_NOT_NULL(realArgs.TerminalArgs());
-            VERIFY_IS_TRUE(realArgs.TerminalArgs().Commandline().empty());
-            VERIFY_IS_FALSE(realArgs.TerminalArgs().StartingDirectory().empty());
-            VERIFY_IS_TRUE(realArgs.TerminalArgs().TabTitle().empty());
-            VERIFY_IS_FALSE(realArgs.TerminalArgs().Profile().empty());
-            VERIFY_ARE_EQUAL(L"c:\\foo", realArgs.TerminalArgs().StartingDirectory());
-            VERIFY_ARE_EQUAL(L"profile2", realArgs.TerminalArgs().Profile());
-
-            const auto [guid, termSettings, _] = winrt::TerminalApp::implementation::TerminalSettings::BuildSettings(settings, realArgs.TerminalArgs(), nullptr);
-            VERIFY_ARE_EQUAL(profile2Guid, guid);
-            VERIFY_ARE_EQUAL(L"wsl.exe", termSettings.Commandline());
-            VERIFY_ARE_EQUAL(L"c:\\foo", termSettings.StartingDirectory());
-            VERIFY_ARE_EQUAL(3, termSettings.HistorySize());
-        }
-        {
-            KeyChord kc{ true, false, false, static_cast<int32_t>('J') };
-            auto actionAndArgs = TestUtils::GetActionAndArgs(keymap, kc);
-            VERIFY_ARE_EQUAL(ShortcutAction::NewTab, actionAndArgs.Action());
-            const auto& realArgs = actionAndArgs.Args().try_as<NewTabArgs>();
-            VERIFY_IS_NOT_NULL(realArgs);
-            // Verify the args have the expected value
-            VERIFY_IS_NOT_NULL(realArgs.TerminalArgs());
-            VERIFY_IS_TRUE(realArgs.TerminalArgs().Commandline().empty());
-            VERIFY_IS_TRUE(realArgs.TerminalArgs().StartingDirectory().empty());
-            VERIFY_IS_FALSE(realArgs.TerminalArgs().TabTitle().empty());
-            VERIFY_IS_TRUE(realArgs.TerminalArgs().Profile().empty());
-            VERIFY_ARE_EQUAL(L"bar", realArgs.TerminalArgs().TabTitle());
-
-            const auto [guid, termSettings, _] = winrt::TerminalApp::implementation::TerminalSettings::BuildSettings(settings, realArgs.TerminalArgs(), nullptr);
-            VERIFY_ARE_EQUAL(guid0, guid);
-            VERIFY_ARE_EQUAL(L"cmd.exe", termSettings.Commandline());
-            VERIFY_ARE_EQUAL(L"bar", termSettings.StartingTitle());
-            VERIFY_ARE_EQUAL(1, termSettings.HistorySize());
-        }
-        {
-            KeyChord kc{ true, false, false, static_cast<int32_t>('K') };
-            auto actionAndArgs = TestUtils::GetActionAndArgs(keymap, kc);
-            VERIFY_ARE_EQUAL(ShortcutAction::NewTab, actionAndArgs.Action());
-            const auto& realArgs = actionAndArgs.Args().try_as<NewTabArgs>();
-            VERIFY_IS_NOT_NULL(realArgs);
-            // Verify the args have the expected value
-            VERIFY_IS_NOT_NULL(realArgs.TerminalArgs());
-            VERIFY_IS_TRUE(realArgs.TerminalArgs().Commandline().empty());
-            VERIFY_IS_TRUE(realArgs.TerminalArgs().StartingDirectory().empty());
-            VERIFY_IS_FALSE(realArgs.TerminalArgs().TabTitle().empty());
-            VERIFY_IS_FALSE(realArgs.TerminalArgs().Profile().empty());
-            VERIFY_ARE_EQUAL(L"bar", realArgs.TerminalArgs().TabTitle());
-            VERIFY_ARE_EQUAL(L"profile2", realArgs.TerminalArgs().Profile());
-
-            const auto [guid, termSettings, _] = winrt::TerminalApp::implementation::TerminalSettings::BuildSettings(settings, realArgs.TerminalArgs(), nullptr);
-            VERIFY_ARE_EQUAL(profile2Guid, guid);
-            VERIFY_ARE_EQUAL(L"wsl.exe", termSettings.Commandline());
-            VERIFY_ARE_EQUAL(L"bar", termSettings.StartingTitle());
-            VERIFY_ARE_EQUAL(3, termSettings.HistorySize());
-        }
-        {
-            KeyChord kc{ true, false, false, static_cast<int32_t>('L') };
-            auto actionAndArgs = TestUtils::GetActionAndArgs(keymap, kc);
-            VERIFY_ARE_EQUAL(ShortcutAction::NewTab, actionAndArgs.Action());
-            const auto& realArgs = actionAndArgs.Args().try_as<NewTabArgs>();
-            VERIFY_IS_NOT_NULL(realArgs);
-            // Verify the args have the expected value
-            VERIFY_IS_NOT_NULL(realArgs.TerminalArgs());
-            VERIFY_IS_FALSE(realArgs.TerminalArgs().Commandline().empty());
-            VERIFY_IS_FALSE(realArgs.TerminalArgs().StartingDirectory().empty());
-            VERIFY_IS_FALSE(realArgs.TerminalArgs().TabTitle().empty());
-            VERIFY_IS_FALSE(realArgs.TerminalArgs().Profile().empty());
-            VERIFY_ARE_EQUAL(L"foo.exe", realArgs.TerminalArgs().Commandline());
-            VERIFY_ARE_EQUAL(L"c:\\foo", realArgs.TerminalArgs().StartingDirectory());
-            VERIFY_ARE_EQUAL(L"bar", realArgs.TerminalArgs().TabTitle());
-            VERIFY_ARE_EQUAL(L"profile1", realArgs.TerminalArgs().Profile());
-
-            const auto [guid, termSettings, _] = winrt::TerminalApp::implementation::TerminalSettings::BuildSettings(settings, realArgs.TerminalArgs(), nullptr);
-            VERIFY_ARE_EQUAL(guid1, guid);
-            VERIFY_ARE_EQUAL(L"foo.exe", termSettings.Commandline());
-            VERIFY_ARE_EQUAL(L"bar", termSettings.StartingTitle());
-            VERIFY_ARE_EQUAL(L"c:\\foo", termSettings.StartingDirectory());
-            VERIFY_ARE_EQUAL(2, termSettings.HistorySize());
-        }
-    }
-
-    void SettingsTests::MakeSettingsForProfileThatDoesntExist()
-    {
-        // Test that MakeSettings throws when the GUID doesn't exist
-        const std::string settingsString{ R"(
-        {
-            "defaultProfile": "{6239a42c-1111-49a3-80bd-e8fdd045185c}",
-            "profiles": [
-                {
-                    "name" : "profile0",
-                    "guid": "{6239a42c-1111-49a3-80bd-e8fdd045185c}",
-                    "historySize": 1
-                },
-                {
-                    "name" : "profile1",
-                    "guid": "{6239a42c-2222-49a3-80bd-e8fdd045185c}",
-                    "historySize": 2
-                }
-            ]
-        })" };
-        CascadiaSettings settings{ til::u8u16(settingsString) };
-
-        const auto guid1 = ::Microsoft::Console::Utils::GuidFromString(L"{6239a42c-1111-49a3-80bd-e8fdd045185c}");
-        const auto guid2 = ::Microsoft::Console::Utils::GuidFromString(L"{6239a42c-2222-49a3-80bd-e8fdd045185c}");
-        const auto guid3 = ::Microsoft::Console::Utils::GuidFromString(L"{6239a42c-3333-49a3-80bd-e8fdd045185c}");
-
-        try
-        {
-            auto terminalSettings = winrt::make<winrt::TerminalApp::implementation::TerminalSettings>(settings, guid1, nullptr);
-            VERIFY_ARE_NOT_EQUAL(nullptr, terminalSettings);
-            VERIFY_ARE_EQUAL(1, terminalSettings.HistorySize());
-        }
-        catch (...)
-        {
-            VERIFY_IS_TRUE(false, L"This call to BuildSettings should succeed");
-        }
-
-        try
-        {
-            auto terminalSettings = winrt::make<winrt::TerminalApp::implementation::TerminalSettings>(settings, guid2, nullptr);
-            VERIFY_ARE_NOT_EQUAL(nullptr, terminalSettings);
-            VERIFY_ARE_EQUAL(2, terminalSettings.HistorySize());
-        }
-        catch (...)
-        {
-            VERIFY_IS_TRUE(false, L"This call to BuildSettings should succeed");
-        }
-
-        VERIFY_THROWS(auto terminalSettings = winrt::make<winrt::TerminalApp::implementation::TerminalSettings>(settings, guid3, nullptr), wil::ResultException, L"This call to BuildSettings should fail");
-
-        try
-        {
-            const auto [guid, termSettings, _] = winrt::TerminalApp::implementation::TerminalSettings::BuildSettings(settings, nullptr, nullptr);
-            VERIFY_ARE_NOT_EQUAL(nullptr, termSettings);
-            VERIFY_ARE_EQUAL(1, termSettings.HistorySize());
-        }
-        catch (...)
-        {
-            VERIFY_IS_TRUE(false, L"This call to BuildSettings should succeed");
-        }
-    }
-
-    void SettingsTests::MakeSettingsForDefaultProfileThatDoesntExist()
-    {
-        // Test that MakeSettings _doesnt_ throw when we load settings with a
-        // defaultProfile that's not in the list, we validate the settings, and
-        // then call MakeSettings(nullopt). The validation should ensure that
-        // the default profile is something reasonable
-        const std::string settingsString{ R"(
-        {
-            "defaultProfile": "{6239a42c-3333-49a3-80bd-e8fdd045185c}",
-            "profiles": [
-                {
-                    "name" : "profile0",
-                    "guid": "{6239a42c-1111-49a3-80bd-e8fdd045185c}",
-                    "historySize": 1
-                },
-                {
-                    "name" : "profile1",
-                    "guid": "{6239a42c-2222-49a3-80bd-e8fdd045185c}",
-                    "historySize": 2
-                }
-            ]
-        })" };
-        CascadiaSettings settings{ til::u8u16(settingsString) };
-
-        VERIFY_ARE_EQUAL(2u, settings.Warnings().Size());
-        VERIFY_ARE_EQUAL(2u, settings.ActiveProfiles().Size());
-        VERIFY_ARE_EQUAL(settings.GlobalSettings().DefaultProfile(), settings.ActiveProfiles().GetAt(0).Guid());
-        try
-        {
-            const auto [guid, termSettings, _] = winrt::TerminalApp::implementation::TerminalSettings::BuildSettings(settings, nullptr, nullptr);
-            VERIFY_ARE_NOT_EQUAL(nullptr, termSettings);
-            VERIFY_ARE_EQUAL(1, termSettings.HistorySize());
-        }
-        catch (...)
-        {
-            VERIFY_IS_TRUE(false, L"This call to BuildSettings should succeed");
-        }
-    }
-
-    void SettingsTests::TestLayerProfileOnColorScheme()
-    {
-        Log::Comment(NoThrowString().Format(
-            L"Ensure that setting (or not) a property in the profile that should override a property of the color scheme works correctly."));
-
-        const std::string settings0String{ R"(
-        {
-            "defaultProfile": "profile5",
-            "profiles": [
-                {
-                    "name" : "profile0",
-                    "colorScheme": "schemeWithCursorColor"
-                },
-                {
-                    "name" : "profile1",
-                    "colorScheme": "schemeWithoutCursorColor"
-                },
-                {
-                    "name" : "profile2",
-                    "colorScheme": "schemeWithCursorColor",
-                    "cursorColor": "#234567"
-                },
-                {
-                    "name" : "profile3",
-                    "colorScheme": "schemeWithoutCursorColor",
-                    "cursorColor": "#345678"
-                },
-                {
-                    "name" : "profile4",
-                    "cursorColor": "#456789"
-                },
-                {
-                    "name" : "profile5"
-                }
-            ],
-            "schemes": [
-                {
-                    "name": "schemeWithCursorColor",
-                    "cursorColor": "#123456"
-                },
-                {
-                    "name": "schemeWithoutCursorColor"
-                }
-            ]
-        })" };
-
-        CascadiaSettings settings{ til::u8u16(settings0String) };
-
-        VERIFY_ARE_EQUAL(6u, settings.ActiveProfiles().Size());
-        VERIFY_ARE_EQUAL(2u, settings.GlobalSettings().ColorSchemes().Size());
-
-        auto createTerminalSettings = [&](const auto& profile, const auto& schemes) {
-            auto terminalSettings{ winrt::make_self<winrt::TerminalApp::implementation::TerminalSettings>() };
-            terminalSettings->_ApplyProfileSettings(profile);
-            terminalSettings->ApplyAppearanceSettings(profile.DefaultAppearance(), schemes);
-            return terminalSettings;
-        };
-
-        auto terminalSettings0 = createTerminalSettings(settings.ActiveProfiles().GetAt(0), settings.GlobalSettings().ColorSchemes());
-        auto terminalSettings1 = createTerminalSettings(settings.ActiveProfiles().GetAt(1), settings.GlobalSettings().ColorSchemes());
-        auto terminalSettings2 = createTerminalSettings(settings.ActiveProfiles().GetAt(2), settings.GlobalSettings().ColorSchemes());
-        auto terminalSettings3 = createTerminalSettings(settings.ActiveProfiles().GetAt(3), settings.GlobalSettings().ColorSchemes());
-        auto terminalSettings4 = createTerminalSettings(settings.ActiveProfiles().GetAt(4), settings.GlobalSettings().ColorSchemes());
-        auto terminalSettings5 = createTerminalSettings(settings.ActiveProfiles().GetAt(5), settings.GlobalSettings().ColorSchemes());
-
-        VERIFY_ARE_EQUAL(ARGB(0, 0x12, 0x34, 0x56), terminalSettings0->CursorColor()); // from color scheme
-        VERIFY_ARE_EQUAL(DEFAULT_CURSOR_COLOR, terminalSettings1->CursorColor()); // default
-        VERIFY_ARE_EQUAL(ARGB(0, 0x23, 0x45, 0x67), terminalSettings2->CursorColor()); // from profile (trumps color scheme)
-        VERIFY_ARE_EQUAL(ARGB(0, 0x34, 0x56, 0x78), terminalSettings3->CursorColor()); // from profile (not set in color scheme)
-        VERIFY_ARE_EQUAL(ARGB(0, 0x45, 0x67, 0x89), terminalSettings4->CursorColor()); // from profile (no color scheme)
-        VERIFY_ARE_EQUAL(DEFAULT_CURSOR_COLOR, terminalSettings5->CursorColor()); // default
-    }
-
-=======
->>>>>>> c5124956
-    void SettingsTests::TestIterateCommands()
-    {
-        // For this test, put an iterable command with a given `name`,
-        // containing a ${profile.name} to replace. When we expand it, it should
-        // have created one command for each profile.
-
-        const std::string settingsJson{ R"(
-        {
-            "defaultProfile": "{6239a42c-0000-49a3-80bd-e8fdd045185c}",
-            "profiles": [
-                {
-                    "name": "profile0",
-                    "guid": "{6239a42c-0000-49a3-80bd-e8fdd045185c}",
-                    "historySize": 1,
-                    "commandline": "cmd.exe"
-                },
-                {
-                    "name": "profile1",
-                    "guid": "{6239a42c-1111-49a3-80bd-e8fdd045185c}",
-                    "historySize": 2,
-                    "commandline": "pwsh.exe"
-                },
-                {
-                    "name": "profile2",
-                    "historySize": 3,
-                    "commandline": "wsl.exe"
-                }
-            ],
-            "actions": [
-                {
-                    "name": "iterable command ${profile.name}",
-                    "iterateOn": "profiles",
-                    "command": { "action": "splitPane", "profile": "${profile.name}" }
-                },
-            ],
-            "schemes": [ { "name": "Campbell" } ] // This is included here to prevent settings validation errors.
-        })" };
-
-        const auto guid0 = ::Microsoft::Console::Utils::GuidFromString(L"{6239a42c-0000-49a3-80bd-e8fdd045185c}");
-        const auto guid1 = ::Microsoft::Console::Utils::GuidFromString(L"{6239a42c-1111-49a3-80bd-e8fdd045185c}");
-
-        CascadiaSettings settings{ til::u8u16(settingsJson) };
-
-        VERIFY_ARE_EQUAL(0u, settings.Warnings().Size());
-
-        VERIFY_ARE_EQUAL(3u, settings.ActiveProfiles().Size());
-
-        auto commands = settings.GlobalSettings().Commands();
-        VERIFY_ARE_EQUAL(1u, commands.Size());
-
-        {
-            auto command = commands.Lookup(L"iterable command ${profile.name}");
-            VERIFY_IS_NOT_NULL(command);
-            auto actionAndArgs = command.Action();
-            VERIFY_IS_NOT_NULL(actionAndArgs);
-            VERIFY_ARE_EQUAL(ShortcutAction::SplitPane, actionAndArgs.Action());
-            const auto& realArgs = actionAndArgs.Args().try_as<SplitPaneArgs>();
-            VERIFY_IS_NOT_NULL(realArgs);
-            // Verify the args have the expected value
-            VERIFY_ARE_EQUAL(SplitState::Automatic, realArgs.SplitStyle());
-            VERIFY_IS_NOT_NULL(realArgs.TerminalArgs());
-            VERIFY_IS_TRUE(realArgs.TerminalArgs().Commandline().empty());
-            VERIFY_IS_TRUE(realArgs.TerminalArgs().StartingDirectory().empty());
-            VERIFY_IS_TRUE(realArgs.TerminalArgs().TabTitle().empty());
-            VERIFY_IS_FALSE(realArgs.TerminalArgs().Profile().empty());
-            VERIFY_ARE_EQUAL(L"${profile.name}", realArgs.TerminalArgs().Profile());
-        }
-
-        auto expandedCommands = winrt::TerminalApp::implementation::TerminalPage::_ExpandCommands(commands, settings.ActiveProfiles().GetView(), settings.GlobalSettings().ColorSchemes());
-        _logCommandNames(expandedCommands.GetView());
-
-        VERIFY_ARE_EQUAL(0u, settings.Warnings().Size());
-        VERIFY_ARE_EQUAL(3u, expandedCommands.Size());
-
-        {
-            auto command = expandedCommands.Lookup(L"iterable command profile0");
-            VERIFY_IS_NOT_NULL(command);
-            auto actionAndArgs = command.Action();
-            VERIFY_IS_NOT_NULL(actionAndArgs);
-            VERIFY_ARE_EQUAL(ShortcutAction::SplitPane, actionAndArgs.Action());
-            const auto& realArgs = actionAndArgs.Args().try_as<SplitPaneArgs>();
-            VERIFY_IS_NOT_NULL(realArgs);
-            // Verify the args have the expected value
-            VERIFY_ARE_EQUAL(SplitState::Automatic, realArgs.SplitStyle());
-            VERIFY_IS_NOT_NULL(realArgs.TerminalArgs());
-            VERIFY_IS_TRUE(realArgs.TerminalArgs().Commandline().empty());
-            VERIFY_IS_TRUE(realArgs.TerminalArgs().StartingDirectory().empty());
-            VERIFY_IS_TRUE(realArgs.TerminalArgs().TabTitle().empty());
-            VERIFY_IS_FALSE(realArgs.TerminalArgs().Profile().empty());
-            VERIFY_ARE_EQUAL(L"profile0", realArgs.TerminalArgs().Profile());
-        }
-
-        {
-            auto command = expandedCommands.Lookup(L"iterable command profile1");
-            VERIFY_IS_NOT_NULL(command);
-            auto actionAndArgs = command.Action();
-            VERIFY_IS_NOT_NULL(actionAndArgs);
-            VERIFY_ARE_EQUAL(ShortcutAction::SplitPane, actionAndArgs.Action());
-            const auto& realArgs = actionAndArgs.Args().try_as<SplitPaneArgs>();
-            VERIFY_IS_NOT_NULL(realArgs);
-            // Verify the args have the expected value
-            VERIFY_ARE_EQUAL(SplitState::Automatic, realArgs.SplitStyle());
-            VERIFY_IS_NOT_NULL(realArgs.TerminalArgs());
-            VERIFY_IS_TRUE(realArgs.TerminalArgs().Commandline().empty());
-            VERIFY_IS_TRUE(realArgs.TerminalArgs().StartingDirectory().empty());
-            VERIFY_IS_TRUE(realArgs.TerminalArgs().TabTitle().empty());
-            VERIFY_IS_FALSE(realArgs.TerminalArgs().Profile().empty());
-            VERIFY_ARE_EQUAL(L"profile1", realArgs.TerminalArgs().Profile());
-        }
-
-        {
-            auto command = expandedCommands.Lookup(L"iterable command profile2");
-            VERIFY_IS_NOT_NULL(command);
-            auto actionAndArgs = command.Action();
-            VERIFY_IS_NOT_NULL(actionAndArgs);
-            VERIFY_ARE_EQUAL(ShortcutAction::SplitPane, actionAndArgs.Action());
-            const auto& realArgs = actionAndArgs.Args().try_as<SplitPaneArgs>();
-            VERIFY_IS_NOT_NULL(realArgs);
-            // Verify the args have the expected value
-            VERIFY_ARE_EQUAL(SplitState::Automatic, realArgs.SplitStyle());
-            VERIFY_IS_NOT_NULL(realArgs.TerminalArgs());
-            VERIFY_IS_TRUE(realArgs.TerminalArgs().Commandline().empty());
-            VERIFY_IS_TRUE(realArgs.TerminalArgs().StartingDirectory().empty());
-            VERIFY_IS_TRUE(realArgs.TerminalArgs().TabTitle().empty());
-            VERIFY_IS_FALSE(realArgs.TerminalArgs().Profile().empty());
-            VERIFY_ARE_EQUAL(L"profile2", realArgs.TerminalArgs().Profile());
-        }
-    }
-
-    void SettingsTests::TestIterateOnGeneratedNamedCommands()
-    {
-        // For this test, put an iterable command without a given `name` to
-        // replace. When we expand it, it should still work.
-
-        const std::string settingsJson{ R"(
-        {
-            "defaultProfile": "{6239a42c-0000-49a3-80bd-e8fdd045185c}",
-            "profiles": [
-                {
-                    "name": "profile0",
-                    "guid": "{6239a42c-0000-49a3-80bd-e8fdd045185c}",
-                    "historySize": 1,
-                    "commandline": "cmd.exe"
-                },
-                {
-                    "name": "profile1",
-                    "guid": "{6239a42c-1111-49a3-80bd-e8fdd045185c}",
-                    "historySize": 2,
-                    "commandline": "pwsh.exe"
-                },
-                {
-                    "name": "profile2",
-                    "historySize": 3,
-                    "commandline": "wsl.exe"
-                }
-            ],
-            "actions": [
-                {
-                    "iterateOn": "profiles",
-                    "command": { "action": "splitPane", "profile": "${profile.name}" }
-                },
-            ],
-            "schemes": [ { "name": "Campbell" } ] // This is included here to prevent settings validation errors.
-        })" };
-
-        const auto guid0 = ::Microsoft::Console::Utils::GuidFromString(L"{6239a42c-0000-49a3-80bd-e8fdd045185c}");
-        const auto guid1 = ::Microsoft::Console::Utils::GuidFromString(L"{6239a42c-1111-49a3-80bd-e8fdd045185c}");
-
-        CascadiaSettings settings{ til::u8u16(settingsJson) };
-
-        VERIFY_ARE_EQUAL(0u, settings.Warnings().Size());
-
-        VERIFY_ARE_EQUAL(3u, settings.ActiveProfiles().Size());
-
-        auto commands = settings.GlobalSettings().Commands();
-        VERIFY_ARE_EQUAL(1u, commands.Size());
-
-        {
-            auto command = commands.Lookup(L"Split pane, profile: ${profile.name}");
-            VERIFY_IS_NOT_NULL(command);
-            auto actionAndArgs = command.Action();
-            VERIFY_IS_NOT_NULL(actionAndArgs);
-            VERIFY_ARE_EQUAL(ShortcutAction::SplitPane, actionAndArgs.Action());
-            const auto& realArgs = actionAndArgs.Args().try_as<SplitPaneArgs>();
-            VERIFY_IS_NOT_NULL(realArgs);
-            // Verify the args have the expected value
-            VERIFY_ARE_EQUAL(SplitState::Automatic, realArgs.SplitStyle());
-            VERIFY_IS_NOT_NULL(realArgs.TerminalArgs());
-            VERIFY_IS_TRUE(realArgs.TerminalArgs().Commandline().empty());
-            VERIFY_IS_TRUE(realArgs.TerminalArgs().StartingDirectory().empty());
-            VERIFY_IS_TRUE(realArgs.TerminalArgs().TabTitle().empty());
-            VERIFY_IS_FALSE(realArgs.TerminalArgs().Profile().empty());
-            VERIFY_ARE_EQUAL(L"${profile.name}", realArgs.TerminalArgs().Profile());
-        }
-
-        auto expandedCommands = winrt::TerminalApp::implementation::TerminalPage::_ExpandCommands(commands, settings.ActiveProfiles().GetView(), settings.GlobalSettings().ColorSchemes());
-        _logCommandNames(expandedCommands.GetView());
-
-        VERIFY_ARE_EQUAL(0u, settings.Warnings().Size());
-        VERIFY_ARE_EQUAL(3u, expandedCommands.Size());
-
-        {
-            auto command = expandedCommands.Lookup(L"Split pane, profile: profile0");
-            VERIFY_IS_NOT_NULL(command);
-            auto actionAndArgs = command.Action();
-            VERIFY_IS_NOT_NULL(actionAndArgs);
-            VERIFY_ARE_EQUAL(ShortcutAction::SplitPane, actionAndArgs.Action());
-            const auto& realArgs = actionAndArgs.Args().try_as<SplitPaneArgs>();
-            VERIFY_IS_NOT_NULL(realArgs);
-            // Verify the args have the expected value
-            VERIFY_ARE_EQUAL(SplitState::Automatic, realArgs.SplitStyle());
-            VERIFY_IS_NOT_NULL(realArgs.TerminalArgs());
-            VERIFY_IS_TRUE(realArgs.TerminalArgs().Commandline().empty());
-            VERIFY_IS_TRUE(realArgs.TerminalArgs().StartingDirectory().empty());
-            VERIFY_IS_TRUE(realArgs.TerminalArgs().TabTitle().empty());
-            VERIFY_IS_FALSE(realArgs.TerminalArgs().Profile().empty());
-            VERIFY_ARE_EQUAL(L"profile0", realArgs.TerminalArgs().Profile());
-        }
-
-        {
-            auto command = expandedCommands.Lookup(L"Split pane, profile: profile1");
-            VERIFY_IS_NOT_NULL(command);
-            auto actionAndArgs = command.Action();
-            VERIFY_IS_NOT_NULL(actionAndArgs);
-            VERIFY_ARE_EQUAL(ShortcutAction::SplitPane, actionAndArgs.Action());
-            const auto& realArgs = actionAndArgs.Args().try_as<SplitPaneArgs>();
-            VERIFY_IS_NOT_NULL(realArgs);
-            // Verify the args have the expected value
-            VERIFY_ARE_EQUAL(SplitState::Automatic, realArgs.SplitStyle());
-            VERIFY_IS_NOT_NULL(realArgs.TerminalArgs());
-            VERIFY_IS_TRUE(realArgs.TerminalArgs().Commandline().empty());
-            VERIFY_IS_TRUE(realArgs.TerminalArgs().StartingDirectory().empty());
-            VERIFY_IS_TRUE(realArgs.TerminalArgs().TabTitle().empty());
-            VERIFY_IS_FALSE(realArgs.TerminalArgs().Profile().empty());
-            VERIFY_ARE_EQUAL(L"profile1", realArgs.TerminalArgs().Profile());
-        }
-
-        {
-            auto command = expandedCommands.Lookup(L"Split pane, profile: profile2");
-            VERIFY_IS_NOT_NULL(command);
-            auto actionAndArgs = command.Action();
-            VERIFY_IS_NOT_NULL(actionAndArgs);
-            VERIFY_ARE_EQUAL(ShortcutAction::SplitPane, actionAndArgs.Action());
-            const auto& realArgs = actionAndArgs.Args().try_as<SplitPaneArgs>();
-            VERIFY_IS_NOT_NULL(realArgs);
-            // Verify the args have the expected value
-            VERIFY_ARE_EQUAL(SplitState::Automatic, realArgs.SplitStyle());
-            VERIFY_IS_NOT_NULL(realArgs.TerminalArgs());
-            VERIFY_IS_TRUE(realArgs.TerminalArgs().Commandline().empty());
-            VERIFY_IS_TRUE(realArgs.TerminalArgs().StartingDirectory().empty());
-            VERIFY_IS_TRUE(realArgs.TerminalArgs().TabTitle().empty());
-            VERIFY_IS_FALSE(realArgs.TerminalArgs().Profile().empty());
-            VERIFY_ARE_EQUAL(L"profile2", realArgs.TerminalArgs().Profile());
-        }
-    }
-
-    void SettingsTests::TestIterateOnBadJson()
-    {
-        // For this test, put an iterable command with a profile name that would
-        // cause bad json to be filled in. Something like a profile with a name
-        // of "Foo\"", so the trailing '"' might break the json parsing.
-
-        const std::string settingsJson{ R"(
-        {
-            "defaultProfile": "{6239a42c-0000-49a3-80bd-e8fdd045185c}",
-            "profiles": [
-                {
-                    "name": "profile0",
-                    "guid": "{6239a42c-0000-49a3-80bd-e8fdd045185c}",
-                    "historySize": 1,
-                    "commandline": "cmd.exe"
-                },
-                {
-                    "name": "profile1\"",
-                    "guid": "{6239a42c-1111-49a3-80bd-e8fdd045185c}",
-                    "historySize": 2,
-                    "commandline": "pwsh.exe"
-                },
-                {
-                    "name": "profile2",
-                    "historySize": 3,
-                    "commandline": "wsl.exe"
-                }
-            ],
-            "actions": [
-                {
-                    "name": "iterable command ${profile.name}",
-                    "iterateOn": "profiles",
-                    "command": { "action": "splitPane", "profile": "${profile.name}" }
-                },
-            ],
-            "schemes": [ { "name": "Campbell" } ] // This is included here to prevent settings validation errors.
-        })" };
-
-        const auto guid0 = ::Microsoft::Console::Utils::GuidFromString(L"{6239a42c-0000-49a3-80bd-e8fdd045185c}");
-        const auto guid1 = ::Microsoft::Console::Utils::GuidFromString(L"{6239a42c-1111-49a3-80bd-e8fdd045185c}");
-
-        CascadiaSettings settings{ til::u8u16(settingsJson) };
-
-        VERIFY_ARE_EQUAL(0u, settings.Warnings().Size());
-
-        VERIFY_ARE_EQUAL(3u, settings.ActiveProfiles().Size());
-
-        auto commands = settings.GlobalSettings().Commands();
-        VERIFY_ARE_EQUAL(1u, commands.Size());
-
-        {
-            auto command = commands.Lookup(L"iterable command ${profile.name}");
-            VERIFY_IS_NOT_NULL(command);
-            auto actionAndArgs = command.Action();
-            VERIFY_IS_NOT_NULL(actionAndArgs);
-            VERIFY_ARE_EQUAL(ShortcutAction::SplitPane, actionAndArgs.Action());
-            const auto& realArgs = actionAndArgs.Args().try_as<SplitPaneArgs>();
-            VERIFY_IS_NOT_NULL(realArgs);
-            // Verify the args have the expected value
-            VERIFY_ARE_EQUAL(SplitState::Automatic, realArgs.SplitStyle());
-            VERIFY_IS_NOT_NULL(realArgs.TerminalArgs());
-            VERIFY_IS_TRUE(realArgs.TerminalArgs().Commandline().empty());
-            VERIFY_IS_TRUE(realArgs.TerminalArgs().StartingDirectory().empty());
-            VERIFY_IS_TRUE(realArgs.TerminalArgs().TabTitle().empty());
-            VERIFY_IS_FALSE(realArgs.TerminalArgs().Profile().empty());
-            VERIFY_ARE_EQUAL(L"${profile.name}", realArgs.TerminalArgs().Profile());
-        }
-
-        auto expandedCommands = winrt::TerminalApp::implementation::TerminalPage::_ExpandCommands(commands, settings.ActiveProfiles().GetView(), settings.GlobalSettings().ColorSchemes());
-        _logCommandNames(expandedCommands.GetView());
-
-        VERIFY_ARE_EQUAL(0u, settings.Warnings().Size());
-        VERIFY_ARE_EQUAL(3u, expandedCommands.Size());
-
-        {
-            auto command = expandedCommands.Lookup(L"iterable command profile0");
-            VERIFY_IS_NOT_NULL(command);
-            auto actionAndArgs = command.Action();
-            VERIFY_IS_NOT_NULL(actionAndArgs);
-            VERIFY_ARE_EQUAL(ShortcutAction::SplitPane, actionAndArgs.Action());
-            const auto& realArgs = actionAndArgs.Args().try_as<SplitPaneArgs>();
-            VERIFY_IS_NOT_NULL(realArgs);
-            // Verify the args have the expected value
-            VERIFY_ARE_EQUAL(SplitState::Automatic, realArgs.SplitStyle());
-            VERIFY_IS_NOT_NULL(realArgs.TerminalArgs());
-            VERIFY_IS_TRUE(realArgs.TerminalArgs().Commandline().empty());
-            VERIFY_IS_TRUE(realArgs.TerminalArgs().StartingDirectory().empty());
-            VERIFY_IS_TRUE(realArgs.TerminalArgs().TabTitle().empty());
-            VERIFY_IS_FALSE(realArgs.TerminalArgs().Profile().empty());
-            VERIFY_ARE_EQUAL(L"profile0", realArgs.TerminalArgs().Profile());
-        }
-
-        {
-            auto command = expandedCommands.Lookup(L"iterable command profile1\"");
-            VERIFY_IS_NOT_NULL(command);
-            auto actionAndArgs = command.Action();
-            VERIFY_IS_NOT_NULL(actionAndArgs);
-            VERIFY_ARE_EQUAL(ShortcutAction::SplitPane, actionAndArgs.Action());
-            const auto& realArgs = actionAndArgs.Args().try_as<SplitPaneArgs>();
-            VERIFY_IS_NOT_NULL(realArgs);
-            // Verify the args have the expected value
-            VERIFY_ARE_EQUAL(SplitState::Automatic, realArgs.SplitStyle());
-            VERIFY_IS_NOT_NULL(realArgs.TerminalArgs());
-            VERIFY_IS_TRUE(realArgs.TerminalArgs().Commandline().empty());
-            VERIFY_IS_TRUE(realArgs.TerminalArgs().StartingDirectory().empty());
-            VERIFY_IS_TRUE(realArgs.TerminalArgs().TabTitle().empty());
-            VERIFY_IS_FALSE(realArgs.TerminalArgs().Profile().empty());
-            VERIFY_ARE_EQUAL(L"profile1\"", realArgs.TerminalArgs().Profile());
-        }
-
-        {
-            auto command = expandedCommands.Lookup(L"iterable command profile2");
-            VERIFY_IS_NOT_NULL(command);
-            auto actionAndArgs = command.Action();
-            VERIFY_IS_NOT_NULL(actionAndArgs);
-            VERIFY_ARE_EQUAL(ShortcutAction::SplitPane, actionAndArgs.Action());
-            const auto& realArgs = actionAndArgs.Args().try_as<SplitPaneArgs>();
-            VERIFY_IS_NOT_NULL(realArgs);
-            // Verify the args have the expected value
-            VERIFY_ARE_EQUAL(SplitState::Automatic, realArgs.SplitStyle());
-            VERIFY_IS_NOT_NULL(realArgs.TerminalArgs());
-            VERIFY_IS_TRUE(realArgs.TerminalArgs().Commandline().empty());
-            VERIFY_IS_TRUE(realArgs.TerminalArgs().StartingDirectory().empty());
-            VERIFY_IS_TRUE(realArgs.TerminalArgs().TabTitle().empty());
-            VERIFY_IS_FALSE(realArgs.TerminalArgs().Profile().empty());
-            VERIFY_ARE_EQUAL(L"profile2", realArgs.TerminalArgs().Profile());
-        }
-    }
-
-    void SettingsTests::TestNestedCommands()
-    {
-        // This test checks a nested command.
-        // The commands should look like:
-        //
-        // <Command Palette>
-        // └─ Connect to ssh...
-        //    ├─ first.com
-        //    └─ second.com
-
-        const std::string settingsJson{ R"(
-        {
-            "defaultProfile": "{6239a42c-0000-49a3-80bd-e8fdd045185c}",
-            "profiles": [
-                {
-                    "name": "profile0",
-                    "guid": "{6239a42c-0000-49a3-80bd-e8fdd045185c}",
-                    "historySize": 1,
-                    "commandline": "cmd.exe"
-                },
-                {
-                    "name": "profile1",
-                    "guid": "{6239a42c-1111-49a3-80bd-e8fdd045185c}",
-                    "historySize": 2,
-                    "commandline": "pwsh.exe"
-                },
-                {
-                    "name": "profile2",
-                    "historySize": 3,
-                    "commandline": "wsl.exe"
-                }
-            ],
-            "actions": [
-                {
-                    "name": "Connect to ssh...",
-                    "commands": [
-                        {
-                            "name": "first.com",
-                            "command": { "action": "newTab", "commandline": "ssh me@first.com" }
-                        },
-                        {
-                            "name": "second.com",
-                            "command": { "action": "newTab", "commandline": "ssh me@second.com" }
-                        }
-                    ]
-                },
-            ],
-            "schemes": [ { "name": "Campbell" } ] // This is included here to prevent settings validation errors.
-        })" };
-
-        CascadiaSettings settings{ til::u8u16(settingsJson) };
-
-        VERIFY_ARE_EQUAL(0u, settings.Warnings().Size());
-        VERIFY_ARE_EQUAL(3u, settings.ActiveProfiles().Size());
-
-        auto commands = settings.GlobalSettings().Commands();
-        auto expandedCommands = winrt::TerminalApp::implementation::TerminalPage::_ExpandCommands(commands, settings.ActiveProfiles().GetView(), settings.GlobalSettings().ColorSchemes());
-        _logCommandNames(expandedCommands.GetView());
-
-        VERIFY_ARE_EQUAL(0u, settings.Warnings().Size());
-        VERIFY_ARE_EQUAL(1u, expandedCommands.Size());
-
-        auto rootCommand = expandedCommands.Lookup(L"Connect to ssh...");
-        VERIFY_IS_NOT_NULL(rootCommand);
-        auto rootActionAndArgs = rootCommand.Action();
-        VERIFY_IS_NULL(rootActionAndArgs);
-
-        VERIFY_ARE_EQUAL(2u, rootCommand.NestedCommands().Size());
-
-        {
-            winrt::hstring commandName{ L"first.com" };
-            auto command = rootCommand.NestedCommands().Lookup(commandName);
-            VERIFY_IS_NOT_NULL(command);
-            auto actionAndArgs = command.Action();
-            VERIFY_IS_NOT_NULL(actionAndArgs);
-
-            VERIFY_IS_FALSE(command.HasNestedCommands());
-        }
-        {
-            winrt::hstring commandName{ L"second.com" };
-            auto command = rootCommand.NestedCommands().Lookup(commandName);
-            VERIFY_IS_NOT_NULL(command);
-            auto actionAndArgs = command.Action();
-            VERIFY_IS_NOT_NULL(actionAndArgs);
-
-            VERIFY_IS_FALSE(command.HasNestedCommands());
-        }
-    }
-
-    void SettingsTests::TestNestedInNestedCommand()
-    {
-        // This test checks a nested command that includes nested commands.
-        // The commands should look like:
-        //
-        // <Command Palette>
-        // └─ grandparent
-        //    └─ parent
-        //       ├─ child1
-        //       └─ child2
-
-        const std::string settingsJson{ R"(
-        {
-            "defaultProfile": "{6239a42c-0000-49a3-80bd-e8fdd045185c}",
-            "profiles": [
-                {
-                    "name": "profile0",
-                    "guid": "{6239a42c-0000-49a3-80bd-e8fdd045185c}",
-                    "historySize": 1,
-                    "commandline": "cmd.exe"
-                },
-                {
-                    "name": "profile1",
-                    "guid": "{6239a42c-1111-49a3-80bd-e8fdd045185c}",
-                    "historySize": 2,
-                    "commandline": "pwsh.exe"
-                },
-                {
-                    "name": "profile2",
-                    "historySize": 3,
-                    "commandline": "wsl.exe"
-                }
-            ],
-            "actions": [
-                {
-                    "name": "grandparent",
-                    "commands": [
-                        {
-                            "name": "parent",
-                            "commands": [
-                                {
-                                    "name": "child1",
-                                    "command": { "action": "newTab", "commandline": "ssh me@first.com" }
-                                },
-                                {
-                                    "name": "child2",
-                                    "command": { "action": "newTab", "commandline": "ssh me@second.com" }
-                                }
-                            ]
-                        },
-                    ]
-                },
-            ],
-            "schemes": [ { "name": "Campbell" } ] // This is included here to prevent settings validation errors.
-        })" };
-
-        CascadiaSettings settings{ til::u8u16(settingsJson) };
-
-        VERIFY_ARE_EQUAL(0u, settings.Warnings().Size());
-        VERIFY_ARE_EQUAL(3u, settings.ActiveProfiles().Size());
-
-        auto commands = settings.GlobalSettings().Commands();
-        auto expandedCommands = winrt::TerminalApp::implementation::TerminalPage::_ExpandCommands(commands, settings.ActiveProfiles().GetView(), settings.GlobalSettings().ColorSchemes());
-        _logCommandNames(expandedCommands.GetView());
-
-        VERIFY_ARE_EQUAL(0u, settings.Warnings().Size());
-        VERIFY_ARE_EQUAL(1u, expandedCommands.Size());
-
-        auto grandparentCommand = expandedCommands.Lookup(L"grandparent");
-        VERIFY_IS_NOT_NULL(grandparentCommand);
-        auto grandparentActionAndArgs = grandparentCommand.Action();
-        VERIFY_IS_NULL(grandparentActionAndArgs);
-
-        VERIFY_ARE_EQUAL(1u, grandparentCommand.NestedCommands().Size());
-
-        winrt::hstring parentName{ L"parent" };
-        auto parent = grandparentCommand.NestedCommands().Lookup(parentName);
-        VERIFY_IS_NOT_NULL(parent);
-        auto parentActionAndArgs = parent.Action();
-        VERIFY_IS_NULL(parentActionAndArgs);
-
-        VERIFY_ARE_EQUAL(2u, parent.NestedCommands().Size());
-        {
-            winrt::hstring childName{ L"child1" };
-            auto child = parent.NestedCommands().Lookup(childName);
-            VERIFY_IS_NOT_NULL(child);
-            auto childActionAndArgs = child.Action();
-            VERIFY_IS_NOT_NULL(childActionAndArgs);
-
-            VERIFY_ARE_EQUAL(ShortcutAction::NewTab, childActionAndArgs.Action());
-            const auto& realArgs = childActionAndArgs.Args().try_as<NewTabArgs>();
-            VERIFY_IS_NOT_NULL(realArgs);
-            // Verify the args have the expected value
-            VERIFY_IS_NOT_NULL(realArgs.TerminalArgs());
-            VERIFY_IS_FALSE(realArgs.TerminalArgs().Commandline().empty());
-            VERIFY_IS_TRUE(realArgs.TerminalArgs().StartingDirectory().empty());
-            VERIFY_IS_TRUE(realArgs.TerminalArgs().TabTitle().empty());
-            VERIFY_IS_TRUE(realArgs.TerminalArgs().Profile().empty());
-            VERIFY_ARE_EQUAL(L"ssh me@first.com", realArgs.TerminalArgs().Commandline());
-
-            VERIFY_IS_FALSE(child.HasNestedCommands());
-        }
-        {
-            winrt::hstring childName{ L"child2" };
-            auto child = parent.NestedCommands().Lookup(childName);
-            VERIFY_IS_NOT_NULL(child);
-            auto childActionAndArgs = child.Action();
-            VERIFY_IS_NOT_NULL(childActionAndArgs);
-
-            VERIFY_ARE_EQUAL(ShortcutAction::NewTab, childActionAndArgs.Action());
-            const auto& realArgs = childActionAndArgs.Args().try_as<NewTabArgs>();
-            VERIFY_IS_NOT_NULL(realArgs);
-            // Verify the args have the expected value
-            VERIFY_IS_NOT_NULL(realArgs.TerminalArgs());
-            VERIFY_IS_FALSE(realArgs.TerminalArgs().Commandline().empty());
-            VERIFY_IS_TRUE(realArgs.TerminalArgs().StartingDirectory().empty());
-            VERIFY_IS_TRUE(realArgs.TerminalArgs().TabTitle().empty());
-            VERIFY_IS_TRUE(realArgs.TerminalArgs().Profile().empty());
-            VERIFY_ARE_EQUAL(L"ssh me@second.com", realArgs.TerminalArgs().Commandline());
-
-            VERIFY_IS_FALSE(child.HasNestedCommands());
-        }
-    }
-
-    void SettingsTests::TestNestedInIterableCommand()
-    {
-        // This test checks a iterable command that includes a nested command.
-        // The commands should look like:
-        //
-        // <Command Palette>
-        //  ├─ profile0...
-        //  |  ├─ Split pane, profile: profile0
-        //  |  ├─ Split pane, direction: vertical, profile: profile0
-        //  |  └─ Split pane, direction: horizontal, profile: profile0
-        //  ├─ profile1...
-        //  |  ├─Split pane, profile: profile1
-        //  |  ├─Split pane, direction: vertical, profile: profile1
-        //  |  └─Split pane, direction: horizontal, profile: profile1
-        //  └─ profile2...
-        //     ├─ Split pane, profile: profile2
-        //     ├─ Split pane, direction: vertical, profile: profile2
-        //     └─ Split pane, direction: horizontal, profile: profile2
-
-        const std::string settingsJson{ R"(
-        {
-            "defaultProfile": "{6239a42c-0000-49a3-80bd-e8fdd045185c}",
-            "profiles": [
-                {
-                    "name": "profile0",
-                    "guid": "{6239a42c-0000-49a3-80bd-e8fdd045185c}",
-                    "historySize": 1,
-                    "commandline": "cmd.exe"
-                },
-                {
-                    "name": "profile1",
-                    "guid": "{6239a42c-1111-49a3-80bd-e8fdd045185c}",
-                    "historySize": 2,
-                    "commandline": "pwsh.exe"
-                },
-                {
-                    "name": "profile2",
-                    "historySize": 3,
-                    "commandline": "wsl.exe"
-                }
-            ],
-            "actions": [
-                {
-                    "iterateOn": "profiles",
-                    "name": "${profile.name}...",
-                    "commands": [
-                        { "command": { "action": "splitPane", "profile": "${profile.name}", "split": "auto" } },
-                        { "command": { "action": "splitPane", "profile": "${profile.name}", "split": "vertical" } },
-                        { "command": { "action": "splitPane", "profile": "${profile.name}", "split": "horizontal" } }
-                    ]
-                }
-            ],
-            "schemes": [ { "name": "Campbell" } ] // This is included here to prevent settings validation errors.
-        })" };
-
-        CascadiaSettings settings{ til::u8u16(settingsJson) };
-
-        VERIFY_ARE_EQUAL(0u, settings.Warnings().Size());
-        VERIFY_ARE_EQUAL(3u, settings.ActiveProfiles().Size());
-
-        auto commands = settings.GlobalSettings().Commands();
-        auto expandedCommands = winrt::TerminalApp::implementation::TerminalPage::_ExpandCommands(commands, settings.ActiveProfiles().GetView(), settings.GlobalSettings().ColorSchemes());
-        _logCommandNames(expandedCommands.GetView());
-
-        VERIFY_ARE_EQUAL(0u, settings.Warnings().Size());
-
-        VERIFY_ARE_EQUAL(3u, expandedCommands.Size());
-
-        for (auto name : std::vector<std::wstring>({ L"profile0", L"profile1", L"profile2" }))
-        {
-            winrt::hstring commandName{ name + L"..." };
-            auto command = expandedCommands.Lookup(commandName);
-            VERIFY_IS_NOT_NULL(command);
-            auto actionAndArgs = command.Action();
-            VERIFY_IS_NULL(actionAndArgs);
-
-            VERIFY_IS_TRUE(command.HasNestedCommands());
-            VERIFY_ARE_EQUAL(3u, command.NestedCommands().Size());
-            _logCommandNames(command.NestedCommands());
-            {
-                winrt::hstring childCommandName{ fmt::format(L"Split pane, profile: {}", name) };
-                auto childCommand = command.NestedCommands().Lookup(childCommandName);
-                VERIFY_IS_NOT_NULL(childCommand);
-                auto childActionAndArgs = childCommand.Action();
-                VERIFY_IS_NOT_NULL(childActionAndArgs);
-
-                VERIFY_ARE_EQUAL(ShortcutAction::SplitPane, childActionAndArgs.Action());
-                const auto& realArgs = childActionAndArgs.Args().try_as<SplitPaneArgs>();
-                VERIFY_IS_NOT_NULL(realArgs);
-                // Verify the args have the expected value
-                VERIFY_ARE_EQUAL(SplitState::Automatic, realArgs.SplitStyle());
-                VERIFY_IS_NOT_NULL(realArgs.TerminalArgs());
-                VERIFY_IS_TRUE(realArgs.TerminalArgs().Commandline().empty());
-                VERIFY_IS_TRUE(realArgs.TerminalArgs().StartingDirectory().empty());
-                VERIFY_IS_TRUE(realArgs.TerminalArgs().TabTitle().empty());
-                VERIFY_IS_FALSE(realArgs.TerminalArgs().Profile().empty());
-                VERIFY_ARE_EQUAL(name, realArgs.TerminalArgs().Profile());
-
-                VERIFY_IS_FALSE(childCommand.HasNestedCommands());
-            }
-            {
-                winrt::hstring childCommandName{ fmt::format(L"Split pane, split: horizontal, profile: {}", name) };
-                auto childCommand = command.NestedCommands().Lookup(childCommandName);
-                VERIFY_IS_NOT_NULL(childCommand);
-                auto childActionAndArgs = childCommand.Action();
-                VERIFY_IS_NOT_NULL(childActionAndArgs);
-
-                VERIFY_ARE_EQUAL(ShortcutAction::SplitPane, childActionAndArgs.Action());
-                const auto& realArgs = childActionAndArgs.Args().try_as<SplitPaneArgs>();
-                VERIFY_IS_NOT_NULL(realArgs);
-                // Verify the args have the expected value
-                VERIFY_ARE_EQUAL(SplitState::Horizontal, realArgs.SplitStyle());
-                VERIFY_IS_NOT_NULL(realArgs.TerminalArgs());
-                VERIFY_IS_TRUE(realArgs.TerminalArgs().Commandline().empty());
-                VERIFY_IS_TRUE(realArgs.TerminalArgs().StartingDirectory().empty());
-                VERIFY_IS_TRUE(realArgs.TerminalArgs().TabTitle().empty());
-                VERIFY_IS_FALSE(realArgs.TerminalArgs().Profile().empty());
-                VERIFY_ARE_EQUAL(name, realArgs.TerminalArgs().Profile());
-
-                VERIFY_IS_FALSE(childCommand.HasNestedCommands());
-            }
-            {
-                winrt::hstring childCommandName{ fmt::format(L"Split pane, split: vertical, profile: {}", name) };
-                auto childCommand = command.NestedCommands().Lookup(childCommandName);
-                VERIFY_IS_NOT_NULL(childCommand);
-                auto childActionAndArgs = childCommand.Action();
-                VERIFY_IS_NOT_NULL(childActionAndArgs);
-
-                VERIFY_ARE_EQUAL(ShortcutAction::SplitPane, childActionAndArgs.Action());
-                const auto& realArgs = childActionAndArgs.Args().try_as<SplitPaneArgs>();
-                VERIFY_IS_NOT_NULL(realArgs);
-                // Verify the args have the expected value
-                VERIFY_ARE_EQUAL(SplitState::Vertical, realArgs.SplitStyle());
-                VERIFY_IS_NOT_NULL(realArgs.TerminalArgs());
-                VERIFY_IS_TRUE(realArgs.TerminalArgs().Commandline().empty());
-                VERIFY_IS_TRUE(realArgs.TerminalArgs().StartingDirectory().empty());
-                VERIFY_IS_TRUE(realArgs.TerminalArgs().TabTitle().empty());
-                VERIFY_IS_FALSE(realArgs.TerminalArgs().Profile().empty());
-                VERIFY_ARE_EQUAL(name, realArgs.TerminalArgs().Profile());
-
-                VERIFY_IS_FALSE(childCommand.HasNestedCommands());
-            }
-        }
-    }
-
-    void SettingsTests::TestIterableInNestedCommand()
-    {
-        // This test checks a nested command that includes an iterable command.
-        // The commands should look like:
-        //
-        // <Command Palette>
-        // └─ New Tab With Profile...
-        //    ├─ Profile 1
-        //    ├─ Profile 2
-        //    └─ Profile 3
-
-        const std::string settingsJson{ R"(
-        {
-            "defaultProfile": "{6239a42c-0000-49a3-80bd-e8fdd045185c}",
-            "profiles": [
-                {
-                    "name": "profile0",
-                    "guid": "{6239a42c-0000-49a3-80bd-e8fdd045185c}",
-                    "historySize": 1,
-                    "commandline": "cmd.exe"
-                },
-                {
-                    "name": "profile1",
-                    "guid": "{6239a42c-1111-49a3-80bd-e8fdd045185c}",
-                    "historySize": 2,
-                    "commandline": "pwsh.exe"
-                },
-                {
-                    "name": "profile2",
-                    "historySize": 3,
-                    "commandline": "wsl.exe"
-                }
-            ],
-            "actions": [
-                {
-                    "name": "New Tab With Profile...",
-                    "commands": [
-                        {
-                            "iterateOn": "profiles",
-                            "command": { "action": "newTab", "profile": "${profile.name}" }
-                        }
-                    ]
-                }
-            ],
-            "schemes": [ { "name": "Campbell" } ] // This is included here to prevent settings validation errors.
-        })" };
-
-        CascadiaSettings settings{ til::u8u16(settingsJson) };
-
-        VERIFY_ARE_EQUAL(0u, settings.Warnings().Size());
-        VERIFY_ARE_EQUAL(3u, settings.ActiveProfiles().Size());
-
-        auto commands = settings.GlobalSettings().Commands();
-        auto expandedCommands = winrt::TerminalApp::implementation::TerminalPage::_ExpandCommands(commands, settings.ActiveProfiles().GetView(), settings.GlobalSettings().ColorSchemes());
-        _logCommandNames(expandedCommands.GetView());
-
-        VERIFY_ARE_EQUAL(0u, settings.Warnings().Size());
-        VERIFY_ARE_EQUAL(1u, expandedCommands.Size());
-
-        auto rootCommand = expandedCommands.Lookup(L"New Tab With Profile...");
-        VERIFY_IS_NOT_NULL(rootCommand);
-        auto rootActionAndArgs = rootCommand.Action();
-        VERIFY_IS_NULL(rootActionAndArgs);
-
-        VERIFY_ARE_EQUAL(3u, rootCommand.NestedCommands().Size());
-
-        for (auto name : std::vector<std::wstring>({ L"profile0", L"profile1", L"profile2" }))
-        {
-            winrt::hstring commandName{ fmt::format(L"New tab, profile: {}", name) };
-            auto command = rootCommand.NestedCommands().Lookup(commandName);
-            VERIFY_IS_NOT_NULL(command);
-            auto actionAndArgs = command.Action();
-            VERIFY_IS_NOT_NULL(actionAndArgs);
-
-            VERIFY_ARE_EQUAL(ShortcutAction::NewTab, actionAndArgs.Action());
-            const auto& realArgs = actionAndArgs.Args().try_as<NewTabArgs>();
-            VERIFY_IS_NOT_NULL(realArgs);
-            // Verify the args have the expected value
-            VERIFY_IS_NOT_NULL(realArgs.TerminalArgs());
-            VERIFY_IS_TRUE(realArgs.TerminalArgs().Commandline().empty());
-            VERIFY_IS_TRUE(realArgs.TerminalArgs().StartingDirectory().empty());
-            VERIFY_IS_TRUE(realArgs.TerminalArgs().TabTitle().empty());
-            VERIFY_IS_FALSE(realArgs.TerminalArgs().Profile().empty());
-            VERIFY_ARE_EQUAL(name, realArgs.TerminalArgs().Profile());
-
-            VERIFY_IS_FALSE(command.HasNestedCommands());
-        }
-    }
-    void SettingsTests::TestMixedNestedAndIterableCommand()
-    {
-        // This test checks a nested commands that includes an iterable command
-        // that includes a nested command.
-        // The commands should look like:
-        //
-        // <Command Palette>
-        // └─ New Pane...
-        //    ├─ profile0...
-        //    |  ├─ Split automatically
-        //    |  ├─ Split vertically
-        //    |  └─ Split horizontally
-        //    ├─ profile1...
-        //    |  ├─ Split automatically
-        //    |  ├─ Split vertically
-        //    |  └─ Split horizontally
-        //    └─ profile2...
-        //       ├─ Split automatically
-        //       ├─ Split vertically
-        //       └─ Split horizontally
-
-        const std::string settingsJson{ R"(
-        {
-            "defaultProfile": "{6239a42c-0000-49a3-80bd-e8fdd045185c}",
-            "profiles": [
-                {
-                    "name": "profile0",
-                    "guid": "{6239a42c-0000-49a3-80bd-e8fdd045185c}",
-                    "historySize": 1,
-                    "commandline": "cmd.exe"
-                },
-                {
-                    "name": "profile1",
-                    "guid": "{6239a42c-1111-49a3-80bd-e8fdd045185c}",
-                    "historySize": 2,
-                    "commandline": "pwsh.exe"
-                },
-                {
-                    "name": "profile2",
-                    "historySize": 3,
-                    "commandline": "wsl.exe"
-                }
-            ],
-            "actions": [
-                {
-                    "name": "New Pane...",
-                    "commands": [
-                        {
-                            "iterateOn": "profiles",
-                            "name": "${profile.name}...",
-                            "commands": [
-                                { "command": { "action": "splitPane", "profile": "${profile.name}", "split": "auto" } },
-                                { "command": { "action": "splitPane", "profile": "${profile.name}", "split": "vertical" } },
-                                { "command": { "action": "splitPane", "profile": "${profile.name}", "split": "horizontal" } }
-                            ]
-                        }
-                    ]
-                }
-            ],
-            "schemes": [ { "name": "Campbell" } ] // This is included here to prevent settings validation errors.
-        })" };
-
-        CascadiaSettings settings{ til::u8u16(settingsJson) };
-
-        VERIFY_ARE_EQUAL(0u, settings.Warnings().Size());
-        VERIFY_ARE_EQUAL(3u, settings.ActiveProfiles().Size());
-
-        auto commands = settings.GlobalSettings().Commands();
-        auto expandedCommands = winrt::TerminalApp::implementation::TerminalPage::_ExpandCommands(commands, settings.ActiveProfiles().GetView(), settings.GlobalSettings().ColorSchemes());
-        _logCommandNames(expandedCommands.GetView());
-
-        VERIFY_ARE_EQUAL(0u, settings.Warnings().Size());
-        VERIFY_ARE_EQUAL(1u, expandedCommands.Size());
-
-        auto rootCommand = expandedCommands.Lookup(L"New Pane...");
-        VERIFY_IS_NOT_NULL(rootCommand);
-        auto rootActionAndArgs = rootCommand.Action();
-        VERIFY_IS_NULL(rootActionAndArgs);
-
-        VERIFY_ARE_EQUAL(3u, rootCommand.NestedCommands().Size());
-
-        for (auto name : std::vector<std::wstring>({ L"profile0", L"profile1", L"profile2" }))
-        {
-            winrt::hstring commandName{ name + L"..." };
-            auto command = rootCommand.NestedCommands().Lookup(commandName);
-            VERIFY_IS_NOT_NULL(command);
-            auto actionAndArgs = command.Action();
-            VERIFY_IS_NULL(actionAndArgs);
-
-            VERIFY_IS_TRUE(command.HasNestedCommands());
-            VERIFY_ARE_EQUAL(3u, command.NestedCommands().Size());
-
-            _logCommandNames(command.NestedCommands());
-            {
-                winrt::hstring childCommandName{ fmt::format(L"Split pane, profile: {}", name) };
-                auto childCommand = command.NestedCommands().Lookup(childCommandName);
-                VERIFY_IS_NOT_NULL(childCommand);
-                auto childActionAndArgs = childCommand.Action();
-                VERIFY_IS_NOT_NULL(childActionAndArgs);
-
-                VERIFY_ARE_EQUAL(ShortcutAction::SplitPane, childActionAndArgs.Action());
-                const auto& realArgs = childActionAndArgs.Args().try_as<SplitPaneArgs>();
-                VERIFY_IS_NOT_NULL(realArgs);
-                // Verify the args have the expected value
-                VERIFY_ARE_EQUAL(SplitState::Automatic, realArgs.SplitStyle());
-                VERIFY_IS_NOT_NULL(realArgs.TerminalArgs());
-                VERIFY_IS_TRUE(realArgs.TerminalArgs().Commandline().empty());
-                VERIFY_IS_TRUE(realArgs.TerminalArgs().StartingDirectory().empty());
-                VERIFY_IS_TRUE(realArgs.TerminalArgs().TabTitle().empty());
-                VERIFY_IS_FALSE(realArgs.TerminalArgs().Profile().empty());
-                VERIFY_ARE_EQUAL(name, realArgs.TerminalArgs().Profile());
-
-                VERIFY_IS_FALSE(childCommand.HasNestedCommands());
-            }
-            {
-                winrt::hstring childCommandName{ fmt::format(L"Split pane, split: horizontal, profile: {}", name) };
-                auto childCommand = command.NestedCommands().Lookup(childCommandName);
-                VERIFY_IS_NOT_NULL(childCommand);
-                auto childActionAndArgs = childCommand.Action();
-                VERIFY_IS_NOT_NULL(childActionAndArgs);
-
-                VERIFY_ARE_EQUAL(ShortcutAction::SplitPane, childActionAndArgs.Action());
-                const auto& realArgs = childActionAndArgs.Args().try_as<SplitPaneArgs>();
-                VERIFY_IS_NOT_NULL(realArgs);
-                // Verify the args have the expected value
-                VERIFY_ARE_EQUAL(SplitState::Horizontal, realArgs.SplitStyle());
-                VERIFY_IS_NOT_NULL(realArgs.TerminalArgs());
-                VERIFY_IS_TRUE(realArgs.TerminalArgs().Commandline().empty());
-                VERIFY_IS_TRUE(realArgs.TerminalArgs().StartingDirectory().empty());
-                VERIFY_IS_TRUE(realArgs.TerminalArgs().TabTitle().empty());
-                VERIFY_IS_FALSE(realArgs.TerminalArgs().Profile().empty());
-                VERIFY_ARE_EQUAL(name, realArgs.TerminalArgs().Profile());
-
-                VERIFY_IS_FALSE(childCommand.HasNestedCommands());
-            }
-            {
-                winrt::hstring childCommandName{ fmt::format(L"Split pane, split: vertical, profile: {}", name) };
-                auto childCommand = command.NestedCommands().Lookup(childCommandName);
-                VERIFY_IS_NOT_NULL(childCommand);
-                auto childActionAndArgs = childCommand.Action();
-                VERIFY_IS_NOT_NULL(childActionAndArgs);
-
-                VERIFY_ARE_EQUAL(ShortcutAction::SplitPane, childActionAndArgs.Action());
-                const auto& realArgs = childActionAndArgs.Args().try_as<SplitPaneArgs>();
-                VERIFY_IS_NOT_NULL(realArgs);
-                // Verify the args have the expected value
-                VERIFY_ARE_EQUAL(SplitState::Vertical, realArgs.SplitStyle());
-                VERIFY_IS_NOT_NULL(realArgs.TerminalArgs());
-                VERIFY_IS_TRUE(realArgs.TerminalArgs().Commandline().empty());
-                VERIFY_IS_TRUE(realArgs.TerminalArgs().StartingDirectory().empty());
-                VERIFY_IS_TRUE(realArgs.TerminalArgs().TabTitle().empty());
-                VERIFY_IS_FALSE(realArgs.TerminalArgs().Profile().empty());
-                VERIFY_ARE_EQUAL(name, realArgs.TerminalArgs().Profile());
-
-                VERIFY_IS_FALSE(childCommand.HasNestedCommands());
-            }
-        }
-    }
-
-    void SettingsTests::TestIterableColorSchemeCommands()
-    {
-        // For this test, put an iterable command with a given `name`,
-        // containing a ${profile.name} to replace. When we expand it, it should
-        // have created one command for each profile.
-
-        const std::string settingsJson{ R"(
-        {
-            "defaultProfile": "{6239a42c-0000-49a3-80bd-e8fdd045185c}",
-            "profiles": [
-                {
-                    "name": "profile0",
-                    "guid": "{6239a42c-0000-49a3-80bd-e8fdd045185c}",
-                    "historySize": 1,
-                    "commandline": "cmd.exe"
-                },
-                {
-                    "name": "profile1",
-                    "guid": "{6239a42c-1111-49a3-80bd-e8fdd045185c}",
-                    "historySize": 2,
-                    "commandline": "pwsh.exe"
-                },
-                {
-                    "name": "profile2",
-                    "historySize": 3,
-                    "commandline": "wsl.exe"
-                }
-            ],
-            "schemes": [
-                { "name": "scheme_0" },
-                { "name": "scheme_1" },
-                { "name": "scheme_2" },
-            ],
-            "actions": [
-                {
-                    "name": "iterable command ${scheme.name}",
-                    "iterateOn": "schemes",
-                    "command": { "action": "splitPane", "profile": "${scheme.name}" }
-                },
-            ]
-        })" };
-
-        CascadiaSettings settings{ til::u8u16(settingsJson) };
-
-        // Since at least one profile does not reference a color scheme,
-        // we add a warning saying "the color scheme is unknown"
-        VERIFY_ARE_EQUAL(1u, settings.Warnings().Size());
-
-        VERIFY_ARE_EQUAL(3u, settings.ActiveProfiles().Size());
-
-        auto commands = settings.GlobalSettings().Commands();
-        VERIFY_ARE_EQUAL(1u, commands.Size());
-
-        {
-            auto command = commands.Lookup(L"iterable command ${scheme.name}");
-            VERIFY_IS_NOT_NULL(command);
-            auto actionAndArgs = command.Action();
-            VERIFY_IS_NOT_NULL(actionAndArgs);
-            VERIFY_ARE_EQUAL(ShortcutAction::SplitPane, actionAndArgs.Action());
-            const auto& realArgs = actionAndArgs.Args().try_as<SplitPaneArgs>();
-            VERIFY_IS_NOT_NULL(realArgs);
-            // Verify the args have the expected value
-            VERIFY_ARE_EQUAL(SplitState::Automatic, realArgs.SplitStyle());
-            VERIFY_IS_NOT_NULL(realArgs.TerminalArgs());
-            VERIFY_IS_TRUE(realArgs.TerminalArgs().Commandline().empty());
-            VERIFY_IS_TRUE(realArgs.TerminalArgs().StartingDirectory().empty());
-            VERIFY_IS_TRUE(realArgs.TerminalArgs().TabTitle().empty());
-            VERIFY_IS_FALSE(realArgs.TerminalArgs().Profile().empty());
-            VERIFY_ARE_EQUAL(L"${scheme.name}", realArgs.TerminalArgs().Profile());
-        }
-
-        auto expandedCommands = winrt::TerminalApp::implementation::TerminalPage::_ExpandCommands(commands, settings.ActiveProfiles().GetView(), settings.GlobalSettings().ColorSchemes());
-        _logCommandNames(expandedCommands.GetView());
-
-        // This is the same warning as above
-        VERIFY_ARE_EQUAL(1u, settings.Warnings().Size());
-        VERIFY_ARE_EQUAL(3u, expandedCommands.Size());
-
-        // Yes, this test is testing splitPane with profiles named after each
-        // color scheme. These would obviously not work in real life, they're
-        // just easy tests to write.
-
-        {
-            auto command = expandedCommands.Lookup(L"iterable command scheme_0");
-            VERIFY_IS_NOT_NULL(command);
-            auto actionAndArgs = command.Action();
-            VERIFY_IS_NOT_NULL(actionAndArgs);
-            VERIFY_ARE_EQUAL(ShortcutAction::SplitPane, actionAndArgs.Action());
-            const auto& realArgs = actionAndArgs.Args().try_as<SplitPaneArgs>();
-            VERIFY_IS_NOT_NULL(realArgs);
-            // Verify the args have the expected value
-            VERIFY_ARE_EQUAL(SplitState::Automatic, realArgs.SplitStyle());
-            VERIFY_IS_NOT_NULL(realArgs.TerminalArgs());
-            VERIFY_IS_TRUE(realArgs.TerminalArgs().Commandline().empty());
-            VERIFY_IS_TRUE(realArgs.TerminalArgs().StartingDirectory().empty());
-            VERIFY_IS_TRUE(realArgs.TerminalArgs().TabTitle().empty());
-            VERIFY_IS_FALSE(realArgs.TerminalArgs().Profile().empty());
-            VERIFY_ARE_EQUAL(L"scheme_0", realArgs.TerminalArgs().Profile());
-        }
-
-        {
-            auto command = expandedCommands.Lookup(L"iterable command scheme_1");
-            VERIFY_IS_NOT_NULL(command);
-            auto actionAndArgs = command.Action();
-            VERIFY_IS_NOT_NULL(actionAndArgs);
-            VERIFY_ARE_EQUAL(ShortcutAction::SplitPane, actionAndArgs.Action());
-            const auto& realArgs = actionAndArgs.Args().try_as<SplitPaneArgs>();
-            VERIFY_IS_NOT_NULL(realArgs);
-            // Verify the args have the expected value
-            VERIFY_ARE_EQUAL(SplitState::Automatic, realArgs.SplitStyle());
-            VERIFY_IS_NOT_NULL(realArgs.TerminalArgs());
-            VERIFY_IS_TRUE(realArgs.TerminalArgs().Commandline().empty());
-            VERIFY_IS_TRUE(realArgs.TerminalArgs().StartingDirectory().empty());
-            VERIFY_IS_TRUE(realArgs.TerminalArgs().TabTitle().empty());
-            VERIFY_IS_FALSE(realArgs.TerminalArgs().Profile().empty());
-            VERIFY_ARE_EQUAL(L"scheme_1", realArgs.TerminalArgs().Profile());
-        }
-
-        {
-            auto command = expandedCommands.Lookup(L"iterable command scheme_2");
-            VERIFY_IS_NOT_NULL(command);
-            auto actionAndArgs = command.Action();
-            VERIFY_IS_NOT_NULL(actionAndArgs);
-            VERIFY_ARE_EQUAL(ShortcutAction::SplitPane, actionAndArgs.Action());
-            const auto& realArgs = actionAndArgs.Args().try_as<SplitPaneArgs>();
-            VERIFY_IS_NOT_NULL(realArgs);
-            // Verify the args have the expected value
-            VERIFY_ARE_EQUAL(SplitState::Automatic, realArgs.SplitStyle());
-            VERIFY_IS_NOT_NULL(realArgs.TerminalArgs());
-            VERIFY_IS_TRUE(realArgs.TerminalArgs().Commandline().empty());
-            VERIFY_IS_TRUE(realArgs.TerminalArgs().StartingDirectory().empty());
-            VERIFY_IS_TRUE(realArgs.TerminalArgs().TabTitle().empty());
-            VERIFY_IS_FALSE(realArgs.TerminalArgs().Profile().empty());
-            VERIFY_ARE_EQUAL(L"scheme_2", realArgs.TerminalArgs().Profile());
-        }
-    }
-
-}
+// Copyright (c) Microsoft Corporation.
+// Licensed under the MIT license.
+
+#include "pch.h"
+
+#include "../TerminalApp/TerminalPage.h"
+#include "../LocalTests_SettingsModel/TestUtils.h"
+
+using namespace Microsoft::Console;
+using namespace WEX::Logging;
+using namespace WEX::TestExecution;
+using namespace WEX::Common;
+using namespace winrt::TerminalApp;
+using namespace winrt::Microsoft::Terminal::Settings::Model;
+using namespace winrt::Microsoft::Terminal::TerminalControl;
+
+namespace TerminalAppLocalTests
+{
+    // TODO:microsoft/terminal#3838:
+    // Unfortunately, these tests _WILL NOT_ work in our CI. We're waiting for
+    // an updated TAEF that will let us install framework packages when the test
+    // package is deployed. Until then, these tests won't deploy in CI.
+
+    class SettingsTests
+    {
+        // Use a custom AppxManifest to ensure that we can activate winrt types
+        // from our test. This property will tell taef to manually use this as
+        // the AppxManifest for this test class.
+        // This does not yet work for anything XAML-y. See TabTests.cpp for more
+        // details on that.
+        BEGIN_TEST_CLASS(SettingsTests)
+            TEST_CLASS_PROPERTY(L"RunAs", L"UAP")
+            TEST_CLASS_PROPERTY(L"UAP:AppXManifest", L"TestHostAppXManifest.xml")
+        END_TEST_CLASS()
+
+        TEST_METHOD(TestIterateCommands);
+        TEST_METHOD(TestIterateOnGeneratedNamedCommands);
+        TEST_METHOD(TestIterateOnBadJson);
+        TEST_METHOD(TestNestedCommands);
+        TEST_METHOD(TestNestedInNestedCommand);
+        TEST_METHOD(TestNestedInIterableCommand);
+        TEST_METHOD(TestIterableInNestedCommand);
+        TEST_METHOD(TestMixedNestedAndIterableCommand);
+
+        TEST_METHOD(TestIterableColorSchemeCommands);
+
+        TEST_CLASS_SETUP(ClassSetup)
+        {
+            return true;
+        }
+
+    private:
+        void _logCommandNames(winrt::Windows::Foundation::Collections::IMapView<winrt::hstring, Command> commands, const int indentation = 1)
+        {
+            if (indentation == 1)
+            {
+                Log::Comment((commands.Size() == 0) ? L"Commands:\n  <none>" : L"Commands:");
+            }
+            for (const auto& nameAndCommand : commands)
+            {
+                Log::Comment(fmt::format(L"{0:>{1}}* {2}->{3}",
+                                         L"",
+                                         indentation,
+                                         nameAndCommand.Key(),
+                                         nameAndCommand.Value().Name())
+                                 .c_str());
+
+                if (nameAndCommand.Value().HasNestedCommands())
+                {
+                    _logCommandNames(nameAndCommand.Value().NestedCommands(), indentation + 2);
+                }
+            }
+        }
+    };
+
+    void SettingsTests::TestIterateCommands()
+    {
+        // For this test, put an iterable command with a given `name`,
+        // containing a ${profile.name} to replace. When we expand it, it should
+        // have created one command for each profile.
+
+        const std::string settingsJson{ R"(
+        {
+            "defaultProfile": "{6239a42c-0000-49a3-80bd-e8fdd045185c}",
+            "profiles": [
+                {
+                    "name": "profile0",
+                    "guid": "{6239a42c-0000-49a3-80bd-e8fdd045185c}",
+                    "historySize": 1,
+                    "commandline": "cmd.exe"
+                },
+                {
+                    "name": "profile1",
+                    "guid": "{6239a42c-1111-49a3-80bd-e8fdd045185c}",
+                    "historySize": 2,
+                    "commandline": "pwsh.exe"
+                },
+                {
+                    "name": "profile2",
+                    "historySize": 3,
+                    "commandline": "wsl.exe"
+                }
+            ],
+            "actions": [
+                {
+                    "name": "iterable command ${profile.name}",
+                    "iterateOn": "profiles",
+                    "command": { "action": "splitPane", "profile": "${profile.name}" }
+                },
+            ],
+            "schemes": [ { "name": "Campbell" } ] // This is included here to prevent settings validation errors.
+        })" };
+
+        const auto guid0 = ::Microsoft::Console::Utils::GuidFromString(L"{6239a42c-0000-49a3-80bd-e8fdd045185c}");
+        const auto guid1 = ::Microsoft::Console::Utils::GuidFromString(L"{6239a42c-1111-49a3-80bd-e8fdd045185c}");
+
+        CascadiaSettings settings{ til::u8u16(settingsJson) };
+
+        VERIFY_ARE_EQUAL(0u, settings.Warnings().Size());
+
+        VERIFY_ARE_EQUAL(3u, settings.ActiveProfiles().Size());
+
+        auto commands = settings.GlobalSettings().Commands();
+        VERIFY_ARE_EQUAL(1u, commands.Size());
+
+        {
+            auto command = commands.Lookup(L"iterable command ${profile.name}");
+            VERIFY_IS_NOT_NULL(command);
+            auto actionAndArgs = command.Action();
+            VERIFY_IS_NOT_NULL(actionAndArgs);
+            VERIFY_ARE_EQUAL(ShortcutAction::SplitPane, actionAndArgs.Action());
+            const auto& realArgs = actionAndArgs.Args().try_as<SplitPaneArgs>();
+            VERIFY_IS_NOT_NULL(realArgs);
+            // Verify the args have the expected value
+            VERIFY_ARE_EQUAL(SplitState::Automatic, realArgs.SplitStyle());
+            VERIFY_IS_NOT_NULL(realArgs.TerminalArgs());
+            VERIFY_IS_TRUE(realArgs.TerminalArgs().Commandline().empty());
+            VERIFY_IS_TRUE(realArgs.TerminalArgs().StartingDirectory().empty());
+            VERIFY_IS_TRUE(realArgs.TerminalArgs().TabTitle().empty());
+            VERIFY_IS_FALSE(realArgs.TerminalArgs().Profile().empty());
+            VERIFY_ARE_EQUAL(L"${profile.name}", realArgs.TerminalArgs().Profile());
+        }
+
+        auto expandedCommands = winrt::TerminalApp::implementation::TerminalPage::_ExpandCommands(commands, settings.ActiveProfiles().GetView(), settings.GlobalSettings().ColorSchemes());
+        _logCommandNames(expandedCommands.GetView());
+
+        VERIFY_ARE_EQUAL(0u, settings.Warnings().Size());
+        VERIFY_ARE_EQUAL(3u, expandedCommands.Size());
+
+        {
+            auto command = expandedCommands.Lookup(L"iterable command profile0");
+            VERIFY_IS_NOT_NULL(command);
+            auto actionAndArgs = command.Action();
+            VERIFY_IS_NOT_NULL(actionAndArgs);
+            VERIFY_ARE_EQUAL(ShortcutAction::SplitPane, actionAndArgs.Action());
+            const auto& realArgs = actionAndArgs.Args().try_as<SplitPaneArgs>();
+            VERIFY_IS_NOT_NULL(realArgs);
+            // Verify the args have the expected value
+            VERIFY_ARE_EQUAL(SplitState::Automatic, realArgs.SplitStyle());
+            VERIFY_IS_NOT_NULL(realArgs.TerminalArgs());
+            VERIFY_IS_TRUE(realArgs.TerminalArgs().Commandline().empty());
+            VERIFY_IS_TRUE(realArgs.TerminalArgs().StartingDirectory().empty());
+            VERIFY_IS_TRUE(realArgs.TerminalArgs().TabTitle().empty());
+            VERIFY_IS_FALSE(realArgs.TerminalArgs().Profile().empty());
+            VERIFY_ARE_EQUAL(L"profile0", realArgs.TerminalArgs().Profile());
+        }
+
+        {
+            auto command = expandedCommands.Lookup(L"iterable command profile1");
+            VERIFY_IS_NOT_NULL(command);
+            auto actionAndArgs = command.Action();
+            VERIFY_IS_NOT_NULL(actionAndArgs);
+            VERIFY_ARE_EQUAL(ShortcutAction::SplitPane, actionAndArgs.Action());
+            const auto& realArgs = actionAndArgs.Args().try_as<SplitPaneArgs>();
+            VERIFY_IS_NOT_NULL(realArgs);
+            // Verify the args have the expected value
+            VERIFY_ARE_EQUAL(SplitState::Automatic, realArgs.SplitStyle());
+            VERIFY_IS_NOT_NULL(realArgs.TerminalArgs());
+            VERIFY_IS_TRUE(realArgs.TerminalArgs().Commandline().empty());
+            VERIFY_IS_TRUE(realArgs.TerminalArgs().StartingDirectory().empty());
+            VERIFY_IS_TRUE(realArgs.TerminalArgs().TabTitle().empty());
+            VERIFY_IS_FALSE(realArgs.TerminalArgs().Profile().empty());
+            VERIFY_ARE_EQUAL(L"profile1", realArgs.TerminalArgs().Profile());
+        }
+
+        {
+            auto command = expandedCommands.Lookup(L"iterable command profile2");
+            VERIFY_IS_NOT_NULL(command);
+            auto actionAndArgs = command.Action();
+            VERIFY_IS_NOT_NULL(actionAndArgs);
+            VERIFY_ARE_EQUAL(ShortcutAction::SplitPane, actionAndArgs.Action());
+            const auto& realArgs = actionAndArgs.Args().try_as<SplitPaneArgs>();
+            VERIFY_IS_NOT_NULL(realArgs);
+            // Verify the args have the expected value
+            VERIFY_ARE_EQUAL(SplitState::Automatic, realArgs.SplitStyle());
+            VERIFY_IS_NOT_NULL(realArgs.TerminalArgs());
+            VERIFY_IS_TRUE(realArgs.TerminalArgs().Commandline().empty());
+            VERIFY_IS_TRUE(realArgs.TerminalArgs().StartingDirectory().empty());
+            VERIFY_IS_TRUE(realArgs.TerminalArgs().TabTitle().empty());
+            VERIFY_IS_FALSE(realArgs.TerminalArgs().Profile().empty());
+            VERIFY_ARE_EQUAL(L"profile2", realArgs.TerminalArgs().Profile());
+        }
+    }
+
+    void SettingsTests::TestIterateOnGeneratedNamedCommands()
+    {
+        // For this test, put an iterable command without a given `name` to
+        // replace. When we expand it, it should still work.
+
+        const std::string settingsJson{ R"(
+        {
+            "defaultProfile": "{6239a42c-0000-49a3-80bd-e8fdd045185c}",
+            "profiles": [
+                {
+                    "name": "profile0",
+                    "guid": "{6239a42c-0000-49a3-80bd-e8fdd045185c}",
+                    "historySize": 1,
+                    "commandline": "cmd.exe"
+                },
+                {
+                    "name": "profile1",
+                    "guid": "{6239a42c-1111-49a3-80bd-e8fdd045185c}",
+                    "historySize": 2,
+                    "commandline": "pwsh.exe"
+                },
+                {
+                    "name": "profile2",
+                    "historySize": 3,
+                    "commandline": "wsl.exe"
+                }
+            ],
+            "actions": [
+                {
+                    "iterateOn": "profiles",
+                    "command": { "action": "splitPane", "profile": "${profile.name}" }
+                },
+            ],
+            "schemes": [ { "name": "Campbell" } ] // This is included here to prevent settings validation errors.
+        })" };
+
+        const auto guid0 = ::Microsoft::Console::Utils::GuidFromString(L"{6239a42c-0000-49a3-80bd-e8fdd045185c}");
+        const auto guid1 = ::Microsoft::Console::Utils::GuidFromString(L"{6239a42c-1111-49a3-80bd-e8fdd045185c}");
+
+        CascadiaSettings settings{ til::u8u16(settingsJson) };
+
+        VERIFY_ARE_EQUAL(0u, settings.Warnings().Size());
+
+        VERIFY_ARE_EQUAL(3u, settings.ActiveProfiles().Size());
+
+        auto commands = settings.GlobalSettings().Commands();
+        VERIFY_ARE_EQUAL(1u, commands.Size());
+
+        {
+            auto command = commands.Lookup(L"Split pane, profile: ${profile.name}");
+            VERIFY_IS_NOT_NULL(command);
+            auto actionAndArgs = command.Action();
+            VERIFY_IS_NOT_NULL(actionAndArgs);
+            VERIFY_ARE_EQUAL(ShortcutAction::SplitPane, actionAndArgs.Action());
+            const auto& realArgs = actionAndArgs.Args().try_as<SplitPaneArgs>();
+            VERIFY_IS_NOT_NULL(realArgs);
+            // Verify the args have the expected value
+            VERIFY_ARE_EQUAL(SplitState::Automatic, realArgs.SplitStyle());
+            VERIFY_IS_NOT_NULL(realArgs.TerminalArgs());
+            VERIFY_IS_TRUE(realArgs.TerminalArgs().Commandline().empty());
+            VERIFY_IS_TRUE(realArgs.TerminalArgs().StartingDirectory().empty());
+            VERIFY_IS_TRUE(realArgs.TerminalArgs().TabTitle().empty());
+            VERIFY_IS_FALSE(realArgs.TerminalArgs().Profile().empty());
+            VERIFY_ARE_EQUAL(L"${profile.name}", realArgs.TerminalArgs().Profile());
+        }
+
+        auto expandedCommands = winrt::TerminalApp::implementation::TerminalPage::_ExpandCommands(commands, settings.ActiveProfiles().GetView(), settings.GlobalSettings().ColorSchemes());
+        _logCommandNames(expandedCommands.GetView());
+
+        VERIFY_ARE_EQUAL(0u, settings.Warnings().Size());
+        VERIFY_ARE_EQUAL(3u, expandedCommands.Size());
+
+        {
+            auto command = expandedCommands.Lookup(L"Split pane, profile: profile0");
+            VERIFY_IS_NOT_NULL(command);
+            auto actionAndArgs = command.Action();
+            VERIFY_IS_NOT_NULL(actionAndArgs);
+            VERIFY_ARE_EQUAL(ShortcutAction::SplitPane, actionAndArgs.Action());
+            const auto& realArgs = actionAndArgs.Args().try_as<SplitPaneArgs>();
+            VERIFY_IS_NOT_NULL(realArgs);
+            // Verify the args have the expected value
+            VERIFY_ARE_EQUAL(SplitState::Automatic, realArgs.SplitStyle());
+            VERIFY_IS_NOT_NULL(realArgs.TerminalArgs());
+            VERIFY_IS_TRUE(realArgs.TerminalArgs().Commandline().empty());
+            VERIFY_IS_TRUE(realArgs.TerminalArgs().StartingDirectory().empty());
+            VERIFY_IS_TRUE(realArgs.TerminalArgs().TabTitle().empty());
+            VERIFY_IS_FALSE(realArgs.TerminalArgs().Profile().empty());
+            VERIFY_ARE_EQUAL(L"profile0", realArgs.TerminalArgs().Profile());
+        }
+
+        {
+            auto command = expandedCommands.Lookup(L"Split pane, profile: profile1");
+            VERIFY_IS_NOT_NULL(command);
+            auto actionAndArgs = command.Action();
+            VERIFY_IS_NOT_NULL(actionAndArgs);
+            VERIFY_ARE_EQUAL(ShortcutAction::SplitPane, actionAndArgs.Action());
+            const auto& realArgs = actionAndArgs.Args().try_as<SplitPaneArgs>();
+            VERIFY_IS_NOT_NULL(realArgs);
+            // Verify the args have the expected value
+            VERIFY_ARE_EQUAL(SplitState::Automatic, realArgs.SplitStyle());
+            VERIFY_IS_NOT_NULL(realArgs.TerminalArgs());
+            VERIFY_IS_TRUE(realArgs.TerminalArgs().Commandline().empty());
+            VERIFY_IS_TRUE(realArgs.TerminalArgs().StartingDirectory().empty());
+            VERIFY_IS_TRUE(realArgs.TerminalArgs().TabTitle().empty());
+            VERIFY_IS_FALSE(realArgs.TerminalArgs().Profile().empty());
+            VERIFY_ARE_EQUAL(L"profile1", realArgs.TerminalArgs().Profile());
+        }
+
+        {
+            auto command = expandedCommands.Lookup(L"Split pane, profile: profile2");
+            VERIFY_IS_NOT_NULL(command);
+            auto actionAndArgs = command.Action();
+            VERIFY_IS_NOT_NULL(actionAndArgs);
+            VERIFY_ARE_EQUAL(ShortcutAction::SplitPane, actionAndArgs.Action());
+            const auto& realArgs = actionAndArgs.Args().try_as<SplitPaneArgs>();
+            VERIFY_IS_NOT_NULL(realArgs);
+            // Verify the args have the expected value
+            VERIFY_ARE_EQUAL(SplitState::Automatic, realArgs.SplitStyle());
+            VERIFY_IS_NOT_NULL(realArgs.TerminalArgs());
+            VERIFY_IS_TRUE(realArgs.TerminalArgs().Commandline().empty());
+            VERIFY_IS_TRUE(realArgs.TerminalArgs().StartingDirectory().empty());
+            VERIFY_IS_TRUE(realArgs.TerminalArgs().TabTitle().empty());
+            VERIFY_IS_FALSE(realArgs.TerminalArgs().Profile().empty());
+            VERIFY_ARE_EQUAL(L"profile2", realArgs.TerminalArgs().Profile());
+        }
+    }
+
+    void SettingsTests::TestIterateOnBadJson()
+    {
+        // For this test, put an iterable command with a profile name that would
+        // cause bad json to be filled in. Something like a profile with a name
+        // of "Foo\"", so the trailing '"' might break the json parsing.
+
+        const std::string settingsJson{ R"(
+        {
+            "defaultProfile": "{6239a42c-0000-49a3-80bd-e8fdd045185c}",
+            "profiles": [
+                {
+                    "name": "profile0",
+                    "guid": "{6239a42c-0000-49a3-80bd-e8fdd045185c}",
+                    "historySize": 1,
+                    "commandline": "cmd.exe"
+                },
+                {
+                    "name": "profile1\"",
+                    "guid": "{6239a42c-1111-49a3-80bd-e8fdd045185c}",
+                    "historySize": 2,
+                    "commandline": "pwsh.exe"
+                },
+                {
+                    "name": "profile2",
+                    "historySize": 3,
+                    "commandline": "wsl.exe"
+                }
+            ],
+            "actions": [
+                {
+                    "name": "iterable command ${profile.name}",
+                    "iterateOn": "profiles",
+                    "command": { "action": "splitPane", "profile": "${profile.name}" }
+                },
+            ],
+            "schemes": [ { "name": "Campbell" } ] // This is included here to prevent settings validation errors.
+        })" };
+
+        const auto guid0 = ::Microsoft::Console::Utils::GuidFromString(L"{6239a42c-0000-49a3-80bd-e8fdd045185c}");
+        const auto guid1 = ::Microsoft::Console::Utils::GuidFromString(L"{6239a42c-1111-49a3-80bd-e8fdd045185c}");
+
+        CascadiaSettings settings{ til::u8u16(settingsJson) };
+
+        VERIFY_ARE_EQUAL(0u, settings.Warnings().Size());
+
+        VERIFY_ARE_EQUAL(3u, settings.ActiveProfiles().Size());
+
+        auto commands = settings.GlobalSettings().Commands();
+        VERIFY_ARE_EQUAL(1u, commands.Size());
+
+        {
+            auto command = commands.Lookup(L"iterable command ${profile.name}");
+            VERIFY_IS_NOT_NULL(command);
+            auto actionAndArgs = command.Action();
+            VERIFY_IS_NOT_NULL(actionAndArgs);
+            VERIFY_ARE_EQUAL(ShortcutAction::SplitPane, actionAndArgs.Action());
+            const auto& realArgs = actionAndArgs.Args().try_as<SplitPaneArgs>();
+            VERIFY_IS_NOT_NULL(realArgs);
+            // Verify the args have the expected value
+            VERIFY_ARE_EQUAL(SplitState::Automatic, realArgs.SplitStyle());
+            VERIFY_IS_NOT_NULL(realArgs.TerminalArgs());
+            VERIFY_IS_TRUE(realArgs.TerminalArgs().Commandline().empty());
+            VERIFY_IS_TRUE(realArgs.TerminalArgs().StartingDirectory().empty());
+            VERIFY_IS_TRUE(realArgs.TerminalArgs().TabTitle().empty());
+            VERIFY_IS_FALSE(realArgs.TerminalArgs().Profile().empty());
+            VERIFY_ARE_EQUAL(L"${profile.name}", realArgs.TerminalArgs().Profile());
+        }
+
+        auto expandedCommands = winrt::TerminalApp::implementation::TerminalPage::_ExpandCommands(commands, settings.ActiveProfiles().GetView(), settings.GlobalSettings().ColorSchemes());
+        _logCommandNames(expandedCommands.GetView());
+
+        VERIFY_ARE_EQUAL(0u, settings.Warnings().Size());
+        VERIFY_ARE_EQUAL(3u, expandedCommands.Size());
+
+        {
+            auto command = expandedCommands.Lookup(L"iterable command profile0");
+            VERIFY_IS_NOT_NULL(command);
+            auto actionAndArgs = command.Action();
+            VERIFY_IS_NOT_NULL(actionAndArgs);
+            VERIFY_ARE_EQUAL(ShortcutAction::SplitPane, actionAndArgs.Action());
+            const auto& realArgs = actionAndArgs.Args().try_as<SplitPaneArgs>();
+            VERIFY_IS_NOT_NULL(realArgs);
+            // Verify the args have the expected value
+            VERIFY_ARE_EQUAL(SplitState::Automatic, realArgs.SplitStyle());
+            VERIFY_IS_NOT_NULL(realArgs.TerminalArgs());
+            VERIFY_IS_TRUE(realArgs.TerminalArgs().Commandline().empty());
+            VERIFY_IS_TRUE(realArgs.TerminalArgs().StartingDirectory().empty());
+            VERIFY_IS_TRUE(realArgs.TerminalArgs().TabTitle().empty());
+            VERIFY_IS_FALSE(realArgs.TerminalArgs().Profile().empty());
+            VERIFY_ARE_EQUAL(L"profile0", realArgs.TerminalArgs().Profile());
+        }
+
+        {
+            auto command = expandedCommands.Lookup(L"iterable command profile1\"");
+            VERIFY_IS_NOT_NULL(command);
+            auto actionAndArgs = command.Action();
+            VERIFY_IS_NOT_NULL(actionAndArgs);
+            VERIFY_ARE_EQUAL(ShortcutAction::SplitPane, actionAndArgs.Action());
+            const auto& realArgs = actionAndArgs.Args().try_as<SplitPaneArgs>();
+            VERIFY_IS_NOT_NULL(realArgs);
+            // Verify the args have the expected value
+            VERIFY_ARE_EQUAL(SplitState::Automatic, realArgs.SplitStyle());
+            VERIFY_IS_NOT_NULL(realArgs.TerminalArgs());
+            VERIFY_IS_TRUE(realArgs.TerminalArgs().Commandline().empty());
+            VERIFY_IS_TRUE(realArgs.TerminalArgs().StartingDirectory().empty());
+            VERIFY_IS_TRUE(realArgs.TerminalArgs().TabTitle().empty());
+            VERIFY_IS_FALSE(realArgs.TerminalArgs().Profile().empty());
+            VERIFY_ARE_EQUAL(L"profile1\"", realArgs.TerminalArgs().Profile());
+        }
+
+        {
+            auto command = expandedCommands.Lookup(L"iterable command profile2");
+            VERIFY_IS_NOT_NULL(command);
+            auto actionAndArgs = command.Action();
+            VERIFY_IS_NOT_NULL(actionAndArgs);
+            VERIFY_ARE_EQUAL(ShortcutAction::SplitPane, actionAndArgs.Action());
+            const auto& realArgs = actionAndArgs.Args().try_as<SplitPaneArgs>();
+            VERIFY_IS_NOT_NULL(realArgs);
+            // Verify the args have the expected value
+            VERIFY_ARE_EQUAL(SplitState::Automatic, realArgs.SplitStyle());
+            VERIFY_IS_NOT_NULL(realArgs.TerminalArgs());
+            VERIFY_IS_TRUE(realArgs.TerminalArgs().Commandline().empty());
+            VERIFY_IS_TRUE(realArgs.TerminalArgs().StartingDirectory().empty());
+            VERIFY_IS_TRUE(realArgs.TerminalArgs().TabTitle().empty());
+            VERIFY_IS_FALSE(realArgs.TerminalArgs().Profile().empty());
+            VERIFY_ARE_EQUAL(L"profile2", realArgs.TerminalArgs().Profile());
+        }
+    }
+
+    void SettingsTests::TestNestedCommands()
+    {
+        // This test checks a nested command.
+        // The commands should look like:
+        //
+        // <Command Palette>
+        // └─ Connect to ssh...
+        //    ├─ first.com
+        //    └─ second.com
+
+        const std::string settingsJson{ R"(
+        {
+            "defaultProfile": "{6239a42c-0000-49a3-80bd-e8fdd045185c}",
+            "profiles": [
+                {
+                    "name": "profile0",
+                    "guid": "{6239a42c-0000-49a3-80bd-e8fdd045185c}",
+                    "historySize": 1,
+                    "commandline": "cmd.exe"
+                },
+                {
+                    "name": "profile1",
+                    "guid": "{6239a42c-1111-49a3-80bd-e8fdd045185c}",
+                    "historySize": 2,
+                    "commandline": "pwsh.exe"
+                },
+                {
+                    "name": "profile2",
+                    "historySize": 3,
+                    "commandline": "wsl.exe"
+                }
+            ],
+            "actions": [
+                {
+                    "name": "Connect to ssh...",
+                    "commands": [
+                        {
+                            "name": "first.com",
+                            "command": { "action": "newTab", "commandline": "ssh me@first.com" }
+                        },
+                        {
+                            "name": "second.com",
+                            "command": { "action": "newTab", "commandline": "ssh me@second.com" }
+                        }
+                    ]
+                },
+            ],
+            "schemes": [ { "name": "Campbell" } ] // This is included here to prevent settings validation errors.
+        })" };
+
+        CascadiaSettings settings{ til::u8u16(settingsJson) };
+
+        VERIFY_ARE_EQUAL(0u, settings.Warnings().Size());
+        VERIFY_ARE_EQUAL(3u, settings.ActiveProfiles().Size());
+
+        auto commands = settings.GlobalSettings().Commands();
+        auto expandedCommands = winrt::TerminalApp::implementation::TerminalPage::_ExpandCommands(commands, settings.ActiveProfiles().GetView(), settings.GlobalSettings().ColorSchemes());
+        _logCommandNames(expandedCommands.GetView());
+
+        VERIFY_ARE_EQUAL(0u, settings.Warnings().Size());
+        VERIFY_ARE_EQUAL(1u, expandedCommands.Size());
+
+        auto rootCommand = expandedCommands.Lookup(L"Connect to ssh...");
+        VERIFY_IS_NOT_NULL(rootCommand);
+        auto rootActionAndArgs = rootCommand.Action();
+        VERIFY_IS_NULL(rootActionAndArgs);
+
+        VERIFY_ARE_EQUAL(2u, rootCommand.NestedCommands().Size());
+
+        {
+            winrt::hstring commandName{ L"first.com" };
+            auto command = rootCommand.NestedCommands().Lookup(commandName);
+            VERIFY_IS_NOT_NULL(command);
+            auto actionAndArgs = command.Action();
+            VERIFY_IS_NOT_NULL(actionAndArgs);
+
+            VERIFY_IS_FALSE(command.HasNestedCommands());
+        }
+        {
+            winrt::hstring commandName{ L"second.com" };
+            auto command = rootCommand.NestedCommands().Lookup(commandName);
+            VERIFY_IS_NOT_NULL(command);
+            auto actionAndArgs = command.Action();
+            VERIFY_IS_NOT_NULL(actionAndArgs);
+
+            VERIFY_IS_FALSE(command.HasNestedCommands());
+        }
+    }
+
+    void SettingsTests::TestNestedInNestedCommand()
+    {
+        // This test checks a nested command that includes nested commands.
+        // The commands should look like:
+        //
+        // <Command Palette>
+        // └─ grandparent
+        //    └─ parent
+        //       ├─ child1
+        //       └─ child2
+
+        const std::string settingsJson{ R"(
+        {
+            "defaultProfile": "{6239a42c-0000-49a3-80bd-e8fdd045185c}",
+            "profiles": [
+                {
+                    "name": "profile0",
+                    "guid": "{6239a42c-0000-49a3-80bd-e8fdd045185c}",
+                    "historySize": 1,
+                    "commandline": "cmd.exe"
+                },
+                {
+                    "name": "profile1",
+                    "guid": "{6239a42c-1111-49a3-80bd-e8fdd045185c}",
+                    "historySize": 2,
+                    "commandline": "pwsh.exe"
+                },
+                {
+                    "name": "profile2",
+                    "historySize": 3,
+                    "commandline": "wsl.exe"
+                }
+            ],
+            "actions": [
+                {
+                    "name": "grandparent",
+                    "commands": [
+                        {
+                            "name": "parent",
+                            "commands": [
+                                {
+                                    "name": "child1",
+                                    "command": { "action": "newTab", "commandline": "ssh me@first.com" }
+                                },
+                                {
+                                    "name": "child2",
+                                    "command": { "action": "newTab", "commandline": "ssh me@second.com" }
+                                }
+                            ]
+                        },
+                    ]
+                },
+            ],
+            "schemes": [ { "name": "Campbell" } ] // This is included here to prevent settings validation errors.
+        })" };
+
+        CascadiaSettings settings{ til::u8u16(settingsJson) };
+
+        VERIFY_ARE_EQUAL(0u, settings.Warnings().Size());
+        VERIFY_ARE_EQUAL(3u, settings.ActiveProfiles().Size());
+
+        auto commands = settings.GlobalSettings().Commands();
+        auto expandedCommands = winrt::TerminalApp::implementation::TerminalPage::_ExpandCommands(commands, settings.ActiveProfiles().GetView(), settings.GlobalSettings().ColorSchemes());
+        _logCommandNames(expandedCommands.GetView());
+
+        VERIFY_ARE_EQUAL(0u, settings.Warnings().Size());
+        VERIFY_ARE_EQUAL(1u, expandedCommands.Size());
+
+        auto grandparentCommand = expandedCommands.Lookup(L"grandparent");
+        VERIFY_IS_NOT_NULL(grandparentCommand);
+        auto grandparentActionAndArgs = grandparentCommand.Action();
+        VERIFY_IS_NULL(grandparentActionAndArgs);
+
+        VERIFY_ARE_EQUAL(1u, grandparentCommand.NestedCommands().Size());
+
+        winrt::hstring parentName{ L"parent" };
+        auto parent = grandparentCommand.NestedCommands().Lookup(parentName);
+        VERIFY_IS_NOT_NULL(parent);
+        auto parentActionAndArgs = parent.Action();
+        VERIFY_IS_NULL(parentActionAndArgs);
+
+        VERIFY_ARE_EQUAL(2u, parent.NestedCommands().Size());
+        {
+            winrt::hstring childName{ L"child1" };
+            auto child = parent.NestedCommands().Lookup(childName);
+            VERIFY_IS_NOT_NULL(child);
+            auto childActionAndArgs = child.Action();
+            VERIFY_IS_NOT_NULL(childActionAndArgs);
+
+            VERIFY_ARE_EQUAL(ShortcutAction::NewTab, childActionAndArgs.Action());
+            const auto& realArgs = childActionAndArgs.Args().try_as<NewTabArgs>();
+            VERIFY_IS_NOT_NULL(realArgs);
+            // Verify the args have the expected value
+            VERIFY_IS_NOT_NULL(realArgs.TerminalArgs());
+            VERIFY_IS_FALSE(realArgs.TerminalArgs().Commandline().empty());
+            VERIFY_IS_TRUE(realArgs.TerminalArgs().StartingDirectory().empty());
+            VERIFY_IS_TRUE(realArgs.TerminalArgs().TabTitle().empty());
+            VERIFY_IS_TRUE(realArgs.TerminalArgs().Profile().empty());
+            VERIFY_ARE_EQUAL(L"ssh me@first.com", realArgs.TerminalArgs().Commandline());
+
+            VERIFY_IS_FALSE(child.HasNestedCommands());
+        }
+        {
+            winrt::hstring childName{ L"child2" };
+            auto child = parent.NestedCommands().Lookup(childName);
+            VERIFY_IS_NOT_NULL(child);
+            auto childActionAndArgs = child.Action();
+            VERIFY_IS_NOT_NULL(childActionAndArgs);
+
+            VERIFY_ARE_EQUAL(ShortcutAction::NewTab, childActionAndArgs.Action());
+            const auto& realArgs = childActionAndArgs.Args().try_as<NewTabArgs>();
+            VERIFY_IS_NOT_NULL(realArgs);
+            // Verify the args have the expected value
+            VERIFY_IS_NOT_NULL(realArgs.TerminalArgs());
+            VERIFY_IS_FALSE(realArgs.TerminalArgs().Commandline().empty());
+            VERIFY_IS_TRUE(realArgs.TerminalArgs().StartingDirectory().empty());
+            VERIFY_IS_TRUE(realArgs.TerminalArgs().TabTitle().empty());
+            VERIFY_IS_TRUE(realArgs.TerminalArgs().Profile().empty());
+            VERIFY_ARE_EQUAL(L"ssh me@second.com", realArgs.TerminalArgs().Commandline());
+
+            VERIFY_IS_FALSE(child.HasNestedCommands());
+        }
+    }
+
+    void SettingsTests::TestNestedInIterableCommand()
+    {
+        // This test checks a iterable command that includes a nested command.
+        // The commands should look like:
+        //
+        // <Command Palette>
+        //  ├─ profile0...
+        //  |  ├─ Split pane, profile: profile0
+        //  |  ├─ Split pane, direction: vertical, profile: profile0
+        //  |  └─ Split pane, direction: horizontal, profile: profile0
+        //  ├─ profile1...
+        //  |  ├─Split pane, profile: profile1
+        //  |  ├─Split pane, direction: vertical, profile: profile1
+        //  |  └─Split pane, direction: horizontal, profile: profile1
+        //  └─ profile2...
+        //     ├─ Split pane, profile: profile2
+        //     ├─ Split pane, direction: vertical, profile: profile2
+        //     └─ Split pane, direction: horizontal, profile: profile2
+
+        const std::string settingsJson{ R"(
+        {
+            "defaultProfile": "{6239a42c-0000-49a3-80bd-e8fdd045185c}",
+            "profiles": [
+                {
+                    "name": "profile0",
+                    "guid": "{6239a42c-0000-49a3-80bd-e8fdd045185c}",
+                    "historySize": 1,
+                    "commandline": "cmd.exe"
+                },
+                {
+                    "name": "profile1",
+                    "guid": "{6239a42c-1111-49a3-80bd-e8fdd045185c}",
+                    "historySize": 2,
+                    "commandline": "pwsh.exe"
+                },
+                {
+                    "name": "profile2",
+                    "historySize": 3,
+                    "commandline": "wsl.exe"
+                }
+            ],
+            "actions": [
+                {
+                    "iterateOn": "profiles",
+                    "name": "${profile.name}...",
+                    "commands": [
+                        { "command": { "action": "splitPane", "profile": "${profile.name}", "split": "auto" } },
+                        { "command": { "action": "splitPane", "profile": "${profile.name}", "split": "vertical" } },
+                        { "command": { "action": "splitPane", "profile": "${profile.name}", "split": "horizontal" } }
+                    ]
+                }
+            ],
+            "schemes": [ { "name": "Campbell" } ] // This is included here to prevent settings validation errors.
+        })" };
+
+        CascadiaSettings settings{ til::u8u16(settingsJson) };
+
+        VERIFY_ARE_EQUAL(0u, settings.Warnings().Size());
+        VERIFY_ARE_EQUAL(3u, settings.ActiveProfiles().Size());
+
+        auto commands = settings.GlobalSettings().Commands();
+        auto expandedCommands = winrt::TerminalApp::implementation::TerminalPage::_ExpandCommands(commands, settings.ActiveProfiles().GetView(), settings.GlobalSettings().ColorSchemes());
+        _logCommandNames(expandedCommands.GetView());
+
+        VERIFY_ARE_EQUAL(0u, settings.Warnings().Size());
+
+        VERIFY_ARE_EQUAL(3u, expandedCommands.Size());
+
+        for (auto name : std::vector<std::wstring>({ L"profile0", L"profile1", L"profile2" }))
+        {
+            winrt::hstring commandName{ name + L"..." };
+            auto command = expandedCommands.Lookup(commandName);
+            VERIFY_IS_NOT_NULL(command);
+            auto actionAndArgs = command.Action();
+            VERIFY_IS_NULL(actionAndArgs);
+
+            VERIFY_IS_TRUE(command.HasNestedCommands());
+            VERIFY_ARE_EQUAL(3u, command.NestedCommands().Size());
+            _logCommandNames(command.NestedCommands());
+            {
+                winrt::hstring childCommandName{ fmt::format(L"Split pane, profile: {}", name) };
+                auto childCommand = command.NestedCommands().Lookup(childCommandName);
+                VERIFY_IS_NOT_NULL(childCommand);
+                auto childActionAndArgs = childCommand.Action();
+                VERIFY_IS_NOT_NULL(childActionAndArgs);
+
+                VERIFY_ARE_EQUAL(ShortcutAction::SplitPane, childActionAndArgs.Action());
+                const auto& realArgs = childActionAndArgs.Args().try_as<SplitPaneArgs>();
+                VERIFY_IS_NOT_NULL(realArgs);
+                // Verify the args have the expected value
+                VERIFY_ARE_EQUAL(SplitState::Automatic, realArgs.SplitStyle());
+                VERIFY_IS_NOT_NULL(realArgs.TerminalArgs());
+                VERIFY_IS_TRUE(realArgs.TerminalArgs().Commandline().empty());
+                VERIFY_IS_TRUE(realArgs.TerminalArgs().StartingDirectory().empty());
+                VERIFY_IS_TRUE(realArgs.TerminalArgs().TabTitle().empty());
+                VERIFY_IS_FALSE(realArgs.TerminalArgs().Profile().empty());
+                VERIFY_ARE_EQUAL(name, realArgs.TerminalArgs().Profile());
+
+                VERIFY_IS_FALSE(childCommand.HasNestedCommands());
+            }
+            {
+                winrt::hstring childCommandName{ fmt::format(L"Split pane, split: horizontal, profile: {}", name) };
+                auto childCommand = command.NestedCommands().Lookup(childCommandName);
+                VERIFY_IS_NOT_NULL(childCommand);
+                auto childActionAndArgs = childCommand.Action();
+                VERIFY_IS_NOT_NULL(childActionAndArgs);
+
+                VERIFY_ARE_EQUAL(ShortcutAction::SplitPane, childActionAndArgs.Action());
+                const auto& realArgs = childActionAndArgs.Args().try_as<SplitPaneArgs>();
+                VERIFY_IS_NOT_NULL(realArgs);
+                // Verify the args have the expected value
+                VERIFY_ARE_EQUAL(SplitState::Horizontal, realArgs.SplitStyle());
+                VERIFY_IS_NOT_NULL(realArgs.TerminalArgs());
+                VERIFY_IS_TRUE(realArgs.TerminalArgs().Commandline().empty());
+                VERIFY_IS_TRUE(realArgs.TerminalArgs().StartingDirectory().empty());
+                VERIFY_IS_TRUE(realArgs.TerminalArgs().TabTitle().empty());
+                VERIFY_IS_FALSE(realArgs.TerminalArgs().Profile().empty());
+                VERIFY_ARE_EQUAL(name, realArgs.TerminalArgs().Profile());
+
+                VERIFY_IS_FALSE(childCommand.HasNestedCommands());
+            }
+            {
+                winrt::hstring childCommandName{ fmt::format(L"Split pane, split: vertical, profile: {}", name) };
+                auto childCommand = command.NestedCommands().Lookup(childCommandName);
+                VERIFY_IS_NOT_NULL(childCommand);
+                auto childActionAndArgs = childCommand.Action();
+                VERIFY_IS_NOT_NULL(childActionAndArgs);
+
+                VERIFY_ARE_EQUAL(ShortcutAction::SplitPane, childActionAndArgs.Action());
+                const auto& realArgs = childActionAndArgs.Args().try_as<SplitPaneArgs>();
+                VERIFY_IS_NOT_NULL(realArgs);
+                // Verify the args have the expected value
+                VERIFY_ARE_EQUAL(SplitState::Vertical, realArgs.SplitStyle());
+                VERIFY_IS_NOT_NULL(realArgs.TerminalArgs());
+                VERIFY_IS_TRUE(realArgs.TerminalArgs().Commandline().empty());
+                VERIFY_IS_TRUE(realArgs.TerminalArgs().StartingDirectory().empty());
+                VERIFY_IS_TRUE(realArgs.TerminalArgs().TabTitle().empty());
+                VERIFY_IS_FALSE(realArgs.TerminalArgs().Profile().empty());
+                VERIFY_ARE_EQUAL(name, realArgs.TerminalArgs().Profile());
+
+                VERIFY_IS_FALSE(childCommand.HasNestedCommands());
+            }
+        }
+    }
+
+    void SettingsTests::TestIterableInNestedCommand()
+    {
+        // This test checks a nested command that includes an iterable command.
+        // The commands should look like:
+        //
+        // <Command Palette>
+        // └─ New Tab With Profile...
+        //    ├─ Profile 1
+        //    ├─ Profile 2
+        //    └─ Profile 3
+
+        const std::string settingsJson{ R"(
+        {
+            "defaultProfile": "{6239a42c-0000-49a3-80bd-e8fdd045185c}",
+            "profiles": [
+                {
+                    "name": "profile0",
+                    "guid": "{6239a42c-0000-49a3-80bd-e8fdd045185c}",
+                    "historySize": 1,
+                    "commandline": "cmd.exe"
+                },
+                {
+                    "name": "profile1",
+                    "guid": "{6239a42c-1111-49a3-80bd-e8fdd045185c}",
+                    "historySize": 2,
+                    "commandline": "pwsh.exe"
+                },
+                {
+                    "name": "profile2",
+                    "historySize": 3,
+                    "commandline": "wsl.exe"
+                }
+            ],
+            "actions": [
+                {
+                    "name": "New Tab With Profile...",
+                    "commands": [
+                        {
+                            "iterateOn": "profiles",
+                            "command": { "action": "newTab", "profile": "${profile.name}" }
+                        }
+                    ]
+                }
+            ],
+            "schemes": [ { "name": "Campbell" } ] // This is included here to prevent settings validation errors.
+        })" };
+
+        CascadiaSettings settings{ til::u8u16(settingsJson) };
+
+        VERIFY_ARE_EQUAL(0u, settings.Warnings().Size());
+        VERIFY_ARE_EQUAL(3u, settings.ActiveProfiles().Size());
+
+        auto commands = settings.GlobalSettings().Commands();
+        auto expandedCommands = winrt::TerminalApp::implementation::TerminalPage::_ExpandCommands(commands, settings.ActiveProfiles().GetView(), settings.GlobalSettings().ColorSchemes());
+        _logCommandNames(expandedCommands.GetView());
+
+        VERIFY_ARE_EQUAL(0u, settings.Warnings().Size());
+        VERIFY_ARE_EQUAL(1u, expandedCommands.Size());
+
+        auto rootCommand = expandedCommands.Lookup(L"New Tab With Profile...");
+        VERIFY_IS_NOT_NULL(rootCommand);
+        auto rootActionAndArgs = rootCommand.Action();
+        VERIFY_IS_NULL(rootActionAndArgs);
+
+        VERIFY_ARE_EQUAL(3u, rootCommand.NestedCommands().Size());
+
+        for (auto name : std::vector<std::wstring>({ L"profile0", L"profile1", L"profile2" }))
+        {
+            winrt::hstring commandName{ fmt::format(L"New tab, profile: {}", name) };
+            auto command = rootCommand.NestedCommands().Lookup(commandName);
+            VERIFY_IS_NOT_NULL(command);
+            auto actionAndArgs = command.Action();
+            VERIFY_IS_NOT_NULL(actionAndArgs);
+
+            VERIFY_ARE_EQUAL(ShortcutAction::NewTab, actionAndArgs.Action());
+            const auto& realArgs = actionAndArgs.Args().try_as<NewTabArgs>();
+            VERIFY_IS_NOT_NULL(realArgs);
+            // Verify the args have the expected value
+            VERIFY_IS_NOT_NULL(realArgs.TerminalArgs());
+            VERIFY_IS_TRUE(realArgs.TerminalArgs().Commandline().empty());
+            VERIFY_IS_TRUE(realArgs.TerminalArgs().StartingDirectory().empty());
+            VERIFY_IS_TRUE(realArgs.TerminalArgs().TabTitle().empty());
+            VERIFY_IS_FALSE(realArgs.TerminalArgs().Profile().empty());
+            VERIFY_ARE_EQUAL(name, realArgs.TerminalArgs().Profile());
+
+            VERIFY_IS_FALSE(command.HasNestedCommands());
+        }
+    }
+    void SettingsTests::TestMixedNestedAndIterableCommand()
+    {
+        // This test checks a nested commands that includes an iterable command
+        // that includes a nested command.
+        // The commands should look like:
+        //
+        // <Command Palette>
+        // └─ New Pane...
+        //    ├─ profile0...
+        //    |  ├─ Split automatically
+        //    |  ├─ Split vertically
+        //    |  └─ Split horizontally
+        //    ├─ profile1...
+        //    |  ├─ Split automatically
+        //    |  ├─ Split vertically
+        //    |  └─ Split horizontally
+        //    └─ profile2...
+        //       ├─ Split automatically
+        //       ├─ Split vertically
+        //       └─ Split horizontally
+
+        const std::string settingsJson{ R"(
+        {
+            "defaultProfile": "{6239a42c-0000-49a3-80bd-e8fdd045185c}",
+            "profiles": [
+                {
+                    "name": "profile0",
+                    "guid": "{6239a42c-0000-49a3-80bd-e8fdd045185c}",
+                    "historySize": 1,
+                    "commandline": "cmd.exe"
+                },
+                {
+                    "name": "profile1",
+                    "guid": "{6239a42c-1111-49a3-80bd-e8fdd045185c}",
+                    "historySize": 2,
+                    "commandline": "pwsh.exe"
+                },
+                {
+                    "name": "profile2",
+                    "historySize": 3,
+                    "commandline": "wsl.exe"
+                }
+            ],
+            "actions": [
+                {
+                    "name": "New Pane...",
+                    "commands": [
+                        {
+                            "iterateOn": "profiles",
+                            "name": "${profile.name}...",
+                            "commands": [
+                                { "command": { "action": "splitPane", "profile": "${profile.name}", "split": "auto" } },
+                                { "command": { "action": "splitPane", "profile": "${profile.name}", "split": "vertical" } },
+                                { "command": { "action": "splitPane", "profile": "${profile.name}", "split": "horizontal" } }
+                            ]
+                        }
+                    ]
+                }
+            ],
+            "schemes": [ { "name": "Campbell" } ] // This is included here to prevent settings validation errors.
+        })" };
+
+        CascadiaSettings settings{ til::u8u16(settingsJson) };
+
+        VERIFY_ARE_EQUAL(0u, settings.Warnings().Size());
+        VERIFY_ARE_EQUAL(3u, settings.ActiveProfiles().Size());
+
+        auto commands = settings.GlobalSettings().Commands();
+        auto expandedCommands = winrt::TerminalApp::implementation::TerminalPage::_ExpandCommands(commands, settings.ActiveProfiles().GetView(), settings.GlobalSettings().ColorSchemes());
+        _logCommandNames(expandedCommands.GetView());
+
+        VERIFY_ARE_EQUAL(0u, settings.Warnings().Size());
+        VERIFY_ARE_EQUAL(1u, expandedCommands.Size());
+
+        auto rootCommand = expandedCommands.Lookup(L"New Pane...");
+        VERIFY_IS_NOT_NULL(rootCommand);
+        auto rootActionAndArgs = rootCommand.Action();
+        VERIFY_IS_NULL(rootActionAndArgs);
+
+        VERIFY_ARE_EQUAL(3u, rootCommand.NestedCommands().Size());
+
+        for (auto name : std::vector<std::wstring>({ L"profile0", L"profile1", L"profile2" }))
+        {
+            winrt::hstring commandName{ name + L"..." };
+            auto command = rootCommand.NestedCommands().Lookup(commandName);
+            VERIFY_IS_NOT_NULL(command);
+            auto actionAndArgs = command.Action();
+            VERIFY_IS_NULL(actionAndArgs);
+
+            VERIFY_IS_TRUE(command.HasNestedCommands());
+            VERIFY_ARE_EQUAL(3u, command.NestedCommands().Size());
+
+            _logCommandNames(command.NestedCommands());
+            {
+                winrt::hstring childCommandName{ fmt::format(L"Split pane, profile: {}", name) };
+                auto childCommand = command.NestedCommands().Lookup(childCommandName);
+                VERIFY_IS_NOT_NULL(childCommand);
+                auto childActionAndArgs = childCommand.Action();
+                VERIFY_IS_NOT_NULL(childActionAndArgs);
+
+                VERIFY_ARE_EQUAL(ShortcutAction::SplitPane, childActionAndArgs.Action());
+                const auto& realArgs = childActionAndArgs.Args().try_as<SplitPaneArgs>();
+                VERIFY_IS_NOT_NULL(realArgs);
+                // Verify the args have the expected value
+                VERIFY_ARE_EQUAL(SplitState::Automatic, realArgs.SplitStyle());
+                VERIFY_IS_NOT_NULL(realArgs.TerminalArgs());
+                VERIFY_IS_TRUE(realArgs.TerminalArgs().Commandline().empty());
+                VERIFY_IS_TRUE(realArgs.TerminalArgs().StartingDirectory().empty());
+                VERIFY_IS_TRUE(realArgs.TerminalArgs().TabTitle().empty());
+                VERIFY_IS_FALSE(realArgs.TerminalArgs().Profile().empty());
+                VERIFY_ARE_EQUAL(name, realArgs.TerminalArgs().Profile());
+
+                VERIFY_IS_FALSE(childCommand.HasNestedCommands());
+            }
+            {
+                winrt::hstring childCommandName{ fmt::format(L"Split pane, split: horizontal, profile: {}", name) };
+                auto childCommand = command.NestedCommands().Lookup(childCommandName);
+                VERIFY_IS_NOT_NULL(childCommand);
+                auto childActionAndArgs = childCommand.Action();
+                VERIFY_IS_NOT_NULL(childActionAndArgs);
+
+                VERIFY_ARE_EQUAL(ShortcutAction::SplitPane, childActionAndArgs.Action());
+                const auto& realArgs = childActionAndArgs.Args().try_as<SplitPaneArgs>();
+                VERIFY_IS_NOT_NULL(realArgs);
+                // Verify the args have the expected value
+                VERIFY_ARE_EQUAL(SplitState::Horizontal, realArgs.SplitStyle());
+                VERIFY_IS_NOT_NULL(realArgs.TerminalArgs());
+                VERIFY_IS_TRUE(realArgs.TerminalArgs().Commandline().empty());
+                VERIFY_IS_TRUE(realArgs.TerminalArgs().StartingDirectory().empty());
+                VERIFY_IS_TRUE(realArgs.TerminalArgs().TabTitle().empty());
+                VERIFY_IS_FALSE(realArgs.TerminalArgs().Profile().empty());
+                VERIFY_ARE_EQUAL(name, realArgs.TerminalArgs().Profile());
+
+                VERIFY_IS_FALSE(childCommand.HasNestedCommands());
+            }
+            {
+                winrt::hstring childCommandName{ fmt::format(L"Split pane, split: vertical, profile: {}", name) };
+                auto childCommand = command.NestedCommands().Lookup(childCommandName);
+                VERIFY_IS_NOT_NULL(childCommand);
+                auto childActionAndArgs = childCommand.Action();
+                VERIFY_IS_NOT_NULL(childActionAndArgs);
+
+                VERIFY_ARE_EQUAL(ShortcutAction::SplitPane, childActionAndArgs.Action());
+                const auto& realArgs = childActionAndArgs.Args().try_as<SplitPaneArgs>();
+                VERIFY_IS_NOT_NULL(realArgs);
+                // Verify the args have the expected value
+                VERIFY_ARE_EQUAL(SplitState::Vertical, realArgs.SplitStyle());
+                VERIFY_IS_NOT_NULL(realArgs.TerminalArgs());
+                VERIFY_IS_TRUE(realArgs.TerminalArgs().Commandline().empty());
+                VERIFY_IS_TRUE(realArgs.TerminalArgs().StartingDirectory().empty());
+                VERIFY_IS_TRUE(realArgs.TerminalArgs().TabTitle().empty());
+                VERIFY_IS_FALSE(realArgs.TerminalArgs().Profile().empty());
+                VERIFY_ARE_EQUAL(name, realArgs.TerminalArgs().Profile());
+
+                VERIFY_IS_FALSE(childCommand.HasNestedCommands());
+            }
+        }
+    }
+
+    void SettingsTests::TestIterableColorSchemeCommands()
+    {
+        // For this test, put an iterable command with a given `name`,
+        // containing a ${profile.name} to replace. When we expand it, it should
+        // have created one command for each profile.
+
+        const std::string settingsJson{ R"(
+        {
+            "defaultProfile": "{6239a42c-0000-49a3-80bd-e8fdd045185c}",
+            "profiles": [
+                {
+                    "name": "profile0",
+                    "guid": "{6239a42c-0000-49a3-80bd-e8fdd045185c}",
+                    "historySize": 1,
+                    "commandline": "cmd.exe"
+                },
+                {
+                    "name": "profile1",
+                    "guid": "{6239a42c-1111-49a3-80bd-e8fdd045185c}",
+                    "historySize": 2,
+                    "commandline": "pwsh.exe"
+                },
+                {
+                    "name": "profile2",
+                    "historySize": 3,
+                    "commandline": "wsl.exe"
+                }
+            ],
+            "schemes": [
+                { "name": "scheme_0" },
+                { "name": "scheme_1" },
+                { "name": "scheme_2" },
+            ],
+            "actions": [
+                {
+                    "name": "iterable command ${scheme.name}",
+                    "iterateOn": "schemes",
+                    "command": { "action": "splitPane", "profile": "${scheme.name}" }
+                },
+            ]
+        })" };
+
+        CascadiaSettings settings{ til::u8u16(settingsJson) };
+
+        // Since at least one profile does not reference a color scheme,
+        // we add a warning saying "the color scheme is unknown"
+        VERIFY_ARE_EQUAL(1u, settings.Warnings().Size());
+
+        VERIFY_ARE_EQUAL(3u, settings.ActiveProfiles().Size());
+
+        auto commands = settings.GlobalSettings().Commands();
+        VERIFY_ARE_EQUAL(1u, commands.Size());
+
+        {
+            auto command = commands.Lookup(L"iterable command ${scheme.name}");
+            VERIFY_IS_NOT_NULL(command);
+            auto actionAndArgs = command.Action();
+            VERIFY_IS_NOT_NULL(actionAndArgs);
+            VERIFY_ARE_EQUAL(ShortcutAction::SplitPane, actionAndArgs.Action());
+            const auto& realArgs = actionAndArgs.Args().try_as<SplitPaneArgs>();
+            VERIFY_IS_NOT_NULL(realArgs);
+            // Verify the args have the expected value
+            VERIFY_ARE_EQUAL(SplitState::Automatic, realArgs.SplitStyle());
+            VERIFY_IS_NOT_NULL(realArgs.TerminalArgs());
+            VERIFY_IS_TRUE(realArgs.TerminalArgs().Commandline().empty());
+            VERIFY_IS_TRUE(realArgs.TerminalArgs().StartingDirectory().empty());
+            VERIFY_IS_TRUE(realArgs.TerminalArgs().TabTitle().empty());
+            VERIFY_IS_FALSE(realArgs.TerminalArgs().Profile().empty());
+            VERIFY_ARE_EQUAL(L"${scheme.name}", realArgs.TerminalArgs().Profile());
+        }
+
+        auto expandedCommands = winrt::TerminalApp::implementation::TerminalPage::_ExpandCommands(commands, settings.ActiveProfiles().GetView(), settings.GlobalSettings().ColorSchemes());
+        _logCommandNames(expandedCommands.GetView());
+
+        // This is the same warning as above
+        VERIFY_ARE_EQUAL(1u, settings.Warnings().Size());
+        VERIFY_ARE_EQUAL(3u, expandedCommands.Size());
+
+        // Yes, this test is testing splitPane with profiles named after each
+        // color scheme. These would obviously not work in real life, they're
+        // just easy tests to write.
+
+        {
+            auto command = expandedCommands.Lookup(L"iterable command scheme_0");
+            VERIFY_IS_NOT_NULL(command);
+            auto actionAndArgs = command.Action();
+            VERIFY_IS_NOT_NULL(actionAndArgs);
+            VERIFY_ARE_EQUAL(ShortcutAction::SplitPane, actionAndArgs.Action());
+            const auto& realArgs = actionAndArgs.Args().try_as<SplitPaneArgs>();
+            VERIFY_IS_NOT_NULL(realArgs);
+            // Verify the args have the expected value
+            VERIFY_ARE_EQUAL(SplitState::Automatic, realArgs.SplitStyle());
+            VERIFY_IS_NOT_NULL(realArgs.TerminalArgs());
+            VERIFY_IS_TRUE(realArgs.TerminalArgs().Commandline().empty());
+            VERIFY_IS_TRUE(realArgs.TerminalArgs().StartingDirectory().empty());
+            VERIFY_IS_TRUE(realArgs.TerminalArgs().TabTitle().empty());
+            VERIFY_IS_FALSE(realArgs.TerminalArgs().Profile().empty());
+            VERIFY_ARE_EQUAL(L"scheme_0", realArgs.TerminalArgs().Profile());
+        }
+
+        {
+            auto command = expandedCommands.Lookup(L"iterable command scheme_1");
+            VERIFY_IS_NOT_NULL(command);
+            auto actionAndArgs = command.Action();
+            VERIFY_IS_NOT_NULL(actionAndArgs);
+            VERIFY_ARE_EQUAL(ShortcutAction::SplitPane, actionAndArgs.Action());
+            const auto& realArgs = actionAndArgs.Args().try_as<SplitPaneArgs>();
+            VERIFY_IS_NOT_NULL(realArgs);
+            // Verify the args have the expected value
+            VERIFY_ARE_EQUAL(SplitState::Automatic, realArgs.SplitStyle());
+            VERIFY_IS_NOT_NULL(realArgs.TerminalArgs());
+            VERIFY_IS_TRUE(realArgs.TerminalArgs().Commandline().empty());
+            VERIFY_IS_TRUE(realArgs.TerminalArgs().StartingDirectory().empty());
+            VERIFY_IS_TRUE(realArgs.TerminalArgs().TabTitle().empty());
+            VERIFY_IS_FALSE(realArgs.TerminalArgs().Profile().empty());
+            VERIFY_ARE_EQUAL(L"scheme_1", realArgs.TerminalArgs().Profile());
+        }
+
+        {
+            auto command = expandedCommands.Lookup(L"iterable command scheme_2");
+            VERIFY_IS_NOT_NULL(command);
+            auto actionAndArgs = command.Action();
+            VERIFY_IS_NOT_NULL(actionAndArgs);
+            VERIFY_ARE_EQUAL(ShortcutAction::SplitPane, actionAndArgs.Action());
+            const auto& realArgs = actionAndArgs.Args().try_as<SplitPaneArgs>();
+            VERIFY_IS_NOT_NULL(realArgs);
+            // Verify the args have the expected value
+            VERIFY_ARE_EQUAL(SplitState::Automatic, realArgs.SplitStyle());
+            VERIFY_IS_NOT_NULL(realArgs.TerminalArgs());
+            VERIFY_IS_TRUE(realArgs.TerminalArgs().Commandline().empty());
+            VERIFY_IS_TRUE(realArgs.TerminalArgs().StartingDirectory().empty());
+            VERIFY_IS_TRUE(realArgs.TerminalArgs().TabTitle().empty());
+            VERIFY_IS_FALSE(realArgs.TerminalArgs().Profile().empty());
+            VERIFY_ARE_EQUAL(L"scheme_2", realArgs.TerminalArgs().Profile());
+        }
+    }
+
+}