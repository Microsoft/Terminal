--- conflicted
+++ resolved
@@ -1,72 +1,20 @@
-// Copyright (c) Microsoft Corporation.
-// Licensed under the MIT license.
-#include "../TerminalSettingsModel/AllShortcutActions.h"
-
-#define ACTION_EVENT(name) event Windows.Foundation.TypedEventHandler<ShortcutActionDispatch, Microsoft.Terminal.Settings.Model.ActionEventArgs> name
-
-namespace TerminalApp
-{
-    [default_interface] runtimeclass ShortcutActionDispatch {
-        ShortcutActionDispatch();
-
-        Boolean DoAction(Microsoft.Terminal.Settings.Model.ActionAndArgs actionAndArgs);
-
-<<<<<<< HEAD
-        ACTION_EVENT(CopyText);
-        ACTION_EVENT(PasteText);
-        ACTION_EVENT(NewTab);
-        ACTION_EVENT(OpenNewTabDropdown);
-        ACTION_EVENT(DuplicateTab);
-        ACTION_EVENT(CloseWindow);
-        ACTION_EVENT(CloseTab);
-        ACTION_EVENT(ClosePane);
-        ACTION_EVENT(SwitchToTab);
-        ACTION_EVENT(NextTab);
-        ACTION_EVENT(PrevTab);
-        ACTION_EVENT(SendInput);
-        ACTION_EVENT(SplitPane);
-        ACTION_EVENT(TogglePaneZoom);
-        ACTION_EVENT(AdjustFontSize);
-        ACTION_EVENT(ResetFontSize);
-        ACTION_EVENT(ScrollUp);
-        ACTION_EVENT(ScrollDown);
-        ACTION_EVENT(ScrollUpPage);
-        ACTION_EVENT(ScrollDownPage);
-        ACTION_EVENT(ScrollToTop);
-        ACTION_EVENT(ScrollToBottom);
-        ACTION_EVENT(OpenSettings);
-        ACTION_EVENT(ResizePane);
-        ACTION_EVENT(Find);
-        ACTION_EVENT(MoveFocus);
-        ACTION_EVENT(ToggleShaderEffects);
-        ACTION_EVENT(ToggleFocusMode);
-        ACTION_EVENT(ToggleFullscreen);
-        ACTION_EVENT(ToggleAlwaysOnTop);
-        ACTION_EVENT(ToggleCommandPalette);
-        ACTION_EVENT(SetColorScheme);
-        ACTION_EVENT(SetTabColor);
-        ACTION_EVENT(OpenTabColorPicker);
-        ACTION_EVENT(RenameTab);
-        ACTION_EVENT(OpenTabRenamer);
-        ACTION_EVENT(ExecuteCommandline);
-        ACTION_EVENT(CloseOtherTabs);
-        ACTION_EVENT(CloseTabsAfter);
-        ACTION_EVENT(TabSearch);
-        ACTION_EVENT(MoveTab);
-        ACTION_EVENT(BreakIntoDebugger);
-        ACTION_EVENT(FindMatch);
-        ACTION_EVENT(TogglePaneReadOnly);
-        ACTION_EVENT(NewWindow);
-        ACTION_EVENT(IdentifyWindow);
-        ACTION_EVENT(IdentifyWindows);
-        ACTION_EVENT(RenameWindow);
-        ACTION_EVENT(OpenWindowRenamer);
-=======
-        // When adding a new action, add them to AllShortcutActions.h!
-        #define ON_ALL_ACTIONS(action) ACTION_EVENT(action);
-        ALL_SHORTCUT_ACTIONS
-        #undef ON_ALL_ACTIONS
->>>>>>> fd99b012
-
-    }
-}
+// Copyright (c) Microsoft Corporation.
+// Licensed under the MIT license.
+#include "../TerminalSettingsModel/AllShortcutActions.h"
+
+#define ACTION_EVENT(name) event Windows.Foundation.TypedEventHandler<ShortcutActionDispatch, Microsoft.Terminal.Settings.Model.ActionEventArgs> name
+
+namespace TerminalApp
+{
+    [default_interface] runtimeclass ShortcutActionDispatch {
+        ShortcutActionDispatch();
+
+        Boolean DoAction(Microsoft.Terminal.Settings.Model.ActionAndArgs actionAndArgs);
+
+        // When adding a new action, add them to AllShortcutActions.h!
+        #define ON_ALL_ACTIONS(action) ACTION_EVENT(action);
+        ALL_SHORTCUT_ACTIONS
+        #undef ON_ALL_ACTIONS
+
+    }
+}