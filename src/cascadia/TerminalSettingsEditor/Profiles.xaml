﻿<!-- Copyright (c) Microsoft Corporation. All rights reserved. Licensed under
the MIT License. See LICENSE in the project root for license information. -->
<Page
    x:Class="Microsoft.Terminal.Settings.Editor.Profiles"
    xmlns="http://schemas.microsoft.com/winfx/2006/xaml/presentation"
    xmlns:x="http://schemas.microsoft.com/winfx/2006/xaml"
    xmlns:local="using:Microsoft.Terminal.Settings.Editor"
    xmlns:model="using:Microsoft.Terminal.Settings.Model"
    xmlns:d="http://schemas.microsoft.com/expression/blend/2008"
    xmlns:mc="http://schemas.openxmlformats.org/markup-compatibility/2006"
    xmlns:muxc="using:Microsoft.UI.Xaml.Controls"
    mc:Ignorable="d">

    <Page.Resources>
        <ResourceDictionary>
            <ResourceDictionary.MergedDictionaries>
                <ResourceDictionary Source="CommonResources.xaml"/>
            </ResourceDictionary.MergedDictionaries>

            <DataTemplate x:DataType="local:EnumEntry" x:Key="EnumRadioButtonTemplate">
                <RadioButton Content="{x:Bind EnumName, Mode=OneWay}"
                             Style="{StaticResource RadioButtonSettingStyle}"/>
            </DataTemplate>

            <DataTemplate x:DataType="local:EnumEntry" x:Key="EnumComboBoxItemTemplate">
                <TextBlock Text="{x:Bind EnumName, Mode=OneWay}" FontSize="{StaticResource StandardFontSize}"/>
            </DataTemplate>

            <local:ColorToBrushConverter x:Key="ColorToBrushConverter"/>
            <local:PercentageConverter x:Key="PercentageConverter"/>
            <local:FontWeightConverter x:Key="FontWeightConverter"/>
            <local:InvertedBooleanToVisibilityConverter x:Key="InvertedBooleanToVisibilityConverter"/>
            <local:StringIsEmptyConverter x:Key="StringIsEmptyConverter"/>
            <local:StringIsNotDesktopConverter x:Key="StringIsNotDesktopConverter"/>
<<<<<<< HEAD
=======
            <local:DesktopWallpaperToEmptyStringConverter x:Key="DesktopWallpaperToEmptyStringConverter"/>
>>>>>>> dbd20571

        </ResourceDictionary>
    </Page.Resources>

    <!--Use a Grid instead of a StackPanel. StackPanel suppresses the inner ScrollViewer.-->
    <Grid>
        <Grid.RowDefinitions>
            <RowDefinition Height="auto"/>
            <RowDefinition Height="*"/>
        </Grid.RowDefinitions>

        <TextBlock x:Uid="Profile_BaseLayerDisclaimer"
                   Grid.Row="0"
                   Margin="{StaticResource StandardIndentMargin}"
                   Style="{StaticResource DisclaimerStyle}"
                   Visibility="{x:Bind State.Profile.IsBaseLayer}"/>

        <Pivot HorizontalAlignment="Left"
               Grid.Row="1"
               Margin="{StaticResource PivotIndentMargin}">
            <!-- General Tab -->
            <PivotItem x:Uid="Profile_General">
                <ScrollViewer>
                    <StackPanel Margin="{StaticResource PivotStackPanelMargin}">
                        <!--Commandline-->
                        <ContentPresenter Style="{StaticResource SettingContainerStyle}"
                                          Visibility="{x:Bind State.Profile.IsBaseLayer, Mode=OneWay, Converter={StaticResource InvertedBooleanToVisibilityConverter}}">
                            <StackPanel Orientation="Horizontal">
                                <TextBox x:Uid="Profile_Commandline"
                                         x:Name="Commandline"
                                         Text="{x:Bind State.Profile.Commandline, Mode=TwoWay}"
                                         Style="{StaticResource TextBoxSettingStyle}"/>
                                <Button x:Uid="Profile_CommandlineBrowse"
                                        Click="Commandline_Click"
                                        Style="{StaticResource BrowseButtonStyle}"/>
                            </StackPanel>
                        </ContentPresenter>

                        <!--Starting Directory-->
                        <ContentPresenter Style="{StaticResource SettingContainerStyle}">
                            <StackPanel Orientation="Vertical">
                                <StackPanel Orientation="Horizontal">
                                    <TextBox x:Uid="Profile_StartingDirectory"
                                         x:Name="StartingDirectory"
                                         Text="{x:Bind State.Profile.StartingDirectory, Mode=TwoWay}"
                                         Style="{StaticResource TextBoxSettingStyle}"/>
                                    <Button x:Uid="Profile_StartingDirectoryBrowse"
                                        x:Name="StartingDirectoryBrowse"
                                        Click="StartingDirectory_Click"
                                        Style="{StaticResource BrowseButtonStyle}"/>
                                </StackPanel>
                                <CheckBox x:Uid="Profile_StartingDirectoryUseParentCheckbox"
                                      x:Name="StartingDirectoryUseParentCheckbox"
                                      Style="{StaticResource CheckBoxSettingStyle}"
                                      Checked="UseParentProcessDirectory_Check"
                                      Unchecked="UseParentProcessDirectory_Uncheck"/>
                            </StackPanel>
                        </ContentPresenter>

                        <!--Icon-->
                        <ContentPresenter Style="{StaticResource SettingContainerStyle}">
                            <StackPanel Orientation="Horizontal">
                                <TextBox x:Uid="Profile_Icon"
                                         x:Name="Icon"
                                         Text="{x:Bind State.Profile.Icon, Mode=TwoWay}"
                                         FontFamily="Segoe UI, Segoe MDL2 Assets"
                                         Style="{StaticResource TextBoxSettingStyle}"/>
                                <Button x:Uid="Profile_IconBrowse"
                                        Click="Icon_Click"
                                        Style="{StaticResource BrowseButtonStyle}"/>
                            </StackPanel>
                        </ContentPresenter>

                        <!--Tab Title-->
                        <ContentPresenter Style="{StaticResource SettingContainerStyle}">
                            <TextBox x:Uid="Profile_TabTitle"
                                     Text="{x:Bind State.Profile.TabTitle, Mode=TwoWay}"
                                     Style="{StaticResource TextBoxSettingStyle}"/>
                        </ContentPresenter>

                        <!--Hidden-->
                        <ContentPresenter Style="{StaticResource SettingContainerStyle}"
                                          Visibility="{x:Bind State.Profile.IsBaseLayer, Mode=OneWay, Converter={StaticResource InvertedBooleanToVisibilityConverter}}">
                            <CheckBox x:Uid="Profile_Hidden"
                                      IsChecked="{x:Bind State.Profile.Hidden, Mode=TwoWay}"
                                      Style="{StaticResource CheckBoxSettingStyle}"/>
                        </ContentPresenter>

                        <!--Delete Button-->
                        <StackPanel Margin="{StaticResource StandardControlSpacing}"
                                    Visibility="{x:Bind State.Profile.IsBaseLayer, Mode=OneWay, Converter={StaticResource InvertedBooleanToVisibilityConverter}}">
                            <Button Style="{StaticResource BaseButtonStyle}"
                                    IsEnabled="{x:Bind State.Profile.CanDeleteProfile}"
                                    Margin="0,0,0,10">
                                <Button.Resources>
                                    <ResourceDictionary>
                                        <ResourceDictionary.ThemeDictionaries>
                                            <ResourceDictionary x:Key="Light">
                                                <SolidColorBrush x:Key="ButtonBackground" Color="Firebrick"/>
                                                <SolidColorBrush x:Key="ButtonBackgroundPointerOver" Color="#C23232"/>
                                                <SolidColorBrush x:Key="ButtonBackgroundPressed" Color="#A21212"/>
                                                <SolidColorBrush x:Key="ButtonForeground" Color="White"/>
                                                <SolidColorBrush x:Key="ButtonForegroundPointerOver" Color="White"/>
                                                <SolidColorBrush x:Key="ButtonForegroundPressed" Color="White"/>
                                            </ResourceDictionary>
                                            <ResourceDictionary x:Key="Dark">
                                                <SolidColorBrush x:Key="ButtonBackground" Color="Firebrick"/>
                                                <SolidColorBrush x:Key="ButtonBackgroundPointerOver" Color="#C23232"/>
                                                <SolidColorBrush x:Key="ButtonBackgroundPressed" Color="#A21212"/>
                                                <SolidColorBrush x:Key="ButtonForeground" Color="White"/>
                                                <SolidColorBrush x:Key="ButtonForegroundPointerOver" Color="White"/>
                                                <SolidColorBrush x:Key="ButtonForegroundPressed" Color="White"/>
                                            </ResourceDictionary>
                                            <ResourceDictionary x:Key="HighContrast">
                                                <SolidColorBrush x:Key="ButtonBackground" Color="{ThemeResource SystemColorButtonFaceColor}"/>
                                                <SolidColorBrush x:Key="ButtonBackgroundPointerOver" Color="{ThemeResource SystemColorHighlightColor}"/>
                                                <SolidColorBrush x:Key="ButtonBackgroundPressed" Color="{ThemeResource SystemColorHighlightColor}"/>
                                                <SolidColorBrush x:Key="ButtonForeground" Color="{ThemeResource SystemColorButtonTextColor}"/>
                                                <SolidColorBrush x:Key="ButtonForegroundPointerOver" Color="{ThemeResource SystemColorHighlightTextColor}"/>
                                                <SolidColorBrush x:Key="ButtonForegroundPressed" Color="{ThemeResource SystemColorHighlightTextColor}"/>
                                            </ResourceDictionary>
                                        </ResourceDictionary.ThemeDictionaries>
                                    </ResourceDictionary>
                                </Button.Resources>
                                <Button.Content>
                                    <StackPanel Orientation="Horizontal">
                                        <FontIcon Glyph="&#xE74D;"
                                                  FontSize="{StaticResource StandardFontSize}"/>
                                        <TextBlock x:Uid="Profile_DeleteButton"
                                                   FontSize="{StaticResource StandardFontSize}"
                                                   Margin="10,0,0,0"/>
                                    </StackPanel>
                                </Button.Content>
                                <Button.Flyout>
                                    <Flyout>
                                        <StackPanel>
                                            <TextBlock x:Uid="Profile_DeleteConfirmationMessage"
                                                       Style="{StaticResource CustomFlyoutTextStyle}"/>
                                            <Button x:Uid="Profile_DeleteConfirmationButton"
                                                    Style="{StaticResource BaseButtonStyle}"
                                                    Click="DeleteConfirmation_Click"/>
                                        </StackPanel>
                                    </Flyout>
                                </Button.Flyout>
                            </Button>
                            <TextBlock x:Name="DeleteButtonDisclaimer"
                                       Style="{StaticResource DisclaimerStyle}"
                                       VerticalAlignment="Center"/>
                        </StackPanel>
                    </StackPanel>
                </ScrollViewer>
            </PivotItem>

            <!-- Appearance Tab -->
            <PivotItem x:Uid="Profile_Appearance">
                <ScrollViewer>
                    <StackPanel>

                        <!--Grouping: Text-->
                        <TextBlock x:Uid="Profile_TextHeader" Style="{StaticResource GroupingHeader}" Margin="0,0,0,10"/>

                        <!--Color Scheme-->
                        <ContentPresenter Style="{StaticResource SettingContainerStyle}">
                            <ComboBox x:Uid="Profile_ColorScheme"
                                      ItemsSource="{x:Bind ColorSchemeList, Mode=OneWay}"
                                      SelectedItem="{x:Bind CurrentColorScheme, Mode=TwoWay}"
                                      Style="{StaticResource ComboBoxSettingStyle}">
                                <ComboBox.ItemTemplate>
                                    <DataTemplate x:DataType="model:ColorScheme">
                                        <TextBlock Text="{x:Bind Name, Mode=OneWay}"/>
                                    </DataTemplate>
                                </ComboBox.ItemTemplate>
                            </ComboBox>
                        </ContentPresenter>

                        <!--Font Face-->
                        <ContentPresenter Style="{StaticResource SettingContainerStyle}">
                            <TextBox x:Uid="Profile_FontFace"
                                     Text="{x:Bind State.Profile.FontFace, Mode=TwoWay}"
                                     Style="{StaticResource TextBoxSettingStyle}"/>
                        </ContentPresenter>

                        <!--Font Size-->
                        <ContentPresenter Style="{StaticResource SettingContainerStyle}">
                            <muxc:NumberBox x:Uid="Profile_FontSize"
                                            Value="{x:Bind State.Profile.FontSize, Mode=TwoWay}"
                                            Style="{StaticResource NumberBoxSettingStyle}"
                                            AcceptsExpression="False"
                                            Minimum="1"
                                            Maximum="128"
                                            SmallChange="1"
                                            LargeChange="10"/>
                        </ContentPresenter>

                        <!--Font Weight-->
                        <ContentPresenter Style="{StaticResource SettingContainerStyle}">
                            <StackPanel>
                                <ComboBox x:Uid="Profile_FontWeight"
                                          x:Name="FontWeightComboBox"
                                          ItemsSource="{x:Bind FontWeightList, Mode=OneWay}"
                                          SelectedItem="{x:Bind CurrentFontWeight, Mode=TwoWay}"
                                          ItemTemplate="{StaticResource EnumComboBoxItemTemplate}"
                                          Style="{StaticResource ComboBoxSettingStyle}"/>

                                <!--Custom Font Weight Control-->
                                <Grid Margin="0,10,0,0"
                                      Visibility="{x:Bind IsCustomFontWeight, Mode=OneWay}"
                                      Style="{StaticResource CustomSliderControlGridStyle}">
                                    <Grid.ColumnDefinitions>
                                        <ColumnDefinition Width="*"/>
                                        <ColumnDefinition Width="Auto"/>
                                    </Grid.ColumnDefinitions>
                                    <Slider x:Name="FontWeightSlider"
                                            Grid.Column="0"
                                            Minimum="0" Maximum="1000"
                                            TickFrequency="50" TickPlacement="Outside"
                                            Value="{x:Bind State.Profile.FontWeight,
                                                    Converter={StaticResource FontWeightConverter},
                                                    Mode=TwoWay}"/>
                                    <TextBlock Grid.Column="1"
                                               Text="{Binding ElementName=FontWeightSlider, Path=Value, Mode=OneWay}"
                                               Style="{StaticResource SliderValueLabelStyle}"
                                               Margin="10,0,0,0"/>
                                </Grid>
                            </StackPanel>
                        </ContentPresenter>

                        <!--Retro Terminal Effect-->
                        <ContentPresenter Style="{StaticResource SettingContainerStyle}">
                            <CheckBox x:Uid="Profile_RetroTerminalEffect"
                                      IsChecked="{x:Bind State.Profile.RetroTerminalEffect, Mode=TwoWay}"
                                      Style="{StaticResource CheckBoxSettingStyle}"/>
                        </ContentPresenter>

                        <!--Grouping: Cursor-->
                        <TextBlock x:Uid="Profile_CursorHeader" Style="{StaticResource GroupingHeader}"/>

                        <!--Cursor Shape-->
                        <ContentPresenter Style="{StaticResource SettingContainerStyle}">
                            <muxc:RadioButtons x:Uid="Profile_CursorShape"
                                               ItemsSource="{x:Bind CursorShapeList, Mode=OneWay}"
                                               SelectedItem="{x:Bind CurrentCursorShape, Mode=TwoWay}"
                                               ItemTemplate="{StaticResource EnumRadioButtonTemplate}"
                                               SelectionChanged="CursorShape_Changed"
                                               Style="{StaticResource RadioButtonsSettingStyle}"/>
                        </ContentPresenter>

                        <!--Cursor Height-->
                        <ContentPresenter Style="{StaticResource SettingContainerStyle}"
                                          Visibility="{x:Bind IsVintageCursor, Mode=OneWay}">
                            <muxc:NumberBox x:Uid="Profile_CursorHeight"
                                            Value="{x:Bind State.Profile.CursorHeight, Mode=TwoWay}"
                                            Style="{StaticResource NumberBoxSettingStyle}"
                                            SmallChange="1"
                                            LargeChange="10"/>
                        </ContentPresenter>

                        <!--Grouping: Background-->
                        <TextBlock x:Uid="Profile_BackgroundHeader" Style="{StaticResource GroupingHeader}"/>

                        <!--Background Image-->
                        <ContentPresenter Style="{StaticResource SettingContainerStyle}">
<<<<<<< HEAD
                            <CheckBox x:Uid="Profile_UseDesktopImage"
                                      x:Name="UseDesktopImageCheckBox"
                                      IsChecked="{x:Bind State.Profile.UseDesktopBGImage, Mode=TwoWay}"
                                      Style="{StaticResource CheckBoxSettingStyle}"/>
                        </ContentPresenter>

                        <ContentPresenter Style="{StaticResource SettingContainerStyle}"
                                          Visibility="{x:Bind State.Profile.BackgroundImagePath, Mode=OneWay, Converter={StaticResource StringIsNotDesktopConverter}}">
                            <StackPanel Orientation="Horizontal">
                                <TextBox x:Uid="Profile_BackgroundImage"
                                         x:Name="BackgroundImage"
                                         Text="{x:Bind State.Profile.BackgroundImagePath, Mode=TwoWay}"
                                         Style="{StaticResource TextBoxSettingStyle}"/>
                                <Button x:Uid="Profile_BackgroundImageBrowse"
                                        Click="BackgroundImage_Click"
                                        Style="{StaticResource BrowseButtonStyle}"/>
=======
                        </ContentPresenter>

                        <ContentPresenter Style="{StaticResource SettingContainerStyle}">
                            <StackPanel Orientation="Vertical">
                                <StackPanel Orientation="Horizontal">
                                    <TextBox x:Uid="Profile_BackgroundImage"
                                             x:Name="BackgroundImage"
                                             Text="{x:Bind State.Profile.BackgroundImagePath, Mode=TwoWay, Converter={StaticResource DesktopWallpaperToEmptyStringConverter}}"
                                             IsEnabled="{x:Bind State.Profile.BackgroundImagePath, Mode=OneWay, Converter={StaticResource StringIsNotDesktopConverter}}"
                                             Style="{StaticResource TextBoxSettingStyle}"/>
                                    <Button x:Uid="Profile_BackgroundImageBrowse"
                                            Click="BackgroundImage_Click"
                                            IsEnabled="{x:Bind State.Profile.BackgroundImagePath, Mode=OneWay, Converter={StaticResource StringIsNotDesktopConverter}}"
                                            Style="{StaticResource BrowseButtonStyle}"/>
                                </StackPanel>
                                <CheckBox x:Uid="Profile_UseDesktopImage"
                                          x:Name="UseDesktopImageCheckBox"
                                          IsChecked="{x:Bind State.Profile.UseDesktopBGImage, Mode=TwoWay}"
                                          Style="{StaticResource CheckBoxSettingStyle}"/>
>>>>>>> dbd20571
                            </StackPanel>
                        </ContentPresenter>

                        <!--Background Image Stretch Mode-->
                        <ContentPresenter Style="{StaticResource SettingContainerStyle}"
<<<<<<< HEAD
                                          Visibility="{x:Bind State.Profile.BackgroundImagePath, Mode=OneWay, Converter={StaticResource StringIsEmptyConverter}}">
=======
                                          Visibility="{x:Bind State.Profile.BackgroundImageSettingsVisible, Mode=OneWay}">
>>>>>>> dbd20571
                            <muxc:RadioButtons x:Uid="Profile_BackgroundImageStretchMode"
                                               ItemsSource="{x:Bind BackgroundImageStretchModeList, Mode=OneWay}"
                                               SelectedItem="{x:Bind CurrentBackgroundImageStretchMode, Mode=TwoWay}"
                                               ItemTemplate="{StaticResource EnumRadioButtonTemplate}"
                                               Style="{StaticResource RadioButtonsSettingStyle}"/>
                        </ContentPresenter>

                        <!--Background Image Alignment-->
                        <ContentPresenter Style="{StaticResource SettingContainerStyle}"
<<<<<<< HEAD
                                          Visibility="{x:Bind State.Profile.BackgroundImagePath, Mode=OneWay, Converter={StaticResource StringIsEmptyConverter}}">
=======
                                          Visibility="{x:Bind State.Profile.BackgroundImageSettingsVisible, Mode=OneWay}">
>>>>>>> dbd20571
                            <StackPanel HorizontalAlignment="Left">
                                <TextBlock x:Uid="Profile_BackgroundImageAlignment"
                                           Style="{StaticResource CustomSettingHeaderStyle}"
                                           ToolTipService.Placement="Mouse"/>
                                <Grid>
                                    <Grid.RowDefinitions>
                                        <RowDefinition Height="Auto"/>
                                        <RowDefinition Height="Auto"/>
                                        <RowDefinition Height="Auto"/>
                                    </Grid.RowDefinitions>
                                    <Grid.ColumnDefinitions>
                                        <ColumnDefinition Width="Auto"/>
                                        <ColumnDefinition Width="Auto"/>
                                        <ColumnDefinition Width="Auto"/>
                                    </Grid.ColumnDefinitions>

                                    <Grid.Resources>
                                        <Style TargetType="ToggleButton" BasedOn="{StaticResource DefaultToggleButtonStyle}">
                                            <Setter Property="Margin" Value="2"/>
                                            <Setter Property="Width" Value="40"/>
                                            <Setter Property="Height" Value="40"/>
                                            <Setter Property="ToolTipService.Placement" Value="Mouse"/>
                                        </Style>
                                    </Grid.Resources>

                                    <!--Top Row-->
                                    <ToggleButton x:Uid="Profile_BackgroundImageAlignmentTopLeft"
                                                  x:Name="BIAlign_TopLeft"
                                                  Grid.Row="0" Grid.Column="0"
                                                  Click="BIAlignment_Click">
                                        <ToggleButton.Tag>
                                            <!--ConvergedAlignment: Vertical_Top (0x10) | Horizontal_Left (0x01)-->
                                            <x:Int32>17</x:Int32>
                                        </ToggleButton.Tag>
                                        <ToggleButton.Content>
                                            <FontIcon FontFamily="Segoe MDL2 Assets" Glyph="&#xE744;" RenderTransformOrigin="0.5,0.5">
                                                <FontIcon.RenderTransform>
                                                    <RotateTransform Angle="90"/>
                                                </FontIcon.RenderTransform>
                                            </FontIcon>
                                        </ToggleButton.Content>
                                    </ToggleButton>
                                    <ToggleButton x:Uid="Profile_BackgroundImageAlignmentTop"
                                                  x:Name="BIAlign_Top"
                                                  Grid.Row="0" Grid.Column="1"
                                                  Click="BIAlignment_Click">
                                        <ToggleButton.Tag>
                                            <!--ConvergedAlignment: Vertical_Top (0x10) | Horizontal_Center (0x00)-->
                                            <x:Int32>16</x:Int32>
                                        </ToggleButton.Tag>
                                        <ToggleButton.Content>
                                            <FontIcon FontFamily="Segoe MDL2 Assets" Glyph="&#xE745;" RenderTransformOrigin="0.5,0.5">
                                                <FontIcon.RenderTransform>
                                                    <RotateTransform Angle="180"/>
                                                </FontIcon.RenderTransform>
                                            </FontIcon>
                                        </ToggleButton.Content>
                                    </ToggleButton>
                                    <ToggleButton x:Uid="Profile_BackgroundImageAlignmentTopRight"
                                                  x:Name="BIAlign_TopRight"
                                                  Grid.Row="0" Grid.Column="2"
                                                  Click="BIAlignment_Click">
                                        <ToggleButton.Tag>
                                            <!--ConvergedAlignment: Vertical_Top (0x10) | Horizontal_Right (0x02)-->
                                            <x:Int32>18</x:Int32>
                                        </ToggleButton.Tag>
                                        <ToggleButton.Content>
                                            <FontIcon FontFamily="Segoe MDL2 Assets" Glyph="&#xEA5F;" RenderTransformOrigin="0.5,0.5">
                                                <FontIcon.RenderTransform>
                                                    <RotateTransform Angle="270"/>
                                                </FontIcon.RenderTransform>
                                            </FontIcon>
                                        </ToggleButton.Content>
                                    </ToggleButton>

                                    <!--Middle Row-->
                                    <ToggleButton x:Uid="Profile_BackgroundImageAlignmentLeft"
                                                  x:Name="BIAlign_Left"
                                                  Grid.Row="1" Grid.Column="0"
                                                  Click="BIAlignment_Click">
                                        <ToggleButton.Tag>
                                            <!--ConvergedAlignment: Vertical_Center (0x00) | Horizontal_Left (0x01)-->
                                            <x:Int32>1</x:Int32>
                                        </ToggleButton.Tag>
                                        <ToggleButton.Content>
                                            <FontIcon FontFamily="Segoe MDL2 Assets" Glyph="&#xE746;"/>
                                        </ToggleButton.Content>
                                    </ToggleButton>
                                    <ToggleButton x:Uid="Profile_BackgroundImageAlignmentCenter"
                                                  x:Name="BIAlign_Center"
                                                  Grid.Row="1" Grid.Column="1"
                                                  Click="BIAlignment_Click">
                                        <ToggleButton.Tag>
                                            <!--ConvergedAlignment: Vertical_Center (0x00) | Horizontal_Center (0x00)-->
                                            <x:Int32>0</x:Int32>
                                        </ToggleButton.Tag>
                                        <ToggleButton.Content>
                                            <FontIcon FontFamily="Segoe MDL2 Assets" Glyph="&#xF16E;"/>
                                        </ToggleButton.Content>
                                    </ToggleButton>
                                    <ToggleButton x:Uid="Profile_BackgroundImageAlignmentRight"
                                                  x:Name="BIAlign_Right"
                                                  Grid.Row="1" Grid.Column="2"
                                                  Click="BIAlignment_Click">
                                        <ToggleButton.Tag>
                                            <!--ConvergedAlignment: Vertical_Center (0x00) | Horizontal_Right (0x02)-->
                                            <x:Int32>2</x:Int32>
                                        </ToggleButton.Tag>
                                        <ToggleButton.Content>
                                            <FontIcon FontFamily="Segoe MDL2 Assets" Glyph="&#xEA61;"/>
                                        </ToggleButton.Content>
                                    </ToggleButton>

                                    <!--Bottom Row-->
                                    <ToggleButton x:Uid="Profile_BackgroundImageAlignmentBottomLeft"
                                                  x:Name="BIAlign_BottomLeft"
                                                  Grid.Row="2" Grid.Column="0"
                                                  Click="BIAlignment_Click">
                                        <ToggleButton.Tag>
                                            <!--ConvergedAlignment: Vertical_Bottom (0x20) | Horizontal_Left (0x01)-->
                                            <x:Int32>33</x:Int32>
                                        </ToggleButton.Tag>
                                        <ToggleButton.Content>
                                            <FontIcon FontFamily="Segoe MDL2 Assets" Glyph="&#xE744;"/>
                                        </ToggleButton.Content>
                                    </ToggleButton>
                                    <ToggleButton x:Uid="Profile_BackgroundImageAlignmentBottom"
                                                  x:Name="BIAlign_Bottom"
                                                  Grid.Row="2" Grid.Column="1"
                                                  Click="BIAlignment_Click">
                                        <ToggleButton.Tag>
                                            <!--ConvergedAlignment: Vertical_Bottom (0x20) | Horizontal_Center (0x00)-->
                                            <x:Int32>32</x:Int32>
                                        </ToggleButton.Tag>
                                        <ToggleButton.Content>
                                            <FontIcon FontFamily="Segoe MDL2 Assets" Glyph="&#xE745;"/>
                                        </ToggleButton.Content>
                                    </ToggleButton>
                                    <ToggleButton x:Uid="Profile_BackgroundImageAlignmentBottomRight"
                                                  x:Name="BIAlign_BottomRight"
                                                  Grid.Row="2" Grid.Column="2"
                                                  Click="BIAlignment_Click">
                                        <ToggleButton.Tag>
                                            <!--ConvergedAlignment: Vertical_Top (0x20) | Horizontal_Right (0x02)-->
                                            <x:Int32>34</x:Int32>
                                        </ToggleButton.Tag>
                                        <ToggleButton.Content>
                                            <FontIcon FontFamily="Segoe MDL2 Assets" Glyph="&#xEA5F;"/>
                                        </ToggleButton.Content>
                                    </ToggleButton>
                                </Grid>
                            </StackPanel>
                        </ContentPresenter>

                        <!--Background Image Opacity-->
                        <ContentPresenter Style="{StaticResource SettingContainerStyle}"
<<<<<<< HEAD
                                          Visibility="{x:Bind State.Profile.BackgroundImagePath, Mode=OneWay, Converter={StaticResource StringIsEmptyConverter}}">
=======
                                          Visibility="{x:Bind State.Profile.BackgroundImageSettingsVisible, Mode=OneWay}">
>>>>>>> dbd20571
                            <StackPanel>
                                <TextBlock x:Uid="Profile_BackgroundImageOpacity"
                                           Style="{StaticResource SliderHeaderStyle}"/>
                                <Grid Style="{StaticResource CustomSliderControlGridStyle}">
                                    <Grid.ColumnDefinitions>
                                        <ColumnDefinition Width="*"/>
                                        <ColumnDefinition Width="Auto"/>
                                    </Grid.ColumnDefinitions>
                                    <Slider x:Name="BIOpacitySlider"
                                            Grid.Column="0"
                                            Value="{x:Bind State.Profile.BackgroundImageOpacity, Converter={StaticResource PercentageConverter}, Mode=TwoWay}"/>
                                    <TextBlock Grid.Column="1"
                                               Text="{Binding ElementName=BIOpacitySlider, Path=Value, Mode=OneWay}"
                                               Style="{StaticResource SliderValueLabelStyle}"/>
                                </Grid>
                            </StackPanel>
                        </ContentPresenter>

                        <!--Grouping: Acrylic-->
                        <TextBlock x:Uid="Profile_AcrylicHeader" Style="{StaticResource GroupingHeader}"/>

                        <!--Use Acrylic-->
                        <ContentPresenter Style="{StaticResource SettingContainerStyle}">
                            <CheckBox x:Uid="Profile_UseAcrylic"
                                      x:Name="UseAcrylicCheckBox"
                                      IsChecked="{x:Bind State.Profile.UseAcrylic, Mode=TwoWay}"
                                      Style="{StaticResource CheckBoxSettingStyle}"/>
                        </ContentPresenter>

                        <!--Acrylic Opacity-->
                        <ContentPresenter Style="{StaticResource SettingContainerStyle}"
                                          Visibility="{Binding ElementName=UseAcrylicCheckBox, Path=IsChecked, Mode=OneWay}">
                            <StackPanel x:Name="AcrylicOpacityControl">
                                <TextBlock x:Uid="Profile_AcrylicOpacity"
                                           Style="{StaticResource SliderHeaderStyle}"/>
                                <Grid Style="{StaticResource CustomSliderControlGridStyle}">
                                    <Grid.ColumnDefinitions>
                                        <ColumnDefinition Width="*"/>
                                        <ColumnDefinition Width="Auto"/>
                                    </Grid.ColumnDefinitions>
                                    <Slider x:Name="AcrylicOpacitySlider"
                                            Grid.Column="0"
                                            Value="{x:Bind State.Profile.AcrylicOpacity, Converter={StaticResource PercentageConverter}, Mode=TwoWay}"/>
                                    <TextBlock Grid.Column="1"
                                               Text="{Binding ElementName=AcrylicOpacitySlider, Path=Value, Mode=OneWay}"
                                               Style="{StaticResource SliderValueLabelStyle}"/>
                                </Grid>
                            </StackPanel>
                        </ContentPresenter>

                        <!--Grouping: Window-->
                        <TextBlock x:Uid="Profile_WindowHeader" Style="{StaticResource GroupingHeader}"/>

                        <!--Padding-->
                        <ContentPresenter Style="{StaticResource SettingContainerStyle}">
                            <TextBox x:Uid="Profile_Padding"
                                     Text="{x:Bind State.Profile.Padding, Mode=TwoWay}"
                                     Style="{StaticResource TextBoxSettingStyle}"/>
                        </ContentPresenter>

                        <!--Scrollbar Visibility-->
                        <ContentPresenter Style="{StaticResource SettingContainerStyle}">
                            <muxc:RadioButtons x:Uid="Profile_ScrollbarVisibility"
                                               ItemsSource="{x:Bind ScrollStateList, Mode=OneWay}"
                                               SelectedItem="{x:Bind CurrentScrollState, Mode=TwoWay}"
                                               ItemTemplate="{StaticResource EnumRadioButtonTemplate}"
                                               Style="{StaticResource RadioButtonsSettingStyle}"/>
                        </ContentPresenter>
                    </StackPanel>
                </ScrollViewer>
            </PivotItem>

            <!-- Advanced Tab -->
            <PivotItem x:Uid="Profile_Advanced">
                <ScrollViewer>
                    <StackPanel Margin="{StaticResource PivotStackPanelMargin}">
                        <!--Suppress Application Title-->
                        <ContentPresenter Style="{StaticResource SettingContainerStyle}">
                            <CheckBox x:Uid="Profile_SuppressApplicationTitle"
                                      IsChecked="{x:Bind State.Profile.SuppressApplicationTitle, Mode=TwoWay}"
                                      Style="{StaticResource CheckBoxSettingStyle}"/>
                        </ContentPresenter>

                        <!--Antialiasing Mode-->
                        <ContentPresenter Style="{StaticResource SettingContainerStyle}">
                            <muxc:RadioButtons x:Uid="Profile_AntialiasingMode"
                                               ItemsSource="{x:Bind AntiAliasingModeList, Mode=OneWay}"
                                               SelectedItem="{x:Bind CurrentAntiAliasingMode, Mode=TwoWay}"
                                               ItemTemplate="{StaticResource EnumRadioButtonTemplate}"
                                               Style="{StaticResource RadioButtonsSettingStyle}"/>
                        </ContentPresenter>

                        <!--AltGr Aliasing-->
                        <ContentPresenter Style="{StaticResource SettingContainerStyle}">
                            <CheckBox x:Uid="Profile_AltGrAliasing"
                                      IsChecked="{x:Bind State.Profile.AltGrAliasing, Mode=TwoWay}"
                                      Style="{StaticResource CheckBoxSettingStyle}"/>
                        </ContentPresenter>

                        <!--Snap On Input-->
                        <ContentPresenter Style="{StaticResource SettingContainerStyle}">
                            <CheckBox x:Uid="Profile_SnapOnInput"
                                      IsChecked="{x:Bind State.Profile.SnapOnInput, Mode=TwoWay}"
                                      Style="{StaticResource CheckBoxSettingStyle}"/>
                        </ContentPresenter>

                        <!--History Size-->
                        <ContentPresenter Style="{StaticResource SettingContainerStyle}">
                            <muxc:NumberBox x:Uid="Profile_HistorySize"
                                            Value="{x:Bind State.Profile.HistorySize, Mode=TwoWay}"
                                            Style="{StaticResource NumberBoxSettingStyle}"
                                            SmallChange="10"
                                            LargeChange="100"/>
                        </ContentPresenter>

                        <!--Close On Exit-->
                        <ContentPresenter Style="{StaticResource SettingContainerStyle}">
                            <muxc:RadioButtons x:Uid="Profile_CloseOnExit"
                                               ItemsSource="{x:Bind CloseOnExitModeList, Mode=OneWay}"
                                               SelectedItem="{x:Bind CurrentCloseOnExitMode, Mode=TwoWay}"
                                               ItemTemplate="{StaticResource EnumRadioButtonTemplate}"
                                               Style="{StaticResource RadioButtonsSettingStyle}"/>
                        </ContentPresenter>

                        <!--Bell Style-->
                        <ContentPresenter Style="{StaticResource SettingContainerStyle}">
                            <muxc:RadioButtons x:Uid="Profile_BellStyle"
                                               ItemsSource="{x:Bind BellStyleList, Mode=OneWay}"
                                               SelectedItem="{x:Bind CurrentBellStyle, Mode=TwoWay}"
                                               ItemTemplate="{StaticResource EnumRadioButtonTemplate}"
                                               Style="{StaticResource RadioButtonsSettingStyle}"/>
                        </ContentPresenter>
                    </StackPanel>
                </ScrollViewer>
            </PivotItem>
        </Pivot>
    </Grid>
</Page>
<|MERGE_RESOLUTION|>--- conflicted
+++ resolved
@@ -1,661 +1,627 @@
-﻿<!-- Copyright (c) Microsoft Corporation. All rights reserved. Licensed under
-the MIT License. See LICENSE in the project root for license information. -->
-<Page
-    x:Class="Microsoft.Terminal.Settings.Editor.Profiles"
-    xmlns="http://schemas.microsoft.com/winfx/2006/xaml/presentation"
-    xmlns:x="http://schemas.microsoft.com/winfx/2006/xaml"
-    xmlns:local="using:Microsoft.Terminal.Settings.Editor"
-    xmlns:model="using:Microsoft.Terminal.Settings.Model"
-    xmlns:d="http://schemas.microsoft.com/expression/blend/2008"
-    xmlns:mc="http://schemas.openxmlformats.org/markup-compatibility/2006"
-    xmlns:muxc="using:Microsoft.UI.Xaml.Controls"
-    mc:Ignorable="d">
-
-    <Page.Resources>
-        <ResourceDictionary>
-            <ResourceDictionary.MergedDictionaries>
-                <ResourceDictionary Source="CommonResources.xaml"/>
-            </ResourceDictionary.MergedDictionaries>
-
-            <DataTemplate x:DataType="local:EnumEntry" x:Key="EnumRadioButtonTemplate">
-                <RadioButton Content="{x:Bind EnumName, Mode=OneWay}"
-                             Style="{StaticResource RadioButtonSettingStyle}"/>
-            </DataTemplate>
-
-            <DataTemplate x:DataType="local:EnumEntry" x:Key="EnumComboBoxItemTemplate">
-                <TextBlock Text="{x:Bind EnumName, Mode=OneWay}" FontSize="{StaticResource StandardFontSize}"/>
-            </DataTemplate>
-
-            <local:ColorToBrushConverter x:Key="ColorToBrushConverter"/>
-            <local:PercentageConverter x:Key="PercentageConverter"/>
-            <local:FontWeightConverter x:Key="FontWeightConverter"/>
-            <local:InvertedBooleanToVisibilityConverter x:Key="InvertedBooleanToVisibilityConverter"/>
-            <local:StringIsEmptyConverter x:Key="StringIsEmptyConverter"/>
-            <local:StringIsNotDesktopConverter x:Key="StringIsNotDesktopConverter"/>
-<<<<<<< HEAD
-=======
-            <local:DesktopWallpaperToEmptyStringConverter x:Key="DesktopWallpaperToEmptyStringConverter"/>
->>>>>>> dbd20571
-
-        </ResourceDictionary>
-    </Page.Resources>
-
-    <!--Use a Grid instead of a StackPanel. StackPanel suppresses the inner ScrollViewer.-->
-    <Grid>
-        <Grid.RowDefinitions>
-            <RowDefinition Height="auto"/>
-            <RowDefinition Height="*"/>
-        </Grid.RowDefinitions>
-
-        <TextBlock x:Uid="Profile_BaseLayerDisclaimer"
-                   Grid.Row="0"
-                   Margin="{StaticResource StandardIndentMargin}"
-                   Style="{StaticResource DisclaimerStyle}"
-                   Visibility="{x:Bind State.Profile.IsBaseLayer}"/>
-
-        <Pivot HorizontalAlignment="Left"
-               Grid.Row="1"
-               Margin="{StaticResource PivotIndentMargin}">
-            <!-- General Tab -->
-            <PivotItem x:Uid="Profile_General">
-                <ScrollViewer>
-                    <StackPanel Margin="{StaticResource PivotStackPanelMargin}">
-                        <!--Commandline-->
-                        <ContentPresenter Style="{StaticResource SettingContainerStyle}"
-                                          Visibility="{x:Bind State.Profile.IsBaseLayer, Mode=OneWay, Converter={StaticResource InvertedBooleanToVisibilityConverter}}">
-                            <StackPanel Orientation="Horizontal">
-                                <TextBox x:Uid="Profile_Commandline"
-                                         x:Name="Commandline"
-                                         Text="{x:Bind State.Profile.Commandline, Mode=TwoWay}"
-                                         Style="{StaticResource TextBoxSettingStyle}"/>
-                                <Button x:Uid="Profile_CommandlineBrowse"
-                                        Click="Commandline_Click"
-                                        Style="{StaticResource BrowseButtonStyle}"/>
-                            </StackPanel>
-                        </ContentPresenter>
-
-                        <!--Starting Directory-->
-                        <ContentPresenter Style="{StaticResource SettingContainerStyle}">
-                            <StackPanel Orientation="Vertical">
-                                <StackPanel Orientation="Horizontal">
-                                    <TextBox x:Uid="Profile_StartingDirectory"
-                                         x:Name="StartingDirectory"
-                                         Text="{x:Bind State.Profile.StartingDirectory, Mode=TwoWay}"
-                                         Style="{StaticResource TextBoxSettingStyle}"/>
-                                    <Button x:Uid="Profile_StartingDirectoryBrowse"
-                                        x:Name="StartingDirectoryBrowse"
-                                        Click="StartingDirectory_Click"
-                                        Style="{StaticResource BrowseButtonStyle}"/>
-                                </StackPanel>
-                                <CheckBox x:Uid="Profile_StartingDirectoryUseParentCheckbox"
-                                      x:Name="StartingDirectoryUseParentCheckbox"
-                                      Style="{StaticResource CheckBoxSettingStyle}"
-                                      Checked="UseParentProcessDirectory_Check"
-                                      Unchecked="UseParentProcessDirectory_Uncheck"/>
-                            </StackPanel>
-                        </ContentPresenter>
-
-                        <!--Icon-->
-                        <ContentPresenter Style="{StaticResource SettingContainerStyle}">
-                            <StackPanel Orientation="Horizontal">
-                                <TextBox x:Uid="Profile_Icon"
-                                         x:Name="Icon"
-                                         Text="{x:Bind State.Profile.Icon, Mode=TwoWay}"
-                                         FontFamily="Segoe UI, Segoe MDL2 Assets"
-                                         Style="{StaticResource TextBoxSettingStyle}"/>
-                                <Button x:Uid="Profile_IconBrowse"
-                                        Click="Icon_Click"
-                                        Style="{StaticResource BrowseButtonStyle}"/>
-                            </StackPanel>
-                        </ContentPresenter>
-
-                        <!--Tab Title-->
-                        <ContentPresenter Style="{StaticResource SettingContainerStyle}">
-                            <TextBox x:Uid="Profile_TabTitle"
-                                     Text="{x:Bind State.Profile.TabTitle, Mode=TwoWay}"
-                                     Style="{StaticResource TextBoxSettingStyle}"/>
-                        </ContentPresenter>
-
-                        <!--Hidden-->
-                        <ContentPresenter Style="{StaticResource SettingContainerStyle}"
-                                          Visibility="{x:Bind State.Profile.IsBaseLayer, Mode=OneWay, Converter={StaticResource InvertedBooleanToVisibilityConverter}}">
-                            <CheckBox x:Uid="Profile_Hidden"
-                                      IsChecked="{x:Bind State.Profile.Hidden, Mode=TwoWay}"
-                                      Style="{StaticResource CheckBoxSettingStyle}"/>
-                        </ContentPresenter>
-
-                        <!--Delete Button-->
-                        <StackPanel Margin="{StaticResource StandardControlSpacing}"
-                                    Visibility="{x:Bind State.Profile.IsBaseLayer, Mode=OneWay, Converter={StaticResource InvertedBooleanToVisibilityConverter}}">
-                            <Button Style="{StaticResource BaseButtonStyle}"
-                                    IsEnabled="{x:Bind State.Profile.CanDeleteProfile}"
-                                    Margin="0,0,0,10">
-                                <Button.Resources>
-                                    <ResourceDictionary>
-                                        <ResourceDictionary.ThemeDictionaries>
-                                            <ResourceDictionary x:Key="Light">
-                                                <SolidColorBrush x:Key="ButtonBackground" Color="Firebrick"/>
-                                                <SolidColorBrush x:Key="ButtonBackgroundPointerOver" Color="#C23232"/>
-                                                <SolidColorBrush x:Key="ButtonBackgroundPressed" Color="#A21212"/>
-                                                <SolidColorBrush x:Key="ButtonForeground" Color="White"/>
-                                                <SolidColorBrush x:Key="ButtonForegroundPointerOver" Color="White"/>
-                                                <SolidColorBrush x:Key="ButtonForegroundPressed" Color="White"/>
-                                            </ResourceDictionary>
-                                            <ResourceDictionary x:Key="Dark">
-                                                <SolidColorBrush x:Key="ButtonBackground" Color="Firebrick"/>
-                                                <SolidColorBrush x:Key="ButtonBackgroundPointerOver" Color="#C23232"/>
-                                                <SolidColorBrush x:Key="ButtonBackgroundPressed" Color="#A21212"/>
-                                                <SolidColorBrush x:Key="ButtonForeground" Color="White"/>
-                                                <SolidColorBrush x:Key="ButtonForegroundPointerOver" Color="White"/>
-                                                <SolidColorBrush x:Key="ButtonForegroundPressed" Color="White"/>
-                                            </ResourceDictionary>
-                                            <ResourceDictionary x:Key="HighContrast">
-                                                <SolidColorBrush x:Key="ButtonBackground" Color="{ThemeResource SystemColorButtonFaceColor}"/>
-                                                <SolidColorBrush x:Key="ButtonBackgroundPointerOver" Color="{ThemeResource SystemColorHighlightColor}"/>
-                                                <SolidColorBrush x:Key="ButtonBackgroundPressed" Color="{ThemeResource SystemColorHighlightColor}"/>
-                                                <SolidColorBrush x:Key="ButtonForeground" Color="{ThemeResource SystemColorButtonTextColor}"/>
-                                                <SolidColorBrush x:Key="ButtonForegroundPointerOver" Color="{ThemeResource SystemColorHighlightTextColor}"/>
-                                                <SolidColorBrush x:Key="ButtonForegroundPressed" Color="{ThemeResource SystemColorHighlightTextColor}"/>
-                                            </ResourceDictionary>
-                                        </ResourceDictionary.ThemeDictionaries>
-                                    </ResourceDictionary>
-                                </Button.Resources>
-                                <Button.Content>
-                                    <StackPanel Orientation="Horizontal">
-                                        <FontIcon Glyph="&#xE74D;"
-                                                  FontSize="{StaticResource StandardFontSize}"/>
-                                        <TextBlock x:Uid="Profile_DeleteButton"
-                                                   FontSize="{StaticResource StandardFontSize}"
-                                                   Margin="10,0,0,0"/>
-                                    </StackPanel>
-                                </Button.Content>
-                                <Button.Flyout>
-                                    <Flyout>
-                                        <StackPanel>
-                                            <TextBlock x:Uid="Profile_DeleteConfirmationMessage"
-                                                       Style="{StaticResource CustomFlyoutTextStyle}"/>
-                                            <Button x:Uid="Profile_DeleteConfirmationButton"
-                                                    Style="{StaticResource BaseButtonStyle}"
-                                                    Click="DeleteConfirmation_Click"/>
-                                        </StackPanel>
-                                    </Flyout>
-                                </Button.Flyout>
-                            </Button>
-                            <TextBlock x:Name="DeleteButtonDisclaimer"
-                                       Style="{StaticResource DisclaimerStyle}"
-                                       VerticalAlignment="Center"/>
-                        </StackPanel>
-                    </StackPanel>
-                </ScrollViewer>
-            </PivotItem>
-
-            <!-- Appearance Tab -->
-            <PivotItem x:Uid="Profile_Appearance">
-                <ScrollViewer>
-                    <StackPanel>
-
-                        <!--Grouping: Text-->
-                        <TextBlock x:Uid="Profile_TextHeader" Style="{StaticResource GroupingHeader}" Margin="0,0,0,10"/>
-
-                        <!--Color Scheme-->
-                        <ContentPresenter Style="{StaticResource SettingContainerStyle}">
-                            <ComboBox x:Uid="Profile_ColorScheme"
-                                      ItemsSource="{x:Bind ColorSchemeList, Mode=OneWay}"
-                                      SelectedItem="{x:Bind CurrentColorScheme, Mode=TwoWay}"
-                                      Style="{StaticResource ComboBoxSettingStyle}">
-                                <ComboBox.ItemTemplate>
-                                    <DataTemplate x:DataType="model:ColorScheme">
-                                        <TextBlock Text="{x:Bind Name, Mode=OneWay}"/>
-                                    </DataTemplate>
-                                </ComboBox.ItemTemplate>
-                            </ComboBox>
-                        </ContentPresenter>
-
-                        <!--Font Face-->
-                        <ContentPresenter Style="{StaticResource SettingContainerStyle}">
-                            <TextBox x:Uid="Profile_FontFace"
-                                     Text="{x:Bind State.Profile.FontFace, Mode=TwoWay}"
-                                     Style="{StaticResource TextBoxSettingStyle}"/>
-                        </ContentPresenter>
-
-                        <!--Font Size-->
-                        <ContentPresenter Style="{StaticResource SettingContainerStyle}">
-                            <muxc:NumberBox x:Uid="Profile_FontSize"
-                                            Value="{x:Bind State.Profile.FontSize, Mode=TwoWay}"
-                                            Style="{StaticResource NumberBoxSettingStyle}"
-                                            AcceptsExpression="False"
-                                            Minimum="1"
-                                            Maximum="128"
-                                            SmallChange="1"
-                                            LargeChange="10"/>
-                        </ContentPresenter>
-
-                        <!--Font Weight-->
-                        <ContentPresenter Style="{StaticResource SettingContainerStyle}">
-                            <StackPanel>
-                                <ComboBox x:Uid="Profile_FontWeight"
-                                          x:Name="FontWeightComboBox"
-                                          ItemsSource="{x:Bind FontWeightList, Mode=OneWay}"
-                                          SelectedItem="{x:Bind CurrentFontWeight, Mode=TwoWay}"
-                                          ItemTemplate="{StaticResource EnumComboBoxItemTemplate}"
-                                          Style="{StaticResource ComboBoxSettingStyle}"/>
-
-                                <!--Custom Font Weight Control-->
-                                <Grid Margin="0,10,0,0"
-                                      Visibility="{x:Bind IsCustomFontWeight, Mode=OneWay}"
-                                      Style="{StaticResource CustomSliderControlGridStyle}">
-                                    <Grid.ColumnDefinitions>
-                                        <ColumnDefinition Width="*"/>
-                                        <ColumnDefinition Width="Auto"/>
-                                    </Grid.ColumnDefinitions>
-                                    <Slider x:Name="FontWeightSlider"
-                                            Grid.Column="0"
-                                            Minimum="0" Maximum="1000"
-                                            TickFrequency="50" TickPlacement="Outside"
-                                            Value="{x:Bind State.Profile.FontWeight,
-                                                    Converter={StaticResource FontWeightConverter},
-                                                    Mode=TwoWay}"/>
-                                    <TextBlock Grid.Column="1"
-                                               Text="{Binding ElementName=FontWeightSlider, Path=Value, Mode=OneWay}"
-                                               Style="{StaticResource SliderValueLabelStyle}"
-                                               Margin="10,0,0,0"/>
-                                </Grid>
-                            </StackPanel>
-                        </ContentPresenter>
-
-                        <!--Retro Terminal Effect-->
-                        <ContentPresenter Style="{StaticResource SettingContainerStyle}">
-                            <CheckBox x:Uid="Profile_RetroTerminalEffect"
-                                      IsChecked="{x:Bind State.Profile.RetroTerminalEffect, Mode=TwoWay}"
-                                      Style="{StaticResource CheckBoxSettingStyle}"/>
-                        </ContentPresenter>
-
-                        <!--Grouping: Cursor-->
-                        <TextBlock x:Uid="Profile_CursorHeader" Style="{StaticResource GroupingHeader}"/>
-
-                        <!--Cursor Shape-->
-                        <ContentPresenter Style="{StaticResource SettingContainerStyle}">
-                            <muxc:RadioButtons x:Uid="Profile_CursorShape"
-                                               ItemsSource="{x:Bind CursorShapeList, Mode=OneWay}"
-                                               SelectedItem="{x:Bind CurrentCursorShape, Mode=TwoWay}"
-                                               ItemTemplate="{StaticResource EnumRadioButtonTemplate}"
-                                               SelectionChanged="CursorShape_Changed"
-                                               Style="{StaticResource RadioButtonsSettingStyle}"/>
-                        </ContentPresenter>
-
-                        <!--Cursor Height-->
-                        <ContentPresenter Style="{StaticResource SettingContainerStyle}"
-                                          Visibility="{x:Bind IsVintageCursor, Mode=OneWay}">
-                            <muxc:NumberBox x:Uid="Profile_CursorHeight"
-                                            Value="{x:Bind State.Profile.CursorHeight, Mode=TwoWay}"
-                                            Style="{StaticResource NumberBoxSettingStyle}"
-                                            SmallChange="1"
-                                            LargeChange="10"/>
-                        </ContentPresenter>
-
-                        <!--Grouping: Background-->
-                        <TextBlock x:Uid="Profile_BackgroundHeader" Style="{StaticResource GroupingHeader}"/>
-
-                        <!--Background Image-->
-                        <ContentPresenter Style="{StaticResource SettingContainerStyle}">
-<<<<<<< HEAD
-                            <CheckBox x:Uid="Profile_UseDesktopImage"
-                                      x:Name="UseDesktopImageCheckBox"
-                                      IsChecked="{x:Bind State.Profile.UseDesktopBGImage, Mode=TwoWay}"
-                                      Style="{StaticResource CheckBoxSettingStyle}"/>
-                        </ContentPresenter>
-
-                        <ContentPresenter Style="{StaticResource SettingContainerStyle}"
-                                          Visibility="{x:Bind State.Profile.BackgroundImagePath, Mode=OneWay, Converter={StaticResource StringIsNotDesktopConverter}}">
-                            <StackPanel Orientation="Horizontal">
-                                <TextBox x:Uid="Profile_BackgroundImage"
-                                         x:Name="BackgroundImage"
-                                         Text="{x:Bind State.Profile.BackgroundImagePath, Mode=TwoWay}"
-                                         Style="{StaticResource TextBoxSettingStyle}"/>
-                                <Button x:Uid="Profile_BackgroundImageBrowse"
-                                        Click="BackgroundImage_Click"
-                                        Style="{StaticResource BrowseButtonStyle}"/>
-=======
-                        </ContentPresenter>
-
-                        <ContentPresenter Style="{StaticResource SettingContainerStyle}">
-                            <StackPanel Orientation="Vertical">
-                                <StackPanel Orientation="Horizontal">
-                                    <TextBox x:Uid="Profile_BackgroundImage"
-                                             x:Name="BackgroundImage"
-                                             Text="{x:Bind State.Profile.BackgroundImagePath, Mode=TwoWay, Converter={StaticResource DesktopWallpaperToEmptyStringConverter}}"
-                                             IsEnabled="{x:Bind State.Profile.BackgroundImagePath, Mode=OneWay, Converter={StaticResource StringIsNotDesktopConverter}}"
-                                             Style="{StaticResource TextBoxSettingStyle}"/>
-                                    <Button x:Uid="Profile_BackgroundImageBrowse"
-                                            Click="BackgroundImage_Click"
-                                            IsEnabled="{x:Bind State.Profile.BackgroundImagePath, Mode=OneWay, Converter={StaticResource StringIsNotDesktopConverter}}"
-                                            Style="{StaticResource BrowseButtonStyle}"/>
-                                </StackPanel>
-                                <CheckBox x:Uid="Profile_UseDesktopImage"
-                                          x:Name="UseDesktopImageCheckBox"
-                                          IsChecked="{x:Bind State.Profile.UseDesktopBGImage, Mode=TwoWay}"
-                                          Style="{StaticResource CheckBoxSettingStyle}"/>
->>>>>>> dbd20571
-                            </StackPanel>
-                        </ContentPresenter>
-
-                        <!--Background Image Stretch Mode-->
-                        <ContentPresenter Style="{StaticResource SettingContainerStyle}"
-<<<<<<< HEAD
-                                          Visibility="{x:Bind State.Profile.BackgroundImagePath, Mode=OneWay, Converter={StaticResource StringIsEmptyConverter}}">
-=======
-                                          Visibility="{x:Bind State.Profile.BackgroundImageSettingsVisible, Mode=OneWay}">
->>>>>>> dbd20571
-                            <muxc:RadioButtons x:Uid="Profile_BackgroundImageStretchMode"
-                                               ItemsSource="{x:Bind BackgroundImageStretchModeList, Mode=OneWay}"
-                                               SelectedItem="{x:Bind CurrentBackgroundImageStretchMode, Mode=TwoWay}"
-                                               ItemTemplate="{StaticResource EnumRadioButtonTemplate}"
-                                               Style="{StaticResource RadioButtonsSettingStyle}"/>
-                        </ContentPresenter>
-
-                        <!--Background Image Alignment-->
-                        <ContentPresenter Style="{StaticResource SettingContainerStyle}"
-<<<<<<< HEAD
-                                          Visibility="{x:Bind State.Profile.BackgroundImagePath, Mode=OneWay, Converter={StaticResource StringIsEmptyConverter}}">
-=======
-                                          Visibility="{x:Bind State.Profile.BackgroundImageSettingsVisible, Mode=OneWay}">
->>>>>>> dbd20571
-                            <StackPanel HorizontalAlignment="Left">
-                                <TextBlock x:Uid="Profile_BackgroundImageAlignment"
-                                           Style="{StaticResource CustomSettingHeaderStyle}"
-                                           ToolTipService.Placement="Mouse"/>
-                                <Grid>
-                                    <Grid.RowDefinitions>
-                                        <RowDefinition Height="Auto"/>
-                                        <RowDefinition Height="Auto"/>
-                                        <RowDefinition Height="Auto"/>
-                                    </Grid.RowDefinitions>
-                                    <Grid.ColumnDefinitions>
-                                        <ColumnDefinition Width="Auto"/>
-                                        <ColumnDefinition Width="Auto"/>
-                                        <ColumnDefinition Width="Auto"/>
-                                    </Grid.ColumnDefinitions>
-
-                                    <Grid.Resources>
-                                        <Style TargetType="ToggleButton" BasedOn="{StaticResource DefaultToggleButtonStyle}">
-                                            <Setter Property="Margin" Value="2"/>
-                                            <Setter Property="Width" Value="40"/>
-                                            <Setter Property="Height" Value="40"/>
-                                            <Setter Property="ToolTipService.Placement" Value="Mouse"/>
-                                        </Style>
-                                    </Grid.Resources>
-
-                                    <!--Top Row-->
-                                    <ToggleButton x:Uid="Profile_BackgroundImageAlignmentTopLeft"
-                                                  x:Name="BIAlign_TopLeft"
-                                                  Grid.Row="0" Grid.Column="0"
-                                                  Click="BIAlignment_Click">
-                                        <ToggleButton.Tag>
-                                            <!--ConvergedAlignment: Vertical_Top (0x10) | Horizontal_Left (0x01)-->
-                                            <x:Int32>17</x:Int32>
-                                        </ToggleButton.Tag>
-                                        <ToggleButton.Content>
-                                            <FontIcon FontFamily="Segoe MDL2 Assets" Glyph="&#xE744;" RenderTransformOrigin="0.5,0.5">
-                                                <FontIcon.RenderTransform>
-                                                    <RotateTransform Angle="90"/>
-                                                </FontIcon.RenderTransform>
-                                            </FontIcon>
-                                        </ToggleButton.Content>
-                                    </ToggleButton>
-                                    <ToggleButton x:Uid="Profile_BackgroundImageAlignmentTop"
-                                                  x:Name="BIAlign_Top"
-                                                  Grid.Row="0" Grid.Column="1"
-                                                  Click="BIAlignment_Click">
-                                        <ToggleButton.Tag>
-                                            <!--ConvergedAlignment: Vertical_Top (0x10) | Horizontal_Center (0x00)-->
-                                            <x:Int32>16</x:Int32>
-                                        </ToggleButton.Tag>
-                                        <ToggleButton.Content>
-                                            <FontIcon FontFamily="Segoe MDL2 Assets" Glyph="&#xE745;" RenderTransformOrigin="0.5,0.5">
-                                                <FontIcon.RenderTransform>
-                                                    <RotateTransform Angle="180"/>
-                                                </FontIcon.RenderTransform>
-                                            </FontIcon>
-                                        </ToggleButton.Content>
-                                    </ToggleButton>
-                                    <ToggleButton x:Uid="Profile_BackgroundImageAlignmentTopRight"
-                                                  x:Name="BIAlign_TopRight"
-                                                  Grid.Row="0" Grid.Column="2"
-                                                  Click="BIAlignment_Click">
-                                        <ToggleButton.Tag>
-                                            <!--ConvergedAlignment: Vertical_Top (0x10) | Horizontal_Right (0x02)-->
-                                            <x:Int32>18</x:Int32>
-                                        </ToggleButton.Tag>
-                                        <ToggleButton.Content>
-                                            <FontIcon FontFamily="Segoe MDL2 Assets" Glyph="&#xEA5F;" RenderTransformOrigin="0.5,0.5">
-                                                <FontIcon.RenderTransform>
-                                                    <RotateTransform Angle="270"/>
-                                                </FontIcon.RenderTransform>
-                                            </FontIcon>
-                                        </ToggleButton.Content>
-                                    </ToggleButton>
-
-                                    <!--Middle Row-->
-                                    <ToggleButton x:Uid="Profile_BackgroundImageAlignmentLeft"
-                                                  x:Name="BIAlign_Left"
-                                                  Grid.Row="1" Grid.Column="0"
-                                                  Click="BIAlignment_Click">
-                                        <ToggleButton.Tag>
-                                            <!--ConvergedAlignment: Vertical_Center (0x00) | Horizontal_Left (0x01)-->
-                                            <x:Int32>1</x:Int32>
-                                        </ToggleButton.Tag>
-                                        <ToggleButton.Content>
-                                            <FontIcon FontFamily="Segoe MDL2 Assets" Glyph="&#xE746;"/>
-                                        </ToggleButton.Content>
-                                    </ToggleButton>
-                                    <ToggleButton x:Uid="Profile_BackgroundImageAlignmentCenter"
-                                                  x:Name="BIAlign_Center"
-                                                  Grid.Row="1" Grid.Column="1"
-                                                  Click="BIAlignment_Click">
-                                        <ToggleButton.Tag>
-                                            <!--ConvergedAlignment: Vertical_Center (0x00) | Horizontal_Center (0x00)-->
-                                            <x:Int32>0</x:Int32>
-                                        </ToggleButton.Tag>
-                                        <ToggleButton.Content>
-                                            <FontIcon FontFamily="Segoe MDL2 Assets" Glyph="&#xF16E;"/>
-                                        </ToggleButton.Content>
-                                    </ToggleButton>
-                                    <ToggleButton x:Uid="Profile_BackgroundImageAlignmentRight"
-                                                  x:Name="BIAlign_Right"
-                                                  Grid.Row="1" Grid.Column="2"
-                                                  Click="BIAlignment_Click">
-                                        <ToggleButton.Tag>
-                                            <!--ConvergedAlignment: Vertical_Center (0x00) | Horizontal_Right (0x02)-->
-                                            <x:Int32>2</x:Int32>
-                                        </ToggleButton.Tag>
-                                        <ToggleButton.Content>
-                                            <FontIcon FontFamily="Segoe MDL2 Assets" Glyph="&#xEA61;"/>
-                                        </ToggleButton.Content>
-                                    </ToggleButton>
-
-                                    <!--Bottom Row-->
-                                    <ToggleButton x:Uid="Profile_BackgroundImageAlignmentBottomLeft"
-                                                  x:Name="BIAlign_BottomLeft"
-                                                  Grid.Row="2" Grid.Column="0"
-                                                  Click="BIAlignment_Click">
-                                        <ToggleButton.Tag>
-                                            <!--ConvergedAlignment: Vertical_Bottom (0x20) | Horizontal_Left (0x01)-->
-                                            <x:Int32>33</x:Int32>
-                                        </ToggleButton.Tag>
-                                        <ToggleButton.Content>
-                                            <FontIcon FontFamily="Segoe MDL2 Assets" Glyph="&#xE744;"/>
-                                        </ToggleButton.Content>
-                                    </ToggleButton>
-                                    <ToggleButton x:Uid="Profile_BackgroundImageAlignmentBottom"
-                                                  x:Name="BIAlign_Bottom"
-                                                  Grid.Row="2" Grid.Column="1"
-                                                  Click="BIAlignment_Click">
-                                        <ToggleButton.Tag>
-                                            <!--ConvergedAlignment: Vertical_Bottom (0x20) | Horizontal_Center (0x00)-->
-                                            <x:Int32>32</x:Int32>
-                                        </ToggleButton.Tag>
-                                        <ToggleButton.Content>
-                                            <FontIcon FontFamily="Segoe MDL2 Assets" Glyph="&#xE745;"/>
-                                        </ToggleButton.Content>
-                                    </ToggleButton>
-                                    <ToggleButton x:Uid="Profile_BackgroundImageAlignmentBottomRight"
-                                                  x:Name="BIAlign_BottomRight"
-                                                  Grid.Row="2" Grid.Column="2"
-                                                  Click="BIAlignment_Click">
-                                        <ToggleButton.Tag>
-                                            <!--ConvergedAlignment: Vertical_Top (0x20) | Horizontal_Right (0x02)-->
-                                            <x:Int32>34</x:Int32>
-                                        </ToggleButton.Tag>
-                                        <ToggleButton.Content>
-                                            <FontIcon FontFamily="Segoe MDL2 Assets" Glyph="&#xEA5F;"/>
-                                        </ToggleButton.Content>
-                                    </ToggleButton>
-                                </Grid>
-                            </StackPanel>
-                        </ContentPresenter>
-
-                        <!--Background Image Opacity-->
-                        <ContentPresenter Style="{StaticResource SettingContainerStyle}"
-<<<<<<< HEAD
-                                          Visibility="{x:Bind State.Profile.BackgroundImagePath, Mode=OneWay, Converter={StaticResource StringIsEmptyConverter}}">
-=======
-                                          Visibility="{x:Bind State.Profile.BackgroundImageSettingsVisible, Mode=OneWay}">
->>>>>>> dbd20571
-                            <StackPanel>
-                                <TextBlock x:Uid="Profile_BackgroundImageOpacity"
-                                           Style="{StaticResource SliderHeaderStyle}"/>
-                                <Grid Style="{StaticResource CustomSliderControlGridStyle}">
-                                    <Grid.ColumnDefinitions>
-                                        <ColumnDefinition Width="*"/>
-                                        <ColumnDefinition Width="Auto"/>
-                                    </Grid.ColumnDefinitions>
-                                    <Slider x:Name="BIOpacitySlider"
-                                            Grid.Column="0"
-                                            Value="{x:Bind State.Profile.BackgroundImageOpacity, Converter={StaticResource PercentageConverter}, Mode=TwoWay}"/>
-                                    <TextBlock Grid.Column="1"
-                                               Text="{Binding ElementName=BIOpacitySlider, Path=Value, Mode=OneWay}"
-                                               Style="{StaticResource SliderValueLabelStyle}"/>
-                                </Grid>
-                            </StackPanel>
-                        </ContentPresenter>
-
-                        <!--Grouping: Acrylic-->
-                        <TextBlock x:Uid="Profile_AcrylicHeader" Style="{StaticResource GroupingHeader}"/>
-
-                        <!--Use Acrylic-->
-                        <ContentPresenter Style="{StaticResource SettingContainerStyle}">
-                            <CheckBox x:Uid="Profile_UseAcrylic"
-                                      x:Name="UseAcrylicCheckBox"
-                                      IsChecked="{x:Bind State.Profile.UseAcrylic, Mode=TwoWay}"
-                                      Style="{StaticResource CheckBoxSettingStyle}"/>
-                        </ContentPresenter>
-
-                        <!--Acrylic Opacity-->
-                        <ContentPresenter Style="{StaticResource SettingContainerStyle}"
-                                          Visibility="{Binding ElementName=UseAcrylicCheckBox, Path=IsChecked, Mode=OneWay}">
-                            <StackPanel x:Name="AcrylicOpacityControl">
-                                <TextBlock x:Uid="Profile_AcrylicOpacity"
-                                           Style="{StaticResource SliderHeaderStyle}"/>
-                                <Grid Style="{StaticResource CustomSliderControlGridStyle}">
-                                    <Grid.ColumnDefinitions>
-                                        <ColumnDefinition Width="*"/>
-                                        <ColumnDefinition Width="Auto"/>
-                                    </Grid.ColumnDefinitions>
-                                    <Slider x:Name="AcrylicOpacitySlider"
-                                            Grid.Column="0"
-                                            Value="{x:Bind State.Profile.AcrylicOpacity, Converter={StaticResource PercentageConverter}, Mode=TwoWay}"/>
-                                    <TextBlock Grid.Column="1"
-                                               Text="{Binding ElementName=AcrylicOpacitySlider, Path=Value, Mode=OneWay}"
-                                               Style="{StaticResource SliderValueLabelStyle}"/>
-                                </Grid>
-                            </StackPanel>
-                        </ContentPresenter>
-
-                        <!--Grouping: Window-->
-                        <TextBlock x:Uid="Profile_WindowHeader" Style="{StaticResource GroupingHeader}"/>
-
-                        <!--Padding-->
-                        <ContentPresenter Style="{StaticResource SettingContainerStyle}">
-                            <TextBox x:Uid="Profile_Padding"
-                                     Text="{x:Bind State.Profile.Padding, Mode=TwoWay}"
-                                     Style="{StaticResource TextBoxSettingStyle}"/>
-                        </ContentPresenter>
-
-                        <!--Scrollbar Visibility-->
-                        <ContentPresenter Style="{StaticResource SettingContainerStyle}">
-                            <muxc:RadioButtons x:Uid="Profile_ScrollbarVisibility"
-                                               ItemsSource="{x:Bind ScrollStateList, Mode=OneWay}"
-                                               SelectedItem="{x:Bind CurrentScrollState, Mode=TwoWay}"
-                                               ItemTemplate="{StaticResource EnumRadioButtonTemplate}"
-                                               Style="{StaticResource RadioButtonsSettingStyle}"/>
-                        </ContentPresenter>
-                    </StackPanel>
-                </ScrollViewer>
-            </PivotItem>
-
-            <!-- Advanced Tab -->
-            <PivotItem x:Uid="Profile_Advanced">
-                <ScrollViewer>
-                    <StackPanel Margin="{StaticResource PivotStackPanelMargin}">
-                        <!--Suppress Application Title-->
-                        <ContentPresenter Style="{StaticResource SettingContainerStyle}">
-                            <CheckBox x:Uid="Profile_SuppressApplicationTitle"
-                                      IsChecked="{x:Bind State.Profile.SuppressApplicationTitle, Mode=TwoWay}"
-                                      Style="{StaticResource CheckBoxSettingStyle}"/>
-                        </ContentPresenter>
-
-                        <!--Antialiasing Mode-->
-                        <ContentPresenter Style="{StaticResource SettingContainerStyle}">
-                            <muxc:RadioButtons x:Uid="Profile_AntialiasingMode"
-                                               ItemsSource="{x:Bind AntiAliasingModeList, Mode=OneWay}"
-                                               SelectedItem="{x:Bind CurrentAntiAliasingMode, Mode=TwoWay}"
-                                               ItemTemplate="{StaticResource EnumRadioButtonTemplate}"
-                                               Style="{StaticResource RadioButtonsSettingStyle}"/>
-                        </ContentPresenter>
-
-                        <!--AltGr Aliasing-->
-                        <ContentPresenter Style="{StaticResource SettingContainerStyle}">
-                            <CheckBox x:Uid="Profile_AltGrAliasing"
-                                      IsChecked="{x:Bind State.Profile.AltGrAliasing, Mode=TwoWay}"
-                                      Style="{StaticResource CheckBoxSettingStyle}"/>
-                        </ContentPresenter>
-
-                        <!--Snap On Input-->
-                        <ContentPresenter Style="{StaticResource SettingContainerStyle}">
-                            <CheckBox x:Uid="Profile_SnapOnInput"
-                                      IsChecked="{x:Bind State.Profile.SnapOnInput, Mode=TwoWay}"
-                                      Style="{StaticResource CheckBoxSettingStyle}"/>
-                        </ContentPresenter>
-
-                        <!--History Size-->
-                        <ContentPresenter Style="{StaticResource SettingContainerStyle}">
-                            <muxc:NumberBox x:Uid="Profile_HistorySize"
-                                            Value="{x:Bind State.Profile.HistorySize, Mode=TwoWay}"
-                                            Style="{StaticResource NumberBoxSettingStyle}"
-                                            SmallChange="10"
-                                            LargeChange="100"/>
-                        </ContentPresenter>
-
-                        <!--Close On Exit-->
-                        <ContentPresenter Style="{StaticResource SettingContainerStyle}">
-                            <muxc:RadioButtons x:Uid="Profile_CloseOnExit"
-                                               ItemsSource="{x:Bind CloseOnExitModeList, Mode=OneWay}"
-                                               SelectedItem="{x:Bind CurrentCloseOnExitMode, Mode=TwoWay}"
-                                               ItemTemplate="{StaticResource EnumRadioButtonTemplate}"
-                                               Style="{StaticResource RadioButtonsSettingStyle}"/>
-                        </ContentPresenter>
-
-                        <!--Bell Style-->
-                        <ContentPresenter Style="{StaticResource SettingContainerStyle}">
-                            <muxc:RadioButtons x:Uid="Profile_BellStyle"
-                                               ItemsSource="{x:Bind BellStyleList, Mode=OneWay}"
-                                               SelectedItem="{x:Bind CurrentBellStyle, Mode=TwoWay}"
-                                               ItemTemplate="{StaticResource EnumRadioButtonTemplate}"
-                                               Style="{StaticResource RadioButtonsSettingStyle}"/>
-                        </ContentPresenter>
-                    </StackPanel>
-                </ScrollViewer>
-            </PivotItem>
-        </Pivot>
-    </Grid>
-</Page>
+﻿<!-- Copyright (c) Microsoft Corporation. All rights reserved. Licensed under
+the MIT License. See LICENSE in the project root for license information. -->
+<Page
+    x:Class="Microsoft.Terminal.Settings.Editor.Profiles"
+    xmlns="http://schemas.microsoft.com/winfx/2006/xaml/presentation"
+    xmlns:x="http://schemas.microsoft.com/winfx/2006/xaml"
+    xmlns:local="using:Microsoft.Terminal.Settings.Editor"
+    xmlns:model="using:Microsoft.Terminal.Settings.Model"
+    xmlns:d="http://schemas.microsoft.com/expression/blend/2008"
+    xmlns:mc="http://schemas.openxmlformats.org/markup-compatibility/2006"
+    xmlns:muxc="using:Microsoft.UI.Xaml.Controls"
+    mc:Ignorable="d">
+
+    <Page.Resources>
+        <ResourceDictionary>
+            <ResourceDictionary.MergedDictionaries>
+                <ResourceDictionary Source="CommonResources.xaml"/>
+            </ResourceDictionary.MergedDictionaries>
+
+            <DataTemplate x:DataType="local:EnumEntry" x:Key="EnumRadioButtonTemplate">
+                <RadioButton Content="{x:Bind EnumName, Mode=OneWay}"
+                             Style="{StaticResource RadioButtonSettingStyle}"/>
+            </DataTemplate>
+
+            <DataTemplate x:DataType="local:EnumEntry" x:Key="EnumComboBoxItemTemplate">
+                <TextBlock Text="{x:Bind EnumName, Mode=OneWay}" FontSize="{StaticResource StandardFontSize}"/>
+            </DataTemplate>
+
+            <local:ColorToBrushConverter x:Key="ColorToBrushConverter"/>
+            <local:PercentageConverter x:Key="PercentageConverter"/>
+            <local:FontWeightConverter x:Key="FontWeightConverter"/>
+            <local:InvertedBooleanToVisibilityConverter x:Key="InvertedBooleanToVisibilityConverter"/>
+            <local:StringIsEmptyConverter x:Key="StringIsEmptyConverter"/>
+            <local:StringIsNotDesktopConverter x:Key="StringIsNotDesktopConverter"/>
+            <local:DesktopWallpaperToEmptyStringConverter x:Key="DesktopWallpaperToEmptyStringConverter"/>
+
+        </ResourceDictionary>
+    </Page.Resources>
+
+    <!--Use a Grid instead of a StackPanel. StackPanel suppresses the inner ScrollViewer.-->
+    <Grid>
+        <Grid.RowDefinitions>
+            <RowDefinition Height="auto"/>
+            <RowDefinition Height="*"/>
+        </Grid.RowDefinitions>
+
+        <TextBlock x:Uid="Profile_BaseLayerDisclaimer"
+                   Grid.Row="0"
+                   Margin="{StaticResource StandardIndentMargin}"
+                   Style="{StaticResource DisclaimerStyle}"
+                   Visibility="{x:Bind State.Profile.IsBaseLayer}"/>
+
+        <Pivot HorizontalAlignment="Left"
+               Grid.Row="1"
+               Margin="{StaticResource PivotIndentMargin}">
+            <!-- General Tab -->
+            <PivotItem x:Uid="Profile_General">
+                <ScrollViewer>
+                    <StackPanel Margin="{StaticResource PivotStackPanelMargin}">
+                        <!--Commandline-->
+                        <ContentPresenter Style="{StaticResource SettingContainerStyle}"
+                                          Visibility="{x:Bind State.Profile.IsBaseLayer, Mode=OneWay, Converter={StaticResource InvertedBooleanToVisibilityConverter}}">
+                            <StackPanel Orientation="Horizontal">
+                                <TextBox x:Uid="Profile_Commandline"
+                                         x:Name="Commandline"
+                                         Text="{x:Bind State.Profile.Commandline, Mode=TwoWay}"
+                                         Style="{StaticResource TextBoxSettingStyle}"/>
+                                <Button x:Uid="Profile_CommandlineBrowse"
+                                        Click="Commandline_Click"
+                                        Style="{StaticResource BrowseButtonStyle}"/>
+                            </StackPanel>
+                        </ContentPresenter>
+
+                        <!--Starting Directory-->
+                        <ContentPresenter Style="{StaticResource SettingContainerStyle}">
+                            <StackPanel Orientation="Vertical">
+                                <StackPanel Orientation="Horizontal">
+                                    <TextBox x:Uid="Profile_StartingDirectory"
+                                         x:Name="StartingDirectory"
+                                         Text="{x:Bind State.Profile.StartingDirectory, Mode=TwoWay}"
+                                         Style="{StaticResource TextBoxSettingStyle}"/>
+                                    <Button x:Uid="Profile_StartingDirectoryBrowse"
+                                        x:Name="StartingDirectoryBrowse"
+                                        Click="StartingDirectory_Click"
+                                        Style="{StaticResource BrowseButtonStyle}"/>
+                                </StackPanel>
+                                <CheckBox x:Uid="Profile_StartingDirectoryUseParentCheckbox"
+                                      x:Name="StartingDirectoryUseParentCheckbox"
+                                      Style="{StaticResource CheckBoxSettingStyle}"
+                                      Checked="UseParentProcessDirectory_Check"
+                                      Unchecked="UseParentProcessDirectory_Uncheck"/>
+                            </StackPanel>
+                        </ContentPresenter>
+
+                        <!--Icon-->
+                        <ContentPresenter Style="{StaticResource SettingContainerStyle}">
+                            <StackPanel Orientation="Horizontal">
+                                <TextBox x:Uid="Profile_Icon"
+                                         x:Name="Icon"
+                                         Text="{x:Bind State.Profile.Icon, Mode=TwoWay}"
+                                         FontFamily="Segoe UI, Segoe MDL2 Assets"
+                                         Style="{StaticResource TextBoxSettingStyle}"/>
+                                <Button x:Uid="Profile_IconBrowse"
+                                        Click="Icon_Click"
+                                        Style="{StaticResource BrowseButtonStyle}"/>
+                            </StackPanel>
+                        </ContentPresenter>
+
+                        <!--Tab Title-->
+                        <ContentPresenter Style="{StaticResource SettingContainerStyle}">
+                            <TextBox x:Uid="Profile_TabTitle"
+                                     Text="{x:Bind State.Profile.TabTitle, Mode=TwoWay}"
+                                     Style="{StaticResource TextBoxSettingStyle}"/>
+                        </ContentPresenter>
+
+                        <!--Hidden-->
+                        <ContentPresenter Style="{StaticResource SettingContainerStyle}"
+                                          Visibility="{x:Bind State.Profile.IsBaseLayer, Mode=OneWay, Converter={StaticResource InvertedBooleanToVisibilityConverter}}">
+                            <CheckBox x:Uid="Profile_Hidden"
+                                      IsChecked="{x:Bind State.Profile.Hidden, Mode=TwoWay}"
+                                      Style="{StaticResource CheckBoxSettingStyle}"/>
+                        </ContentPresenter>
+
+                        <!--Delete Button-->
+                        <StackPanel Margin="{StaticResource StandardControlSpacing}"
+                                    Visibility="{x:Bind State.Profile.IsBaseLayer, Mode=OneWay, Converter={StaticResource InvertedBooleanToVisibilityConverter}}">
+                            <Button Style="{StaticResource BaseButtonStyle}"
+                                    IsEnabled="{x:Bind State.Profile.CanDeleteProfile}"
+                                    Margin="0,0,0,10">
+                                <Button.Resources>
+                                    <ResourceDictionary>
+                                        <ResourceDictionary.ThemeDictionaries>
+                                            <ResourceDictionary x:Key="Light">
+                                                <SolidColorBrush x:Key="ButtonBackground" Color="Firebrick"/>
+                                                <SolidColorBrush x:Key="ButtonBackgroundPointerOver" Color="#C23232"/>
+                                                <SolidColorBrush x:Key="ButtonBackgroundPressed" Color="#A21212"/>
+                                                <SolidColorBrush x:Key="ButtonForeground" Color="White"/>
+                                                <SolidColorBrush x:Key="ButtonForegroundPointerOver" Color="White"/>
+                                                <SolidColorBrush x:Key="ButtonForegroundPressed" Color="White"/>
+                                            </ResourceDictionary>
+                                            <ResourceDictionary x:Key="Dark">
+                                                <SolidColorBrush x:Key="ButtonBackground" Color="Firebrick"/>
+                                                <SolidColorBrush x:Key="ButtonBackgroundPointerOver" Color="#C23232"/>
+                                                <SolidColorBrush x:Key="ButtonBackgroundPressed" Color="#A21212"/>
+                                                <SolidColorBrush x:Key="ButtonForeground" Color="White"/>
+                                                <SolidColorBrush x:Key="ButtonForegroundPointerOver" Color="White"/>
+                                                <SolidColorBrush x:Key="ButtonForegroundPressed" Color="White"/>
+                                            </ResourceDictionary>
+                                            <ResourceDictionary x:Key="HighContrast">
+                                                <SolidColorBrush x:Key="ButtonBackground" Color="{ThemeResource SystemColorButtonFaceColor}"/>
+                                                <SolidColorBrush x:Key="ButtonBackgroundPointerOver" Color="{ThemeResource SystemColorHighlightColor}"/>
+                                                <SolidColorBrush x:Key="ButtonBackgroundPressed" Color="{ThemeResource SystemColorHighlightColor}"/>
+                                                <SolidColorBrush x:Key="ButtonForeground" Color="{ThemeResource SystemColorButtonTextColor}"/>
+                                                <SolidColorBrush x:Key="ButtonForegroundPointerOver" Color="{ThemeResource SystemColorHighlightTextColor}"/>
+                                                <SolidColorBrush x:Key="ButtonForegroundPressed" Color="{ThemeResource SystemColorHighlightTextColor}"/>
+                                            </ResourceDictionary>
+                                        </ResourceDictionary.ThemeDictionaries>
+                                    </ResourceDictionary>
+                                </Button.Resources>
+                                <Button.Content>
+                                    <StackPanel Orientation="Horizontal">
+                                        <FontIcon Glyph="&#xE74D;"
+                                                  FontSize="{StaticResource StandardFontSize}"/>
+                                        <TextBlock x:Uid="Profile_DeleteButton"
+                                                   FontSize="{StaticResource StandardFontSize}"
+                                                   Margin="10,0,0,0"/>
+                                    </StackPanel>
+                                </Button.Content>
+                                <Button.Flyout>
+                                    <Flyout>
+                                        <StackPanel>
+                                            <TextBlock x:Uid="Profile_DeleteConfirmationMessage"
+                                                       Style="{StaticResource CustomFlyoutTextStyle}"/>
+                                            <Button x:Uid="Profile_DeleteConfirmationButton"
+                                                    Style="{StaticResource BaseButtonStyle}"
+                                                    Click="DeleteConfirmation_Click"/>
+                                        </StackPanel>
+                                    </Flyout>
+                                </Button.Flyout>
+                            </Button>
+                            <TextBlock x:Name="DeleteButtonDisclaimer"
+                                       Style="{StaticResource DisclaimerStyle}"
+                                       VerticalAlignment="Center"/>
+                        </StackPanel>
+                    </StackPanel>
+                </ScrollViewer>
+            </PivotItem>
+
+            <!-- Appearance Tab -->
+            <PivotItem x:Uid="Profile_Appearance">
+                <ScrollViewer>
+                    <StackPanel>
+
+                        <!--Grouping: Text-->
+                        <TextBlock x:Uid="Profile_TextHeader" Style="{StaticResource GroupingHeader}" Margin="0,0,0,10"/>
+
+                        <!--Color Scheme-->
+                        <ContentPresenter Style="{StaticResource SettingContainerStyle}">
+                            <ComboBox x:Uid="Profile_ColorScheme"
+                                      ItemsSource="{x:Bind ColorSchemeList, Mode=OneWay}"
+                                      SelectedItem="{x:Bind CurrentColorScheme, Mode=TwoWay}"
+                                      Style="{StaticResource ComboBoxSettingStyle}">
+                                <ComboBox.ItemTemplate>
+                                    <DataTemplate x:DataType="model:ColorScheme">
+                                        <TextBlock Text="{x:Bind Name, Mode=OneWay}"/>
+                                    </DataTemplate>
+                                </ComboBox.ItemTemplate>
+                            </ComboBox>
+                        </ContentPresenter>
+
+                        <!--Font Face-->
+                        <ContentPresenter Style="{StaticResource SettingContainerStyle}">
+                            <TextBox x:Uid="Profile_FontFace"
+                                     Text="{x:Bind State.Profile.FontFace, Mode=TwoWay}"
+                                     Style="{StaticResource TextBoxSettingStyle}"/>
+                        </ContentPresenter>
+
+                        <!--Font Size-->
+                        <ContentPresenter Style="{StaticResource SettingContainerStyle}">
+                            <muxc:NumberBox x:Uid="Profile_FontSize"
+                                            Value="{x:Bind State.Profile.FontSize, Mode=TwoWay}"
+                                            Style="{StaticResource NumberBoxSettingStyle}"
+                                            AcceptsExpression="False"
+                                            Minimum="1"
+                                            Maximum="128"
+                                            SmallChange="1"
+                                            LargeChange="10"/>
+                        </ContentPresenter>
+
+                        <!--Font Weight-->
+                        <ContentPresenter Style="{StaticResource SettingContainerStyle}">
+                            <StackPanel>
+                                <ComboBox x:Uid="Profile_FontWeight"
+                                          x:Name="FontWeightComboBox"
+                                          ItemsSource="{x:Bind FontWeightList, Mode=OneWay}"
+                                          SelectedItem="{x:Bind CurrentFontWeight, Mode=TwoWay}"
+                                          ItemTemplate="{StaticResource EnumComboBoxItemTemplate}"
+                                          Style="{StaticResource ComboBoxSettingStyle}"/>
+
+                                <!--Custom Font Weight Control-->
+                                <Grid Margin="0,10,0,0"
+                                      Visibility="{x:Bind IsCustomFontWeight, Mode=OneWay}"
+                                      Style="{StaticResource CustomSliderControlGridStyle}">
+                                    <Grid.ColumnDefinitions>
+                                        <ColumnDefinition Width="*"/>
+                                        <ColumnDefinition Width="Auto"/>
+                                    </Grid.ColumnDefinitions>
+                                    <Slider x:Name="FontWeightSlider"
+                                            Grid.Column="0"
+                                            Minimum="0" Maximum="1000"
+                                            TickFrequency="50" TickPlacement="Outside"
+                                            Value="{x:Bind State.Profile.FontWeight,
+                                                    Converter={StaticResource FontWeightConverter},
+                                                    Mode=TwoWay}"/>
+                                    <TextBlock Grid.Column="1"
+                                               Text="{Binding ElementName=FontWeightSlider, Path=Value, Mode=OneWay}"
+                                               Style="{StaticResource SliderValueLabelStyle}"
+                                               Margin="10,0,0,0"/>
+                                </Grid>
+                            </StackPanel>
+                        </ContentPresenter>
+
+                        <!--Retro Terminal Effect-->
+                        <ContentPresenter Style="{StaticResource SettingContainerStyle}">
+                            <CheckBox x:Uid="Profile_RetroTerminalEffect"
+                                      IsChecked="{x:Bind State.Profile.RetroTerminalEffect, Mode=TwoWay}"
+                                      Style="{StaticResource CheckBoxSettingStyle}"/>
+                        </ContentPresenter>
+
+                        <!--Grouping: Cursor-->
+                        <TextBlock x:Uid="Profile_CursorHeader" Style="{StaticResource GroupingHeader}"/>
+
+                        <!--Cursor Shape-->
+                        <ContentPresenter Style="{StaticResource SettingContainerStyle}">
+                            <muxc:RadioButtons x:Uid="Profile_CursorShape"
+                                               ItemsSource="{x:Bind CursorShapeList, Mode=OneWay}"
+                                               SelectedItem="{x:Bind CurrentCursorShape, Mode=TwoWay}"
+                                               ItemTemplate="{StaticResource EnumRadioButtonTemplate}"
+                                               SelectionChanged="CursorShape_Changed"
+                                               Style="{StaticResource RadioButtonsSettingStyle}"/>
+                        </ContentPresenter>
+
+                        <!--Cursor Height-->
+                        <ContentPresenter Style="{StaticResource SettingContainerStyle}"
+                                          Visibility="{x:Bind IsVintageCursor, Mode=OneWay}">
+                            <muxc:NumberBox x:Uid="Profile_CursorHeight"
+                                            Value="{x:Bind State.Profile.CursorHeight, Mode=TwoWay}"
+                                            Style="{StaticResource NumberBoxSettingStyle}"
+                                            SmallChange="1"
+                                            LargeChange="10"/>
+                        </ContentPresenter>
+
+                        <!--Grouping: Background-->
+                        <TextBlock x:Uid="Profile_BackgroundHeader" Style="{StaticResource GroupingHeader}"/>
+
+                        <!--Background Image-->
+                        <ContentPresenter Style="{StaticResource SettingContainerStyle}">
+                        </ContentPresenter>
+
+                        <ContentPresenter Style="{StaticResource SettingContainerStyle}">
+                            <StackPanel Orientation="Vertical">
+                                <StackPanel Orientation="Horizontal">
+                                    <TextBox x:Uid="Profile_BackgroundImage"
+                                             x:Name="BackgroundImage"
+                                             Text="{x:Bind State.Profile.BackgroundImagePath, Mode=TwoWay, Converter={StaticResource DesktopWallpaperToEmptyStringConverter}}"
+                                             IsEnabled="{x:Bind State.Profile.BackgroundImagePath, Mode=OneWay, Converter={StaticResource StringIsNotDesktopConverter}}"
+                                             Style="{StaticResource TextBoxSettingStyle}"/>
+                                    <Button x:Uid="Profile_BackgroundImageBrowse"
+                                            Click="BackgroundImage_Click"
+                                            IsEnabled="{x:Bind State.Profile.BackgroundImagePath, Mode=OneWay, Converter={StaticResource StringIsNotDesktopConverter}}"
+                                            Style="{StaticResource BrowseButtonStyle}"/>
+                                </StackPanel>
+                                <CheckBox x:Uid="Profile_UseDesktopImage"
+                                          x:Name="UseDesktopImageCheckBox"
+                                          IsChecked="{x:Bind State.Profile.UseDesktopBGImage, Mode=TwoWay}"
+                                          Style="{StaticResource CheckBoxSettingStyle}"/>
+                            </StackPanel>
+                        </ContentPresenter>
+
+                        <!--Background Image Stretch Mode-->
+                        <ContentPresenter Style="{StaticResource SettingContainerStyle}"
+                                          Visibility="{x:Bind State.Profile.BackgroundImageSettingsVisible, Mode=OneWay}">
+                            <muxc:RadioButtons x:Uid="Profile_BackgroundImageStretchMode"
+                                               ItemsSource="{x:Bind BackgroundImageStretchModeList, Mode=OneWay}"
+                                               SelectedItem="{x:Bind CurrentBackgroundImageStretchMode, Mode=TwoWay}"
+                                               ItemTemplate="{StaticResource EnumRadioButtonTemplate}"
+                                               Style="{StaticResource RadioButtonsSettingStyle}"/>
+                        </ContentPresenter>
+
+                        <!--Background Image Alignment-->
+                        <ContentPresenter Style="{StaticResource SettingContainerStyle}"
+                                          Visibility="{x:Bind State.Profile.BackgroundImageSettingsVisible, Mode=OneWay}">
+                            <StackPanel HorizontalAlignment="Left">
+                                <TextBlock x:Uid="Profile_BackgroundImageAlignment"
+                                           Style="{StaticResource CustomSettingHeaderStyle}"
+                                           ToolTipService.Placement="Mouse"/>
+                                <Grid>
+                                    <Grid.RowDefinitions>
+                                        <RowDefinition Height="Auto"/>
+                                        <RowDefinition Height="Auto"/>
+                                        <RowDefinition Height="Auto"/>
+                                    </Grid.RowDefinitions>
+                                    <Grid.ColumnDefinitions>
+                                        <ColumnDefinition Width="Auto"/>
+                                        <ColumnDefinition Width="Auto"/>
+                                        <ColumnDefinition Width="Auto"/>
+                                    </Grid.ColumnDefinitions>
+
+                                    <Grid.Resources>
+                                        <Style TargetType="ToggleButton" BasedOn="{StaticResource DefaultToggleButtonStyle}">
+                                            <Setter Property="Margin" Value="2"/>
+                                            <Setter Property="Width" Value="40"/>
+                                            <Setter Property="Height" Value="40"/>
+                                            <Setter Property="ToolTipService.Placement" Value="Mouse"/>
+                                        </Style>
+                                    </Grid.Resources>
+
+                                    <!--Top Row-->
+                                    <ToggleButton x:Uid="Profile_BackgroundImageAlignmentTopLeft"
+                                                  x:Name="BIAlign_TopLeft"
+                                                  Grid.Row="0" Grid.Column="0"
+                                                  Click="BIAlignment_Click">
+                                        <ToggleButton.Tag>
+                                            <!--ConvergedAlignment: Vertical_Top (0x10) | Horizontal_Left (0x01)-->
+                                            <x:Int32>17</x:Int32>
+                                        </ToggleButton.Tag>
+                                        <ToggleButton.Content>
+                                            <FontIcon FontFamily="Segoe MDL2 Assets" Glyph="&#xE744;" RenderTransformOrigin="0.5,0.5">
+                                                <FontIcon.RenderTransform>
+                                                    <RotateTransform Angle="90"/>
+                                                </FontIcon.RenderTransform>
+                                            </FontIcon>
+                                        </ToggleButton.Content>
+                                    </ToggleButton>
+                                    <ToggleButton x:Uid="Profile_BackgroundImageAlignmentTop"
+                                                  x:Name="BIAlign_Top"
+                                                  Grid.Row="0" Grid.Column="1"
+                                                  Click="BIAlignment_Click">
+                                        <ToggleButton.Tag>
+                                            <!--ConvergedAlignment: Vertical_Top (0x10) | Horizontal_Center (0x00)-->
+                                            <x:Int32>16</x:Int32>
+                                        </ToggleButton.Tag>
+                                        <ToggleButton.Content>
+                                            <FontIcon FontFamily="Segoe MDL2 Assets" Glyph="&#xE745;" RenderTransformOrigin="0.5,0.5">
+                                                <FontIcon.RenderTransform>
+                                                    <RotateTransform Angle="180"/>
+                                                </FontIcon.RenderTransform>
+                                            </FontIcon>
+                                        </ToggleButton.Content>
+                                    </ToggleButton>
+                                    <ToggleButton x:Uid="Profile_BackgroundImageAlignmentTopRight"
+                                                  x:Name="BIAlign_TopRight"
+                                                  Grid.Row="0" Grid.Column="2"
+                                                  Click="BIAlignment_Click">
+                                        <ToggleButton.Tag>
+                                            <!--ConvergedAlignment: Vertical_Top (0x10) | Horizontal_Right (0x02)-->
+                                            <x:Int32>18</x:Int32>
+                                        </ToggleButton.Tag>
+                                        <ToggleButton.Content>
+                                            <FontIcon FontFamily="Segoe MDL2 Assets" Glyph="&#xEA5F;" RenderTransformOrigin="0.5,0.5">
+                                                <FontIcon.RenderTransform>
+                                                    <RotateTransform Angle="270"/>
+                                                </FontIcon.RenderTransform>
+                                            </FontIcon>
+                                        </ToggleButton.Content>
+                                    </ToggleButton>
+
+                                    <!--Middle Row-->
+                                    <ToggleButton x:Uid="Profile_BackgroundImageAlignmentLeft"
+                                                  x:Name="BIAlign_Left"
+                                                  Grid.Row="1" Grid.Column="0"
+                                                  Click="BIAlignment_Click">
+                                        <ToggleButton.Tag>
+                                            <!--ConvergedAlignment: Vertical_Center (0x00) | Horizontal_Left (0x01)-->
+                                            <x:Int32>1</x:Int32>
+                                        </ToggleButton.Tag>
+                                        <ToggleButton.Content>
+                                            <FontIcon FontFamily="Segoe MDL2 Assets" Glyph="&#xE746;"/>
+                                        </ToggleButton.Content>
+                                    </ToggleButton>
+                                    <ToggleButton x:Uid="Profile_BackgroundImageAlignmentCenter"
+                                                  x:Name="BIAlign_Center"
+                                                  Grid.Row="1" Grid.Column="1"
+                                                  Click="BIAlignment_Click">
+                                        <ToggleButton.Tag>
+                                            <!--ConvergedAlignment: Vertical_Center (0x00) | Horizontal_Center (0x00)-->
+                                            <x:Int32>0</x:Int32>
+                                        </ToggleButton.Tag>
+                                        <ToggleButton.Content>
+                                            <FontIcon FontFamily="Segoe MDL2 Assets" Glyph="&#xF16E;"/>
+                                        </ToggleButton.Content>
+                                    </ToggleButton>
+                                    <ToggleButton x:Uid="Profile_BackgroundImageAlignmentRight"
+                                                  x:Name="BIAlign_Right"
+                                                  Grid.Row="1" Grid.Column="2"
+                                                  Click="BIAlignment_Click">
+                                        <ToggleButton.Tag>
+                                            <!--ConvergedAlignment: Vertical_Center (0x00) | Horizontal_Right (0x02)-->
+                                            <x:Int32>2</x:Int32>
+                                        </ToggleButton.Tag>
+                                        <ToggleButton.Content>
+                                            <FontIcon FontFamily="Segoe MDL2 Assets" Glyph="&#xEA61;"/>
+                                        </ToggleButton.Content>
+                                    </ToggleButton>
+
+                                    <!--Bottom Row-->
+                                    <ToggleButton x:Uid="Profile_BackgroundImageAlignmentBottomLeft"
+                                                  x:Name="BIAlign_BottomLeft"
+                                                  Grid.Row="2" Grid.Column="0"
+                                                  Click="BIAlignment_Click">
+                                        <ToggleButton.Tag>
+                                            <!--ConvergedAlignment: Vertical_Bottom (0x20) | Horizontal_Left (0x01)-->
+                                            <x:Int32>33</x:Int32>
+                                        </ToggleButton.Tag>
+                                        <ToggleButton.Content>
+                                            <FontIcon FontFamily="Segoe MDL2 Assets" Glyph="&#xE744;"/>
+                                        </ToggleButton.Content>
+                                    </ToggleButton>
+                                    <ToggleButton x:Uid="Profile_BackgroundImageAlignmentBottom"
+                                                  x:Name="BIAlign_Bottom"
+                                                  Grid.Row="2" Grid.Column="1"
+                                                  Click="BIAlignment_Click">
+                                        <ToggleButton.Tag>
+                                            <!--ConvergedAlignment: Vertical_Bottom (0x20) | Horizontal_Center (0x00)-->
+                                            <x:Int32>32</x:Int32>
+                                        </ToggleButton.Tag>
+                                        <ToggleButton.Content>
+                                            <FontIcon FontFamily="Segoe MDL2 Assets" Glyph="&#xE745;"/>
+                                        </ToggleButton.Content>
+                                    </ToggleButton>
+                                    <ToggleButton x:Uid="Profile_BackgroundImageAlignmentBottomRight"
+                                                  x:Name="BIAlign_BottomRight"
+                                                  Grid.Row="2" Grid.Column="2"
+                                                  Click="BIAlignment_Click">
+                                        <ToggleButton.Tag>
+                                            <!--ConvergedAlignment: Vertical_Top (0x20) | Horizontal_Right (0x02)-->
+                                            <x:Int32>34</x:Int32>
+                                        </ToggleButton.Tag>
+                                        <ToggleButton.Content>
+                                            <FontIcon FontFamily="Segoe MDL2 Assets" Glyph="&#xEA5F;"/>
+                                        </ToggleButton.Content>
+                                    </ToggleButton>
+                                </Grid>
+                            </StackPanel>
+                        </ContentPresenter>
+
+                        <!--Background Image Opacity-->
+                        <ContentPresenter Style="{StaticResource SettingContainerStyle}"
+                                          Visibility="{x:Bind State.Profile.BackgroundImageSettingsVisible, Mode=OneWay}">
+                            <StackPanel>
+                                <TextBlock x:Uid="Profile_BackgroundImageOpacity"
+                                           Style="{StaticResource SliderHeaderStyle}"/>
+                                <Grid Style="{StaticResource CustomSliderControlGridStyle}">
+                                    <Grid.ColumnDefinitions>
+                                        <ColumnDefinition Width="*"/>
+                                        <ColumnDefinition Width="Auto"/>
+                                    </Grid.ColumnDefinitions>
+                                    <Slider x:Name="BIOpacitySlider"
+                                            Grid.Column="0"
+                                            Value="{x:Bind State.Profile.BackgroundImageOpacity, Converter={StaticResource PercentageConverter}, Mode=TwoWay}"/>
+                                    <TextBlock Grid.Column="1"
+                                               Text="{Binding ElementName=BIOpacitySlider, Path=Value, Mode=OneWay}"
+                                               Style="{StaticResource SliderValueLabelStyle}"/>
+                                </Grid>
+                            </StackPanel>
+                        </ContentPresenter>
+
+                        <!--Grouping: Acrylic-->
+                        <TextBlock x:Uid="Profile_AcrylicHeader" Style="{StaticResource GroupingHeader}"/>
+
+                        <!--Use Acrylic-->
+                        <ContentPresenter Style="{StaticResource SettingContainerStyle}">
+                            <CheckBox x:Uid="Profile_UseAcrylic"
+                                      x:Name="UseAcrylicCheckBox"
+                                      IsChecked="{x:Bind State.Profile.UseAcrylic, Mode=TwoWay}"
+                                      Style="{StaticResource CheckBoxSettingStyle}"/>
+                        </ContentPresenter>
+
+                        <!--Acrylic Opacity-->
+                        <ContentPresenter Style="{StaticResource SettingContainerStyle}"
+                                          Visibility="{Binding ElementName=UseAcrylicCheckBox, Path=IsChecked, Mode=OneWay}">
+                            <StackPanel x:Name="AcrylicOpacityControl">
+                                <TextBlock x:Uid="Profile_AcrylicOpacity"
+                                           Style="{StaticResource SliderHeaderStyle}"/>
+                                <Grid Style="{StaticResource CustomSliderControlGridStyle}">
+                                    <Grid.ColumnDefinitions>
+                                        <ColumnDefinition Width="*"/>
+                                        <ColumnDefinition Width="Auto"/>
+                                    </Grid.ColumnDefinitions>
+                                    <Slider x:Name="AcrylicOpacitySlider"
+                                            Grid.Column="0"
+                                            Value="{x:Bind State.Profile.AcrylicOpacity, Converter={StaticResource PercentageConverter}, Mode=TwoWay}"/>
+                                    <TextBlock Grid.Column="1"
+                                               Text="{Binding ElementName=AcrylicOpacitySlider, Path=Value, Mode=OneWay}"
+                                               Style="{StaticResource SliderValueLabelStyle}"/>
+                                </Grid>
+                            </StackPanel>
+                        </ContentPresenter>
+
+                        <!--Grouping: Window-->
+                        <TextBlock x:Uid="Profile_WindowHeader" Style="{StaticResource GroupingHeader}"/>
+
+                        <!--Padding-->
+                        <ContentPresenter Style="{StaticResource SettingContainerStyle}">
+                            <TextBox x:Uid="Profile_Padding"
+                                     Text="{x:Bind State.Profile.Padding, Mode=TwoWay}"
+                                     Style="{StaticResource TextBoxSettingStyle}"/>
+                        </ContentPresenter>
+
+                        <!--Scrollbar Visibility-->
+                        <ContentPresenter Style="{StaticResource SettingContainerStyle}">
+                            <muxc:RadioButtons x:Uid="Profile_ScrollbarVisibility"
+                                               ItemsSource="{x:Bind ScrollStateList, Mode=OneWay}"
+                                               SelectedItem="{x:Bind CurrentScrollState, Mode=TwoWay}"
+                                               ItemTemplate="{StaticResource EnumRadioButtonTemplate}"
+                                               Style="{StaticResource RadioButtonsSettingStyle}"/>
+                        </ContentPresenter>
+                    </StackPanel>
+                </ScrollViewer>
+            </PivotItem>
+
+            <!-- Advanced Tab -->
+            <PivotItem x:Uid="Profile_Advanced">
+                <ScrollViewer>
+                    <StackPanel Margin="{StaticResource PivotStackPanelMargin}">
+                        <!--Suppress Application Title-->
+                        <ContentPresenter Style="{StaticResource SettingContainerStyle}">
+                            <CheckBox x:Uid="Profile_SuppressApplicationTitle"
+                                      IsChecked="{x:Bind State.Profile.SuppressApplicationTitle, Mode=TwoWay}"
+                                      Style="{StaticResource CheckBoxSettingStyle}"/>
+                        </ContentPresenter>
+
+                        <!--Antialiasing Mode-->
+                        <ContentPresenter Style="{StaticResource SettingContainerStyle}">
+                            <muxc:RadioButtons x:Uid="Profile_AntialiasingMode"
+                                               ItemsSource="{x:Bind AntiAliasingModeList, Mode=OneWay}"
+                                               SelectedItem="{x:Bind CurrentAntiAliasingMode, Mode=TwoWay}"
+                                               ItemTemplate="{StaticResource EnumRadioButtonTemplate}"
+                                               Style="{StaticResource RadioButtonsSettingStyle}"/>
+                        </ContentPresenter>
+
+                        <!--AltGr Aliasing-->
+                        <ContentPresenter Style="{StaticResource SettingContainerStyle}">
+                            <CheckBox x:Uid="Profile_AltGrAliasing"
+                                      IsChecked="{x:Bind State.Profile.AltGrAliasing, Mode=TwoWay}"
+                                      Style="{StaticResource CheckBoxSettingStyle}"/>
+                        </ContentPresenter>
+
+                        <!--Snap On Input-->
+                        <ContentPresenter Style="{StaticResource SettingContainerStyle}">
+                            <CheckBox x:Uid="Profile_SnapOnInput"
+                                      IsChecked="{x:Bind State.Profile.SnapOnInput, Mode=TwoWay}"
+                                      Style="{StaticResource CheckBoxSettingStyle}"/>
+                        </ContentPresenter>
+
+                        <!--History Size-->
+                        <ContentPresenter Style="{StaticResource SettingContainerStyle}">
+                            <muxc:NumberBox x:Uid="Profile_HistorySize"
+                                            Value="{x:Bind State.Profile.HistorySize, Mode=TwoWay}"
+                                            Style="{StaticResource NumberBoxSettingStyle}"
+                                            SmallChange="10"
+                                            LargeChange="100"/>
+                        </ContentPresenter>
+
+                        <!--Close On Exit-->
+                        <ContentPresenter Style="{StaticResource SettingContainerStyle}">
+                            <muxc:RadioButtons x:Uid="Profile_CloseOnExit"
+                                               ItemsSource="{x:Bind CloseOnExitModeList, Mode=OneWay}"
+                                               SelectedItem="{x:Bind CurrentCloseOnExitMode, Mode=TwoWay}"
+                                               ItemTemplate="{StaticResource EnumRadioButtonTemplate}"
+                                               Style="{StaticResource RadioButtonsSettingStyle}"/>
+                        </ContentPresenter>
+
+                        <!--Bell Style-->
+                        <ContentPresenter Style="{StaticResource SettingContainerStyle}">
+                            <muxc:RadioButtons x:Uid="Profile_BellStyle"
+                                               ItemsSource="{x:Bind BellStyleList, Mode=OneWay}"
+                                               SelectedItem="{x:Bind CurrentBellStyle, Mode=TwoWay}"
+                                               ItemTemplate="{StaticResource EnumRadioButtonTemplate}"
+                                               Style="{StaticResource RadioButtonsSettingStyle}"/>
+                        </ContentPresenter>
+                    </StackPanel>
+                </ScrollViewer>
+            </PivotItem>
+        </Pivot>
+    </Grid>
+</Page>