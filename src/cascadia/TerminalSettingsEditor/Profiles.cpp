--- conflicted
+++ resolved
@@ -170,7 +170,6 @@
         return FontWeightComboBox().SelectedItem() == _CustomFontWeight;
     }
 
-<<<<<<< HEAD
     void Profiles::BIAlignment_Click(IInspectable const& sender, RoutedEventArgs const& /*e*/)
     {
         if (const auto& button{ sender.try_as<Windows::UI::Xaml::Controls::Primitives::ToggleButton>() })
@@ -187,7 +186,8 @@
                 }
             }
         }
-=======
+    }
+
     void Profiles::CursorShape_Changed(IInspectable const& /*sender*/, RoutedEventArgs const& /*e*/)
     {
         _PropertyChangedHandlers(*this, Windows::UI::Xaml::Data::PropertyChangedEventArgs{ L"IsVintageCursor" });
@@ -196,6 +196,5 @@
     bool Profiles::IsVintageCursor() const
     {
         return _State.Profile().CursorShape() == TerminalControl::CursorStyle::Vintage;
->>>>>>> 93158e74
     }
 }