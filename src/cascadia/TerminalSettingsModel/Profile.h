--- conflicted
+++ resolved
@@ -1,189 +1,142 @@
-/*++
-Copyright (c) Microsoft Corporation
-Licensed under the MIT license.
-
-Module Name:
-- Profile.hpp
-
-Abstract:
-- A profile acts as a single set of terminal settings. Many tabs or panes could
-     exist side-by-side with different profiles simultaneously.
-
-Author(s):
-- Mike Griese - March 2019
-
---*/
-#pragma once
-
-#include "Profile.g.h"
-
-#include "../inc/cppwinrt_utils.h"
-#include "JsonUtils.h"
-#include <DefaultSettings.h>
-
-// fwdecl unittest classes
-namespace TerminalAppLocalTests
-{
-    class SettingsTests;
-    class ProfileTests;
-};
-namespace TerminalAppUnitTests
-{
-    class JsonTests;
-    class DynamicProfileTests;
-};
-
-// GUID used for generating GUIDs at runtime, for profiles that did not have a
-// GUID specified manually.
-constexpr GUID RUNTIME_GENERATED_PROFILE_NAMESPACE_GUID = { 0xf65ddb7e, 0x706b, 0x4499, { 0x8a, 0x50, 0x40, 0x31, 0x3c, 0xaf, 0x51, 0x0a } };
-
-namespace winrt::Microsoft::Terminal::Settings::Model::implementation
-{
-    struct Profile : ProfileT<Profile>
-    {
-    public:
-        Profile();
-        Profile(guid guid);
-
-        Json::Value GenerateStub() const;
-        static com_ptr<Profile> FromJson(const Json::Value& json);
-        bool ShouldBeLayered(const Json::Value& json) const;
-        void LayerJson(const Json::Value& json);
-        static bool IsDynamicProfileObject(const Json::Value& json);
-
-        hstring EvaluatedStartingDirectory() const;
-        hstring ExpandedBackgroundImagePath() const;
-        void GenerateGuidIfNecessary() noexcept;
-        static guid GetGuidOrGenerateForJson(const Json::Value& json) noexcept;
-
-        bool HasGuid() const noexcept;
-        winrt::guid Guid() const;
-        void Guid(const winrt::guid& guid) noexcept;
-
-        bool HasConnectionType() const noexcept;
-        winrt::guid ConnectionType() const noexcept;
-        void ConnectionType(const winrt::guid& conType) noexcept;
-
-        // BackgroundImageAlignment is 1 setting saved as 2 separate values
-        const Windows::UI::Xaml::HorizontalAlignment BackgroundImageHorizontalAlignment() const noexcept;
-        void BackgroundImageHorizontalAlignment(const Windows::UI::Xaml::HorizontalAlignment& value) noexcept;
-        const Windows::UI::Xaml::VerticalAlignment BackgroundImageVerticalAlignment() const noexcept;
-        void BackgroundImageVerticalAlignment(const Windows::UI::Xaml::VerticalAlignment& value) noexcept;
-
-<<<<<<< HEAD
-        WINRT_CALLBACK(PropertyChanged, Windows::UI::Xaml::Data::PropertyChangedEventHandler);
-
-        OBSERVABLE_GETSET_PROPERTY(hstring, Name, _PropertyChangedHandlers, L"Default");
-        OBSERVABLE_GETSET_PROPERTY(hstring, Source, _PropertyChangedHandlers);
-        OBSERVABLE_GETSET_PROPERTY(bool, Hidden, _PropertyChangedHandlers, false);
-
-        OBSERVABLE_GETSET_PROPERTY(hstring, IconPath, _PropertyChangedHandlers);
-
-        OBSERVABLE_GETSET_PROPERTY(CloseOnExitMode, CloseOnExit, _PropertyChangedHandlers, CloseOnExitMode::Graceful);
-        OBSERVABLE_GETSET_PROPERTY(hstring, TabTitle, _PropertyChangedHandlers);
-        OBSERVABLE_GETSET_PROPERTY(Windows::Foundation::IReference<Windows::UI::Color>, TabColor, _PropertyChangedHandlers);
-        OBSERVABLE_GETSET_PROPERTY(bool, SuppressApplicationTitle, _PropertyChangedHandlers, false);
-
-        OBSERVABLE_GETSET_PROPERTY(bool, UseAcrylic, _PropertyChangedHandlers, false);
-        OBSERVABLE_GETSET_PROPERTY(double, AcrylicOpacity, _PropertyChangedHandlers, 0.5);
-        OBSERVABLE_GETSET_PROPERTY(Microsoft::Terminal::TerminalControl::ScrollbarState, ScrollState, _PropertyChangedHandlers, Microsoft::Terminal::TerminalControl::ScrollbarState::Visible);
-
-        OBSERVABLE_GETSET_PROPERTY(hstring, FontFace, _PropertyChangedHandlers, DEFAULT_FONT_FACE);
-        OBSERVABLE_GETSET_PROPERTY(int32_t, FontSize, _PropertyChangedHandlers, DEFAULT_FONT_SIZE);
-        OBSERVABLE_GETSET_PROPERTY(Windows::UI::Text::FontWeight, FontWeight, _PropertyChangedHandlers, DEFAULT_FONT_WEIGHT);
-        OBSERVABLE_GETSET_PROPERTY(hstring, Padding, _PropertyChangedHandlers, DEFAULT_PADDING);
-
-        OBSERVABLE_GETSET_PROPERTY(hstring, Commandline, _PropertyChangedHandlers, L"cmd.exe");
-        OBSERVABLE_GETSET_PROPERTY(hstring, StartingDirectory, _PropertyChangedHandlers);
-
-        OBSERVABLE_GETSET_PROPERTY(hstring, BackgroundImagePath, _PropertyChangedHandlers);
-        OBSERVABLE_GETSET_PROPERTY(double, BackgroundImageOpacity, _PropertyChangedHandlers, 1.0);
-        OBSERVABLE_GETSET_PROPERTY(Windows::UI::Xaml::Media::Stretch, BackgroundImageStretchMode, _PropertyChangedHandlers, Windows::UI::Xaml::Media::Stretch::Fill);
-
-        OBSERVABLE_GETSET_PROPERTY(Microsoft::Terminal::TerminalControl::TextAntialiasingMode, AntialiasingMode, _PropertyChangedHandlers, Microsoft::Terminal::TerminalControl::TextAntialiasingMode::Grayscale);
-        OBSERVABLE_GETSET_PROPERTY(bool, RetroTerminalEffect, _PropertyChangedHandlers, false);
-        OBSERVABLE_GETSET_PROPERTY(bool, ForceFullRepaintRendering, _PropertyChangedHandlers, false);
-        OBSERVABLE_GETSET_PROPERTY(bool, SoftwareRendering, _PropertyChangedHandlers, false);
-
-        OBSERVABLE_GETSET_PROPERTY(hstring, ColorSchemeName, _PropertyChangedHandlers, L"Campbell");
-        OBSERVABLE_GETSET_PROPERTY(Windows::Foundation::IReference<Windows::UI::Color>, Foreground, _PropertyChangedHandlers);
-        OBSERVABLE_GETSET_PROPERTY(Windows::Foundation::IReference<Windows::UI::Color>, Background, _PropertyChangedHandlers);
-        OBSERVABLE_GETSET_PROPERTY(Windows::Foundation::IReference<Windows::UI::Color>, SelectionBackground, _PropertyChangedHandlers);
-        OBSERVABLE_GETSET_PROPERTY(Windows::Foundation::IReference<Windows::UI::Color>, CursorColor, _PropertyChangedHandlers);
-
-        OBSERVABLE_GETSET_PROPERTY(int32_t, HistorySize, _PropertyChangedHandlers, DEFAULT_HISTORY_SIZE);
-        OBSERVABLE_GETSET_PROPERTY(bool, SnapOnInput, _PropertyChangedHandlers, true);
-        OBSERVABLE_GETSET_PROPERTY(bool, AltGrAliasing, _PropertyChangedHandlers, true);
-
-        OBSERVABLE_GETSET_PROPERTY(Microsoft::Terminal::TerminalControl::CursorStyle, CursorShape, _PropertyChangedHandlers, Microsoft::Terminal::TerminalControl::CursorStyle::Bar);
-        OBSERVABLE_GETSET_PROPERTY(uint32_t, CursorHeight, _PropertyChangedHandlers, DEFAULT_CURSOR_HEIGHT);
-=======
-        GETSET_PROPERTY(hstring, Name, L"Default");
-        GETSET_PROPERTY(hstring, Source);
-        GETSET_PROPERTY(bool, Hidden, false);
-
-        GETSET_PROPERTY(hstring, Icon);
-
-        GETSET_PROPERTY(CloseOnExitMode, CloseOnExit, CloseOnExitMode::Graceful);
-        GETSET_PROPERTY(hstring, TabTitle);
-        GETSET_PROPERTY(Windows::Foundation::IReference<Windows::UI::Color>, TabColor);
-        GETSET_PROPERTY(bool, SuppressApplicationTitle, false);
-
-        GETSET_PROPERTY(bool, UseAcrylic, false);
-        GETSET_PROPERTY(double, AcrylicOpacity, 0.5);
-        GETSET_PROPERTY(Microsoft::Terminal::TerminalControl::ScrollbarState, ScrollState, Microsoft::Terminal::TerminalControl::ScrollbarState::Visible);
-
-        GETSET_PROPERTY(hstring, FontFace, DEFAULT_FONT_FACE);
-        GETSET_PROPERTY(int32_t, FontSize, DEFAULT_FONT_SIZE);
-        GETSET_PROPERTY(Windows::UI::Text::FontWeight, FontWeight, DEFAULT_FONT_WEIGHT);
-        GETSET_PROPERTY(hstring, Padding, DEFAULT_PADDING);
-
-        GETSET_PROPERTY(hstring, Commandline, L"cmd.exe");
-        GETSET_PROPERTY(hstring, StartingDirectory);
-
-        GETSET_PROPERTY(hstring, BackgroundImagePath);
-        GETSET_PROPERTY(double, BackgroundImageOpacity, 1.0);
-        GETSET_PROPERTY(Windows::UI::Xaml::Media::Stretch, BackgroundImageStretchMode, Windows::UI::Xaml::Media::Stretch::Fill);
-
-        GETSET_PROPERTY(Microsoft::Terminal::TerminalControl::TextAntialiasingMode, AntialiasingMode, Microsoft::Terminal::TerminalControl::TextAntialiasingMode::Grayscale);
-        GETSET_PROPERTY(bool, RetroTerminalEffect, false);
-        GETSET_PROPERTY(bool, ForceFullRepaintRendering, false);
-        GETSET_PROPERTY(bool, SoftwareRendering, false);
-
-        GETSET_PROPERTY(hstring, ColorSchemeName, L"Campbell");
-        GETSET_PROPERTY(Windows::Foundation::IReference<Windows::UI::Color>, Foreground);
-        GETSET_PROPERTY(Windows::Foundation::IReference<Windows::UI::Color>, Background);
-        GETSET_PROPERTY(Windows::Foundation::IReference<Windows::UI::Color>, SelectionBackground);
-        GETSET_PROPERTY(Windows::Foundation::IReference<Windows::UI::Color>, CursorColor);
-
-        GETSET_PROPERTY(int32_t, HistorySize, DEFAULT_HISTORY_SIZE);
-        GETSET_PROPERTY(bool, SnapOnInput, true);
-        GETSET_PROPERTY(bool, AltGrAliasing, true);
-
-        GETSET_PROPERTY(Microsoft::Terminal::TerminalControl::CursorStyle, CursorShape, Microsoft::Terminal::TerminalControl::CursorStyle::Bar);
-        GETSET_PROPERTY(uint32_t, CursorHeight, DEFAULT_CURSOR_HEIGHT);
->>>>>>> e0027523
-
-    private:
-        std::optional<winrt::guid> _Guid{ std::nullopt };
-        std::optional<winrt::guid> _ConnectionType{ std::nullopt };
-        std::tuple<Windows::UI::Xaml::HorizontalAlignment, Windows::UI::Xaml::VerticalAlignment> _BackgroundImageAlignment{
-            Windows::UI::Xaml::HorizontalAlignment::Center,
-            Windows::UI::Xaml::VerticalAlignment::Center
-        };
-
-        static std::wstring EvaluateStartingDirectory(const std::wstring& directory);
-
-        static guid _GenerateGuidForProfile(const hstring& name, const hstring& source) noexcept;
-
-        friend class TerminalAppLocalTests::SettingsTests;
-        friend class TerminalAppLocalTests::ProfileTests;
-        friend class TerminalAppUnitTests::JsonTests;
-        friend class TerminalAppUnitTests::DynamicProfileTests;
-    };
-}
-
-namespace winrt::Microsoft::Terminal::Settings::Model::factory_implementation
-{
-    BASIC_FACTORY(Profile);
-}
+/*++
+Copyright (c) Microsoft Corporation
+Licensed under the MIT license.
+
+Module Name:
+- Profile.hpp
+
+Abstract:
+- A profile acts as a single set of terminal settings. Many tabs or panes could
+     exist side-by-side with different profiles simultaneously.
+
+Author(s):
+- Mike Griese - March 2019
+
+--*/
+#pragma once
+
+#include "Profile.g.h"
+
+#include "../inc/cppwinrt_utils.h"
+#include "JsonUtils.h"
+#include <DefaultSettings.h>
+
+// fwdecl unittest classes
+namespace TerminalAppLocalTests
+{
+    class SettingsTests;
+    class ProfileTests;
+};
+namespace TerminalAppUnitTests
+{
+    class JsonTests;
+    class DynamicProfileTests;
+};
+
+// GUID used for generating GUIDs at runtime, for profiles that did not have a
+// GUID specified manually.
+constexpr GUID RUNTIME_GENERATED_PROFILE_NAMESPACE_GUID = { 0xf65ddb7e, 0x706b, 0x4499, { 0x8a, 0x50, 0x40, 0x31, 0x3c, 0xaf, 0x51, 0x0a } };
+
+namespace winrt::Microsoft::Terminal::Settings::Model::implementation
+{
+    struct Profile : ProfileT<Profile>
+    {
+    public:
+        Profile();
+        Profile(guid guid);
+
+        Json::Value GenerateStub() const;
+        static com_ptr<Profile> FromJson(const Json::Value& json);
+        bool ShouldBeLayered(const Json::Value& json) const;
+        void LayerJson(const Json::Value& json);
+        static bool IsDynamicProfileObject(const Json::Value& json);
+
+        hstring EvaluatedStartingDirectory() const;
+        hstring ExpandedBackgroundImagePath() const;
+        void GenerateGuidIfNecessary() noexcept;
+        static guid GetGuidOrGenerateForJson(const Json::Value& json) noexcept;
+
+        bool HasGuid() const noexcept;
+        winrt::guid Guid() const;
+        void Guid(const winrt::guid& guid) noexcept;
+
+        bool HasConnectionType() const noexcept;
+        winrt::guid ConnectionType() const noexcept;
+        void ConnectionType(const winrt::guid& conType) noexcept;
+
+        // BackgroundImageAlignment is 1 setting saved as 2 separate values
+        const Windows::UI::Xaml::HorizontalAlignment BackgroundImageHorizontalAlignment() const noexcept;
+        void BackgroundImageHorizontalAlignment(const Windows::UI::Xaml::HorizontalAlignment& value) noexcept;
+        const Windows::UI::Xaml::VerticalAlignment BackgroundImageVerticalAlignment() const noexcept;
+        void BackgroundImageVerticalAlignment(const Windows::UI::Xaml::VerticalAlignment& value) noexcept;
+
+        WINRT_CALLBACK(PropertyChanged, Windows::UI::Xaml::Data::PropertyChangedEventHandler);
+
+        OBSERVABLE_GETSET_PROPERTY(hstring, Name, _PropertyChangedHandlers, L"Default");
+        OBSERVABLE_GETSET_PROPERTY(hstring, Source, _PropertyChangedHandlers);
+        OBSERVABLE_GETSET_PROPERTY(bool, Hidden, _PropertyChangedHandlers, false);
+
+        OBSERVABLE_GETSET_PROPERTY(hstring, Icon, _PropertyChangedHandlers);
+
+        OBSERVABLE_GETSET_PROPERTY(CloseOnExitMode, CloseOnExit, _PropertyChangedHandlers, CloseOnExitMode::Graceful);
+        OBSERVABLE_GETSET_PROPERTY(hstring, TabTitle, _PropertyChangedHandlers);
+        OBSERVABLE_GETSET_PROPERTY(Windows::Foundation::IReference<Windows::UI::Color>, TabColor, _PropertyChangedHandlers);
+        OBSERVABLE_GETSET_PROPERTY(bool, SuppressApplicationTitle, _PropertyChangedHandlers, false);
+
+        OBSERVABLE_GETSET_PROPERTY(bool, UseAcrylic, _PropertyChangedHandlers, false);
+        OBSERVABLE_GETSET_PROPERTY(double, AcrylicOpacity, _PropertyChangedHandlers, 0.5);
+        OBSERVABLE_GETSET_PROPERTY(Microsoft::Terminal::TerminalControl::ScrollbarState, ScrollState, _PropertyChangedHandlers, Microsoft::Terminal::TerminalControl::ScrollbarState::Visible);
+
+        OBSERVABLE_GETSET_PROPERTY(hstring, FontFace, _PropertyChangedHandlers, DEFAULT_FONT_FACE);
+        OBSERVABLE_GETSET_PROPERTY(int32_t, FontSize, _PropertyChangedHandlers, DEFAULT_FONT_SIZE);
+        OBSERVABLE_GETSET_PROPERTY(Windows::UI::Text::FontWeight, FontWeight, _PropertyChangedHandlers, DEFAULT_FONT_WEIGHT);
+        OBSERVABLE_GETSET_PROPERTY(hstring, Padding, _PropertyChangedHandlers, DEFAULT_PADDING);
+
+        OBSERVABLE_GETSET_PROPERTY(hstring, Commandline, _PropertyChangedHandlers, L"cmd.exe");
+        OBSERVABLE_GETSET_PROPERTY(hstring, StartingDirectory, _PropertyChangedHandlers);
+
+        OBSERVABLE_GETSET_PROPERTY(hstring, BackgroundImagePath, _PropertyChangedHandlers);
+        OBSERVABLE_GETSET_PROPERTY(double, BackgroundImageOpacity, _PropertyChangedHandlers, 1.0);
+        OBSERVABLE_GETSET_PROPERTY(Windows::UI::Xaml::Media::Stretch, BackgroundImageStretchMode, _PropertyChangedHandlers, Windows::UI::Xaml::Media::Stretch::Fill);
+
+        OBSERVABLE_GETSET_PROPERTY(Microsoft::Terminal::TerminalControl::TextAntialiasingMode, AntialiasingMode, _PropertyChangedHandlers, Microsoft::Terminal::TerminalControl::TextAntialiasingMode::Grayscale);
+        OBSERVABLE_GETSET_PROPERTY(bool, RetroTerminalEffect, _PropertyChangedHandlers, false);
+        OBSERVABLE_GETSET_PROPERTY(bool, ForceFullRepaintRendering, _PropertyChangedHandlers, false);
+        OBSERVABLE_GETSET_PROPERTY(bool, SoftwareRendering, _PropertyChangedHandlers, false);
+
+        OBSERVABLE_GETSET_PROPERTY(hstring, ColorSchemeName, _PropertyChangedHandlers, L"Campbell");
+        OBSERVABLE_GETSET_PROPERTY(Windows::Foundation::IReference<Windows::UI::Color>, Foreground, _PropertyChangedHandlers);
+        OBSERVABLE_GETSET_PROPERTY(Windows::Foundation::IReference<Windows::UI::Color>, Background, _PropertyChangedHandlers);
+        OBSERVABLE_GETSET_PROPERTY(Windows::Foundation::IReference<Windows::UI::Color>, SelectionBackground, _PropertyChangedHandlers);
+        OBSERVABLE_GETSET_PROPERTY(Windows::Foundation::IReference<Windows::UI::Color>, CursorColor, _PropertyChangedHandlers);
+
+        OBSERVABLE_GETSET_PROPERTY(int32_t, HistorySize, _PropertyChangedHandlers, DEFAULT_HISTORY_SIZE);
+        OBSERVABLE_GETSET_PROPERTY(bool, SnapOnInput, _PropertyChangedHandlers, true);
+        OBSERVABLE_GETSET_PROPERTY(bool, AltGrAliasing, _PropertyChangedHandlers, true);
+
+        OBSERVABLE_GETSET_PROPERTY(Microsoft::Terminal::TerminalControl::CursorStyle, CursorShape, _PropertyChangedHandlers, Microsoft::Terminal::TerminalControl::CursorStyle::Bar);
+        OBSERVABLE_GETSET_PROPERTY(uint32_t, CursorHeight, _PropertyChangedHandlers, DEFAULT_CURSOR_HEIGHT);
+
+    private:
+        std::optional<winrt::guid> _Guid{ std::nullopt };
+        std::optional<winrt::guid> _ConnectionType{ std::nullopt };
+        std::tuple<Windows::UI::Xaml::HorizontalAlignment, Windows::UI::Xaml::VerticalAlignment> _BackgroundImageAlignment{
+            Windows::UI::Xaml::HorizontalAlignment::Center,
+            Windows::UI::Xaml::VerticalAlignment::Center
+        };
+
+        static std::wstring EvaluateStartingDirectory(const std::wstring& directory);
+
+        static guid _GenerateGuidForProfile(const hstring& name, const hstring& source) noexcept;
+
+        friend class TerminalAppLocalTests::SettingsTests;
+        friend class TerminalAppLocalTests::ProfileTests;
+        friend class TerminalAppUnitTests::JsonTests;
+        friend class TerminalAppUnitTests::DynamicProfileTests;
+    };
+}
+
+namespace winrt::Microsoft::Terminal::Settings::Model::factory_implementation
+{
+    BASIC_FACTORY(Profile);
+}