﻿<!-- Copyright (c) Microsoft Corporation. All rights reserved. Licensed under
the MIT License. See LICENSE in the project root for license information. -->
<Page
    x:Class="Microsoft.Terminal.Settings.Editor.MainPage"
    xmlns="http://schemas.microsoft.com/winfx/2006/xaml/presentation"
    xmlns:x="http://schemas.microsoft.com/winfx/2006/xaml"
    xmlns:local="using:Microsoft.Terminal.Settings.Editor"
    xmlns:model="using:Microsoft.Terminal.Settings.Model"
    xmlns:d="http://schemas.microsoft.com/expression/blend/2008"
    xmlns:mc="http://schemas.openxmlformats.org/markup-compatibility/2006"
    xmlns:muxc="using:Microsoft.UI.Xaml.Controls"
    mc:Ignorable="d">

    <Page.Resources>
        <DataTemplate x:Key="ProfileNavigationItem" x:DataType="model:Profile">
            <muxc:NavigationViewItem Content="{x:Bind Name}" Tag="{x:Bind Name}"/>
        </DataTemplate>
        <local:MainPageTemplateSelector x:Key="ProfilesNavTemplateSelector" ProfilesTemplate="{StaticResource ProfileNavigationItem}"/>
    </Page.Resources>

    <Grid>
        <Grid.Resources>
            <AcrylicBrush x:Key="NavigationViewDefaultPaneBackground"
                  BackgroundSource="Backdrop" TintColor="{ThemeResource SystemChromeMediumColor}" TintOpacity=".5"/>
            <AcrylicBrush x:Key="NavigationViewTopPaneBackground"
                  BackgroundSource="Backdrop" TintColor="{ThemeResource SystemChromeMediumColor}" TintOpacity=".5"/>
            <AcrylicBrush x:Key="NavigationViewExpandedPaneBackground"
                  BackgroundSource="HostBackdrop" TintColor="{ThemeResource SystemChromeMediumColor}" TintOpacity=".7"/>
        </Grid.Resources>
        <muxc:NavigationView x:Name="SettingsNav"
                        IsSettingsVisible="False"
                        Loaded="SettingsNav_Loaded"
                        ItemInvoked="SettingsNav_ItemInvoked"
                        IsBackButtonVisible="Auto"
                        IsBackEnabled="True"
                        BackRequested="SettingsNav_BackRequested">
            <muxc:NavigationView.AutoSuggestBox>
                <AutoSuggestBox PlaceholderText="Search"
                                QueryIcon="Find"
                                TextChanged="AutoSuggestBox_TextChanged"
                                QuerySubmitted="AutoSuggestBox_QuerySubmitted"
                                SuggestionChosen="AutoSuggestBox_SuggestionChosen"/>
            </muxc:NavigationView.AutoSuggestBox>
            <muxc:NavigationView.MenuItems>

<<<<<<< HEAD
                <muxc:NavigationViewItem Icon="Home"
                                         Tag="Home_Nav"
                                         Content="Home">
                </muxc:NavigationViewItem>

                <muxc:NavigationViewItem Icon="Globe"
                                         Tag="General_Nav"
                                         Content="General">
                    <muxc:NavigationViewItem.MenuItems>
                        <muxc:NavigationViewItem Tag="Startup_Nav" Content="Startup">
=======
                <muxc:NavigationViewItem x:Uid="Nav_Home"
                                         Icon="Home"
                                         Tag="Home_Nav"/>
                <muxc:NavigationViewItem x:Uid="Nav_General"
                                         Icon="Globe"
                                         Tag="General_Nav">
                    <muxc:NavigationViewItem.MenuItems>
                        <muxc:NavigationViewItem x:Uid="Nav_Launch"
                                                 Tag="Launch_Nav">
>>>>>>> e0027523
                            <!-- Couldn't find spaceship -->
                            <muxc:NavigationViewItem.Icon>
                                <FontIcon Glyph="&#xEA86;"/>
                            </muxc:NavigationViewItem.Icon>
                        </muxc:NavigationViewItem>
<<<<<<< HEAD
                        <muxc:NavigationViewItem Tag="Interaction_Nav" Content="Interaction">
=======

                        <muxc:NavigationViewItem x:Uid="Nav_Interaction"
                                                 Tag="Interaction_Nav">
>>>>>>> e0027523
                            <!-- Couldn't find cursor alone -->
                            <muxc:NavigationViewItem.Icon>
                                <FontIcon Glyph="&#xE7C9;"/>
                            </muxc:NavigationViewItem.Icon>
                        </muxc:NavigationViewItem>
<<<<<<< HEAD
                        <muxc:NavigationViewItem Tag="Rendering_Nav" Content="Rendering">
=======

                        <muxc:NavigationViewItem x:Uid="Nav_Rendering"
                                                 Tag="Rendering_Nav" >
>>>>>>> e0027523
                            <!-- Couldn't find cursor alone -->
                            <muxc:NavigationViewItem.Icon>
                                <FontIcon Glyph="&#xE7F8;"/>
                            </muxc:NavigationViewItem.Icon>
                        </muxc:NavigationViewItem>
                    </muxc:NavigationViewItem.MenuItems>

                </muxc:NavigationViewItem>

                <muxc:NavigationViewItem x:Uid="Nav_Appearance" Tag="Appearance_Nav">
                    <muxc:NavigationViewItem.Icon>
                        <FontIcon Glyph="&#xE790;"/>
                    </muxc:NavigationViewItem.Icon>

                    <muxc:NavigationViewItem.MenuItems>
                        <muxc:NavigationViewItem x:Uid="Nav_AppearanceGlobal"
                                                 Tag="GlobalAppearance_Nav">
                            <!-- Couldn't find spaceship -->
                            <muxc:NavigationViewItem.Icon>
                                <FontIcon Glyph="&#xE909;"/>
                            </muxc:NavigationViewItem.Icon>
                        </muxc:NavigationViewItem>

                        <muxc:NavigationViewItem x:Uid="Nav_ColorSchemes"
                                                 Tag="ColorSchemes_Nav">
                            <!-- Couldn't find spaceship -->
                            <muxc:NavigationViewItem.Icon>
                                <FontIcon Glyph="&#xE909;"/>
                            </muxc:NavigationViewItem.Icon>
                        </muxc:NavigationViewItem>
                    </muxc:NavigationViewItem.MenuItems>

                </muxc:NavigationViewItem>

<<<<<<< HEAD
                <muxc:NavigationViewItem x:Name="ProfilesNavItemParent"
                                         Tag="Profiles_Nav"
                                         x:DefaultBindMode="OneWay"
                                         Content="Profiles"
                                         >
=======
                <muxc:NavigationViewItem x:Uid="Nav_Profiles"
                                         Tag="Profiles_Nav">
>>>>>>> e0027523
                    <muxc:NavigationViewItem.Icon>
                        <FontIcon Glyph="&#xE770;"/>
                    </muxc:NavigationViewItem.Icon>
<<<<<<< HEAD
=======

                    <muxc:NavigationViewItem.MenuItems>
                        <muxc:NavigationViewItem x:Uid="Nav_ProfileGlobal"
                                                 Tag="GlobalProfile_Nav">
                            <!-- Couldn't find spaceship -->
                            <muxc:NavigationViewItem.Icon>
                                <FontIcon Glyph="&#xE909;"/>
                            </muxc:NavigationViewItem.Icon>
                        </muxc:NavigationViewItem>

                        <muxc:NavigationViewItem Tag="CmdPrompt_Nav" >
                            <!-- Couldn't find spaceship -->
                            <muxc:NavigationViewItem.Icon>
                                <FontIcon Glyph="&#xE909;" />
                            </muxc:NavigationViewItem.Icon>
                            <TextBlock Tag="CmdPrompt_Page">Command Prompt</TextBlock>
                        </muxc:NavigationViewItem>

                        <muxc:NavigationViewItem Tag="Powershell_Nav" >
                            <!-- Couldn't find spaceship -->
                            <muxc:NavigationViewItem.Icon>
                                <FontIcon Glyph="&#xE909;" />
                            </muxc:NavigationViewItem.Icon>
                            <TextBlock Tag="Powershell_Page">Windows Powershell</TextBlock>
                        </muxc:NavigationViewItem>

                        <muxc:NavigationViewItem Tag="Ubuntu_Nav" >
                            <!-- Couldn't find spaceship -->
                            <muxc:NavigationViewItem.Icon>
                                <FontIcon Glyph="&#xE909;" />
                            </muxc:NavigationViewItem.Icon>
                            <TextBlock Tag="Ubuntu_Page">Ubuntu</TextBlock>
                        </muxc:NavigationViewItem>

                        <muxc:NavigationViewItem Tag="Powershell7_Nav" >
                            <!-- Couldn't find spaceship -->
                            <muxc:NavigationViewItem.Icon>
                                <FontIcon Glyph="&#xE909;" />
                            </muxc:NavigationViewItem.Icon>
                            <TextBlock Tag="Powershell7_Page">PowerShell 7</TextBlock>
                        </muxc:NavigationViewItem>

                        <muxc:NavigationViewItem x:Uid="Nav_AddNewProfile"
                                                 Tag="AddNew_Nav" >
                            <!-- Couldn't find spaceship -->
                            <muxc:NavigationViewItem.Icon>
                                <FontIcon Glyph="&#xE710;" />
                            </muxc:NavigationViewItem.Icon>
                        </muxc:NavigationViewItem>

                    </muxc:NavigationViewItem.MenuItems>
>>>>>>> e0027523
                </muxc:NavigationViewItem>

                <muxc:NavigationViewItem Icon="Keyboard"
                                         Tag="Keyboard_Nav"
                                         Content="Keyboard">
                </muxc:NavigationViewItem>

            </muxc:NavigationView.MenuItems>
            <muxc:NavigationView.PaneFooter>
                <muxc:NavigationViewItem x:Uid="Nav_OpenJSON">
                    <muxc:NavigationViewItem.Icon>
                        <FontIcon Glyph="&#xE713;" />
                    </muxc:NavigationViewItem.Icon>
                </muxc:NavigationViewItem>
            </muxc:NavigationView.PaneFooter>
            <Frame x:Name="contentFrame"
                   Margin="20"></Frame>
        </muxc:NavigationView>
    </Grid>
</Page>
<|MERGE_RESOLUTION|>--- conflicted
+++ resolved
@@ -1,212 +1,129 @@
-﻿<!-- Copyright (c) Microsoft Corporation. All rights reserved. Licensed under
-the MIT License. See LICENSE in the project root for license information. -->
-<Page
-    x:Class="Microsoft.Terminal.Settings.Editor.MainPage"
-    xmlns="http://schemas.microsoft.com/winfx/2006/xaml/presentation"
-    xmlns:x="http://schemas.microsoft.com/winfx/2006/xaml"
-    xmlns:local="using:Microsoft.Terminal.Settings.Editor"
-    xmlns:model="using:Microsoft.Terminal.Settings.Model"
-    xmlns:d="http://schemas.microsoft.com/expression/blend/2008"
-    xmlns:mc="http://schemas.openxmlformats.org/markup-compatibility/2006"
-    xmlns:muxc="using:Microsoft.UI.Xaml.Controls"
-    mc:Ignorable="d">
-
-    <Page.Resources>
-        <DataTemplate x:Key="ProfileNavigationItem" x:DataType="model:Profile">
-            <muxc:NavigationViewItem Content="{x:Bind Name}" Tag="{x:Bind Name}"/>
-        </DataTemplate>
-        <local:MainPageTemplateSelector x:Key="ProfilesNavTemplateSelector" ProfilesTemplate="{StaticResource ProfileNavigationItem}"/>
-    </Page.Resources>
-
-    <Grid>
-        <Grid.Resources>
-            <AcrylicBrush x:Key="NavigationViewDefaultPaneBackground"
-                  BackgroundSource="Backdrop" TintColor="{ThemeResource SystemChromeMediumColor}" TintOpacity=".5"/>
-            <AcrylicBrush x:Key="NavigationViewTopPaneBackground"
-                  BackgroundSource="Backdrop" TintColor="{ThemeResource SystemChromeMediumColor}" TintOpacity=".5"/>
-            <AcrylicBrush x:Key="NavigationViewExpandedPaneBackground"
-                  BackgroundSource="HostBackdrop" TintColor="{ThemeResource SystemChromeMediumColor}" TintOpacity=".7"/>
-        </Grid.Resources>
-        <muxc:NavigationView x:Name="SettingsNav"
-                        IsSettingsVisible="False"
-                        Loaded="SettingsNav_Loaded"
-                        ItemInvoked="SettingsNav_ItemInvoked"
-                        IsBackButtonVisible="Auto"
-                        IsBackEnabled="True"
-                        BackRequested="SettingsNav_BackRequested">
-            <muxc:NavigationView.AutoSuggestBox>
-                <AutoSuggestBox PlaceholderText="Search"
-                                QueryIcon="Find"
-                                TextChanged="AutoSuggestBox_TextChanged"
-                                QuerySubmitted="AutoSuggestBox_QuerySubmitted"
-                                SuggestionChosen="AutoSuggestBox_SuggestionChosen"/>
-            </muxc:NavigationView.AutoSuggestBox>
-            <muxc:NavigationView.MenuItems>
-
-<<<<<<< HEAD
-                <muxc:NavigationViewItem Icon="Home"
-                                         Tag="Home_Nav"
-                                         Content="Home">
-                </muxc:NavigationViewItem>
-
-                <muxc:NavigationViewItem Icon="Globe"
-                                         Tag="General_Nav"
-                                         Content="General">
-                    <muxc:NavigationViewItem.MenuItems>
-                        <muxc:NavigationViewItem Tag="Startup_Nav" Content="Startup">
-=======
-                <muxc:NavigationViewItem x:Uid="Nav_Home"
-                                         Icon="Home"
-                                         Tag="Home_Nav"/>
-                <muxc:NavigationViewItem x:Uid="Nav_General"
-                                         Icon="Globe"
-                                         Tag="General_Nav">
-                    <muxc:NavigationViewItem.MenuItems>
-                        <muxc:NavigationViewItem x:Uid="Nav_Launch"
-                                                 Tag="Launch_Nav">
->>>>>>> e0027523
-                            <!-- Couldn't find spaceship -->
-                            <muxc:NavigationViewItem.Icon>
-                                <FontIcon Glyph="&#xEA86;"/>
-                            </muxc:NavigationViewItem.Icon>
-                        </muxc:NavigationViewItem>
-<<<<<<< HEAD
-                        <muxc:NavigationViewItem Tag="Interaction_Nav" Content="Interaction">
-=======
-
-                        <muxc:NavigationViewItem x:Uid="Nav_Interaction"
-                                                 Tag="Interaction_Nav">
->>>>>>> e0027523
-                            <!-- Couldn't find cursor alone -->
-                            <muxc:NavigationViewItem.Icon>
-                                <FontIcon Glyph="&#xE7C9;"/>
-                            </muxc:NavigationViewItem.Icon>
-                        </muxc:NavigationViewItem>
-<<<<<<< HEAD
-                        <muxc:NavigationViewItem Tag="Rendering_Nav" Content="Rendering">
-=======
-
-                        <muxc:NavigationViewItem x:Uid="Nav_Rendering"
-                                                 Tag="Rendering_Nav" >
->>>>>>> e0027523
-                            <!-- Couldn't find cursor alone -->
-                            <muxc:NavigationViewItem.Icon>
-                                <FontIcon Glyph="&#xE7F8;"/>
-                            </muxc:NavigationViewItem.Icon>
-                        </muxc:NavigationViewItem>
-                    </muxc:NavigationViewItem.MenuItems>
-
-                </muxc:NavigationViewItem>
-
-                <muxc:NavigationViewItem x:Uid="Nav_Appearance" Tag="Appearance_Nav">
-                    <muxc:NavigationViewItem.Icon>
-                        <FontIcon Glyph="&#xE790;"/>
-                    </muxc:NavigationViewItem.Icon>
-
-                    <muxc:NavigationViewItem.MenuItems>
-                        <muxc:NavigationViewItem x:Uid="Nav_AppearanceGlobal"
-                                                 Tag="GlobalAppearance_Nav">
-                            <!-- Couldn't find spaceship -->
-                            <muxc:NavigationViewItem.Icon>
-                                <FontIcon Glyph="&#xE909;"/>
-                            </muxc:NavigationViewItem.Icon>
-                        </muxc:NavigationViewItem>
-
-                        <muxc:NavigationViewItem x:Uid="Nav_ColorSchemes"
-                                                 Tag="ColorSchemes_Nav">
-                            <!-- Couldn't find spaceship -->
-                            <muxc:NavigationViewItem.Icon>
-                                <FontIcon Glyph="&#xE909;"/>
-                            </muxc:NavigationViewItem.Icon>
-                        </muxc:NavigationViewItem>
-                    </muxc:NavigationViewItem.MenuItems>
-
-                </muxc:NavigationViewItem>
-
-<<<<<<< HEAD
-                <muxc:NavigationViewItem x:Name="ProfilesNavItemParent"
-                                         Tag="Profiles_Nav"
-                                         x:DefaultBindMode="OneWay"
-                                         Content="Profiles"
-                                         >
-=======
-                <muxc:NavigationViewItem x:Uid="Nav_Profiles"
-                                         Tag="Profiles_Nav">
->>>>>>> e0027523
-                    <muxc:NavigationViewItem.Icon>
-                        <FontIcon Glyph="&#xE770;"/>
-                    </muxc:NavigationViewItem.Icon>
-<<<<<<< HEAD
-=======
-
-                    <muxc:NavigationViewItem.MenuItems>
-                        <muxc:NavigationViewItem x:Uid="Nav_ProfileGlobal"
-                                                 Tag="GlobalProfile_Nav">
-                            <!-- Couldn't find spaceship -->
-                            <muxc:NavigationViewItem.Icon>
-                                <FontIcon Glyph="&#xE909;"/>
-                            </muxc:NavigationViewItem.Icon>
-                        </muxc:NavigationViewItem>
-
-                        <muxc:NavigationViewItem Tag="CmdPrompt_Nav" >
-                            <!-- Couldn't find spaceship -->
-                            <muxc:NavigationViewItem.Icon>
-                                <FontIcon Glyph="&#xE909;" />
-                            </muxc:NavigationViewItem.Icon>
-                            <TextBlock Tag="CmdPrompt_Page">Command Prompt</TextBlock>
-                        </muxc:NavigationViewItem>
-
-                        <muxc:NavigationViewItem Tag="Powershell_Nav" >
-                            <!-- Couldn't find spaceship -->
-                            <muxc:NavigationViewItem.Icon>
-                                <FontIcon Glyph="&#xE909;" />
-                            </muxc:NavigationViewItem.Icon>
-                            <TextBlock Tag="Powershell_Page">Windows Powershell</TextBlock>
-                        </muxc:NavigationViewItem>
-
-                        <muxc:NavigationViewItem Tag="Ubuntu_Nav" >
-                            <!-- Couldn't find spaceship -->
-                            <muxc:NavigationViewItem.Icon>
-                                <FontIcon Glyph="&#xE909;" />
-                            </muxc:NavigationViewItem.Icon>
-                            <TextBlock Tag="Ubuntu_Page">Ubuntu</TextBlock>
-                        </muxc:NavigationViewItem>
-
-                        <muxc:NavigationViewItem Tag="Powershell7_Nav" >
-                            <!-- Couldn't find spaceship -->
-                            <muxc:NavigationViewItem.Icon>
-                                <FontIcon Glyph="&#xE909;" />
-                            </muxc:NavigationViewItem.Icon>
-                            <TextBlock Tag="Powershell7_Page">PowerShell 7</TextBlock>
-                        </muxc:NavigationViewItem>
-
-                        <muxc:NavigationViewItem x:Uid="Nav_AddNewProfile"
-                                                 Tag="AddNew_Nav" >
-                            <!-- Couldn't find spaceship -->
-                            <muxc:NavigationViewItem.Icon>
-                                <FontIcon Glyph="&#xE710;" />
-                            </muxc:NavigationViewItem.Icon>
-                        </muxc:NavigationViewItem>
-
-                    </muxc:NavigationViewItem.MenuItems>
->>>>>>> e0027523
-                </muxc:NavigationViewItem>
-
-                <muxc:NavigationViewItem Icon="Keyboard"
-                                         Tag="Keyboard_Nav"
-                                         Content="Keyboard">
-                </muxc:NavigationViewItem>
-
-            </muxc:NavigationView.MenuItems>
-            <muxc:NavigationView.PaneFooter>
-                <muxc:NavigationViewItem x:Uid="Nav_OpenJSON">
-                    <muxc:NavigationViewItem.Icon>
-                        <FontIcon Glyph="&#xE713;" />
-                    </muxc:NavigationViewItem.Icon>
-                </muxc:NavigationViewItem>
-            </muxc:NavigationView.PaneFooter>
-            <Frame x:Name="contentFrame"
-                   Margin="20"></Frame>
-        </muxc:NavigationView>
-    </Grid>
-</Page>
+﻿<!-- Copyright (c) Microsoft Corporation. All rights reserved. Licensed under
+the MIT License. See LICENSE in the project root for license information. -->
+<Page
+    x:Class="Microsoft.Terminal.Settings.Editor.MainPage"
+    xmlns="http://schemas.microsoft.com/winfx/2006/xaml/presentation"
+    xmlns:x="http://schemas.microsoft.com/winfx/2006/xaml"
+    xmlns:local="using:Microsoft.Terminal.Settings.Editor"
+    xmlns:model="using:Microsoft.Terminal.Settings.Model"
+    xmlns:d="http://schemas.microsoft.com/expression/blend/2008"
+    xmlns:mc="http://schemas.openxmlformats.org/markup-compatibility/2006"
+    xmlns:muxc="using:Microsoft.UI.Xaml.Controls"
+    mc:Ignorable="d">
+
+    <Page.Resources>
+        <!--<DataTemplate x:Key="ProfileNavigationItem" x:DataType="model:Profile">
+            <muxc:NavigationViewItem Content="{x:Bind Name}" Tag="{x:Bind Name}"/>
+        </DataTemplate>
+        <local:MainPageTemplateSelector x:Key="ProfilesNavTemplateSelector" ProfilesTemplate="{StaticResource ProfileNavigationItem}"/>-->
+    </Page.Resources>
+
+    <Grid>
+        <Grid.Resources>
+            <AcrylicBrush x:Key="NavigationViewDefaultPaneBackground"
+                  BackgroundSource="Backdrop" TintColor="{ThemeResource SystemChromeMediumColor}" TintOpacity=".5"/>
+            <AcrylicBrush x:Key="NavigationViewTopPaneBackground"
+                  BackgroundSource="Backdrop" TintColor="{ThemeResource SystemChromeMediumColor}" TintOpacity=".5"/>
+            <AcrylicBrush x:Key="NavigationViewExpandedPaneBackground"
+                  BackgroundSource="HostBackdrop" TintColor="{ThemeResource SystemChromeMediumColor}" TintOpacity=".7"/>
+        </Grid.Resources>
+        <muxc:NavigationView x:Name="SettingsNav"
+                        IsSettingsVisible="False"
+                        Loaded="SettingsNav_Loaded"
+                        ItemInvoked="SettingsNav_ItemInvoked"
+                        IsBackButtonVisible="Auto"
+                        IsBackEnabled="True"
+                        BackRequested="SettingsNav_BackRequested">
+            <muxc:NavigationView.AutoSuggestBox>
+                <AutoSuggestBox PlaceholderText="Search"
+                                QueryIcon="Find"
+                                TextChanged="AutoSuggestBox_TextChanged"
+                                QuerySubmitted="AutoSuggestBox_QuerySubmitted"
+                                SuggestionChosen="AutoSuggestBox_SuggestionChosen"/>
+            </muxc:NavigationView.AutoSuggestBox>
+            <!--<muxc:NavigationView.MenuItems>
+
+                <muxc:NavigationViewItem x:Uid="Nav_Home"
+                                         Icon="Home"
+                                         Tag="Home_Nav"/>
+                <muxc:NavigationViewItem x:Uid="Nav_General"
+                                         Icon="Globe"
+                                         Tag="General_Nav">
+                    <muxc:NavigationViewItem.MenuItems>
+                        <muxc:NavigationViewItem x:Uid="Nav_Launch"
+                                                 Tag="Launch_Nav">
+                            --><!-- Couldn't find spaceship --><!--
+                            <muxc:NavigationViewItem.Icon>
+                                <FontIcon Glyph="&#xEA86;"/>
+                            </muxc:NavigationViewItem.Icon>
+                        </muxc:NavigationViewItem>
+
+                        <muxc:NavigationViewItem x:Uid="Nav_Interaction"
+                                                 Tag="Interaction_Nav">
+                            --><!-- Couldn't find cursor alone --><!--
+                            <muxc:NavigationViewItem.Icon>
+                                <FontIcon Glyph="&#xE7C9;"/>
+                            </muxc:NavigationViewItem.Icon>
+                        </muxc:NavigationViewItem>
+
+                        <muxc:NavigationViewItem x:Uid="Nav_Rendering"
+                                                 Tag="Rendering_Nav" >
+                            --><!-- Couldn't find cursor alone --><!--
+                            <muxc:NavigationViewItem.Icon>
+                                <FontIcon Glyph="&#xE7F8;"/>
+                            </muxc:NavigationViewItem.Icon>
+                        </muxc:NavigationViewItem>
+                    </muxc:NavigationViewItem.MenuItems>
+
+                </muxc:NavigationViewItem>
+
+                <muxc:NavigationViewItem x:Uid="Nav_Appearance" Tag="Appearance_Nav">
+                    <muxc:NavigationViewItem.Icon>
+                        <FontIcon Glyph="&#xE790;"/>
+                    </muxc:NavigationViewItem.Icon>
+
+                    <muxc:NavigationViewItem.MenuItems>
+                        <muxc:NavigationViewItem x:Uid="Nav_AppearanceGlobal"
+                                                 Tag="GlobalAppearance_Nav">
+                            --><!-- Couldn't find spaceship --><!--
+                            <muxc:NavigationViewItem.Icon>
+                                <FontIcon Glyph="&#xE909;"/>
+                            </muxc:NavigationViewItem.Icon>
+                        </muxc:NavigationViewItem>
+
+                        <muxc:NavigationViewItem x:Uid="Nav_ColorSchemes"
+                                                 Tag="ColorSchemes_Nav">
+                            --><!-- Couldn't find spaceship --><!--
+                            <muxc:NavigationViewItem.Icon>
+                                <FontIcon Glyph="&#xE909;"/>
+                            </muxc:NavigationViewItem.Icon>
+                        </muxc:NavigationViewItem>
+                    </muxc:NavigationViewItem.MenuItems>
+
+                </muxc:NavigationViewItem>
+
+                <muxc:NavigationViewItem x:Uid="Nav_Profiles"
+                                         Tag="Profiles_Nav">
+                    <muxc:NavigationViewItem.Icon>
+                        <FontIcon Glyph="&#xE770;"/>
+                    </muxc:NavigationViewItem.Icon>
+                </muxc:NavigationViewItem>
+
+                <muxc:NavigationViewItem Icon="Keyboard"
+                                         Tag="Keyboard_Nav"
+                                         Content="Keyboard">
+                </muxc:NavigationViewItem>
+
+            </muxc:NavigationView.MenuItems>
+            <muxc:NavigationView.PaneFooter>
+                <muxc:NavigationViewItem x:Uid="Nav_OpenJSON">
+                    <muxc:NavigationViewItem.Icon>
+                        <FontIcon Glyph="&#xE713;" />
+                    </muxc:NavigationViewItem.Icon>
+                </muxc:NavigationViewItem>
+            </muxc:NavigationView.PaneFooter>-->
+            <Frame x:Name="contentFrame"
+                   Margin="20"></Frame>
+        </muxc:NavigationView>
+    </Grid>
+</Page>