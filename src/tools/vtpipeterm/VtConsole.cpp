--- conflicted
+++ resolved
@@ -1,405 +1,398 @@
-// Copyright (c) Microsoft Corporation.
-// Licensed under the MIT license.
-
-#include "..\..\inc\conpty.h"
-#include "VtConsole.hpp"
-
-#include <stdlib.h> /* srand, rand */
-#include <time.h> /* time */
-
-#include <deque>
-#include <vector>
-#include <string>
-#include <sstream>
-#include <iomanip>
-#include <assert.h>
-#include <wincon.h>
-
-VtConsole::VtConsole(PipeReadCallback const pfnReadCallback,
-                     bool const fHeadless,
-                     bool const fUseConpty,
-                     COORD const initialSize) :
-    _pfnReadCallback(pfnReadCallback),
-    _fHeadless(fHeadless),
-    _fUseConPty(fUseConpty),
-    _lastDimensions(initialSize)
-{
-<<<<<<< HEAD
-    _pfnReadCallback = pfnReadCallback;
-    _fHeadless = fHeadless;
-    _fUseConPty = fUseConpty;
-    _lastDimensions = initialSize;
-=======
-    THROW_IF_NULL_ALLOC(pfnReadCallback);
->>>>>>> 5d96ebc2
-}
-
-void VtConsole::spawn()
-{
-    _spawn(L"");
-}
-
-void VtConsole::spawn(const std::wstring& command)
-{
-    _spawn(command);
-}
-
-// Prepares the `lpAttributeList` member of a STARTUPINFOEX for attaching a
-//      client application to a pseudoconsole.
-// Prior to calling this function, hPty should be initialized with a call to
-//      CreatePseudoConsole, and the pAttrList should be initialized with a call
-//      to InitializeProcThreadAttributeList. The caller of
-//      InitializeProcThreadAttributeList should add one to the dwAttributeCount
-//      param when creating the attribute list for usage by this function.
-HRESULT AttachPseudoConsole(HPCON hPC, LPPROC_THREAD_ATTRIBUTE_LIST lpAttributeList)
-{
-    BOOL fSuccess = UpdateProcThreadAttribute(lpAttributeList,
-                                              0,
-                                              PROC_THREAD_ATTRIBUTE_PSEUDOCONSOLE,
-                                              hPC,
-                                              sizeof(HPCON),
-                                              NULL,
-                                              NULL);
-    return fSuccess ? S_OK : HRESULT_FROM_WIN32(GetLastError());
-}
-
-// Function Description:
-// - Sample function which combines the creation of some basic anonymous pipes
-//      and passes them to CreatePseudoConsole.
-// Arguments:
-// - size: The size of the conpty to create, in characters.
-// - phInput: Receives the handle to the newly-created anonymous pipe for writing input to the conpty.
-// - phOutput: Receives the handle to the newly-created anonymous pipe for reading the output of the conpty.
-// - phPty: Receives a token value to identify this conpty
-HRESULT CreatePseudoConsoleAndHandles(COORD size,
-                                      _In_ DWORD dwFlags,
-                                      _Out_ HANDLE* phInput,
-                                      _Out_ HANDLE* phOutput,
-                                      _Out_ HPCON* phPC)
-{
-    if (phPC == NULL || phInput == NULL || phOutput == NULL)
-    {
-        return E_INVALIDARG;
-    }
-
-    HANDLE outPipeOurSide;
-    HANDLE inPipeOurSide;
-    HANDLE outPipePseudoConsoleSide;
-    HANDLE inPipePseudoConsoleSide;
-
-    HRESULT hr = S_OK;
-    if (!CreatePipe(&inPipePseudoConsoleSide, &inPipeOurSide, NULL, 0))
-    {
-        hr = HRESULT_FROM_WIN32(GetLastError());
-    }
-    if (SUCCEEDED(hr))
-    {
-        if (!CreatePipe(&outPipeOurSide, &outPipePseudoConsoleSide, NULL, 0))
-        {
-            hr = HRESULT_FROM_WIN32(GetLastError());
-        }
-        if (SUCCEEDED(hr))
-        {
-            hr = CreatePseudoConsole(size, inPipePseudoConsoleSide, outPipePseudoConsoleSide, dwFlags, phPC);
-            if (FAILED(hr))
-            {
-                CloseHandle(inPipeOurSide);
-                CloseHandle(outPipeOurSide);
-            }
-            else
-            {
-                *phInput = inPipeOurSide;
-                *phOutput = outPipeOurSide;
-            }
-            CloseHandle(outPipePseudoConsoleSide);
-        }
-        else
-        {
-            CloseHandle(inPipeOurSide);
-        }
-        CloseHandle(inPipePseudoConsoleSide);
-    }
-    return hr;
-}
-
-// Method Description:
-// - This version of _spawn uses the actual Pty API for creating the conhost,
-//      independent of the child process. We then attach the client later.
-// Arguments:
-// - command: commandline of the child application to attach
-// Return Value:
-// - <none>
-void VtConsole::_spawn(const std::wstring& command)
-{
-    if (_fUseConPty)
-    {
-        _createPseudoConsole(command);
-    }
-    else if (_fHeadless)
-    {
-        _createConptyManually(command);
-    }
-    else
-    {
-        _createConptyViaCommandline(command);
-    }
-
-    _connected = true;
-
-    // Create our own output handling thread
-    // Each console needs to make sure to drain the output from its backing host.
-    _dwOutputThreadId = (DWORD)-1;
-    _hOutputThread = CreateThread(nullptr,
-                                  0,
-                                  StaticOutputThreadProc,
-                                  this,
-                                  0,
-                                  &_dwOutputThreadId);
-}
-
-PCWSTR GetCmdLine()
-{
-    return L"conhost.exe";
-}
-
-void VtConsole::_createPseudoConsole(const std::wstring& command)
-{
-    bool fSuccess;
-
-    THROW_IF_FAILED(CreatePseudoConsoleAndHandles(_lastDimensions, 0, &_inPipe, &_outPipe, &_hPC));
-
-    STARTUPINFOEX siEx;
-    siEx = { 0 };
-    siEx.StartupInfo.cb = sizeof(STARTUPINFOEX);
-    size_t size;
-    InitializeProcThreadAttributeList(NULL, 1, 0, (PSIZE_T)&size);
-    BYTE* attrList = new BYTE[size];
-    siEx.lpAttributeList = reinterpret_cast<PPROC_THREAD_ATTRIBUTE_LIST>(attrList);
-    fSuccess = InitializeProcThreadAttributeList(siEx.lpAttributeList, 1, 0, (PSIZE_T)&size);
-    THROW_LAST_ERROR_IF(!fSuccess);
-
-    THROW_IF_FAILED(AttachPseudoConsole(_hPC, siEx.lpAttributeList));
-
-    std::wstring realCommand = command;
-    if (realCommand == L"")
-    {
-        realCommand = L"cmd.exe";
-    }
-
-    std::unique_ptr<wchar_t[]> mutableCommandline = std::make_unique<wchar_t[]>(realCommand.length() + 1);
-    THROW_IF_NULL_ALLOC(mutableCommandline);
-
-    HRESULT hr = StringCchCopy(mutableCommandline.get(), realCommand.length() + 1, realCommand.c_str());
-    THROW_IF_FAILED(hr);
-    fSuccess = !!CreateProcessW(
-        nullptr,
-        mutableCommandline.get(),
-        nullptr, // lpProcessAttributes
-        nullptr, // lpThreadAttributes
-        true, // bInheritHandles
-        EXTENDED_STARTUPINFO_PRESENT, // dwCreationFlags
-        nullptr, // lpEnvironment
-        nullptr, // lpCurrentDirectory
-        &siEx.StartupInfo, // lpStartupInfo
-        &_piClient // lpProcessInformation
-    );
-    THROW_LAST_ERROR_IF(!fSuccess);
-    DeleteProcThreadAttributeList(siEx.lpAttributeList);
-}
-
-void VtConsole::_createConptyManually(const std::wstring& command)
-{
-    if (_fHeadless)
-    {
-        THROW_IF_FAILED(CreateConPty(command,
-                                     _lastDimensions.X,
-                                     _lastDimensions.Y,
-                                     &_inPipe,
-                                     &_outPipe,
-                                     &_signalPipe,
-                                     &_piPty));
-    }
-    else
-    {
-        _createConptyViaCommandline(command);
-    }
-}
-
-void VtConsole::_createConptyViaCommandline(const std::wstring& command)
-{
-    std::wstring cmdline(GetCmdLine());
-
-    if (_fHeadless)
-    {
-        cmdline += L" --headless";
-    }
-
-    // Create some anon pipes so we can pass handles down and into the console.
-    // IMPORTANT NOTE:
-    // We're creating the pipe here with un-inheritable handles, then marking
-    //      the conhost sides of the pipes as inheritable. We do this because if
-    //      the entire pipe is marked as inheritable, when we pass the handles
-    //      to CreateProcess, at some point the entire pipe object is copied to
-    //      the conhost process, which includes the terminal side of the pipes
-    //      (_inPipe and _outPipe). This means that if we die, there's still
-    //      outstanding handles to our side of the pipes, and those handles are
-    //      in conhost, despite conhost being unable to reference those handles
-    //      and close them.
-
-    // CRITICAL: Close our side of the handles. Otherwise you'll get the same
-    //      problem if you close conhost, but not us (the terminal).
-    // The conhost sides of the pipe will be unique_hfile's so that they'll get
-    //      closed automatically at the end of the method.
-    wil::unique_hfile outPipeConhostSide;
-    wil::unique_hfile inPipeConhostSide;
-    wil::unique_hfile signalPipeConhostSide;
-
-    SECURITY_ATTRIBUTES sa;
-    sa = { 0 };
-    sa.nLength = sizeof(sa);
-    sa.bInheritHandle = FALSE;
-    sa.lpSecurityDescriptor = nullptr;
-
-    THROW_IF_WIN32_BOOL_FALSE(CreatePipe(&inPipeConhostSide, &_inPipe, &sa, 0));
-    THROW_IF_WIN32_BOOL_FALSE(CreatePipe(&_outPipe, &outPipeConhostSide, &sa, 0));
-
-    // Mark inheritable for signal handle when creating. It'll have the same value on the other side.
-    sa.bInheritHandle = TRUE;
-    THROW_IF_WIN32_BOOL_FALSE(CreatePipe(&signalPipeConhostSide, &_signalPipe, &sa, 0));
-
-    THROW_IF_WIN32_BOOL_FALSE(SetHandleInformation(inPipeConhostSide.get(), HANDLE_FLAG_INHERIT, 1));
-    THROW_IF_WIN32_BOOL_FALSE(SetHandleInformation(outPipeConhostSide.get(), HANDLE_FLAG_INHERIT, 1));
-
-    STARTUPINFO si = { 0 };
-    si.cb = sizeof(STARTUPINFOW);
-    si.hStdInput = inPipeConhostSide.get();
-    si.hStdOutput = outPipeConhostSide.get();
-    si.hStdError = outPipeConhostSide.get();
-    si.dwFlags |= STARTF_USESTDHANDLES;
-
-    if (!(_lastDimensions.X == 0 && _lastDimensions.Y == 0))
-    {
-        // STARTF_USECOUNTCHARS does not work.
-        // minkernel/console/client/dllinit will write that value to conhost
-        //  during init of a cmdline application, but because we're starting
-        //  conhost directly, that doesn't work for us.
-        std::wstringstream ss;
-        ss << L" --width " << _lastDimensions.X;
-        ss << L" --height " << _lastDimensions.Y;
-        cmdline += ss.str();
-    }
-
-    // Attach signal handle ID onto command line using string stream for formatting
-    std::wstringstream signalArg;
-    signalArg << L" --signal 0x" << std::hex << HandleToUlong(signalPipeConhostSide.get());
-    cmdline += signalArg.str();
-
-    if (command.length() > 0)
-    {
-        cmdline += L" -- ";
-        cmdline += command;
-    }
-    else
-    {
-        si.dwFlags |= STARTF_USESHOWWINDOW;
-        si.wShowWindow = SW_MINIMIZE;
-    }
-
-    bool fSuccess = !!CreateProcess(
-        nullptr,
-        &cmdline[0],
-        nullptr, // lpProcessAttributes
-        nullptr, // lpThreadAttributes
-        true, // bInheritHandles
-        0, // dwCreationFlags
-        nullptr, // lpEnvironment
-        nullptr, // lpCurrentDirectory
-        &si, // lpStartupInfo
-        &_piPty // lpProcessInformation
-    );
-
-    if (!fSuccess)
-    {
-        HANDLE hOut = GetStdHandle(STD_OUTPUT_HANDLE);
-        std::string msg = "Failed to launch Openconsole";
-        WriteFile(hOut, msg.c_str(), (DWORD)msg.length(), nullptr, nullptr);
-    }
-}
-
-void VtConsole::activate()
-{
-    _active = true;
-}
-
-void VtConsole::deactivate()
-{
-    _active = false;
-}
-
-DWORD WINAPI VtConsole::StaticOutputThreadProc(LPVOID lpParameter)
-{
-    VtConsole* const pInstance = (VtConsole*)lpParameter;
-    return pInstance->_OutputThread();
-}
-
-DWORD VtConsole::_OutputThread()
-{
-    BYTE buffer[256];
-    DWORD dwRead;
-    while (true)
-    {
-        dwRead = 0;
-        bool fSuccess = false;
-
-        fSuccess = !!ReadFile(this->outPipe(), buffer, ARRAYSIZE(buffer), &dwRead, nullptr);
-
-        THROW_LAST_ERROR_IF(!fSuccess);
-        if (this->_active)
-        {
-            _pfnReadCallback(buffer, dwRead);
-        }
-    }
-}
-
-bool VtConsole::Repaint()
-{
-    std::string seq = "\x1b[7t";
-    return WriteInput(seq);
-}
-
-bool VtConsole::Resize(const unsigned short rows, const unsigned short cols)
-{
-    if (_fUseConPty)
-    {
-        return SUCCEEDED(ResizePseudoConsole(_hPC, { (SHORT)cols, (SHORT)rows }));
-    }
-    else
-    {
-        return SignalResizeWindow(_signalPipe, cols, rows);
-    }
-}
-
-HANDLE VtConsole::inPipe()
-{
-    return _inPipe;
-}
-HANDLE VtConsole::outPipe()
-{
-    return _outPipe;
-}
-
-void VtConsole::signalWindow(unsigned short sx, unsigned short sy)
-{
-    Resize(sy, sx);
-}
-
-bool VtConsole::WriteInput(std::string& seq)
-{
-    bool fSuccess = !!WriteFile(inPipe(), seq.c_str(), (DWORD)seq.length(), nullptr, nullptr);
-    if (!fSuccess)
-    {
-        HRESULT hr = GetLastError();
-        exit(hr);
-    }
-    return fSuccess;
-}
+// Copyright (c) Microsoft Corporation.
+// Licensed under the MIT license.
+
+#include "..\..\inc\conpty.h"
+#include "VtConsole.hpp"
+
+#include <stdlib.h> /* srand, rand */
+#include <time.h> /* time */
+
+#include <deque>
+#include <vector>
+#include <string>
+#include <sstream>
+#include <iomanip>
+#include <assert.h>
+#include <wincon.h>
+
+VtConsole::VtConsole(PipeReadCallback const pfnReadCallback,
+                     bool const fHeadless,
+                     bool const fUseConpty,
+                     COORD const initialSize) :
+    _pfnReadCallback(pfnReadCallback),
+    _fHeadless(fHeadless),
+    _fUseConPty(fUseConpty),
+    _lastDimensions(initialSize)
+{
+    THROW_IF_NULL_ALLOC(pfnReadCallback);
+}
+
+void VtConsole::spawn()
+{
+    _spawn(L"");
+}
+
+void VtConsole::spawn(const std::wstring& command)
+{
+    _spawn(command);
+}
+
+// Prepares the `lpAttributeList` member of a STARTUPINFOEX for attaching a
+//      client application to a pseudoconsole.
+// Prior to calling this function, hPty should be initialized with a call to
+//      CreatePseudoConsole, and the pAttrList should be initialized with a call
+//      to InitializeProcThreadAttributeList. The caller of
+//      InitializeProcThreadAttributeList should add one to the dwAttributeCount
+//      param when creating the attribute list for usage by this function.
+HRESULT AttachPseudoConsole(HPCON hPC, LPPROC_THREAD_ATTRIBUTE_LIST lpAttributeList)
+{
+    BOOL fSuccess = UpdateProcThreadAttribute(lpAttributeList,
+                                              0,
+                                              PROC_THREAD_ATTRIBUTE_PSEUDOCONSOLE,
+                                              hPC,
+                                              sizeof(HPCON),
+                                              NULL,
+                                              NULL);
+    return fSuccess ? S_OK : HRESULT_FROM_WIN32(GetLastError());
+}
+
+// Function Description:
+// - Sample function which combines the creation of some basic anonymous pipes
+//      and passes them to CreatePseudoConsole.
+// Arguments:
+// - size: The size of the conpty to create, in characters.
+// - phInput: Receives the handle to the newly-created anonymous pipe for writing input to the conpty.
+// - phOutput: Receives the handle to the newly-created anonymous pipe for reading the output of the conpty.
+// - phPty: Receives a token value to identify this conpty
+HRESULT CreatePseudoConsoleAndHandles(COORD size,
+                                      _In_ DWORD dwFlags,
+                                      _Out_ HANDLE* phInput,
+                                      _Out_ HANDLE* phOutput,
+                                      _Out_ HPCON* phPC)
+{
+    if (phPC == NULL || phInput == NULL || phOutput == NULL)
+    {
+        return E_INVALIDARG;
+    }
+
+    HANDLE outPipeOurSide;
+    HANDLE inPipeOurSide;
+    HANDLE outPipePseudoConsoleSide;
+    HANDLE inPipePseudoConsoleSide;
+
+    HRESULT hr = S_OK;
+    if (!CreatePipe(&inPipePseudoConsoleSide, &inPipeOurSide, NULL, 0))
+    {
+        hr = HRESULT_FROM_WIN32(GetLastError());
+    }
+    if (SUCCEEDED(hr))
+    {
+        if (!CreatePipe(&outPipeOurSide, &outPipePseudoConsoleSide, NULL, 0))
+        {
+            hr = HRESULT_FROM_WIN32(GetLastError());
+        }
+        if (SUCCEEDED(hr))
+        {
+            hr = CreatePseudoConsole(size, inPipePseudoConsoleSide, outPipePseudoConsoleSide, dwFlags, phPC);
+            if (FAILED(hr))
+            {
+                CloseHandle(inPipeOurSide);
+                CloseHandle(outPipeOurSide);
+            }
+            else
+            {
+                *phInput = inPipeOurSide;
+                *phOutput = outPipeOurSide;
+            }
+            CloseHandle(outPipePseudoConsoleSide);
+        }
+        else
+        {
+            CloseHandle(inPipeOurSide);
+        }
+        CloseHandle(inPipePseudoConsoleSide);
+    }
+    return hr;
+}
+
+// Method Description:
+// - This version of _spawn uses the actual Pty API for creating the conhost,
+//      independent of the child process. We then attach the client later.
+// Arguments:
+// - command: commandline of the child application to attach
+// Return Value:
+// - <none>
+void VtConsole::_spawn(const std::wstring& command)
+{
+    if (_fUseConPty)
+    {
+        _createPseudoConsole(command);
+    }
+    else if (_fHeadless)
+    {
+        _createConptyManually(command);
+    }
+    else
+    {
+        _createConptyViaCommandline(command);
+    }
+
+    _connected = true;
+
+    // Create our own output handling thread
+    // Each console needs to make sure to drain the output from its backing host.
+    _dwOutputThreadId = (DWORD)-1;
+    _hOutputThread = CreateThread(nullptr,
+                                  0,
+                                  StaticOutputThreadProc,
+                                  this,
+                                  0,
+                                  &_dwOutputThreadId);
+}
+
+PCWSTR GetCmdLine()
+{
+    return L"conhost.exe";
+}
+
+void VtConsole::_createPseudoConsole(const std::wstring& command)
+{
+    bool fSuccess;
+
+    THROW_IF_FAILED(CreatePseudoConsoleAndHandles(_lastDimensions, 0, &_inPipe, &_outPipe, &_hPC));
+
+    STARTUPINFOEX siEx;
+    siEx = { 0 };
+    siEx.StartupInfo.cb = sizeof(STARTUPINFOEX);
+    size_t size;
+    InitializeProcThreadAttributeList(NULL, 1, 0, (PSIZE_T)&size);
+    BYTE* attrList = new BYTE[size];
+    siEx.lpAttributeList = reinterpret_cast<PPROC_THREAD_ATTRIBUTE_LIST>(attrList);
+    fSuccess = InitializeProcThreadAttributeList(siEx.lpAttributeList, 1, 0, (PSIZE_T)&size);
+    THROW_LAST_ERROR_IF(!fSuccess);
+
+    THROW_IF_FAILED(AttachPseudoConsole(_hPC, siEx.lpAttributeList));
+
+    std::wstring realCommand = command;
+    if (realCommand == L"")
+    {
+        realCommand = L"cmd.exe";
+    }
+
+    std::unique_ptr<wchar_t[]> mutableCommandline = std::make_unique<wchar_t[]>(realCommand.length() + 1);
+    THROW_IF_NULL_ALLOC(mutableCommandline);
+
+    HRESULT hr = StringCchCopy(mutableCommandline.get(), realCommand.length() + 1, realCommand.c_str());
+    THROW_IF_FAILED(hr);
+    fSuccess = !!CreateProcessW(
+        nullptr,
+        mutableCommandline.get(),
+        nullptr, // lpProcessAttributes
+        nullptr, // lpThreadAttributes
+        true, // bInheritHandles
+        EXTENDED_STARTUPINFO_PRESENT, // dwCreationFlags
+        nullptr, // lpEnvironment
+        nullptr, // lpCurrentDirectory
+        &siEx.StartupInfo, // lpStartupInfo
+        &_piClient // lpProcessInformation
+    );
+    THROW_LAST_ERROR_IF(!fSuccess);
+    DeleteProcThreadAttributeList(siEx.lpAttributeList);
+}
+
+void VtConsole::_createConptyManually(const std::wstring& command)
+{
+    if (_fHeadless)
+    {
+        THROW_IF_FAILED(CreateConPty(command,
+                                     _lastDimensions.X,
+                                     _lastDimensions.Y,
+                                     &_inPipe,
+                                     &_outPipe,
+                                     &_signalPipe,
+                                     &_piPty));
+    }
+    else
+    {
+        _createConptyViaCommandline(command);
+    }
+}
+
+void VtConsole::_createConptyViaCommandline(const std::wstring& command)
+{
+    std::wstring cmdline(GetCmdLine());
+
+    if (_fHeadless)
+    {
+        cmdline += L" --headless";
+    }
+
+    // Create some anon pipes so we can pass handles down and into the console.
+    // IMPORTANT NOTE:
+    // We're creating the pipe here with un-inheritable handles, then marking
+    //      the conhost sides of the pipes as inheritable. We do this because if
+    //      the entire pipe is marked as inheritable, when we pass the handles
+    //      to CreateProcess, at some point the entire pipe object is copied to
+    //      the conhost process, which includes the terminal side of the pipes
+    //      (_inPipe and _outPipe). This means that if we die, there's still
+    //      outstanding handles to our side of the pipes, and those handles are
+    //      in conhost, despite conhost being unable to reference those handles
+    //      and close them.
+
+    // CRITICAL: Close our side of the handles. Otherwise you'll get the same
+    //      problem if you close conhost, but not us (the terminal).
+    // The conhost sides of the pipe will be unique_hfile's so that they'll get
+    //      closed automatically at the end of the method.
+    wil::unique_hfile outPipeConhostSide;
+    wil::unique_hfile inPipeConhostSide;
+    wil::unique_hfile signalPipeConhostSide;
+
+    SECURITY_ATTRIBUTES sa;
+    sa = { 0 };
+    sa.nLength = sizeof(sa);
+    sa.bInheritHandle = FALSE;
+    sa.lpSecurityDescriptor = nullptr;
+
+    THROW_IF_WIN32_BOOL_FALSE(CreatePipe(&inPipeConhostSide, &_inPipe, &sa, 0));
+    THROW_IF_WIN32_BOOL_FALSE(CreatePipe(&_outPipe, &outPipeConhostSide, &sa, 0));
+
+    // Mark inheritable for signal handle when creating. It'll have the same value on the other side.
+    sa.bInheritHandle = TRUE;
+    THROW_IF_WIN32_BOOL_FALSE(CreatePipe(&signalPipeConhostSide, &_signalPipe, &sa, 0));
+
+    THROW_IF_WIN32_BOOL_FALSE(SetHandleInformation(inPipeConhostSide.get(), HANDLE_FLAG_INHERIT, 1));
+    THROW_IF_WIN32_BOOL_FALSE(SetHandleInformation(outPipeConhostSide.get(), HANDLE_FLAG_INHERIT, 1));
+
+    STARTUPINFO si = { 0 };
+    si.cb = sizeof(STARTUPINFOW);
+    si.hStdInput = inPipeConhostSide.get();
+    si.hStdOutput = outPipeConhostSide.get();
+    si.hStdError = outPipeConhostSide.get();
+    si.dwFlags |= STARTF_USESTDHANDLES;
+
+    if (!(_lastDimensions.X == 0 && _lastDimensions.Y == 0))
+    {
+        // STARTF_USECOUNTCHARS does not work.
+        // minkernel/console/client/dllinit will write that value to conhost
+        //  during init of a cmdline application, but because we're starting
+        //  conhost directly, that doesn't work for us.
+        std::wstringstream ss;
+        ss << L" --width " << _lastDimensions.X;
+        ss << L" --height " << _lastDimensions.Y;
+        cmdline += ss.str();
+    }
+
+    // Attach signal handle ID onto command line using string stream for formatting
+    std::wstringstream signalArg;
+    signalArg << L" --signal 0x" << std::hex << HandleToUlong(signalPipeConhostSide.get());
+    cmdline += signalArg.str();
+
+    if (command.length() > 0)
+    {
+        cmdline += L" -- ";
+        cmdline += command;
+    }
+    else
+    {
+        si.dwFlags |= STARTF_USESHOWWINDOW;
+        si.wShowWindow = SW_MINIMIZE;
+    }
+
+    bool fSuccess = !!CreateProcess(
+        nullptr,
+        &cmdline[0],
+        nullptr, // lpProcessAttributes
+        nullptr, // lpThreadAttributes
+        true, // bInheritHandles
+        0, // dwCreationFlags
+        nullptr, // lpEnvironment
+        nullptr, // lpCurrentDirectory
+        &si, // lpStartupInfo
+        &_piPty // lpProcessInformation
+    );
+
+    if (!fSuccess)
+    {
+        HANDLE hOut = GetStdHandle(STD_OUTPUT_HANDLE);
+        std::string msg = "Failed to launch Openconsole";
+        WriteFile(hOut, msg.c_str(), (DWORD)msg.length(), nullptr, nullptr);
+    }
+}
+
+void VtConsole::activate()
+{
+    _active = true;
+}
+
+void VtConsole::deactivate()
+{
+    _active = false;
+}
+
+DWORD WINAPI VtConsole::StaticOutputThreadProc(LPVOID lpParameter)
+{
+    VtConsole* const pInstance = (VtConsole*)lpParameter;
+    return pInstance->_OutputThread();
+}
+
+DWORD VtConsole::_OutputThread()
+{
+    BYTE buffer[256];
+    DWORD dwRead;
+    while (true)
+    {
+        dwRead = 0;
+        bool fSuccess = false;
+
+        fSuccess = !!ReadFile(this->outPipe(), buffer, ARRAYSIZE(buffer), &dwRead, nullptr);
+
+        THROW_LAST_ERROR_IF(!fSuccess);
+        if (this->_active)
+        {
+            _pfnReadCallback(buffer, dwRead);
+        }
+    }
+}
+
+bool VtConsole::Repaint()
+{
+    std::string seq = "\x1b[7t";
+    return WriteInput(seq);
+}
+
+bool VtConsole::Resize(const unsigned short rows, const unsigned short cols)
+{
+    if (_fUseConPty)
+    {
+        return SUCCEEDED(ResizePseudoConsole(_hPC, { (SHORT)cols, (SHORT)rows }));
+    }
+    else
+    {
+        return SignalResizeWindow(_signalPipe, cols, rows);
+    }
+}
+
+HANDLE VtConsole::inPipe()
+{
+    return _inPipe;
+}
+HANDLE VtConsole::outPipe()
+{
+    return _outPipe;
+}
+
+void VtConsole::signalWindow(unsigned short sx, unsigned short sy)
+{
+    Resize(sy, sx);
+}
+
+bool VtConsole::WriteInput(std::string& seq)
+{
+    bool fSuccess = !!WriteFile(inPipe(), seq.c_str(), (DWORD)seq.length(), nullptr, nullptr);
+    if (!fSuccess)
+    {
+        HRESULT hr = GetLastError();
+        exit(hr);
+    }
+    return fSuccess;
+}