{
  "$id": "https://github.com/microsoft/terminal/blob/main/doc/cascadia/profiles.schema.json",
  "$schema": "https://json-schema.org/draft/2019-09/schema#",
  "title": "Microsoft's Windows Terminal Settings Profile Schema",
  "definitions": {
    "KeyChordSegment": {
      "pattern": "^(?<modifier>(ctrl|alt|shift)(?:\\+(ctrl|alt|shift)(?<!\\2))?(?:\\+(ctrl|alt|shift)(?<!\\2|\\3))?\\+)?(?<key>[^\\s+]|app|menu|backspace|tab|enter|esc|escape|space|pgup|pageup|pgdn|pagedown|end|home|left|up|right|down|insert|delete|(?<!shift.+)(?:numpad_?[0-9]|numpad_(?:period|decimal))|numpad_(?:multiply|plus|add|minus|subtract|divide)|f[1-9]|f1[0-9]|f2[0-4]|plus)$",
      "type": "string",
      "description": "The string should fit the format \"[ctrl+][alt+][shift+]<keyName>\", where each modifier is optional, separated by + symbols, and keyName is either one of the names listed in the table below, or any single key character. The string should be written in full lowercase.\napp, menu\tMENU key\nbackspace\tBACKSPACE key\ntab\tTAB key\nenter\tENTER key\nesc, escape\tESC key\nspace\tSPACEBAR\npgup, pageup\tPAGE UP key\npgdn, pagedown\tPAGE DOWN key\nend\tEND key\nhome\tHOME key\nleft\tLEFT ARROW key\nup\tUP ARROW key\nright\tRIGHT ARROW key\ndown\tDOWN ARROW key\ninsert\tINS key\ndelete\tDEL key\nnumpad_0-numpad_9, numpad0-numpad9\tNumeric keypad keys 0 to 9. Can't be combined with the shift modifier.\nnumpad_multiply\tNumeric keypad MULTIPLY key (*)\nnumpad_plus, numpad_add\tNumeric keypad ADD key (+)\nnumpad_minus, numpad_subtract\tNumeric keypad SUBTRACT key (-)\nnumpad_period, numpad_decimal\tNumeric keypad DECIMAL key (.). Can't be combined with the shift modifier.\nnumpad_divide\tNumeric keypad DIVIDE key (/)\nf1-f24\tF1 to F24 function keys\nplus\tADD key (+)"
    },
    "Color": {
      "default": "#",
      "pattern": "^#([A-Fa-f0-9]{6}|[A-Fa-f0-9]{3})$",
      "type": "string",
      "format": "color"
    },
    "Coordinates": {
      "pattern": "^(-?\\d+)?(,\\s?(-?\\d+)?)?$",
      "type": "string"
    },
    "DynamicProfileSource": {
      "enum": [
        "Windows.Terminal.Wsl",
        "Windows.Terminal.Azure",
        "Windows.Terminal.PowershellCore"
      ],
      "type": "string"
    },
    "BellStyle": {
      "oneOf": [
        {
          "type": "boolean"
        },
        {
          "type": "array",
          "items": {
            "type": "string",
            "enum": [
              "audible",
              "visual"
            ]
          }
        },
        {
          "type": "string",
          "enum": [
            "audible",
            "visual",
            "all",
            "none"
          ]
        }
      ]
    },
    "ProfileGuid": {
      "default": "{}",
      "pattern": "^\\{[a-fA-F0-9]{8}-[a-fA-F0-9]{4}-[a-fA-F0-9]{4}-[a-fA-F0-9]{4}-[a-fA-F0-9]{12}\\}$",
      "type": "string"
    },
    "Icon": {
      "description": "Image file location or an emoji to be used as an icon. Displays within the tab, the dropdown menu, and jumplist.",
      "type": [
        "string",
        "null"
      ]
    },
    "ShortcutActionName": {
      "enum": [
        "adjustFontSize",
        "closeOtherTabs",
        "closePane",
        "closeTab",
        "closeTabsAfter",
        "closeWindow",
        "commandPalette",
        "copy",
        "duplicateTab",
        "find",
        "moveFocus",
        "moveTab",
        "newTab",
        "nextTab",
        "openNewTabDropdown",
        "openSettings",
        "openTabColorPicker",
        "paste",
        "prevTab",
        "renameTab",
        "openTabRenamer",
        "resetFontSize",
        "resizePane",
        "scrollDown",
        "scrollDownPage",
        "scrollUp",
        "scrollUpPage",
        "sendInput",
        "setColorScheme",
        "setTabColor",
        "splitPane",
        "switchToTab",
        "tabSearch",
        "toggleAlwaysOnTop",
        "toggleFocusMode",
        "toggleFullscreen",
        "togglePaneZoom",
        "toggleRetroEffect",
        "wt",
        "unbound"
      ],
      "type": "string"
    },
    "Direction": {
      "enum": [
        "left",
        "right",
        "up",
        "down"
      ],
      "type": "string"
    },
    "MoveTabDirection": {
      "enum": [
        "forward",
        "backward"
      ],
      "type": "string"
    },
    "SplitState": {
      "enum": [
        "vertical",
        "horizontal",
        "auto"
      ],
      "type": "string"
    },
    "CopyFormat": {
      "oneOf": [
        {
          "type": "boolean"
        },
        {
          "type": "array",
          "items": {
            "type": "string",
            "enum": [
              "html",
              "rtf"
            ]
          }
        },
        {
          "type": "string",
          "enum": [
            "html",
            "rtf",
            "all",
            "none"
          ]
        }
      ]
    },
    "AnchorKey": {
      "enum": [
        "ctrl",
        "alt",
        "shift"
      ],
      "type": "string"
    },
    "CommandPaletteLaunchMode": {
      "enum": [
        "action",
        "commandLine"
      ],
      "type": "string"
    },
    "NewTerminalArgs": {
      "properties": {
        "commandline": {
          "description": "A commandline to use instead of the profile's",
          "type": "string"
        },
        "tabTitle": {
          "description": "An initial tabTitle to use instead of the profile's",
          "type": "string"
        },
        "startingDirectory": {
          "description": "A startingDirectory to use instead of the profile's",
          "type": "string"
        },
        "profile": {
          "description": "Either the GUID or name of a profile to use, instead of launching the default",
          "type": "string"
        },
        "index": {
          "type": "integer",
          "description": "The index of the profile in the new tab dropdown (starting at 0)"
        },
        "tabColor": {
          "$ref": "#/definitions/Color",
          "default": null,
          "description": "If provided, will set the tab's color to the given value"
        }
      },
      "type": "object"
    },
    "ShortcutAction": {
      "properties": {
        "action": {
          "description": "The action to execute",
          "$ref": "#/definitions/ShortcutActionName"
        }
      },
      "required": [
        "action"
      ],
      "type": "object"
    },
    "AdjustFontSizeAction": {
      "description": "Arguments corresponding to an Adjust Font Size Action",
      "allOf": [
        { "$ref": "#/definitions/ShortcutAction" },
        {
          "properties": {
            "action": { "type": "string", "pattern": "adjustFontSize" },
            "delta": {
              "type": "integer",
              "default": 0,
              "description": "How much to change the current font point size"
            }
          }
        }
      ],
      "required": [ "delta" ]
    },
    "CopyAction": {
      "description": "Arguments corresponding to a Copy Text Action",
      "allOf": [
        { "$ref": "#/definitions/ShortcutAction" },
        {
          "properties": {
            "action": { "type": "string", "pattern": "copy" },
            "singleLine": {
              "type": "boolean",
              "default": false,
              "description": "If true, the copied content will be copied as a single line (even if there are hard line breaks present in the text). If false, newlines persist from the selected text."
            },
            "copyFormatting": {
              "default": null,
              "description": "When set to `true`, the color and font formatting of selected text is also copied to your clipboard. When set to `false`, only plain text is copied to your clipboard. An array of specific formats can also be used. Supported array values include `html` and `rtf`. Plain text is always copied. Not setting this value inherits the behavior of the `copyFormatting` global setting.",
              "oneOf": [
                {
                  "$ref": "#/definitions/CopyFormat"
                },
                {
                  "type": "null"
                }
              ]
            }
          }
        }
      ]
    },
    "NewTabAction": {
      "description": "Arguments corresponding to a New Tab Action",
      "allOf": [
        { "$ref": "#/definitions/ShortcutAction" },
        { "$ref": "#/definitions/NewTerminalArgs" },
        {
          "properties": {
            "action": { "type":"string", "pattern": "newTab" }
          }
        }
      ]
    },
    "SwitchToTabAction": {
      "description": "Arguments corresponding to a Switch To Tab Action",
      "allOf": [
        { "$ref": "#/definitions/ShortcutAction" },
        {
          "properties": {
            "action": { "type": "string", "pattern": "switchToTab" },
            "index": {
              "type": "integer",
              "default": 0,
              "description": "Which tab to switch to, with the first being 0"
            }
          }
        }
      ],
      "required": [ "index" ]
    },
    "MoveFocusAction": {
      "description": "Arguments corresponding to a Move Focus Action",
      "allOf": [
        { "$ref": "#/definitions/ShortcutAction" },
        {
          "properties": {
            "action": { "type": "string", "pattern": "moveFocus" },
            "direction": {
              "$ref": "#/definitions/Direction",
              "default": "left",
              "description": "The direction to move focus in, between panes"
            }
          }
        }
      ],
      "required": [ "direction" ]
    },
    "ResizePaneAction": {
      "description": "Arguments corresponding to a Resize Pane Action",
      "allOf": [
        { "$ref": "#/definitions/ShortcutAction" },
        {
          "properties": {
            "action": { "type": "string", "pattern": "resizePane" },
            "direction": {
              "$ref": "#/definitions/Direction",
              "default": "left",
              "description": "The direction to move the pane separator in"
            }
          }
        }
      ],
      "required": [ "direction" ]
    },
    "SendInputAction": {
      "description": "Arguments corresponding to a Send Input Action",
      "allOf": [
        {
          "$ref": "#/definitions/ShortcutAction"
        },
        {
          "properties": {
            "action": {
              "type": "string",
              "pattern": "sendInput"
            },
            "input": {
              "type": "string",
              "default": "",
              "description": "The text input to feed into the shell. ANSI escape sequences may be used. Escape codes like \\x1b must be written as \\u001b."
            }
          }
        }
      ],
      "required": [ "input" ]
    },
    "SplitPaneAction": {
      "description": "Arguments corresponding to a Split Pane Action",
      "allOf": [
        { "$ref": "#/definitions/ShortcutAction" },
        { "$ref": "#/definitions/NewTerminalArgs" },
        {
          "properties": {
            "action": { "type": "string", "pattern": "splitPane" },
            "split": {
              "$ref": "#/definitions/SplitState",
              "default": "auto",
              "description": "The orientation to split the pane in. Possible values:\n -\"auto\" (splits pane based on remaining space)\n -\"horizontal\" (think [-])\n -\"vertical\" (think [|])"
            },
            "splitMode": {
              "default": "duplicate",
              "description": "Control how the pane splits. Only accepts \"duplicate\" which will duplicate the focused pane's profile into a new pane."
            }
          }
        }
      ]
    },
    "OpenSettingsAction": {
      "description": "Arguments corresponding to a Open Settings Action",
      "allOf": [
        {
          "$ref": "#/definitions/ShortcutAction"
        },
        {
          "properties": {
            "action": {
              "type": "string",
              "pattern": "openSettings"
            },
            "target": {
              "type": "string",
              "default": "settingsFile",
              "description": "The settings file to open.",
              "enum": [
                "settingsFile",
                "defaultsFile",
                "allFiles"
              ]
            }
          }
        }
      ]
    },
    "SetTabColorAction": {
      "description": "Arguments corresponding to a Set Tab Color Action",
      "allOf": [
        { "$ref": "#/definitions/ShortcutAction" },
        {
          "properties": {
            "action": { "type": "string", "pattern": "setTabColor" },
            "color": {
              "$ref": "#/definitions/Color",
              "default": null,
              "description": "If provided, will set the tab's color to the given value. If omitted, will reset the tab's color."
            }
          }
        }
      ]
    },
    "SetColorSchemeAction": {
      "description": "Arguments corresponding to a Set Color Scheme Action",
      "allOf": [
        { "$ref": "#/definitions/ShortcutAction" },
        {
          "properties": {
            "action": { "type": "string", "pattern": "setColorScheme" },
            "colorScheme": {
              "type": "string",
              "default": "",
              "description": "the name of the scheme to apply to the active pane"
            }
          }
        }
      ],
      "required": [ "colorScheme" ]
    },
    "WtAction": {
      "description": "Arguments corresponding to a wt Action",
      "allOf": [
        { "$ref": "#/definitions/ShortcutAction" },
        {
          "properties": {
            "action": { "type": "string", "pattern": "wt" },
            "commandline": {
              "type": "string",
              "default": "",
              "description": "a `wt` commandline to run in the current window"
            }
          }
        }
      ],
      "required": [ "commandline" ]
    },
    "CloseOtherTabsAction": {
      "description": "Arguments for a closeOtherTabs action",
      "allOf": [
        { "$ref": "#/definitions/ShortcutAction" },
        {
          "properties": {
            "action": { "type": "string", "pattern": "closeOtherTabs" },
            "index": {
              "oneOf": [
                { "type": "integer" },
                { "type": null }
              ],
              "default": "",
              "description": "Close the tabs other than the one at this index. If no index is provided, use the focused tab's index."
            }
          }
        }
      ]
    },
    "CloseTabsAfterAction": {
      "description": "Arguments for a closeTabsAfter action",
      "allOf": [
        { "$ref": "#/definitions/ShortcutAction" },
        {
          "properties": {
            "action": { "type": "string", "pattern": "closeTabsAfter" },
            "index": {
              "oneOf": [
                { "type": "integer" },
                { "type": null }
              ],
              "default": "",
              "description": "Close the tabs following the tab at this index. If no index is provided, use the focused tab's index."
            }
          }
        }
      ]
    },
    "ScrollUpAction": {
      "description": "Arguments for a scrollUp action",
      "allOf": [
        { "$ref": "#/definitions/ShortcutAction" },
        {
          "properties": {
            "action": { "type": "string", "pattern": "scrollUp" },
            "rowsToScroll": {
              "type": ["integer", "null"],
              "default": null,
              "description": "Scroll up rowsToScroll lines. If no value is provided, use the system-level defaults."
            }
          }
        }
      ]
    },
    "ScrollDownAction": {
      "description": "Arguments for a scrollDown action",
      "allOf": [
        { "$ref": "#/definitions/ShortcutAction" },
        {
          "properties": {
            "action": { "type": "string", "pattern": "scrollDown" },
            "rowsToScroll": {
              "type": ["integer", "null"],
              "default": null,
              "description": "Scroll down rowsToScroll lines. If no value is provided, use the system-level defaults."
            }
          }
        }
      ]
    },
<<<<<<< HEAD
    "CommandPaletteAction": {
      "description": "Arguments for a commandPalette action",
=======
    "MoveTabAction": {
      "description": "Arguments for moving a tab",
>>>>>>> b7bebc76
      "allOf": [
        { "$ref": "#/definitions/ShortcutAction" },
        {
          "properties": {
<<<<<<< HEAD
            "action": { "type": "string", "pattern": "commandPalette" },
            "launchMode": {
              "$ref": "#/definitions/CommandPaletteLaunchMode",
              "default": "action",
              "description": "Toggle command palette in either action or command line mode. If no value is provided, the palette will launch in action mode."
            }
          }
        }
      ]
=======
            "action": { "type": "string", "pattern": "moveTab" },
            "direction": {
              "$ref": "#/definitions/MoveTabDirection",
              "description": "The direction to move the tab"
            }
          }
        }
      ],
      "required": [ "direction" ]
>>>>>>> b7bebc76
    },
    "Keybinding": {
      "additionalProperties": false,
      "properties": {
        "command": {
          "description": "The action executed when the associated key bindings are pressed.",
            "oneOf": [
              { "$ref": "#/definitions/AdjustFontSizeAction" },
              { "$ref": "#/definitions/CopyAction" },
              { "$ref": "#/definitions/ShortcutActionName" },
              { "$ref": "#/definitions/NewTabAction" },
              { "$ref": "#/definitions/SwitchToTabAction" },
              { "$ref": "#/definitions/MoveFocusAction" },
              { "$ref": "#/definitions/ResizePaneAction" },
              { "$ref": "#/definitions/SendInputAction" },
              { "$ref": "#/definitions/SplitPaneAction" },
              { "$ref": "#/definitions/OpenSettingsAction" },
              { "$ref": "#/definitions/SetTabColorAction" },
              { "$ref": "#/definitions/SetColorSchemeAction" },
              { "$ref": "#/definitions/WtAction" },
              { "$ref": "#/definitions/CloseOtherTabsAction" },
              { "$ref": "#/definitions/CloseTabsAfterAction" },
              { "$ref": "#/definitions/ScrollUpAction" },
              { "$ref": "#/definitions/ScrollDownAction" },
              { "$ref": "#/definitions/MoveTabAction" },
              { "type": "null" }
            ]
        },
        "keys": {
          "description": "Defines the key combinations used to call the command. It must be composed of...\n -any number of modifiers (ctrl/alt/shift)\n -a non-modifier key",
          "oneOf": [
            {
              "$ref": "#/definitions/KeyChordSegment"
            },
            {
              "items": {
                "$ref": "#/definitions/KeyChordSegment"
              },
              "minItems": 1,
              "type": "array"
            }
          ]
        },
        "icon": { "$ref": "#/definitions/Icon" },
        "name": {
          "description": "The name that will appear in the command palette. If one isn't provided, the terminal will attempt to automatically generate a name.",
          "type": [
            "string",
            "null"
          ]
        }
      },
      "required": [
        "command",
        "keys"
      ],
      "type": "object"
    },
    "Globals": {
      "additionalProperties": true,
      "description": "Properties that affect the entire window, regardless of the profile settings.",
      "properties": {
        "alwaysOnTop": {
          "default": false,
          "description": "When set to true, the window is created on top of all other windows. If multiple windows are all \"always on top\", the most recently focused one will be the topmost",
          "type": "boolean"
        },
        "alwaysShowTabs": {
          "default": true,
          "description": "When set to true, tabs are always displayed. When set to false and \"showTabsInTitlebar\" is set to false, tabs only appear after opening a new tab.",
          "type": "boolean"
        },
        "copyOnSelect": {
          "default": false,
          "description": "When set to true, a selection is immediately copied to your clipboard upon creation. When set to false, the selection persists and awaits further action.",
          "type": "boolean"
        },
        "copyFormatting": {
          "default": true,
          "description": "When set to `true`, the color and font formatting of selected text is also copied to your clipboard. When set to `false`, only plain text is copied to your clipboard. An array of specific formats can also be used. Supported array values include `html` and `rtf`. Plain text is always copied.",
          "$ref": "#/definitions/CopyFormat"
        },
        "disableAnimations": {
          "default": false,
          "description": "When set to `true`, visual animations will be disabled across the application.",
          "type": "boolean"
        },
        "largePasteWarning": {
          "default": true,
          "description": "When set to true, trying to paste text with more than 5 KiB of characters will display a warning asking you whether to continue or not with the paste.",
          "type": "boolean"
        },
        "multiLinePasteWarning": {
          "default": true,
          "description": "When set to true, trying to paste text with a \"new line\" character will display a warning asking you whether to continue or not with the paste.",
          "type": "boolean"
        },
        "defaultProfile": {
          "description": "Sets the default profile. Opens by clicking the \"+\" icon or typing the key binding assigned to \"newTab\".",
          "type": "string"
        },
        "disabledProfileSources": {
          "description": "Disables all the dynamic profile generators in this list, preventing them from adding their profiles to the list of profiles on startup.",
          "items": {
            "$ref": "#/definitions/DynamicProfileSource"
          },
          "type": "array"
        },
        "experimental.rendering.forceFullRepaint": {
          "description": "When set to true, we will redraw the entire screen each frame. When set to false, we will render only the updates to the screen between frames.",
          "type": "boolean"
        },
        "experimental.rendering.software": {
          "description": "When set to true, we will use the software renderer (a.k.a. WARP) instead of the hardware one.",
          "type": "boolean"
        },
        "initialCols": {
          "default": 120,
          "description": "The number of columns displayed in the window upon first load. If \"launchMode\" is set to \"maximized\" (or \"maximizedFocus\"), this property is ignored.",
          "maximum": 999,
          "minimum": 1,
          "type": "integer"
        },
        "initialPosition": {
          "$ref": "#/definitions/Coordinates",
          "description": "The position of the top left corner of the window upon first load. On a system with multiple displays, these coordinates are relative to the top left of the primary display. If \"launchMode\" is set to \"maximized\" (or \"maximizedFocus\"), the window will be maximized on the monitor specified by those coordinates."
        },
        "initialRows": {
          "default": 30,
          "description": "The number of rows displayed in the window upon first load. If \"launchMode\" is set to \"maximized\" (or \"maximizedFocus\"), this property is ignored.",
          "maximum": 999,
          "minimum": 1,
          "type": "integer"
        },
        "startOnUserLogin": {
          "default": false,
          "description": "When set to true, this enables the launch of Windows Terminal at startup. Setting this to false will disable the startup task entry. If the Windows Terminal startup task entry is disabled either by org policy or by user action this setting will have no effect.",
          "type": "boolean"
        },
        "launchMode": {
          "default": "default",
          "description": "Defines whether the terminal will launch as maximized, full screen, or in a window. Setting this to \"focus\" is equivalent to launching the terminal in the \"default\" mode, but with the focus mode enabled. Similar, setting this to \"maximizedFocus\" will result in launching the terminal in a maximized window with the focus mode enabled.",
          "enum": [
            "fullscreen",
            "maximized",
            "default",
            "focus",
            "maximizedFocus"
          ],
          "type": "string"
        },
        "rowsToScroll": {
          "default": "system",
          "description": "This parameter once allowed you to override the systemwide \"choose how many lines to scroll at one time\" setting. It no longer does so.",
          "maximum": 999,
          "minimum": 0,
          "type": [ "integer", "string" ],
          "deprecated": true
        },
        "keybindings": {
          "description": "Properties are specific to each custom key binding.",
          "items": {
            "$ref": "#/definitions/Keybinding"
          },
          "type": "array"
        },
        "theme": {
          "default": "system",
          "description": "Sets the theme of the application. The special value \"system\" refers to the active Windows system theme.",
          "enum": [
            "light",
            "dark",
            "system"
          ],
          "type": "string"
        },
        "showTabsInTitlebar": {
          "default": true,
          "description": "When set to true, the tabs are moved into the titlebar and the titlebar disappears. When set to false, the titlebar sits above the tabs.",
          "type": "boolean"
        },
        "showTerminalTitleInTitlebar": {
          "default": true,
          "description": "When set to true, titlebar displays the title of the selected tab. When set to false, titlebar displays \"Windows Terminal\".",
          "type": "boolean"
        },
        "snapToGridOnResize": {
          "default": false,
          "description": "When set to true, the window will snap to the nearest character boundary on resize. When false, the window will resize smoothly",
          "type": "boolean"
        },
        "tabWidthMode": {
          "default": "equal",
          "description": "Sets the width of the tabs. Possible values include:\n -\"equal\" sizes each tab to the same width\n -\"titleLength\" sizes each tab to the length of its title\n -\"compact\" sizes each tab to the length of its title when focused, and shrinks to the size of only the icon when the tab is unfocused.",
          "enum": [
            "compact",
            "equal",
            "titleLength"
          ],
          "type": "string"
        },
        "wordDelimiters": {
          "default": " ./\\()\"'-:,.;<>~!@#$%^&*|+=[]{}~?│",
          "description": "Determines the delimiters used in a double click selection.",
          "type": "string"
        },
        "confirmCloseAllTabs": {
          "default": true,
          "description": "When set to \"true\" closing a window with multiple tabs open will require confirmation.  When set to \"false\", the confirmation dialog will not appear.",
          "type": "boolean"
        },
        "useTabSwitcher": {
          "default": true,
          "description": "Deprecated. Please use \"tabSwitcherMode\" instead.",
          "oneOf": [
            {
              "type": "boolean"
            },
            {
              "enum": [
                "mru",
                "inOrder",
                "disabled"
              ],
              "type": "string"
            }
          ],
          "deprecated": true
        },
        "tabSwitcherMode": {
          "default": "inOrder",
          "description": "When set to \"true\" or \"mru\", the \"nextTab\" and \"prevTab\" commands will use the tab switcher UI, with most-recently-used ordering. When set to \"inOrder\", these actions will switch tabs in their current ordering. Set to \"false\" to disable the tab switcher.",
          "oneOf": [
            {
              "type": "boolean"
            },
            {
              "enum": [
                "mru",
                "inOrder",
                "disabled"
              ],
              "type": "string"
            }
          ]
        }
      },
      "required": [
        "defaultProfile"
      ],
      "type": "object"
    },
    "Profile": {
      "description": "Properties specific to a unique profile.",
      "additionalProperties": false,
      "properties": {
        "acrylicOpacity": {
          "default": 0.5,
          "description": "When useAcrylic is set to true, it sets the transparency of the window for the profile. Accepts floating point values from 0-1 (default 0.5).",
          "maximum": 1,
          "minimum": 0,
          "type": "number"
        },
        "antialiasingMode": {
          "default": "grayscale",
          "description": "Controls how text is antialiased in the renderer. Possible values are \"grayscale\", \"cleartype\" and \"aliased\". Note that changing this setting will require starting a new terminal instance.",
          "enum": [
            "grayscale",
            "cleartype",
            "aliased"
          ],
          "type": "string"
        },
        "background": {
          "$ref": "#/definitions/Color",
          "default": "#0c0c0c",
          "description": "Sets the background color of the text. Overrides \"background\" from the color scheme. Uses hex color format: \"#rrggbb\".",
          "type": ["string", "null"]
        },
        "backgroundImage": {
          "description": "Sets the file location of the image to draw over the window background.",
          "oneOf": [
            {
              "type": ["string", null]
            },
            {
              "enum": [
                "desktopWallpaper"
              ]
            }
          ]
        },
        "backgroundImageAlignment": {
          "default": "center",
          "enum": [
            "bottom",
            "bottomLeft",
            "bottomRight",
            "center",
            "left",
            "right",
            "top",
            "topLeft",
            "topRight"
          ],
          "description": "Sets how the background image aligns to the boundaries of the window. Possible values: \"center\", \"left\", \"top\", \"right\", \"bottom\", \"topLeft\", \"topRight\", \"bottomLeft\", \"bottomRight\"",
          "type": "string"
        },
        "backgroundImageOpacity": {
          "default": 1.0,
          "description": "Sets the transparency of the background image. Accepts floating point values from 0-1.",
          "maximum": 1.0,
          "minimum": 0.0,
          "type": "number"
        },
        "backgroundImageStretchMode": {
          "default": "uniformToFill",
          "description": "Sets how the background image is resized to fill the window.",
          "enum": [
            "fill",
            "none",
            "uniform",
            "uniformToFill"
          ],
          "type": "string"
        },
        "bellStyle": {
          "default": "audible",
          "description": "Controls what happens when the application emits a BEL character. When set to \"all\", the Terminal will play a sound and flash the taskbar icon. An array of specific behaviors can also be used. Supported array values include `audible` and `visual`. When set to \"none\", nothing will happen.",
          "$ref": "#/definitions/BellStyle"
        },
        "closeOnExit": {
          "default": "graceful",
          "description": "Sets how the profile reacts to termination or failure to launch. Possible values:\n -\"graceful\" (close when exit is typed or the process exits normally)\n -\"always\" (always close)\n -\"never\" (never close).\ntrue and false are accepted as synonyms for \"graceful\" and \"never\" respectively.",
          "oneOf": [
            {
              "enum": [
                "never",
                "graceful",
                "always"
              ],
              "type": "string"
            },
            {
              "type": "boolean"
            }
          ]
        },
        "colorScheme": {
          "default": "Campbell",
          "description": "Name of the terminal color scheme to use. Color schemes are defined under \"schemes\".",
          "type": "string"
        },
        "commandline": {
          "description": "Executable used in the profile.",
          "type": "string"
        },
        "cursorColor": {
          "oneOf": [
            { "$ref": "#/definitions/Color" },
            {"type": "null"}
          ],
          "description": "Sets the color of the cursor. Overrides the cursor color from the color scheme. Uses hex color format: \"#rrggbb\"."
        },
        "cursorHeight": {
          "description": "Sets the percentage height of the cursor starting from the bottom. Only works when cursorShape is set to \"vintage\". Accepts values from 25-100.",
          "maximum": 100,
          "minimum": 25,
          "type": ["integer","null"],
          "default": 25
        },
        "cursorShape": {
          "default": "bar",
          "description": "Sets the shape of the cursor. Possible values:\n -\"bar\" ( ┃, default )\n -\"emptyBox\" ( ▯ )\n -\"filledBox\" ( █ )\n -\"underscore\" ( ▁ )\n -\"vintage\" ( ▃ )",
          "enum": [
            "bar",
            "emptyBox",
            "filledBox",
            "underscore",
            "vintage"
          ],
          "type": "string"
        },
        "experimental.retroTerminalEffect": {
          "description": "When set to true, enable retro terminal effects. This is an experimental feature, and its continued existence is not guaranteed.",
          "type": "boolean"
        },
        "fontFace": {
          "default": "Cascadia Mono",
          "description": "Name of the font face used in the profile.",
          "type": "string"
        },
        "fontSize": {
          "default": 12,
          "description": "Size of the font in points.",
          "minimum": 1,
          "type": "integer"
        },
        "fontWeight": {
          "default": "normal",
          "description": "Sets the weight (lightness or heaviness of the strokes) for the given font. Possible values:\n -\"thin\"\n -\"extra-light\"\n -\"light\"\n -\"semi-light\"\n -\"normal\" (default)\n -\"medium\"\n -\"semi-bold\"\n -\"bold\"\n -\"extra-bold\"\n -\"black\"\n -\"extra-black\" or the corresponding numeric representation of OpenType font weight.",
          "oneOf": [
            {
              "enum": [
                "thin",
                "extra-light",
                "light",
                "semi-light",
                "normal",
                "medium",
                "semi-bold",
                "bold",
                "extra-bold",
                "black",
                "extra-black"
              ],
              "type": "string"
            },
            {
              "maximum": 990,
              "minimum": 100,
              "type": "integer"
            }
          ]
        },
        "foreground": {
          "$ref": "#/definitions/Color",
          "default": "#cccccc",
          "description": "Sets the text color. Overrides \"foreground\" from the color scheme. Uses hex color format: \"#rrggbb\".",
          "type": ["string", "null"]
        },
        "guid": {
          "$ref": "#/definitions/ProfileGuid",
          "description": "Unique identifier of the profile. Written in registry format: \"{00000000-0000-0000-0000-000000000000}\"."
        },
        "hidden": {
          "default": false,
          "description": "If set to true, the profile will not appear in the list of profiles. This can be used to hide default profiles and dynamically generated profiles, while leaving them in your settings file.",
          "type": "boolean"
        },
        "historySize": {
          "default": 9001,
          "description": "The number of lines above the ones displayed in the window you can scroll back to.",
          "minimum": -1,
          "type": "integer"
        },
        "icon":{ "$ref": "#/definitions/Icon" },
        "name": {
          "description": "Name of the profile. Displays in the dropdown menu.",
          "minLength": 1,
          "type": "string"
        },
        "padding": {
          "default": "8, 8, 8, 8",
          "description": "Sets the padding around the text within the window. Can have three different formats:\n -\"#\" sets the same padding for all sides \n -\"#, #\" sets the same padding for left-right and top-bottom\n -\"#, #, #, #\" sets the padding individually for left, top, right, and bottom.",
          "oneOf": [
            {
              "pattern": "^-?[0-9]+(\\.[0-9]+)?( *, *-?[0-9]+(\\.[0-9]+)?|( *, *-?[0-9]+(\\.[0-9]+)?){3})?$",
              "type": "string"
            },
            {
              "type": "integer"
            }
          ]
        },
        "scrollbarState": {
          "default": "visible",
          "description": "Defines the visibility of the scrollbar.",
          "enum": [
            "visible",
            "hidden"
          ],
          "type": "string"
        },
        "selectionBackground": {
          "oneOf": [
            {"$ref": "#/definitions/Color"},
            { "type": "null" }
          ],
          "description": "Sets the background color of selected text. Overrides selectionBackground set in the color scheme. Uses hex color format: \"#rrggbb\"."
        },
        "snapOnInput": {
          "default": true,
          "description": "When set to true, the window will scroll to the command input line when typing. When set to false, the window will not scroll when you start typing.",
          "type": "boolean"
        },
        "altGrAliasing": {
          "default": true,
          "description": "By default Windows treats Ctrl+Alt as an alias for AltGr. When altGrAliasing is set to false, this behavior will be disabled.",
          "type": "boolean"
        },
        "source": {
          "description": "Stores the name of the profile generator that originated this profile.",
          "type": ["string", "null"]
        },
        "startingDirectory": {
          "description": "The directory the shell starts in when it is loaded.",
          "type": "string"
        },
        "suppressApplicationTitle": {
          "description": "When set to true, tabTitle overrides the default title of the tab and any title change messages from the application will be suppressed. When set to false, tabTitle behaves as normal.",
          "type": "boolean",
          "default": false
        },
        "tabTitle": {
          "description": "If set, will replace the name as the title to pass to the shell on startup. Some shells (like bash) may choose to ignore this initial value, while others (cmd, powershell) may use this value over the lifetime of the application.",
          "type": ["string", "null"]
        },
        "useAcrylic": {
          "default": false,
          "description": "When set to true, the window will have an acrylic background. When set to false, the window will have a plain, untextured background.",
          "type": "boolean"
        }
      },
      "type": "object"
    },
    "ProfileList": {
      "description": "A list of profiles and the properties specific to each.",
      "items": {
        "$ref": "#/definitions/Profile",
        "required": [
          "guid",
          "name"
        ]
      },
      "type": "array"
    },
    "ProfilesObject": {
      "description": "A list of profiles and default settings that apply to all of them",
      "properties": {
        "list": {
          "$ref": "#/definitions/ProfileList"
        },
        "defaults": {
          "description": "The default settings that apply to every profile.",
          "$ref": "#/definitions/Profile"
        }
      },
      "type": "object"
    },
    "SchemeList": {
      "description": "Properties are specific to each color scheme. ColorTool is a great tool you can use to create and explore new color schemes. All colors use hex color format.",
      "items": {
        "additionalProperties": false,
        "properties": {
          "name": {
            "description": "Name of the color scheme.",
            "minLength": 1,
            "type": "string"
          },
          "background": {
            "$ref": "#/definitions/Color",
            "description": "Sets the background color of the color scheme."
          },
          "black": {
            "$ref": "#/definitions/Color",
            "description": "Sets the color used as ANSI black."
          },
          "blue": {
            "$ref": "#/definitions/Color",
            "description": "Sets the color used as ANSI blue."
          },
          "brightBlack": {
            "$ref": "#/definitions/Color",
            "description": "Sets the color used as ANSI bright black."
          },
          "brightBlue": {
            "$ref": "#/definitions/Color",
            "description": "Sets the color used as ANSI bright blue."
          },
          "brightCyan": {
            "$ref": "#/definitions/Color",
            "description": "Sets the color used as ANSI bright cyan."
          },
          "brightGreen": {
            "$ref": "#/definitions/Color",
            "description": "Sets the color used as ANSI bright green."
          },
          "brightPurple": {
            "$ref": "#/definitions/Color",
            "description": "Sets the color used as ANSI bright purple."
          },
          "brightRed": {
            "$ref": "#/definitions/Color",
            "description": "Sets the color used as ANSI bright red."
          },
          "brightWhite": {
            "$ref": "#/definitions/Color",
            "description": "Sets the color used as ANSI bright white."
          },
          "brightYellow": {
            "$ref": "#/definitions/Color",
            "description": "Sets the color used as ANSI bright yellow."
          },
          "cursorColor": {
            "$ref": "#/definitions/Color",
            "default": "#FFFFFF",
            "description": "Sets the cursor color of the color scheme."
          },
          "cyan": {
            "$ref": "#/definitions/Color",
            "description": "Sets the color used as ANSI cyan."
          },
          "foreground": {
            "$ref": "#/definitions/Color",
            "description": "Sets the foreground color of the color scheme."
          },
          "green": {
            "$ref": "#/definitions/Color",
            "description": "Sets the color used as ANSI green."
          },
          "purple": {
            "$ref": "#/definitions/Color",
            "description": "Sets the color used as ANSI purple."
          },
          "red": {
            "$ref": "#/definitions/Color",
            "description": "Sets the color used as ANSI red."
          },
          "selectionBackground": {
            "$ref": "#/definitions/Color",
            "description": "Sets the selection background color of the color scheme."
          },
          "white": {
            "$ref": "#/definitions/Color",
            "description": "Sets the color used as ANSI white."
          },
          "yellow": {
            "$ref": "#/definitions/Color",
            "description": "Sets the color used as ANSI yellow."
          }
        },
        "type": "object"
      },
      "type": "array"
    }
  },
  "allOf": [
    { "$ref": "#/definitions/Globals" },
    {
      "additionalItems": true,
      "properties": {
        "profiles": {
          "oneOf": [
            { "$ref": "#/definitions/ProfileList" },
            { "$ref": "#/definitions/ProfilesObject" }
          ]
        },
        "schemes": { "$ref": "#/definitions/SchemeList" }
      },
      "required": [
        "profiles",
        "schemes",
        "defaultProfile"
      ]
    }
  ]
}<|MERGE_RESOLUTION|>--- conflicted
+++ resolved
@@ -513,18 +513,28 @@
         }
       ]
     },
-<<<<<<< HEAD
+    "MoveTabAction": {
+      "description": "Arguments for moving a tab",
+      "allOf": [
+        { "$ref": "#/definitions/ShortcutAction" },
+        {
+          "properties": {
+            "action": { "type": "string", "pattern": "moveTab" },
+            "direction": {
+              "$ref": "#/definitions/MoveTabDirection",
+              "description": "The direction to move the tab"
+            }
+          }
+        }
+      ],
+      "required": [ "direction" ]
+    },
     "CommandPaletteAction": {
       "description": "Arguments for a commandPalette action",
-=======
-    "MoveTabAction": {
-      "description": "Arguments for moving a tab",
->>>>>>> b7bebc76
-      "allOf": [
-        { "$ref": "#/definitions/ShortcutAction" },
-        {
-          "properties": {
-<<<<<<< HEAD
+      "allOf": [
+        { "$ref": "#/definitions/ShortcutAction" },
+        {
+          "properties": {
             "action": { "type": "string", "pattern": "commandPalette" },
             "launchMode": {
               "$ref": "#/definitions/CommandPaletteLaunchMode",
@@ -534,17 +544,6 @@
           }
         }
       ]
-=======
-            "action": { "type": "string", "pattern": "moveTab" },
-            "direction": {
-              "$ref": "#/definitions/MoveTabDirection",
-              "description": "The direction to move the tab"
-            }
-          }
-        }
-      ],
-      "required": [ "direction" ]
->>>>>>> b7bebc76
     },
     "Keybinding": {
       "additionalProperties": false,
